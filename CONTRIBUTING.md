--- conflicted
+++ resolved
@@ -66,13 +66,8 @@
 
 #### Versioning scheme
 
-<<<<<<< HEAD
-As of [#4361](https://github.com/LawnchairLauncher/lawnchair/pull/4361),
-the **Lawnchair** version code is separated by four sectors:
-=======
 As of [#4361](https://github.com/LawnchairLauncher/lawnchair/pull/4361), 
 the **Lawnchair** version code is separated by four parts:
->>>>>>> a88d37b0
 
 <p align="center">
     <picture>
@@ -89,24 +84,14 @@
 
 ##### Android's major & minor versions
 
-<<<<<<< HEAD
-These makes up the first two sectors of the version code;
-=======
 These makes up the first two parts of the version code, 
->>>>>>> a88d37b0
 Android 11 will be `11_00_XX_XX` while Android 12.1 will be `12_01_XX_XX`.
 
 ##### Development status & version
 
-<<<<<<< HEAD
-Depending on which status the **Lawnchair** is on,
-it will change what the 3rd and 4th sectors of the version code are.
-For example, alpha 4 for the **Lawnchair** will be `XX_XX_01_04`.
-=======
 Depending on which status the **Lawnchair** is on, 
 it will have an impact on the third and fourth parts of the version code. 
 For example, alpha 4 for the **Lawnchair** will be `XX_XX_01_04`. 
->>>>>>> a88d37b0
 
 Below is a table explaining the third part (release type):
 
