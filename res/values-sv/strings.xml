<?xml version="1.0" encoding="UTF-8"?>
<!-- 
/*
* Copyright (C) 2008 The Android Open Source Project
*
* Licensed under the Apache License, Version 2.0 (the "License");
* you may not use this file except in compliance with the License.
* You may obtain a copy of the License at
*
*      http://www.apache.org/licenses/LICENSE-2.0
*
* Unless required by applicable law or agreed to in writing, software
* distributed under the License is distributed on an "AS IS" BASIS,
* WITHOUT WARRANTIES OR CONDITIONS OF ANY KIND, either express or implied.
* See the License for the specific language governing permissions and
* limitations under the License.
*/
 -->

<resources xmlns:android="http://schemas.android.com/apk/res/android"
    xmlns:xliff="urn:oasis:names:tc:xliff:document:1.2">
    <string name="app_name" msgid="649227358658669779">"Launcher3"</string>
    <string name="folder_name" msgid="7371454440695724752"></string>
    <string name="work_folder_name" msgid="3753320833950115786">"Arbete"</string>
    <string name="activity_not_found" msgid="8071924732094499514">"Appen är inte installerad."</string>
    <string name="activity_not_available" msgid="7456344436509528827">"Appen är inte tillgänglig"</string>
    <string name="safemode_shortcut_error" msgid="9160126848219158407">"Den hämtade appen inaktiverades i säkert läge"</string>
    <string name="safemode_widget_error" msgid="4863470563535682004">"Widgets är inaktiverade i felsäkert läge"</string>
    <string name="shortcut_not_available" msgid="2536503539825726397">"Genvägen är inte tillgänglig"</string>
    <string name="home_screen" msgid="806512411299847073">"Startskärm"</string>
    <string name="custom_actions" msgid="3747508247759093328">"Anpassade åtgärder"</string>
    <string name="long_press_widget_to_add" msgid="7699152356777458215">"Tryck länge om du vill flytta en widget."</string>
    <string name="long_accessible_way_to_add" msgid="4289502106628154155">"Tryck två gånger och håll kvar om du vill ta upp en widget eller använda anpassade åtgärder."</string>
    <string name="widget_dims_format" msgid="2370757736025621599">"%1$d × %2$d"</string>
    <string name="widget_accessible_dims_format" msgid="3640149169885301790">"%1$d bred gånger %2$d hög"</string>
    <string name="add_item_request_drag_hint" msgid="5899764264480397019">"Placera manuellt genom att trycka länge"</string>
    <string name="place_automatically" msgid="8064208734425456485">"Lägg till automatiskt"</string>
    <string name="all_apps_search_bar_hint" msgid="1390553134053255246">"Sök efter appar"</string>
    <string name="all_apps_loading_message" msgid="5813968043155271636">"Läser in appar …"</string>
    <string name="all_apps_no_search_results" msgid="3200346862396363786">"Inga appar som matchar <xliff:g id="QUERY">%1$s</xliff:g> hittades"</string>
    <string name="all_apps_search_market_message" msgid="1366263386197059176">"Sök efter fler appar"</string>
    <string name="notifications_header" msgid="1404149926117359025">"Aviseringar"</string>
    <string name="out_of_space" msgid="4691004494942118364">"Det finns inte plats för mer på den här startskärmen."</string>
    <string name="hotseat_out_of_space" msgid="7448809638125333693">"Favoritfältet är fullt"</string>
    <string name="all_apps_button_label" msgid="8130441508702294465">"Applista"</string>
    <string name="all_apps_home_button_label" msgid="252062713717058851">"Startskärm"</string>
    <string name="remove_drop_target_label" msgid="7812859488053230776">"Ta bort"</string>
    <string name="uninstall_drop_target_label" msgid="4722034217958379417">"Avinstallera"</string>
    <string name="app_info_drop_target_label" msgid="692894985365717661">"Info om appen"</string>
    <string name="permlab_install_shortcut" msgid="5632423390354674437">"installera genvägar"</string>
    <string name="permdesc_install_shortcut" msgid="923466509822011139">"Tillåter att en app lägger till genvägar utan åtgärd från användaren."</string>
    <string name="permlab_read_settings" msgid="1941457408239617576">"läsa inställningar och genvägar för startsidan"</string>
    <string name="permdesc_read_settings" msgid="5833423719057558387">"Tillåter att appen läser inställningar och genvägar på startsidan."</string>
    <string name="permlab_write_settings" msgid="3574213698004620587">"skriva inställningar och genvägar för startsidan"</string>
    <string name="permdesc_write_settings" msgid="5440712911516509985">"Tillåter att appen ändrar inställningar och genvägar på startsidan."</string>
    <string name="msg_no_phone_permission" msgid="9208659281529857371">"<xliff:g id="APP_NAME">%1$s</xliff:g> har inte behörighet att ringa samtal"</string>
    <string name="gadget_error_text" msgid="6081085226050792095">"Det gick inte att läsa in widgeten"</string>
    <string name="gadget_setup_text" msgid="8274003207686040488">"Konfiguration"</string>
    <string name="uninstall_system_app_text" msgid="4172046090762920660">"Det här är en systemapp som inte kan avinstalleras."</string>
    <string name="folder_hint_text" msgid="6617836969016293992">"Namnlös mapp"</string>
    <string name="disabled_app_label" msgid="6673129024321402780">"<xliff:g id="APP_NAME">%1$s</xliff:g> har inaktiverats"</string>
    <string name="default_scroll_format" msgid="7475544710230993317">"Sidan %1$d av %2$d"</string>
    <string name="workspace_scroll_format" msgid="8458889198184077399">"Startskärmen %1$d av %2$d"</string>
    <string name="workspace_new_page" msgid="257366611030256142">"Ny sida på startskärmen"</string>
    <string name="folder_opened" msgid="94695026776264709">"Mappen är öppen, <xliff:g id="WIDTH">%1$d</xliff:g> gånger <xliff:g id="HEIGHT">%2$d</xliff:g>"</string>
    <string name="folder_tap_to_close" msgid="4625795376335528256">"Tryck för att stänga mappen"</string>
    <string name="folder_tap_to_rename" msgid="4017685068016979677">"Tryck för att spara namnändringen"</string>
    <string name="folder_closed" msgid="4100806530910930934">"Mappen är stängd"</string>
    <string name="folder_renamed" msgid="1794088362165669656">"Mappen har bytt namn till <xliff:g id="NAME">%1$s</xliff:g>"</string>
    <string name="folder_name_format" msgid="6629239338071103179">"Mapp: <xliff:g id="NAME">%1$s</xliff:g>"</string>
    <string name="widget_button_text" msgid="2880537293434387943">"Widgetar"</string>
    <string name="wallpaper_button_text" msgid="8404103075899945851">"Bakgrunder"</string>
    <string name="settings_button_text" msgid="8873672322605444408">"Inställningar för startsidan"</string>
    <string name="msg_disabled_by_admin" msgid="6898038085516271325">"Inaktiverat av administratören"</string>
    <string name="accessibility_action_overview" msgid="6257665857640347026">"Översikt"</string>
    <string name="allow_rotation_title" msgid="7728578836261442095">"Tillåt rotering av startskärmen"</string>
    <string name="allow_rotation_desc" msgid="8662546029078692509">"När mobilen vrids"</string>
    <string name="allow_rotation_blocked_desc" msgid="3212602545192996253">"Rotering tillåts inte i de nuvarande skärminställningarna"</string>
    <string name="icon_badging_title" msgid="874121399231955394">"Aviseringsprickar"</string>
    <string name="icon_badging_desc_on" msgid="2627952638544674079">"På"</string>
    <string name="icon_badging_desc_off" msgid="5503319969924580241">"Av"</string>
    <string name="title_missing_notification_access" msgid="7503287056163941064">"Åtkomst till aviseringar krävs"</string>
    <string name="msg_missing_notification_access" msgid="281113995110910548">"Aktivera appaviseringar för <xliff:g id="NAME">%1$s</xliff:g> om du vill att aviseringsprickar ska visas"</string>
    <string name="title_change_settings" msgid="1376365968844349552">"Ändra inställningar"</string>
    <string name="auto_add_shortcuts_label" msgid="8222286205987725611">"Lägg till ikonen på startskärmen"</string>
    <string name="auto_add_shortcuts_description" msgid="7117251166066978730">"För nya appar"</string>
    <string name="icon_shape_override_label" msgid="2977264953998281004">"Ändra form på ikoner"</string>
    <string name="icon_shape_system_default" msgid="1709762974822753030">"Använd systemstandard"</string>
    <string name="icon_shape_square" msgid="633575066111622774">"Kvadrat"</string>
    <string name="icon_shape_squircle" msgid="5658049910802669495">"Kvirkel"</string>
    <string name="icon_shape_circle" msgid="6550072265930144217">"Cirkel"</string>
    <string name="icon_shape_teardrop" msgid="4525869388200835463">"Droppe"</string>
    <string name="icon_shape_override_progress" msgid="3461735694970239908">"Ikonernas form ändras"</string>
    <string name="package_state_unknown" msgid="7592128424511031410">"Okänt"</string>
    <string name="abandoned_clean_this" msgid="7610119707847920412">"Ta bort"</string>
    <string name="abandoned_search" msgid="891119232568284442">"Sök"</string>
    <string name="abandoned_promises_title" msgid="7096178467971716750">"Appen är inte installerad"</string>
    <string name="abandoned_promise_explanation" msgid="3990027586878167529">"Appen för den här ikonen har inte installerats. Du kan ta bort den eller söka efter appen och installera den manuellt."</string>
    <string name="app_downloading_title" msgid="8336702962104482644">"<xliff:g id="NAME">%1$s</xliff:g> laddas ned, <xliff:g id="PROGRESS">%2$s</xliff:g> klart"</string>
    <string name="app_waiting_download_title" msgid="7053938513995617849">"<xliff:g id="NAME">%1$s</xliff:g> väntar på installation"</string>
    <string name="widgets_bottom_sheet_title" msgid="2904559530954183366">"<xliff:g id="NAME">%1$s</xliff:g> widgetar"</string>
    <string name="action_add_to_workspace" msgid="8902165848117513641">"Lägg till på startskärmen"</string>
    <string name="action_move_here" msgid="2170188780612570250">"Flytta objekt hit"</string>
    <string name="item_added_to_workspace" msgid="4211073925752213539">"Objektet har lagts till på startskärmen"</string>
    <string name="item_removed" msgid="851119963877842327">"Objektet har tagits bort"</string>
    <string name="action_move" msgid="4339390619886385032">"Flytta objekt"</string>
    <string name="move_to_empty_cell" msgid="2833711483015685619">"Flytta till rad <xliff:g id="NUMBER_0">%1$s</xliff:g>, kolumn <xliff:g id="NUMBER_1">%2$s</xliff:g>"</string>
    <string name="move_to_position" msgid="6750008980455459790">"Flytta till plats <xliff:g id="NUMBER">%1$s</xliff:g>"</string>
    <string name="move_to_hotseat_position" msgid="6295412897075147808">"Flytta till favoritplats <xliff:g id="NUMBER">%1$s</xliff:g>"</string>
    <string name="item_moved" msgid="4606538322571412879">"Objektet har flyttats"</string>
    <string name="add_to_folder" msgid="9040534766770853243">"Lägg till i mapp: <xliff:g id="NAME">%1$s</xliff:g>"</string>
    <string name="add_to_folder_with_app" msgid="4534929978967147231">"Lägg till i mappen med <xliff:g id="NAME">%1$s</xliff:g>"</string>
    <string name="added_to_folder" msgid="4793259502305558003">"Objektet har lagts till i mappen"</string>
    <string name="create_folder_with" msgid="4050141361160214248">"Skapa mapp med: <xliff:g id="NAME">%1$s</xliff:g>"</string>
    <string name="folder_created" msgid="6409794597405184510">"Mappen har skapats"</string>
    <string name="action_move_to_workspace" msgid="1603837886334246317">"Flytta till startskärmen"</string>
    <string name="action_move_screen_left" msgid="8854216831569401665">"Flytta skärmen till vänster"</string>
    <string name="action_move_screen_right" msgid="329334910274311123">"Flytta skärmen till höger"</string>
    <string name="screen_moved" msgid="266230079505650577">"Skärmen har flyttats"</string>
    <string name="action_resize" msgid="1802976324781771067">"Ändra storlek"</string>
    <string name="action_increase_width" msgid="8773715375078513326">"Öka bredden"</string>
    <string name="action_increase_height" msgid="459390020612501122">"Öka höjden"</string>
    <string name="action_decrease_width" msgid="1374549771083094654">"Minska bredden"</string>
    <string name="action_decrease_height" msgid="282377193880900022">"Minska höjden"</string>
    <string name="widget_resized" msgid="9130327887929620">"Widgetens storlek har ändrats till: bredd <xliff:g id="NUMBER_0">%1$s</xliff:g>, höjd <xliff:g id="NUMBER_1">%2$s</xliff:g>"</string>
    <string name="action_deep_shortcut" msgid="2864038805849372848">"Genvägar"</string>
    <string name="shortcuts_menu_description" msgid="406159963824238648">"<xliff:g id="NUMBER_OF_SHORTCUTS">%1$d</xliff:g> genvägar för <xliff:g id="APP_NAME">%2$s</xliff:g>"</string>
    <string name="shortcuts_menu_with_notifications_description" msgid="8985659504915468840">"<xliff:g id="APP_NAME">%3$s</xliff:g> har <xliff:g id="NUMBER_OF_SHORTCUTS">%1$d</xliff:g> genvägar och <xliff:g id="NUMBER_OF_NOTIFICATIONS">%2$d</xliff:g> aviseringar"</string>
    <string name="action_dismiss_notification" msgid="5909461085055959187">"Ignorera"</string>
    <string name="notification_dismissed" msgid="6002233469409822874">"Aviseringen togs bort"</string>
    <string name="smartspace_preferences">Inställningar</string>
    <string name="label_search">Sök</string>
    <string name="label_voice_search">Röstsökning</string>
    <string name="pref_icon_pack">Ikonpaket</string>
    <string name="state_loading">Tillämpar…</string>
    <string name="smartspace_preferences_in_settings">Snabböversikt</string>
    <string name="smartspace_preferences_in_settings_desc">Högst upp på startskärmen</string>
    <string name="title_show_google_app">Visa %1$s</string>
    <string name="msg_minus_one_on_left">Till vänster om huvudstartskärmen</string>
    <string name="about">Om</string>
    <string name="title_google_app">Google-appen</string>
    <string name="title_app_suggestions">Visa appförslag</string>
    <string name="summary_app_suggestions">Högst upp i listan Alla appar</string>
    <string name="about_app_version">Version</string>
    <string name="app_name_pixel_launcher">Översikt för Pixel</string>
    <string name="title_disable_suggestions_prompt">Vill du stänga av appförslag?</string>
    <string name="msg_disable_suggestions_prompt">Förslag visas inte längst upp i applistan och användaruppgifterna som används för att skapa dem raderas permanent.</string>
    <string name="label_turn_off_suggestions">INAKTIVERA</string>
    <string name="action_edit">Redigera</string>
  <string name="hide_app_sum">Dölj app från app lådan</string>
  <string name="hide_app">Dölj app</string>
    <string name="icon_shape_rounded_square">Rundad kvadrat</string>
    <string name="smartspace_hours_mins">%1$s %2$s</string>
<<<<<<< HEAD
    <string name="week_day_format">%1$s, %2$s</string>
=======
    <string name="icon_shape_cylinder">Cylinder</string>
    <string name="theme_title">Tema</string>
    <string name="theme_automatic">Automatisk</string>
    <string name="theme_default">Standard</string>
    <string name="theme_light">Ljus</string>
    <string name="theme_dark">Mörk</string>
    <string name="theme_transparent">Transparent</string>
    <string name="pref_open_source_licenses_title">Licenser för öppen källkod</string>
>>>>>>> 4462c4b2
</resources><|MERGE_RESOLUTION|>--- conflicted
+++ resolved
@@ -151,9 +151,7 @@
   <string name="hide_app">Dölj app</string>
     <string name="icon_shape_rounded_square">Rundad kvadrat</string>
     <string name="smartspace_hours_mins">%1$s %2$s</string>
-<<<<<<< HEAD
     <string name="week_day_format">%1$s, %2$s</string>
-=======
     <string name="icon_shape_cylinder">Cylinder</string>
     <string name="theme_title">Tema</string>
     <string name="theme_automatic">Automatisk</string>
@@ -162,5 +160,4 @@
     <string name="theme_dark">Mörk</string>
     <string name="theme_transparent">Transparent</string>
     <string name="pref_open_source_licenses_title">Licenser för öppen källkod</string>
->>>>>>> 4462c4b2
 </resources>