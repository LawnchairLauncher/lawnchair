--- conflicted
+++ resolved
@@ -151,11 +151,7 @@
     <string name="theme_automatic">Avtomatik</string>
     <string name="theme_default">Standart</string>
     <string name="theme_light">Nur</string>
-<<<<<<< HEAD
-    <string name="theme_dark">Qorong\'i</string>
-=======
     <string name="theme_dark">Qorong‘i</string>
->>>>>>> f7951c32
     <string name="theme_transparent">Shaffof</string>
     <string name="pref_open_source_licenses_title">Ochiq kodli DT litsenziyalari</string>
 </resources>