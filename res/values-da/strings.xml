<?xml version="1.0" encoding="UTF-8"?>
<!-- 
/*
* Copyright (C) 2008 The Android Open Source Project
*
* Licensed under the Apache License, Version 2.0 (the "License");
* you may not use this file except in compliance with the License.
* You may obtain a copy of the License at
*
*      http://www.apache.org/licenses/LICENSE-2.0
*
* Unless required by applicable law or agreed to in writing, software
* distributed under the License is distributed on an "AS IS" BASIS,
* WITHOUT WARRANTIES OR CONDITIONS OF ANY KIND, either express or implied.
* See the License for the specific language governing permissions and
* limitations under the License.
*/
 -->

<resources xmlns:android="http://schemas.android.com/apk/res/android"
    xmlns:xliff="urn:oasis:names:tc:xliff:document:1.2">
    <string name="app_name" msgid="649227358658669779">"Launcher3"</string>
    <string name="folder_name" msgid="7371454440695724752"></string>
    <string name="work_folder_name" msgid="3753320833950115786">"Arbejde"</string>
    <string name="activity_not_found" msgid="8071924732094499514">"Appen er ikke installeret."</string>
    <string name="activity_not_available" msgid="7456344436509528827">"Appen er ikke tilgængelig"</string>
    <string name="safemode_shortcut_error" msgid="9160126848219158407">"Downloadet app er deaktiveret i sikker tilstand"</string>
    <string name="safemode_widget_error" msgid="4863470563535682004">"Widgets er deaktiveret i Beskyttet tilstand"</string>
    <string name="shortcut_not_available" msgid="2536503539825726397">"Genvejen er ikke tilgængelig"</string>
    <string name="home_screen" msgid="806512411299847073">"Startskærm"</string>
    <string name="custom_actions" msgid="3747508247759093328">"Brugerdefinerede handlinger"</string>
    <string name="long_press_widget_to_add" msgid="7699152356777458215">"Tryk på en widget, og hold den nede for at vælge."</string>
    <string name="long_accessible_way_to_add" msgid="4289502106628154155">"Tryk to gange, og hold fingeren nede for at vælge en widget eller bruge tilpassede handlinger."</string>
    <string name="widget_dims_format" msgid="2370757736025621599">"%1$d × %2$d"</string>
    <string name="widget_accessible_dims_format" msgid="3640149169885301790">"%1$d i bredden og %2$d i højden"</string>
    <string name="add_item_request_drag_hint" msgid="5899764264480397019">"Tryk, og hold fingeren nede for at placere manuelt"</string>
    <string name="place_automatically" msgid="8064208734425456485">"Tilføj automatisk"</string>
    <string name="all_apps_search_bar_hint" msgid="1390553134053255246">"Søg efter apps"</string>
    <string name="all_apps_loading_message" msgid="5813968043155271636">"Indlæser apps…"</string>
    <string name="all_apps_no_search_results" msgid="3200346862396363786">"Der blev ikke fundet nogen apps, som matcher \"<xliff:g id="QUERY">%1$s</xliff:g>\""</string>
    <string name="all_apps_search_market_message" msgid="1366263386197059176">"Søg efter flere apps"</string>
    <string name="notifications_header" msgid="1404149926117359025">"Underretninger"</string>
    <string name="long_press_shortcut_to_add" msgid="4524750017792716791">"Hold en genvej nede for at samle den op."</string>
    <string name="long_accessible_way_to_add_shortcut" msgid="3327314059613154633">"Tryk to gange, og hold en genvej nede for at samle den op eller bruge tilpassede handlinger."</string>
    <string name="out_of_space" msgid="4691004494942118364">"Der er ikke mere plads på denne startskærm."</string>
    <string name="hotseat_out_of_space" msgid="7448809638125333693">"Der er ikke mere plads i bakken Foretrukne"</string>
    <string name="all_apps_button_label" msgid="8130441508702294465">"Liste med apps"</string>
    <string name="all_apps_button_personal_label" msgid="1315764287305224468">"Liste over personlige apps"</string>
    <string name="all_apps_button_work_label" msgid="7270707118948892488">"Liste over apps til arbejdet"</string>
    <string name="all_apps_home_button_label" msgid="252062713717058851">"Startskærm"</string>
    <string name="remove_drop_target_label" msgid="7812859488053230776">"Fjern"</string>
    <string name="uninstall_drop_target_label" msgid="4722034217958379417">"Afinstaller"</string>
    <string name="app_info_drop_target_label" msgid="692894985365717661">"Appinfo"</string>
    <string name="install_drop_target_label" msgid="2539096853673231757">"Installer"</string>
    <string name="permlab_install_shortcut" msgid="5632423390354674437">"installere genveje"</string>
    <string name="permdesc_install_shortcut" msgid="923466509822011139">"Tillader, at en app tilføjer genveje uden brugerens indgriben."</string>
    <string name="permlab_read_settings" msgid="1941457408239617576">"læs indstillinger og genveje for startskærmen"</string>
    <string name="permdesc_read_settings" msgid="5833423719057558387">"Tillader, at appen læser indstillingerne og genvejene på startskærmen."</string>
    <string name="permlab_write_settings" msgid="3574213698004620587">"skrive indstillinger og genveje for startskærmen"</string>
    <string name="permdesc_write_settings" msgid="5440712911516509985">"Tillader, at appen ændrer indstillingerne og genvejene på startskærmen."</string>
    <string name="msg_no_phone_permission" msgid="9208659281529857371">"<xliff:g id="APP_NAME">%1$s</xliff:g> har ikke tilladelse til at foretage telefonopkald"</string>
    <string name="gadget_error_text" msgid="6081085226050792095">"Der er problemer med indlæsning af widgetten"</string>
    <string name="gadget_setup_text" msgid="8274003207686040488">"Konfigurer"</string>
    <string name="uninstall_system_app_text" msgid="4172046090762920660">"Dette er en systemapp, som ikke kan afinstalleres."</string>
    <string name="folder_hint_text" msgid="6617836969016293992">"Unavngiven mappe"</string>
    <string name="disabled_app_label" msgid="6673129024321402780">"<xliff:g id="APP_NAME">%1$s</xliff:g> er deaktiveret"</string>
    <plurals name="badged_app_label" formatted="false" msgid="7948068486082879291">
      <item quantity="one"><xliff:g id="APP_NAME_2">%1$s</xliff:g> har <xliff:g id="NOTIFICATION_COUNT_3">%2$d</xliff:g> underretning</item>
      <item quantity="other"><xliff:g id="APP_NAME_2">%1$s</xliff:g> har <xliff:g id="NOTIFICATION_COUNT_3">%2$d</xliff:g> underretninger</item>
    </plurals>
    <string name="default_scroll_format" msgid="7475544710230993317">"Side %1$d ud af %2$d"</string>
    <string name="workspace_scroll_format" msgid="8458889198184077399">"Startskærm %1$d ud af %2$d"</string>
    <string name="workspace_new_page" msgid="257366611030256142">"Ny startskærm"</string>
    <string name="folder_opened" msgid="94695026776264709">"Mappen er åben, <xliff:g id="WIDTH">%1$d</xliff:g> gange <xliff:g id="HEIGHT">%2$d</xliff:g>"</string>
    <string name="folder_tap_to_close" msgid="4625795376335528256">"Tryk for at lukke mappen"</string>
    <string name="folder_tap_to_rename" msgid="4017685068016979677">"Tryk for at gemme omdøbningen"</string>
    <string name="folder_closed" msgid="4100806530910930934">"Mappen er lukket"</string>
    <string name="folder_renamed" msgid="1794088362165669656">"Mappen er omdøbt til <xliff:g id="NAME">%1$s</xliff:g>"</string>
    <string name="folder_name_format" msgid="6629239338071103179">"Mappe: <xliff:g id="NAME">%1$s</xliff:g>"</string>
    <string name="widget_button_text" msgid="2880537293434387943">"Widgets"</string>
    <string name="wallpaper_button_text" msgid="8404103075899945851">"Baggrunde"</string>
    <string name="settings_button_text" msgid="8873672322605444408">"Indstillinger for startskærmen"</string>
    <string name="msg_disabled_by_admin" msgid="6898038085516271325">"Deaktiveret af din administrator"</string>
    <string name="allow_rotation_title" msgid="7728578836261442095">"Tillad rotation af startskærmen"</string>
    <string name="allow_rotation_desc" msgid="8662546029078692509">"Når telefonen roteres"</string>
    <string name="icon_badging_title" msgid="874121399231955394">"Underretningscirkler"</string>
    <string name="icon_badging_desc_on" msgid="2627952638544674079">"Til"</string>
    <string name="icon_badging_desc_off" msgid="5503319969924580241">"Fra"</string>
    <string name="title_missing_notification_access" msgid="7503287056163941064">"Kræver adgang til underretninger"</string>
    <string name="msg_missing_notification_access" msgid="281113995110910548">"Hvis du vil se underretningscirkler, skal du aktivere appunderretninger for <xliff:g id="NAME">%1$s</xliff:g>"</string>
    <string name="title_change_settings" msgid="1376365968844349552">"Skift indstillinger"</string>
    <string name="icon_badging_service_title" msgid="2309733118428242174">"Vis underretningscirkler"</string>
    <string name="auto_add_shortcuts_label" msgid="8222286205987725611">"Føj ikon til startskærmen"</string>
    <string name="auto_add_shortcuts_description" msgid="7117251166066978730">"For nye apps"</string>
    <string name="icon_shape_override_label" msgid="2977264953998281004">"Skift ikonform"</string>
    <string name="icon_shape_override_label_location" msgid="3841607380657692863">"på startskærmen"</string>
    <string name="icon_shape_system_default" msgid="1709762974822753030">"Brug systemstandarden"</string>
    <string name="icon_shape_square" msgid="633575066111622774">"Kvadrat"</string>
    <string name="icon_shape_squircle" msgid="5658049910802669495">"Kvadrat med runde hjørner"</string>
    <string name="icon_shape_circle" msgid="6550072265930144217">"Cirkel"</string>
    <string name="icon_shape_teardrop" msgid="4525869388200835463">"Dråbeform"</string>
    <string name="icon_shape_override_progress" msgid="3461735694970239908">"Anvender ændringer af ikonform"</string>
    <string name="package_state_unknown" msgid="7592128424511031410">"Ukendt"</string>
    <string name="abandoned_clean_this" msgid="7610119707847920412">"Fjern"</string>
    <string name="abandoned_search" msgid="891119232568284442">"Søg"</string>
    <string name="abandoned_promises_title" msgid="7096178467971716750">"Denne app er ikke installeret"</string>
    <string name="abandoned_promise_explanation" msgid="3990027586878167529">"Appen, der hører til dette ikon, er ikke installeret. Du kan fjerne den eller prøve at søge efter appen og installere den manuelt."</string>
    <string name="app_downloading_title" msgid="8336702962104482644">"<xliff:g id="NAME">%1$s</xliff:g> downloades. <xliff:g id="PROGRESS">%2$s</xliff:g> er gennemført"</string>
    <string name="app_waiting_download_title" msgid="7053938513995617849">"<xliff:g id="NAME">%1$s</xliff:g> venter på at installere"</string>
    <string name="widgets_bottom_sheet_title" msgid="2904559530954183366">"<xliff:g id="NAME">%1$s</xliff:g>-widgets"</string>
    <string name="widgets_list" msgid="796804551140113767">"Liste med widgets"</string>
    <string name="widgets_list_closed" msgid="6141506579418771922">"Listen med widgets blev lukket"</string>
    <string name="action_add_to_workspace" msgid="8902165848117513641">"Føj til startskærm"</string>
    <string name="action_move_here" msgid="2170188780612570250">"Flyt elementet hertil"</string>
    <string name="item_added_to_workspace" msgid="4211073925752213539">"Elementet er føjet til startskærmen"</string>
    <string name="item_removed" msgid="851119963877842327">"Elementet er fjernet"</string>
    <string name="action_move" msgid="4339390619886385032">"Flyt element"</string>
    <string name="move_to_empty_cell" msgid="2833711483015685619">"Flyt til række <xliff:g id="NUMBER_0">%1$s</xliff:g>, kolonne <xliff:g id="NUMBER_1">%2$s</xliff:g>"</string>
    <string name="move_to_position" msgid="6750008980455459790">"Flyt til position <xliff:g id="NUMBER">%1$s</xliff:g>"</string>
    <string name="move_to_hotseat_position" msgid="6295412897075147808">"Flyt til foretrukne position <xliff:g id="NUMBER">%1$s</xliff:g>"</string>
    <string name="item_moved" msgid="4606538322571412879">"Elementet blev flyttet"</string>
    <string name="add_to_folder" msgid="9040534766770853243">"Føj til mappen: <xliff:g id="NAME">%1$s</xliff:g>"</string>
    <string name="add_to_folder_with_app" msgid="4534929978967147231">"Føj til mappen, der indeholder <xliff:g id="NAME">%1$s</xliff:g>"</string>
    <string name="added_to_folder" msgid="4793259502305558003">"Elementet blev føjet til mappen"</string>
    <string name="create_folder_with" msgid="4050141361160214248">"Opret mappe med: <xliff:g id="NAME">%1$s</xliff:g>"</string>
    <string name="folder_created" msgid="6409794597405184510">"Mappen blev oprettet"</string>
    <string name="action_move_to_workspace" msgid="1603837886334246317">"Flyt til startskærmen"</string>
    <string name="action_resize" msgid="1802976324781771067">"Tilpas størrelse"</string>
    <string name="action_increase_width" msgid="8773715375078513326">"Øg bredden"</string>
    <string name="action_increase_height" msgid="459390020612501122">"Øg højden"</string>
    <string name="action_decrease_width" msgid="1374549771083094654">"Reducer bredden"</string>
    <string name="action_decrease_height" msgid="282377193880900022">"Reducer højden"</string>
    <string name="widget_resized" msgid="9130327887929620">"Størrelsen for widgetten er ændret til bredde <xliff:g id="NUMBER_0">%1$s</xliff:g> og højde <xliff:g id="NUMBER_1">%2$s</xliff:g>"</string>
    <string name="action_deep_shortcut" msgid="2864038805849372848">"Genveje"</string>
    <string name="shortcuts_menu_with_notifications_description" msgid="2676582286544232849">"Genveje og underretninger"</string>
    <string name="action_dismiss_notification" msgid="5909461085055959187">"Afvis"</string>
    <string name="notification_dismissed" msgid="6002233469409822874">"Underretningen blev afvist"</string>
<<<<<<< HEAD
    <string name="smartspace_preferences">Præferencer</string>
    <string name="label_search">Søg</string>
    <string name="label_voice_search">Talesøgning</string>
    <string name="pref_icon_pack">Ikonpakke</string>
    <string name="state_loading">Anvender…</string>
    <string name="smartspace_preferences_in_settings">Overblik</string>
    <string name="smartspace_preferences_in_settings_desc">Øverst på din startskærm</string>
    <string name="title_show_google_app">Vis %1$s</string>
    <string name="msg_minus_one_on_left">Til venstre for hovedstartskærmen</string>
    <string name="about">Om</string>
    <string name="title_google_app">Google-appen</string>
    <string name="title_app_suggestions">Vis forslag til apps</string>
    <string name="summary_app_suggestions">Øverst på listen Alle apps</string>
    <string name="about_app_version">Version</string>
    <string name="app_name_pixel_launcher">Pixel Starter</string>
    <string name="title_disable_suggestions_prompt">Vil du slå appforslag fra?</string>
    <string name="msg_disable_suggestions_prompt">Der vises ikke forslag øverst på din liste over apps, og de brugsdata, der anvendes til at oprette dem, slettes permanent.</string>
    <string name="label_turn_off_suggestions">SLÅ FRA</string>
    <string name="action_edit">Rediger</string>
  <string name="hide_app_sum">Skjul app fra oversigten</string>
  <string name="hide_app">Skjule app</string>
    <string name="icon_shape_rounded_square">Kvadrat med runde hjørner</string>
    <string name="smartspace_hours_mins">%1$s %2$s</string>
    <string name="week_day_format">%1$s %2$s</string>
    <string name="icon_shape_cylinder">Cylinder</string>
    <string name="theme_title">Tema</string>
    <string name="theme_automatic">Automatisk</string>
    <string name="theme_default">Standard</string>
    <string name="theme_light">Lys</string>
    <string name="theme_dark">Mørk</string>
    <string name="theme_transparent">Gennemsigtig</string>
    <string name="pref_open_source_licenses_title">Open source-licenser</string>
=======
    <string name="all_apps_personal_tab" msgid="4190252696685155002">"Personlige"</string>
    <string name="all_apps_work_tab" msgid="4884822796154055118">"Arbejde"</string>
    <string name="work_profile_toggle_label" msgid="3081029915775481146">"Arbejdsprofil"</string>
    <string name="bottom_work_tab_user_education_title" msgid="5785851780786322825">"Find arbejdsapps her"</string>
    <string name="bottom_work_tab_user_education_body" msgid="2818107472360579152">"Alle arbejdsapps har et badge og beskyttes af din organisation. Flyt apps til din startskærm, så du nemmere kan få adgang til dem."</string>
    <string name="work_mode_on_label" msgid="4781128097185272916">"Administreret af din organisation"</string>
    <string name="work_mode_off_label" msgid="3194894777601421047">"Underretninger og apps er slået fra"</string>
    <string name="bottom_work_tab_user_education_close_button" msgid="4224492243977802135">"Luk"</string>
    <string name="bottom_work_tab_user_education_closed" msgid="1098340939861869465">"Lukket"</string>
>>>>>>> 73859d05
</resources><|MERGE_RESOLUTION|>--- conflicted
+++ resolved
@@ -135,7 +135,6 @@
     <string name="shortcuts_menu_with_notifications_description" msgid="2676582286544232849">"Genveje og underretninger"</string>
     <string name="action_dismiss_notification" msgid="5909461085055959187">"Afvis"</string>
     <string name="notification_dismissed" msgid="6002233469409822874">"Underretningen blev afvist"</string>
-<<<<<<< HEAD
     <string name="smartspace_preferences">Præferencer</string>
     <string name="label_search">Søg</string>
     <string name="label_voice_search">Talesøgning</string>
@@ -155,8 +154,8 @@
     <string name="msg_disable_suggestions_prompt">Der vises ikke forslag øverst på din liste over apps, og de brugsdata, der anvendes til at oprette dem, slettes permanent.</string>
     <string name="label_turn_off_suggestions">SLÅ FRA</string>
     <string name="action_edit">Rediger</string>
-  <string name="hide_app_sum">Skjul app fra oversigten</string>
-  <string name="hide_app">Skjule app</string>
+    <string name="hide_app_sum">Skjul app fra oversigten</string>
+    <string name="hide_app">Skjule app</string>
     <string name="icon_shape_rounded_square">Kvadrat med runde hjørner</string>
     <string name="smartspace_hours_mins">%1$s %2$s</string>
     <string name="week_day_format">%1$s %2$s</string>
@@ -168,7 +167,6 @@
     <string name="theme_dark">Mørk</string>
     <string name="theme_transparent">Gennemsigtig</string>
     <string name="pref_open_source_licenses_title">Open source-licenser</string>
-=======
     <string name="all_apps_personal_tab" msgid="4190252696685155002">"Personlige"</string>
     <string name="all_apps_work_tab" msgid="4884822796154055118">"Arbejde"</string>
     <string name="work_profile_toggle_label" msgid="3081029915775481146">"Arbejdsprofil"</string>
@@ -178,5 +176,4 @@
     <string name="work_mode_off_label" msgid="3194894777601421047">"Underretninger og apps er slået fra"</string>
     <string name="bottom_work_tab_user_education_close_button" msgid="4224492243977802135">"Luk"</string>
     <string name="bottom_work_tab_user_education_closed" msgid="1098340939861869465">"Lukket"</string>
->>>>>>> 73859d05
 </resources>