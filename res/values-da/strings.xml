--- conflicted
+++ resolved
@@ -129,37 +129,7 @@
     <string name="action_deep_shortcut" msgid="2864038805849372848">"Genveje"</string>
     <string name="shortcuts_menu_with_notifications_description" msgid="2676582286544232849">"Genveje og notifikationer"</string>
     <string name="action_dismiss_notification" msgid="5909461085055959187">"Afvis"</string>
-<<<<<<< HEAD
-    <string name="notification_dismissed" msgid="6002233469409822874">"Underretningen blev afvist"</string>
-    <string name="label_voice_search">Talesøgning</string>
-    <string name="smartspace_preferences_in_settings">Overblik</string>
-    <string name="smartspace_preferences_in_settings_desc">Øverst på din startskærm</string>
-    <string name="title_show_google_app">Vis %1$s</string>
-    <string name="msg_minus_one_on_left">Til venstre for hovedstartskærmen</string>
-    <string name="about">Om</string>
-    <string name="title_app_suggestions">Vis forslag til apps</string>
-    <string name="summary_app_suggestions">Øverst på listen Alle apps</string>
-    <string name="about_app_version">Version</string>
-    <string name="app_name_pixel_launcher">Pixel Starter</string>
-    <string name="title_disable_suggestions_prompt">Vil du slå appforslag fra?</string>
-    <string name="msg_disable_suggestions_prompt">Der vises ikke forslag øverst på din liste over apps, og de brugsdata, der anvendes til at oprette dem, slettes permanent.</string>
-    <string name="label_turn_off_suggestions">SLÅ FRA</string>
-    <string name="action_edit">Rediger</string>
-    <string name="hide_app_sum">Skjul app fra oversigten</string>
-    <string name="hide_app">Skjule app</string>
-    <string name="icon_shape_rounded_square">Kvadrat med runde hjørner</string>
-    <string name="smartspace_hours_mins">%1$s %2$s</string>
-    <string name="week_day_format">%1$s %2$s</string>
-    <string name="icon_shape_cylinder">Cylinder</string>
-    <string name="theme_title">Tema</string>
-    <string name="theme_automatic">Automatisk</string>
-    <string name="theme_default">Standard</string>
-    <string name="theme_light">Lys</string>
-    <string name="theme_dark">Mørk</string>
-    <string name="pref_open_source_licenses_title">Open source-licenser</string>
-=======
     <string name="notification_dismissed" msgid="6002233469409822874">"Notifikationen blev afvist"</string>
->>>>>>> c87bbeea
     <string name="all_apps_personal_tab" msgid="4190252696685155002">"Personlige"</string>
     <string name="all_apps_work_tab" msgid="4884822796154055118">"Arbejde"</string>
     <string name="work_profile_toggle_label" msgid="3081029915775481146">"Arbejdsprofil"</string>
