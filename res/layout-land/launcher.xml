<?xml version="1.0" encoding="utf-8"?>
<!-- Copyright (C) 2007 The Android Open Source Project

     Licensed under the Apache License, Version 2.0 (the "License");
     you may not use this file except in compliance with the License.
     You may obtain a copy of the License at

          http://www.apache.org/licenses/LICENSE-2.0

     Unless required by applicable law or agreed to in writing, software
     distributed under the License is distributed on an "AS IS" BASIS,
     WITHOUT WARRANTIES OR CONDITIONS OF ANY KIND, either express or implied.
     See the License for the specific language governing permissions and
     limitations under the License.
-->

<<<<<<< HEAD
<com.cyanogenmod.trebuchet.DragLayer
=======
<!-- Full screen view projects under the status bar and contains the background -->
<FrameLayout
>>>>>>> 002c25ee
    xmlns:android="http://schemas.android.com/apk/res/android"
    xmlns:launcher="http://schemas.android.com/apk/res/com.cyanogenmod.trebuchet"

<<<<<<< HEAD
    android:id="@+id/drag_layer"
=======
    android:id="@+id/launcher"
>>>>>>> 002c25ee
    android:layout_width="match_parent"
    android:layout_height="match_parent"
    android:background="@drawable/workspace_bg">

<<<<<<< HEAD
    <!-- The workspace contains 5 screens of cells -->
    <com.cyanogenmod.trebuchet.Workspace
        android:id="@+id/workspace"
        android:layout_width="match_parent"
        android:layout_height="match_parent"
        android:paddingLeft="@dimen/workspace_left_padding"
        android:paddingRight="@dimen/workspace_right_padding"
        android:paddingTop="@dimen/workspace_top_padding"
        android:paddingBottom="@dimen/workspace_bottom_padding"
        launcher:cellCountX="@integer/target_cell_count_x"
        launcher:cellCountY="@integer/target_cell_count_y"
        launcher:pageSpacing="@dimen/workspace_page_spacing"
        launcher:scrollIndicatorPaddingLeft="@dimen/qsb_bar_height"
        launcher:scrollIndicatorPaddingRight="@dimen/button_bar_height" />

    <include
        android:id="@+id/qsb_divider"
        layout="@layout/workspace_divider"
        android:layout_width="wrap_content"
        android:layout_height="match_parent"
        android:layout_marginLeft="@dimen/qsb_bar_height"
        android:layout_gravity="left" />
    <include
        android:id="@+id/dock_divider"
        layout="@layout/workspace_divider"
        android:layout_width="wrap_content"
        android:layout_height="match_parent"
        android:layout_marginRight="@dimen/button_bar_height"
        android:layout_gravity="right" />
    <include
        android:id="@+id/paged_view_indicator_horizontal"
        layout="@layout/scroll_indicator"
        android:layout_width="wrap_content"
        android:layout_height="wrap_content"
        android:layout_gravity="bottom" />

    <include layout="@layout/hotseat"
        android:id="@+id/hotseat"
        android:layout_width="@dimen/button_bar_height_plus_padding"
        android:layout_height="match_parent"
        android:layout_gravity="right" />
    <include
        android:id="@+id/qsb_bar"
        layout="@layout/qsb_bar" />

    <com.cyanogenmod.trebuchet.DrawableStateProxyView
        android:id="@+id/voice_button_proxy"
        android:layout_width="@dimen/qsb_bar_height"
        android:layout_height="@dimen/app_icon_size"
        android:layout_gravity="top|left"
        android:layout_marginTop="64dp"
        android:clickable="true"
        android:onClick="onClickVoiceButton"
        android:importantForAccessibility="no"
        launcher:sourceViewId="@+id/voice_button" />

    <include layout="@layout/apps_customize_pane"
        android:id="@+id/apps_customize_pane"
        android:layout_width="match_parent"
        android:layout_height="match_parent"
        android:visibility="invisible" />
=======
    <com.android.launcher2.DragLayer
        android:id="@+id/drag_layer"
        android:layout_width="match_parent"
        android:layout_height="match_parent"
        android:fitsSystemWindows="true">
>>>>>>> 002c25ee

        <!-- The workspace contains 5 screens of cells -->
        <com.android.launcher2.Workspace
            android:id="@+id/workspace"
            android:layout_width="match_parent"
            android:layout_height="match_parent"
            android:paddingLeft="@dimen/workspace_left_padding"
            android:paddingRight="@dimen/workspace_right_padding"
            android:paddingTop="@dimen/workspace_top_padding"
            android:paddingBottom="@dimen/workspace_bottom_padding"
            launcher:defaultScreen="2"
            launcher:cellCountX="@integer/cell_count_x"
            launcher:cellCountY="@integer/cell_count_y"
            launcher:pageSpacing="@dimen/workspace_page_spacing"
            launcher:scrollIndicatorPaddingLeft="@dimen/qsb_bar_height"
            launcher:scrollIndicatorPaddingRight="@dimen/button_bar_height">

<<<<<<< HEAD
    <include layout="@layout/folder_cling"
        android:id="@+id/folder_cling"
        android:layout_width="match_parent"
        android:layout_height="match_parent"
        android:visibility="gone" />
</com.cyanogenmod.trebuchet.DragLayer>
=======
            <include android:id="@+id/cell1" layout="@layout/workspace_screen" />
            <include android:id="@+id/cell2" layout="@layout/workspace_screen" />
            <include android:id="@+id/cell3" layout="@layout/workspace_screen" />
            <include android:id="@+id/cell4" layout="@layout/workspace_screen" />
            <include android:id="@+id/cell5" layout="@layout/workspace_screen" />
        </com.android.launcher2.Workspace>

        <include
            android:id="@+id/qsb_divider"
            layout="@layout/workspace_divider"
            android:layout_width="wrap_content"
            android:layout_height="match_parent"
            android:layout_marginLeft="@dimen/qsb_bar_height"
            android:layout_gravity="left" />

        <include
            android:id="@+id/dock_divider"
            layout="@layout/workspace_divider"
            android:layout_width="wrap_content"
            android:layout_height="match_parent"
            android:layout_marginRight="@dimen/button_bar_height"
            android:layout_gravity="right" />

        <include
            android:id="@+id/paged_view_indicator"
            layout="@layout/scroll_indicator"
            android:layout_width="wrap_content"
            android:layout_height="wrap_content"
            android:layout_gravity="bottom" />

        <include layout="@layout/hotseat"
            android:id="@+id/hotseat"
            android:layout_width="@dimen/button_bar_height_plus_padding"
            android:layout_height="match_parent"
            android:layout_gravity="right" />

        <include
            android:id="@+id/qsb_bar"
            layout="@layout/qsb_bar" />

        <!-- The Workspace cling must appear under the AppsCustomizePagedView below to ensure
             that it is still visible during the transition to AllApps and doesn't overlay on
             top of that view. -->
        <include layout="@layout/workspace_cling"
            android:id="@+id/workspace_cling"
            android:layout_width="match_parent"
            android:layout_height="match_parent"
            android:visibility="gone" />

        <include layout="@layout/folder_cling"
            android:id="@+id/folder_cling"
            android:layout_width="match_parent"
            android:layout_height="match_parent"
            android:visibility="gone" />

        <com.android.launcher2.DrawableStateProxyView
            android:id="@+id/voice_button_proxy"
            android:layout_width="@dimen/qsb_bar_height"
            android:layout_height="@dimen/app_icon_size"
            android:layout_gravity="top|left"
            android:layout_marginTop="64dp"
            android:clickable="true"
            android:onClick="onClickVoiceButton"
            android:importantForAccessibility="no"
            launcher:sourceViewId="@+id/voice_button" />

        <include layout="@layout/apps_customize_pane"
            android:id="@+id/apps_customize_pane"
            android:layout_width="match_parent"
            android:layout_height="match_parent"
            android:visibility="invisible" />
    </com.android.launcher2.DragLayer>
</FrameLayout>
>>>>>>> 002c25ee
<|MERGE_RESOLUTION|>--- conflicted
+++ resolved
@@ -14,96 +14,23 @@
      limitations under the License.
 -->
 
-<<<<<<< HEAD
-<com.cyanogenmod.trebuchet.DragLayer
-=======
 <!-- Full screen view projects under the status bar and contains the background -->
 <FrameLayout
->>>>>>> 002c25ee
     xmlns:android="http://schemas.android.com/apk/res/android"
     xmlns:launcher="http://schemas.android.com/apk/res/com.cyanogenmod.trebuchet"
-
-<<<<<<< HEAD
-    android:id="@+id/drag_layer"
-=======
     android:id="@+id/launcher"
->>>>>>> 002c25ee
     android:layout_width="match_parent"
     android:layout_height="match_parent"
     android:background="@drawable/workspace_bg">
 
-<<<<<<< HEAD
-    <!-- The workspace contains 5 screens of cells -->
-    <com.cyanogenmod.trebuchet.Workspace
-        android:id="@+id/workspace"
-        android:layout_width="match_parent"
-        android:layout_height="match_parent"
-        android:paddingLeft="@dimen/workspace_left_padding"
-        android:paddingRight="@dimen/workspace_right_padding"
-        android:paddingTop="@dimen/workspace_top_padding"
-        android:paddingBottom="@dimen/workspace_bottom_padding"
-        launcher:cellCountX="@integer/target_cell_count_x"
-        launcher:cellCountY="@integer/target_cell_count_y"
-        launcher:pageSpacing="@dimen/workspace_page_spacing"
-        launcher:scrollIndicatorPaddingLeft="@dimen/qsb_bar_height"
-        launcher:scrollIndicatorPaddingRight="@dimen/button_bar_height" />
-
-    <include
-        android:id="@+id/qsb_divider"
-        layout="@layout/workspace_divider"
-        android:layout_width="wrap_content"
-        android:layout_height="match_parent"
-        android:layout_marginLeft="@dimen/qsb_bar_height"
-        android:layout_gravity="left" />
-    <include
-        android:id="@+id/dock_divider"
-        layout="@layout/workspace_divider"
-        android:layout_width="wrap_content"
-        android:layout_height="match_parent"
-        android:layout_marginRight="@dimen/button_bar_height"
-        android:layout_gravity="right" />
-    <include
-        android:id="@+id/paged_view_indicator_horizontal"
-        layout="@layout/scroll_indicator"
-        android:layout_width="wrap_content"
-        android:layout_height="wrap_content"
-        android:layout_gravity="bottom" />
-
-    <include layout="@layout/hotseat"
-        android:id="@+id/hotseat"
-        android:layout_width="@dimen/button_bar_height_plus_padding"
-        android:layout_height="match_parent"
-        android:layout_gravity="right" />
-    <include
-        android:id="@+id/qsb_bar"
-        layout="@layout/qsb_bar" />
-
-    <com.cyanogenmod.trebuchet.DrawableStateProxyView
-        android:id="@+id/voice_button_proxy"
-        android:layout_width="@dimen/qsb_bar_height"
-        android:layout_height="@dimen/app_icon_size"
-        android:layout_gravity="top|left"
-        android:layout_marginTop="64dp"
-        android:clickable="true"
-        android:onClick="onClickVoiceButton"
-        android:importantForAccessibility="no"
-        launcher:sourceViewId="@+id/voice_button" />
-
-    <include layout="@layout/apps_customize_pane"
-        android:id="@+id/apps_customize_pane"
-        android:layout_width="match_parent"
-        android:layout_height="match_parent"
-        android:visibility="invisible" />
-=======
-    <com.android.launcher2.DragLayer
+    <com.cyanogenmod.trebuchet.DragLayer
         android:id="@+id/drag_layer"
         android:layout_width="match_parent"
         android:layout_height="match_parent"
         android:fitsSystemWindows="true">
->>>>>>> 002c25ee
 
         <!-- The workspace contains 5 screens of cells -->
-        <com.android.launcher2.Workspace
+        <com.cyanogenmod.trebuchet.Workspace
             android:id="@+id/workspace"
             android:layout_width="match_parent"
             android:layout_height="match_parent"
@@ -111,28 +38,12 @@
             android:paddingRight="@dimen/workspace_right_padding"
             android:paddingTop="@dimen/workspace_top_padding"
             android:paddingBottom="@dimen/workspace_bottom_padding"
-            launcher:defaultScreen="2"
-            launcher:cellCountX="@integer/cell_count_x"
-            launcher:cellCountY="@integer/cell_count_y"
+            launcher:cellCountX="@integer/target_cell_count_x"
+            launcher:cellCountY="@integer/target_cell_count_y"
             launcher:pageSpacing="@dimen/workspace_page_spacing"
             launcher:scrollIndicatorPaddingLeft="@dimen/qsb_bar_height"
-            launcher:scrollIndicatorPaddingRight="@dimen/button_bar_height">
-
-<<<<<<< HEAD
-    <include layout="@layout/folder_cling"
-        android:id="@+id/folder_cling"
-        android:layout_width="match_parent"
-        android:layout_height="match_parent"
-        android:visibility="gone" />
-</com.cyanogenmod.trebuchet.DragLayer>
-=======
-            <include android:id="@+id/cell1" layout="@layout/workspace_screen" />
-            <include android:id="@+id/cell2" layout="@layout/workspace_screen" />
-            <include android:id="@+id/cell3" layout="@layout/workspace_screen" />
-            <include android:id="@+id/cell4" layout="@layout/workspace_screen" />
-            <include android:id="@+id/cell5" layout="@layout/workspace_screen" />
-        </com.android.launcher2.Workspace>
-
+            launcher:scrollIndicatorPaddingRight="@dimen/button_bar_height" />
+    
         <include
             android:id="@+id/qsb_divider"
             layout="@layout/workspace_divider"
@@ -140,7 +51,6 @@
             android:layout_height="match_parent"
             android:layout_marginLeft="@dimen/qsb_bar_height"
             android:layout_gravity="left" />
-
         <include
             android:id="@+id/dock_divider"
             layout="@layout/workspace_divider"
@@ -148,9 +58,8 @@
             android:layout_height="match_parent"
             android:layout_marginRight="@dimen/button_bar_height"
             android:layout_gravity="right" />
-
         <include
-            android:id="@+id/paged_view_indicator"
+            android:id="@+id/paged_view_indicator_horizontal"
             layout="@layout/scroll_indicator"
             android:layout_width="wrap_content"
             android:layout_height="wrap_content"
@@ -161,7 +70,6 @@
             android:layout_width="@dimen/button_bar_height_plus_padding"
             android:layout_height="match_parent"
             android:layout_gravity="right" />
-
         <include
             android:id="@+id/qsb_bar"
             layout="@layout/qsb_bar" />
@@ -181,7 +89,7 @@
             android:layout_height="match_parent"
             android:visibility="gone" />
 
-        <com.android.launcher2.DrawableStateProxyView
+        <com.cyanogenmod.trebuchet.DrawableStateProxyView
             android:id="@+id/voice_button_proxy"
             android:layout_width="@dimen/qsb_bar_height"
             android:layout_height="@dimen/app_icon_size"
@@ -197,6 +105,6 @@
             android:layout_width="match_parent"
             android:layout_height="match_parent"
             android:visibility="invisible" />
-    </com.android.launcher2.DragLayer>
-</FrameLayout>
->>>>>>> 002c25ee
+
+    </com.cyanogenmod.trebuchet.DragLayer>
+</FrameLayout>