<?xml version="1.0" encoding="utf-8"?>
<!--
/*
* Copyright (C) 2017 The Android Open Source Project
*
* Licensed under the Apache License, Version 2.0 (the "License");
* you may not use this file except in compliance with the License.
* You may obtain a copy of the License at
*
*      http://www.apache.org/licenses/LICENSE-2.0
*
* Unless required by applicable law or agreed to in writing, software
* distributed under the License is distributed on an "AS IS" BASIS,
* WITHOUT WARRANTIES OR CONDITIONS OF ANY KIND, either express or implied.
* See the License for the specific language governing permissions and
* limitations under the License.
*/
-->
<resources>
    <!-- Theme for the widget container. -->
<<<<<<< HEAD
    <style name="WidgetContainerTheme" parent="@android:style/Theme.Material.Settings">
=======
    <style name="WidgetContainerTheme" parent="@android:style/Theme.DeviceDefault.Settings">
        <item name="android:colorPrimaryDark">#E8EAED</item>
>>>>>>> c87bbeea
        <item name="android:colorEdgeEffect">?android:attr/textColorSecondary</item>
        <item name="android:colorAccent">@color/colorAccent</item>
        <item name="bottomSheetNavBarColor">#00000000</item>
    </style>
    <style name="WidgetContainerTheme.Dark" parent="AppTheme.Dark">
        <item name="android:colorEdgeEffect">?android:attr/textColorSecondary</item>
        <item name="android:colorPrimaryDark">#616161</item> <!-- Gray 700 -->
        <item name="bottomSheetNavBarColor">#00000000</item>
    </style>
    <style name="WidgetContainerTheme.Black" parent="AppTheme.Black">
        <item name="android:colorEdgeEffect">?android:attr/textColorSecondary</item>
        <item name="android:colorPrimaryDark">#000000</item>
        <item name="bottomSheetNavBarColor">#00000000</item>
    </style>

    <style name="SettingsTheme.V2" parent="SettingsTheme.Base">
        <item name="android:navigationBarColor">@android:color/transparent</item>
    </style>
</resources><|MERGE_RESOLUTION|>--- conflicted
+++ resolved
@@ -18,12 +18,8 @@
 -->
 <resources>
     <!-- Theme for the widget container. -->
-<<<<<<< HEAD
     <style name="WidgetContainerTheme" parent="@android:style/Theme.Material.Settings">
-=======
-    <style name="WidgetContainerTheme" parent="@android:style/Theme.DeviceDefault.Settings">
         <item name="android:colorPrimaryDark">#E8EAED</item>
->>>>>>> c87bbeea
         <item name="android:colorEdgeEffect">?android:attr/textColorSecondary</item>
         <item name="android:colorAccent">@color/colorAccent</item>
         <item name="bottomSheetNavBarColor">#00000000</item>
