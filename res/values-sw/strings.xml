--- conflicted
+++ resolved
@@ -148,9 +148,7 @@
     <string name="label_turn_off_suggestions">ZIMA</string>
     <string name="icon_shape_rounded_square">Mraba wenye pembe duara</string>
     <string name="smartspace_hours_mins">%1$s %2$s</string>
-<<<<<<< HEAD
     <string name="week_day_format">%1$s, %2$s</string>
-=======
     <string name="icon_shape_cylinder">Silinda</string>
     <string name="theme_title">Mandhari</string>
     <string name="theme_automatic">Moja kwa moja</string>
@@ -159,5 +157,4 @@
     <string name="theme_dark">Giza</string>
     <string name="theme_transparent">Uwazi</string>
     <string name="pref_open_source_licenses_title">Leseni za programu huria</string>
->>>>>>> 4462c4b2
 </resources>