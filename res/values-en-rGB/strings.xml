<?xml version="1.0" encoding="UTF-8"?>
<!-- 
/*
* Copyright (C) 2008 The Android Open Source Project
*
* Licensed under the Apache License, Version 2.0 (the "License");
* you may not use this file except in compliance with the License.
* You may obtain a copy of the License at
*
*      http://www.apache.org/licenses/LICENSE-2.0
*
* Unless required by applicable law or agreed to in writing, software
* distributed under the License is distributed on an "AS IS" BASIS,
* WITHOUT WARRANTIES OR CONDITIONS OF ANY KIND, either express or implied.
* See the License for the specific language governing permissions and
* limitations under the License.
*/
 -->

<resources xmlns:android="http://schemas.android.com/apk/res/android"
    xmlns:xliff="urn:oasis:names:tc:xliff:document:1.2">
    <string name="app_name" msgid="649227358658669779">"Launcher3"</string>
    <string name="folder_name" msgid="7371454440695724752"></string>
    <string name="work_folder_name" msgid="3753320833950115786">"Work"</string>
    <string name="activity_not_found" msgid="8071924732094499514">"App isn\'t installed."</string>
    <string name="activity_not_available" msgid="7456344436509528827">"App isn\'t available"</string>
    <string name="safemode_shortcut_error" msgid="9160126848219158407">"Downloaded app disabled in Safe mode"</string>
    <string name="safemode_widget_error" msgid="4863470563535682004">"Widgets disabled in Safe mode"</string>
    <string name="shortcut_not_available" msgid="2536503539825726397">"Shortcut isn\'t available"</string>
    <string name="home_screen" msgid="806512411299847073">"Home screen"</string>
    <string name="custom_actions" msgid="3747508247759093328">"Customised actions"</string>
    <string name="long_press_widget_to_add" msgid="7699152356777458215">"Touch &amp; hold to pick up a widget."</string>
    <string name="long_accessible_way_to_add" msgid="4289502106628154155">"Double-tap &amp; hold to pick up a widget or use customised actions."</string>
    <string name="widget_dims_format" msgid="2370757736025621599">"%1$d × %2$d"</string>
    <string name="widget_accessible_dims_format" msgid="3640149169885301790">"%1$d wide by %2$d high"</string>
    <string name="add_item_request_drag_hint" msgid="5899764264480397019">"Touch &amp; hold to place manually"</string>
    <string name="place_automatically" msgid="8064208734425456485">"Add automatically"</string>
    <string name="all_apps_search_bar_hint" msgid="1390553134053255246">"Search apps"</string>
    <string name="all_apps_loading_message" msgid="5813968043155271636">"Loading apps…"</string>
    <string name="all_apps_no_search_results" msgid="3200346862396363786">"No apps found matching \'<xliff:g id="QUERY">%1$s</xliff:g>\'"</string>
    <string name="all_apps_search_market_message" msgid="1366263386197059176">"Search for more apps"</string>
    <string name="notifications_header" msgid="1404149926117359025">"Notifications"</string>
    <string name="out_of_space" msgid="4691004494942118364">"No more room on this Home screen."</string>
    <string name="hotseat_out_of_space" msgid="7448809638125333693">"No more room in the Favourites tray"</string>
    <string name="all_apps_button_label" msgid="8130441508702294465">"Apps list"</string>
    <string name="all_apps_home_button_label" msgid="252062713717058851">"Home"</string>
    <string name="remove_drop_target_label" msgid="7812859488053230776">"Remove"</string>
    <string name="uninstall_drop_target_label" msgid="4722034217958379417">"Uninstall"</string>
    <string name="app_info_drop_target_label" msgid="692894985365717661">"App info"</string>
    <string name="permlab_install_shortcut" msgid="5632423390354674437">"install shortcuts"</string>
    <string name="permdesc_install_shortcut" msgid="923466509822011139">"Allows an app to add shortcuts without user intervention."</string>
    <string name="permlab_read_settings" msgid="1941457408239617576">"read Home settings and shortcuts"</string>
    <string name="permdesc_read_settings" msgid="5833423719057558387">"Allows the app to read the settings and shortcuts in Home."</string>
    <string name="permlab_write_settings" msgid="3574213698004620587">"write Home settings and shortcuts"</string>
    <string name="permdesc_write_settings" msgid="5440712911516509985">"Allows the app to change the settings and shortcuts in Home."</string>
    <string name="msg_no_phone_permission" msgid="9208659281529857371">"<xliff:g id="APP_NAME">%1$s</xliff:g> is not allowed to make phone calls"</string>
    <string name="gadget_error_text" msgid="6081085226050792095">"Problem loading widget"</string>
    <string name="gadget_setup_text" msgid="8274003207686040488">"Setup"</string>
    <string name="uninstall_system_app_text" msgid="4172046090762920660">"This is a system app and can\'t be uninstalled."</string>
    <string name="folder_hint_text" msgid="6617836969016293992">"Unnamed Folder"</string>
    <string name="disabled_app_label" msgid="6673129024321402780">"Disabled <xliff:g id="APP_NAME">%1$s</xliff:g>"</string>
    <string name="default_scroll_format" msgid="7475544710230993317">"Page %1$d of %2$d"</string>
    <string name="workspace_scroll_format" msgid="8458889198184077399">"Home screen %1$d of %2$d"</string>
    <string name="workspace_new_page" msgid="257366611030256142">"New home screen page"</string>
    <string name="folder_opened" msgid="94695026776264709">"Folder opened, <xliff:g id="WIDTH">%1$d</xliff:g> by <xliff:g id="HEIGHT">%2$d</xliff:g>"</string>
    <string name="folder_tap_to_close" msgid="4625795376335528256">"Tap to close folder"</string>
    <string name="folder_tap_to_rename" msgid="4017685068016979677">"Tap to save rename"</string>
    <string name="folder_closed" msgid="4100806530910930934">"Folder closed"</string>
    <string name="folder_renamed" msgid="1794088362165669656">"Folder renamed to <xliff:g id="NAME">%1$s</xliff:g>"</string>
    <string name="folder_name_format" msgid="6629239338071103179">"Folder: <xliff:g id="NAME">%1$s</xliff:g>"</string>
    <string name="widget_button_text" msgid="2880537293434387943">"Widgets"</string>
    <string name="wallpaper_button_text" msgid="8404103075899945851">"Wallpapers"</string>
    <string name="settings_button_text" msgid="8873672322605444408">"Home settings"</string>
    <string name="msg_disabled_by_admin" msgid="6898038085516271325">"Disabled by your admin"</string>
    <string name="accessibility_action_overview" msgid="6257665857640347026">"Overview"</string>
    <string name="allow_rotation_title" msgid="7728578836261442095">"Allow Homescreen rotation"</string>
    <string name="allow_rotation_desc" msgid="8662546029078692509">"When phone is rotated"</string>
    <string name="allow_rotation_blocked_desc" msgid="3212602545192996253">"Current display setting doesn\'t permit rotation"</string>
    <string name="icon_badging_title" msgid="874121399231955394">"Notification dots"</string>
    <string name="icon_badging_desc_on" msgid="2627952638544674079">"On"</string>
    <string name="icon_badging_desc_off" msgid="5503319969924580241">"Off"</string>
    <string name="title_missing_notification_access" msgid="7503287056163941064">"Notification access needed"</string>
    <string name="msg_missing_notification_access" msgid="281113995110910548">"To show Notification Dots, turn on app notifications for <xliff:g id="NAME">%1$s</xliff:g>"</string>
    <string name="title_change_settings" msgid="1376365968844349552">"Change settings"</string>
    <string name="auto_add_shortcuts_label" msgid="8222286205987725611">"Add icon to Home screen"</string>
    <string name="auto_add_shortcuts_description" msgid="7117251166066978730">"For new apps"</string>
    <string name="icon_shape_override_label" msgid="2977264953998281004">"Change icon shape"</string>
    <string name="icon_shape_system_default" msgid="1709762974822753030">"Use system default"</string>
    <string name="icon_shape_square" msgid="633575066111622774">"Square"</string>
    <string name="icon_shape_squircle" msgid="5658049910802669495">"Squircle"</string>
    <string name="icon_shape_circle" msgid="6550072265930144217">"Circle"</string>
    <string name="icon_shape_teardrop" msgid="4525869388200835463">"Teardrop"</string>
    <string name="icon_shape_override_progress" msgid="3461735694970239908">"Applying icon shape changes"</string>
    <string name="package_state_unknown" msgid="7592128424511031410">"Unknown"</string>
    <string name="abandoned_clean_this" msgid="7610119707847920412">"Remove"</string>
    <string name="abandoned_search" msgid="891119232568284442">"Search"</string>
    <string name="abandoned_promises_title" msgid="7096178467971716750">"This app is not installed"</string>
    <string name="abandoned_promise_explanation" msgid="3990027586878167529">"The app for this icon isn\'t installed. You can remove it, or search for the app and install it manually."</string>
    <string name="app_downloading_title" msgid="8336702962104482644">"<xliff:g id="NAME">%1$s</xliff:g> downloading, <xliff:g id="PROGRESS">%2$s</xliff:g> complete"</string>
    <string name="app_waiting_download_title" msgid="7053938513995617849">"<xliff:g id="NAME">%1$s</xliff:g> waiting to install"</string>
    <string name="widgets_bottom_sheet_title" msgid="2904559530954183366">"<xliff:g id="NAME">%1$s</xliff:g> widgets"</string>
    <string name="action_add_to_workspace" msgid="8902165848117513641">"Add to Home screen"</string>
    <string name="action_move_here" msgid="2170188780612570250">"Move item here"</string>
    <string name="item_added_to_workspace" msgid="4211073925752213539">"Item added to home screen"</string>
    <string name="item_removed" msgid="851119963877842327">"Item removed"</string>
    <string name="action_move" msgid="4339390619886385032">"Move item"</string>
    <string name="move_to_empty_cell" msgid="2833711483015685619">"Move to row <xliff:g id="NUMBER_0">%1$s</xliff:g> column <xliff:g id="NUMBER_1">%2$s</xliff:g>"</string>
    <string name="move_to_position" msgid="6750008980455459790">"Move to position <xliff:g id="NUMBER">%1$s</xliff:g>"</string>
    <string name="move_to_hotseat_position" msgid="6295412897075147808">"Move to favourites position <xliff:g id="NUMBER">%1$s</xliff:g>"</string>
    <string name="item_moved" msgid="4606538322571412879">"Item moved"</string>
    <string name="add_to_folder" msgid="9040534766770853243">"Add to folder: <xliff:g id="NAME">%1$s</xliff:g>"</string>
    <string name="add_to_folder_with_app" msgid="4534929978967147231">"Add to folder with <xliff:g id="NAME">%1$s</xliff:g>"</string>
    <string name="added_to_folder" msgid="4793259502305558003">"Item added to folder"</string>
    <string name="create_folder_with" msgid="4050141361160214248">"Create folder with: <xliff:g id="NAME">%1$s</xliff:g>"</string>
    <string name="folder_created" msgid="6409794597405184510">"Folder created"</string>
    <string name="action_move_to_workspace" msgid="1603837886334246317">"Move to Home screen"</string>
    <string name="action_move_screen_left" msgid="8854216831569401665">"Move screen to left"</string>
    <string name="action_move_screen_right" msgid="329334910274311123">"Move screen to right"</string>
    <string name="screen_moved" msgid="266230079505650577">"Screen moved"</string>
    <string name="action_resize" msgid="1802976324781771067">"Re-size"</string>
    <string name="action_increase_width" msgid="8773715375078513326">"Increase width"</string>
    <string name="action_increase_height" msgid="459390020612501122">"Increase height"</string>
    <string name="action_decrease_width" msgid="1374549771083094654">"Decrease width"</string>
    <string name="action_decrease_height" msgid="282377193880900022">"Decrease height"</string>
    <string name="widget_resized" msgid="9130327887929620">"Widget re-sized to width <xliff:g id="NUMBER_0">%1$s</xliff:g> height <xliff:g id="NUMBER_1">%2$s</xliff:g>"</string>
    <string name="action_deep_shortcut" msgid="2864038805849372848">"Short cuts"</string>
    <string name="shortcuts_menu_description" msgid="406159963824238648">"<xliff:g id="NUMBER_OF_SHORTCUTS">%1$d</xliff:g> shortcuts for <xliff:g id="APP_NAME">%2$s</xliff:g>"</string>
    <string name="shortcuts_menu_with_notifications_description" msgid="8985659504915468840">"<xliff:g id="NUMBER_OF_SHORTCUTS">%1$d</xliff:g> shortcuts and <xliff:g id="NUMBER_OF_NOTIFICATIONS">%2$d</xliff:g> notifications for <xliff:g id="APP_NAME">%3$s</xliff:g>"</string>
    <string name="action_dismiss_notification" msgid="5909461085055959187">"Dismiss"</string>
    <string name="notification_dismissed" msgid="6002233469409822874">"Notification dismissed"</string>
    <string name="smartspace_preferences">Preferences</string>
    <string name="label_search">Search</string>
    <string name="label_voice_search">Voice search</string>
    <string name="pref_icon_pack">Icon pack</string>
    <string name="state_loading">Applying…</string>
    <string name="smartspace_preferences_in_settings">At A Glance</string>
    <string name="smartspace_preferences_in_settings_desc">At the top of your Home screen</string>
    <string name="title_show_google_app">Display %1$s</string>
    <string name="msg_minus_one_on_left">To the left of the main home screen</string>
    <string name="about">About</string>
    <string name="title_google_app">Google app</string>
    <string name="title_app_suggestions">Display app suggestions</string>
    <string name="summary_app_suggestions">At the top of your All Apps list</string>
    <string name="about_app_version">Version</string>
    <string name="app_name_pixel_launcher">Pixel Launcher</string>
    <string name="title_disable_suggestions_prompt">Turn off app suggestions?</string>
    <string name="msg_disable_suggestions_prompt">"Suggestions won't appear at the top of your apps list and the usage data used to create them will be permanently erased."</string>
    <string name="label_turn_off_suggestions">TURN OFF</string>
    <string name="action_edit">Edit</string>
    <string name="icon_shape_rounded_square">Rounded square</string>
    <string name="smartspace_hours_mins">%1$s %2$s</string>
<<<<<<< HEAD
    <string name="week_day_format">%1$s, %2$s</string>
=======
    <string name="icon_shape_cylinder">Cylinder</string>
    <string name="theme_title">Theme</string>
    <string name="theme_automatic">Automatic</string>
    <string name="theme_default">Default</string>
    <string name="theme_light">Light</string>
    <string name="theme_dark">Dark</string>
    <string name="theme_transparent">Transparent</string>
    <string name="pref_open_source_licenses_title">Open-source licences</string>
>>>>>>> 4462c4b2
</resources><|MERGE_RESOLUTION|>--- conflicted
+++ resolved
@@ -149,9 +149,7 @@
     <string name="action_edit">Edit</string>
     <string name="icon_shape_rounded_square">Rounded square</string>
     <string name="smartspace_hours_mins">%1$s %2$s</string>
-<<<<<<< HEAD
     <string name="week_day_format">%1$s, %2$s</string>
-=======
     <string name="icon_shape_cylinder">Cylinder</string>
     <string name="theme_title">Theme</string>
     <string name="theme_automatic">Automatic</string>
@@ -160,5 +158,4 @@
     <string name="theme_dark">Dark</string>
     <string name="theme_transparent">Transparent</string>
     <string name="pref_open_source_licenses_title">Open-source licences</string>
->>>>>>> 4462c4b2
 </resources>