<!--
Copyright (C) 2016 The Android Open Source Project

   Licensed under the Apache License, Version 2.0 (the "License");
    you may not use this file except in compliance with the License.
    You may obtain a copy of the License at

         http://www.apache.org/licenses/LICENSE-2.0

    Unless required by applicable law or agreed to in writing, software
    distributed under the License is distributed on an "AS IS" BASIS,
    WITHOUT WARRANTIES OR CONDITIONS OF ANY KIND, either express or implied.
    See the License for the specific language governing permissions and
    limitations under the License.
-->
<vector xmlns:android="http://schemas.android.com/apk/res/android"
        android:width="48dp"
        android:height="48dp"
<<<<<<< HEAD
        android:viewportWidth="24.0"
        android:viewportHeight="24.0">
=======
        android:viewportWidth="48.0"
        android:viewportHeight="48.0"
        android:tint="?android:attr/textColorPrimary" >
>>>>>>> 60cf60dc
    <path
        android:fillColor="#FFFFFFFF"
        android:pathData="M16.66,4.52l2.83,2.83l-2.83,2.83l-2.83-2.83L16.66,4.52 M9,5v4H5V5H9 M19,15v4h-4v-4H19 M9,15v4H5v-4H9 M16.66,1.69
        L11,7.34L16.66,13l5.66-5.66L16.66,1.69L16.66,1.69z M11,3H3v8h8V7.34V3L11,3z M21,13h-4.34H13v8h8V13L21,13z M11,13H3v8h8V13L11,13z"/>
</vector><|MERGE_RESOLUTION|>--- conflicted
+++ resolved
@@ -16,14 +16,9 @@
 <vector xmlns:android="http://schemas.android.com/apk/res/android"
         android:width="48dp"
         android:height="48dp"
-<<<<<<< HEAD
         android:viewportWidth="24.0"
-        android:viewportHeight="24.0">
-=======
-        android:viewportWidth="48.0"
-        android:viewportHeight="48.0"
+        android:viewportHeight="24.0"
         android:tint="?android:attr/textColorPrimary" >
->>>>>>> 60cf60dc
     <path
         android:fillColor="#FFFFFFFF"
         android:pathData="M16.66,4.52l2.83,2.83l-2.83,2.83l-2.83-2.83L16.66,4.52 M9,5v4H5V5H9 M19,15v4h-4v-4H19 M9,15v4H5v-4H9 M16.66,1.69
