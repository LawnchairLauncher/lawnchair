--- conflicted
+++ resolved
@@ -20,15 +20,6 @@
         android:viewportHeight="24.0"
         android:tint="?android:attr/textColorPrimary" >
     <path
-<<<<<<< HEAD
-        android:fillColor="#ffffffff"
-        android:pathData="M15,4V3H9v1H4v2h1v13c0,1.1,0.9,2,2,2h10c1.1,0,2-0.9,2-2V6h1V4H15z M17,19H7V6h10V19z" />
-    <path
-        android:fillColor="#ffffffff"
-        android:pathData="M 9 8 H 11 V 17 H 9 V 8 Z" />
-    <path
-        android:fillColor="#ffffffff"
-=======
         android:fillColor="#FFFFFFFF"
         android:pathData="M15,4V3H9v1H4v2h1v13c0,1.1,0.9,2,2,2h10c1.1,0,2-0.9,2-2V6h1V4H15z M17,19H7V6h10V19z" />
     <path
@@ -36,6 +27,5 @@
         android:pathData="M 9 8 H 11 V 17 H 9 V 8 Z" />
     <path
         android:fillColor="#FFFFFFFF"
->>>>>>> 73859d05
         android:pathData="M 13 8 H 15 V 17 H 13 V 8 Z" />
 </vector>