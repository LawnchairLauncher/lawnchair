--- conflicted
+++ resolved
@@ -151,9 +151,7 @@
   <string name="hide_app">Ocultar aplicación</string>
     <string name="icon_shape_rounded_square">Cuadrado redondeado</string>
     <string name="smartspace_hours_mins">%1$s y %2$s</string>
-<<<<<<< HEAD
     <string name="week_day_format">%1$s, %2$s</string>
-=======
     <string name="icon_shape_cylinder">Cilindro</string>
     <string name="theme_title">Tema</string>
     <string name="theme_automatic">Automático</string>
@@ -162,5 +160,4 @@
     <string name="theme_dark">Oscuro</string>
     <string name="theme_transparent">Transparente</string>
     <string name="pref_open_source_licenses_title">Licencias de código abierto</string>
->>>>>>> 4462c4b2
 </resources>