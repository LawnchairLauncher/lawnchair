<?xml version="1.0" encoding="UTF-8"?>
<!-- 
/*
* Copyright (C) 2008 The Android Open Source Project
*
* Licensed under the Apache License, Version 2.0 (the "License");
* you may not use this file except in compliance with the License.
* You may obtain a copy of the License at
*
*      http://www.apache.org/licenses/LICENSE-2.0
*
* Unless required by applicable law or agreed to in writing, software
* distributed under the License is distributed on an "AS IS" BASIS,
* WITHOUT WARRANTIES OR CONDITIONS OF ANY KIND, either express or implied.
* See the License for the specific language governing permissions and
* limitations under the License.
*/
 -->

<resources xmlns:android="http://schemas.android.com/apk/res/android"
    xmlns:xliff="urn:oasis:names:tc:xliff:document:1.2">
    <string name="app_name" msgid="649227358658669779">"Launcher3"</string>
    <string name="work_folder_name" msgid="3753320833950115786">"कार्य"</string>
    <string name="activity_not_found" msgid="8071924732094499514">"एप स्थापित छैन।"</string>
    <string name="activity_not_available" msgid="7456344436509528827">"एप उपलब्ध छैन"</string>
    <string name="safemode_shortcut_error" msgid="9160126848219158407">"सुरक्षित मोडमा डाउनलोड गरेको एप अक्षम गरिएको छ"</string>
    <string name="safemode_widget_error" msgid="4863470563535682004">"सुरक्षित मोडमा विगेटहरू अक्षम गरियो"</string>
    <string name="shortcut_not_available" msgid="2536503539825726397">"सर्टकट उपलब्ध छैन"</string>
<<<<<<< HEAD
    <!-- no translation found for home_screen (5629429142036709174) -->
    <skip />
    <!-- no translation found for recent_task_option_split_screen (6690461455618725183) -->
    <skip />
    <!-- no translation found for long_press_widget_to_add (3587712543577675817) -->
    <skip />
    <!-- no translation found for long_accessible_way_to_add (2733588281439571974) -->
    <skip />
    <string name="widget_dims_format" msgid="2370757736025621599">"%1$d × %2$d"</string>
    <string name="widget_accessible_dims_format" msgid="3640149169885301790">"%1$d चौडाइ गुणा %2$d उचाइ"</string>
    <string name="add_item_request_drag_hint" msgid="5899764264480397019">"थप्न टच एण्ड होल्ड गर्नुहोस्"</string>
    <string name="place_automatically" msgid="8064208734425456485">"स्वतः थप्नुहोस्"</string>
    <!-- no translation found for widgets_count (656794749266073027) -->
    <!-- no translation found for shortcuts_count (8080294865447938455) -->
    <!-- no translation found for widgets_and_shortcuts_count (7209136747878365116) -->
    <skip />
=======
    <string name="home_screen" msgid="5629429142036709174">"होम"</string>
    <string name="recent_task_option_split_screen" msgid="6690461455618725183">"स्प्लिट स्क्रिन"</string>
    <string name="split_screen_position_top" msgid="1504965011158689649">"सिरानतिर स्प्लिट गर्नुहोस्"</string>
    <string name="split_screen_position_left" msgid="7537793098851830883">"बायाँतिर स्प्लिट गर्नुहोस्"</string>
    <string name="split_screen_position_right" msgid="1569377524925193369">"दायाँतिर स्प्लिट गर्नुहोस्"</string>
    <string name="split_app_info_accessibility" msgid="5475288491241414932">"%1$s का हकमा एपसम्बन्धी जानकारी"</string>
    <string name="long_press_widget_to_add" msgid="3587712543577675817">"कुनै विजेट सार्न डबल ट्याप गरेर छोइराख्नुहोस्।"</string>
    <string name="long_accessible_way_to_add" msgid="2733588281439571974">"कुनै विजेट सार्न वा आफ्नो रोजाइका कारबाही प्रयोग गर्न डबल ट्याप गरेर छोइराख्नुहोस्।"</string>
    <string name="widget_dims_format" msgid="2370757736025621599">"%1$d × %2$d"</string>
    <string name="widget_accessible_dims_format" msgid="3640149169885301790">"%1$d चौडाइ गुणा %2$d उचाइ"</string>
    <string name="widget_preview_context_description" msgid="9045841361655787574">"<xliff:g id="WIDGET_NAME">%1$s</xliff:g> विजेट"</string>
    <string name="add_item_request_drag_hint" msgid="5653291305078645405">"यो विजेट होम स्क्रिनमा यताउता सार्न त्यसमा टच एन्ड होल्ड गर्नुहोस्"</string>
    <string name="add_to_home_screen" msgid="8631549138215492708">"होम स्क्रिनमा हाल्नुहोस्"</string>
    <string name="added_to_home_screen_accessibility_text" msgid="4451545765448884415">"होम स्क्रिनमा <xliff:g id="WIDGET_NAME">%1$s</xliff:g> विजेट हालियो"</string>
    <string name="widgets_count" msgid="6467746476364652096">"{count,plural, =1{# विजेट}other{# वटा विजेट}}"</string>
    <string name="shortcuts_count" msgid="8471715556199592381">"{count,plural, =1{# सर्टकट}other{# वटा सर्टकट}}"</string>
    <string name="widgets_and_shortcuts_count" msgid="7209136747878365116">"<xliff:g id="WIDGETS_COUNT">%1$s</xliff:g>, <xliff:g id="SHORTCUTS_COUNT">%2$s</xliff:g>"</string>
>>>>>>> 62d30d71
    <string name="widget_button_text" msgid="2880537293434387943">"विजेटहरू"</string>
    <!-- no translation found for widgets_full_sheet_search_bar_hint (8484659090860596457) -->
    <skip />
    <!-- no translation found for widgets_full_sheet_cancel_button_description (5766167035728653605) -->
    <skip />
    <!-- no translation found for no_widgets_available (9140948620298620513) -->
    <skip />
    <!-- no translation found for no_search_results (6518732304311458580) -->
    <skip />
    <!-- no translation found for widgets_full_sheet_personal_tab (2743540105607120182) -->
    <skip />
    <!-- no translation found for widgets_full_sheet_work_tab (3767150027110633765) -->
    <skip />
    <!-- no translation found for widget_category_conversations (8894438636213590446) -->
    <skip />
    <string name="all_apps_search_bar_hint" msgid="1390553134053255246">"खोजसम्बन्धी एपहरू"</string>
    <string name="all_apps_loading_message" msgid="5813968043155271636">"एपहरू लोड गर्दै…"</string>
    <string name="all_apps_no_search_results" msgid="3200346862396363786">"\"<xliff:g id="QUERY">%1$s</xliff:g>\" सँग मिल्दो कुनै एप भेटिएन"</string>
    <string name="all_apps_search_market_message" msgid="1366263386197059176">"थप एपहरू खोज्नुहोस्"</string>
    <string name="label_application" msgid="8531721983832654978">"एप"</string>
    <string name="all_apps_label" msgid="5015784846527570951">"सबै एप"</string>
    <string name="notifications_header" msgid="1404149926117359025">"सूचनाहरू"</string>
    <!-- no translation found for long_press_shortcut_to_add (5405328730817637737) -->
    <skip />
    <!-- no translation found for long_accessible_way_to_add_shortcut (2199537273817090740) -->
    <skip />
    <string name="out_of_space" msgid="4691004494942118364">"यो गृह स्क्रिनमा कुनै थप ठाउँ छैन।"</string>
    <string name="hotseat_out_of_space" msgid="7448809638125333693">"मन पर्ने ट्रे अब कुनै ठाँउ छैन"</string>
    <string name="all_apps_button_label" msgid="8130441508702294465">"एपको सूची"</string>
    <string name="all_apps_search_results" msgid="5889367432531296759">"खोज परिणामहरू"</string>
    <string name="all_apps_button_personal_label" msgid="1315764287305224468">"व्यक्तिगत अनुप्रयोगहरूको सूची"</string>
    <string name="all_apps_button_work_label" msgid="7270707118948892488">"कार्यसम्बन्धी अनुप्रयोगहरूको सूची"</string>
    <string name="remove_drop_target_label" msgid="7812859488053230776">"हटाउनुहोस्"</string>
    <string name="uninstall_drop_target_label" msgid="4722034217958379417">"विस्थापित गर्नुहोस्"</string>
    <string name="app_info_drop_target_label" msgid="692894985365717661">"एपसम्बन्धी जानकारी"</string>
    <string name="install_drop_target_label" msgid="2539096853673231757">"स्थापना गर्नुहोस्"</string>
    <string name="dismiss_prediction_label" msgid="3357562989568808658">"यो एप सिफारिस नगरियोस्"</string>
    <string name="pin_prediction" msgid="4196423321649756498">"सिफारिस गरिएको एप पिन गर्नुहोस्"</string>
    <string name="permlab_install_shortcut" msgid="5632423390354674437">"सर्टकट स्थापना गर्नेहोस्"</string>
    <string name="permdesc_install_shortcut" msgid="923466509822011139">"प्रयोगकर्ताको हस्तक्षेप बिना एउटा एपलाई सर्टकटमा थप्नको लागि अनुमति दिनुहोस्।"</string>
    <string name="permlab_read_settings" msgid="1941457408239617576">"गृह सेटिङहरू र सर्टकटहरू पढ्नुहोस्"</string>
    <string name="permdesc_read_settings" msgid="5833423719057558387">"गृहमा एउटा एपलाई सेटिङहरू र सर्टकटहरू पढ्न अनुमति दिनुहोस्।"</string>
    <string name="permlab_write_settings" msgid="3574213698004620587">"गृह सेटिङहरू र सर्टकटहरू लेख्नुहोस्"</string>
    <string name="permdesc_write_settings" msgid="5440712911516509985">"गृहमा एउटा एपलाई सेटिङ र सर्टकट बदल्न अनुमति दिनुहोस्।"</string>
    <string name="msg_no_phone_permission" msgid="9208659281529857371">"<xliff:g id="APP_NAME">%1$s</xliff:g> ले फोन कलहरू गर्न अनुमति छैन"</string>
<<<<<<< HEAD
    <string name="gadget_error_text" msgid="6081085226050792095">"समस्या लोडिङ गर्ने विजेट"</string>
    <string name="gadget_setup_text" msgid="8274003207686040488">"सेटअप"</string>
=======
    <string name="gadget_error_text" msgid="740356548025791839">"विजेट लोड गर्न सकिएन"</string>
    <string name="gadget_setup_text" msgid="8348374825537681407">"विजेटका सेटिङ"</string>
    <string name="gadget_complete_setup_text" msgid="309040266978007925">"सेटअप पूरा गर्न ट्याप गर्नुहोस्"</string>
>>>>>>> 62d30d71
    <string name="uninstall_system_app_text" msgid="4172046090762920660">"यो प्रणाली एप हो र यसलाई स्थापना रद्द गर्न सकिँदैन।"</string>
    <string name="folder_hint_text" msgid="5174843001373488816">"नाम सम्पादन गर्नुहोस्"</string>
    <string name="disabled_app_label" msgid="6673129024321402780">"असक्षम पारिएको <xliff:g id="APP_NAME">%1$s</xliff:g>"</string>
    <string name="dotted_app_label" msgid="1704091277755818896">"{count,plural,offset:1 =1{{app_name} सँग सम्बन्धित # सूचना छ}other{{app_name} सँग सम्बन्धित # वटा सूचना छन्}}"</string>
    <string name="default_scroll_format" msgid="7475544710230993317">"पृष्ठ %2$d को %1$d"</string>
    <string name="workspace_scroll_format" msgid="8458889198184077399">"गृह स्क्रिन %1$d को %2$d"</string>
    <string name="workspace_new_page" msgid="257366611030256142">"नयाँ गृह स्क्रिन पृष्ठ"</string>
    <string name="folder_opened" msgid="94695026776264709">"फोल्डर खुल्यो <xliff:g id="WIDTH">%1$d</xliff:g> बाट <xliff:g id="HEIGHT">%2$d</xliff:g>"</string>
    <string name="folder_tap_to_close" msgid="4625795376335528256">"फोल्डरलाई बन्द गर्न ट्याप गर्नुहोस्"</string>
    <string name="folder_tap_to_rename" msgid="4017685068016979677">"पुनःनामाकरणलाई सुरक्षित गर्न ट्याप गर्नुहोस्"</string>
    <string name="folder_closed" msgid="4100806530910930934">"फोल्डर बन्द भयो"</string>
    <string name="folder_renamed" msgid="1794088362165669656">"फोल्डर <xliff:g id="NAME">%1$s</xliff:g> मा पुनःनामाकरण गरियो।"</string>
    <string name="folder_name_format_exact" msgid="8626242716117004803">"फोल्डर: <xliff:g id="NAME">%1$s</xliff:g>, <xliff:g id="SIZE">%2$d</xliff:g> वस्तुहरू"</string>
    <string name="folder_name_format_overflow" msgid="4270108890534995199">"फोल्डर: <xliff:g id="NAME">%1$s</xliff:g>, <xliff:g id="SIZE">%2$d</xliff:g> वा सोभन्दा बढी वस्तुहरू"</string>
    <string name="wallpaper_button_text" msgid="8404103075899945851">"वालपेपरहरु"</string>
    <string name="styles_wallpaper_button_text" msgid="4342122323125579619">"शैली तथा वालपेपरहरू"</string>
    <string name="settings_button_text" msgid="8873672322605444408">"गृहपृष्ठका सेटिङहरू"</string>
    <string name="msg_disabled_by_admin" msgid="6898038085516271325">"तपाईँको प्रशासकद्वारा असक्षम गरिएको"</string>
    <string name="allow_rotation_title" msgid="7728578836261442095">"गृह स्क्रिनलाई रोटेट हुन दिइयोस्"</string>
    <string name="allow_rotation_desc" msgid="8662546029078692509">"फोनलाई घुमाइँदा"</string>
    <string name="notification_dots_title" msgid="9062440428204120317">"सूचनाको प्रतीक जनाउने थोप्लाहरू"</string>
    <string name="notification_dots_desc_on" msgid="1679848116452218908">"सक्रिय"</string>
    <string name="notification_dots_desc_off" msgid="1760796511504341095">"निष्क्रिय"</string>
    <string name="title_missing_notification_access" msgid="7503287056163941064">"सूचनासम्बन्धी पहुँच आवश्यक हुन्छ"</string>
    <string name="msg_missing_notification_access" msgid="281113995110910548">"सूचनाको प्रतीक जनाउने थोप्लाहरू देखाउन <xliff:g id="NAME">%1$s</xliff:g> को एपसम्बन्धी सूचनाहरूलाई सक्रिय गर्नुहोस्"</string>
    <string name="title_change_settings" msgid="1376365968844349552">"सेटिङहरू बदल्नुहोस्"</string>
    <string name="notification_dots_service_title" msgid="4284221181793592871">"सूचनाको प्रतीक जनाउने थोप्लाहरू देखाउनुहोस्"</string>
    <string name="auto_add_shortcuts_label" msgid="3698776050751790653">"गृह स्क्रिनमा एपका आइकनहरू थप्नुहोस्"</string>
    <string name="auto_add_shortcuts_description" msgid="7117251166066978730">"नयाँ एपका लागि"</string>
    <string name="package_state_unknown" msgid="7592128424511031410">"अज्ञात"</string>
    <string name="abandoned_clean_this" msgid="7610119707847920412">"हटाउनुहोस्"</string>
    <string name="abandoned_search" msgid="891119232568284442">"खोजी गर्नुहोस्"</string>
    <string name="abandoned_promises_title" msgid="7096178467971716750">"यो एप स्थापित छैन"</string>
    <string name="abandoned_promise_explanation" msgid="3990027586878167529">"यो प्रतिमाका लागि एपलाई स्थापना गरिएको छैन। तपाईं यसलाई हटाउन, वा एप खोजी र स्वयं यो स्थापित गर्न सक्नुहुन्छ।"</string>
    <!-- no translation found for app_installing_title (5864044122733792085) -->
    <skip />
    <string name="app_downloading_title" msgid="8336702962104482644">"<xliff:g id="NAME">%1$s</xliff:g> डाउनलोड गर्दै, <xliff:g id="PROGRESS">%2$s</xliff:g> सम्पन्‍न"</string>
    <string name="app_waiting_download_title" msgid="7053938513995617849">"<xliff:g id="NAME">%1$s</xliff:g> स्थापना गर्न प्रतीक्षा गर्दै"</string>
    <string name="widgets_list" msgid="796804551140113767">"विजेटहरूको सूची"</string>
    <string name="widgets_list_closed" msgid="6141506579418771922">"विजेटहरूको सूची बन्द गरियो"</string>
    <string name="action_add_to_workspace" msgid="8902165848117513641">"गृह स्क्रिनमा थप्नुहोस्"</string>
    <string name="action_move_here" msgid="2170188780612570250">"वस्तु यहाँ सार्नुहोस्"</string>
    <string name="item_added_to_workspace" msgid="4211073925752213539">"वस्तु गृह स्क्रिनमा थपियो"</string>
    <string name="item_removed" msgid="851119963877842327">"वस्तु हटाइयो"</string>
    <string name="undo" msgid="4151576204245173321">"अन्डू गर्नुहोस्"</string>
    <string name="action_move" msgid="4339390619886385032">"वस्तु सार्नुहोस्"</string>
    <string name="move_to_empty_cell" msgid="2833711483015685619">"पङ्क्ति <xliff:g id="NUMBER_0">%1$s</xliff:g> स्तम्भ <xliff:g id="NUMBER_1">%2$s</xliff:g> मा सार्नुहोस्"</string>
    <string name="move_to_position" msgid="6750008980455459790">"स्थिति <xliff:g id="NUMBER">%1$s</xliff:g> मा सार्नुहोस्"</string>
    <string name="move_to_hotseat_position" msgid="6295412897075147808">"मन पर्ने स्थिति <xliff:g id="NUMBER">%1$s</xliff:g> मा सार्नुहोस्"</string>
    <string name="item_moved" msgid="4606538322571412879">"वस्तु सारियो"</string>
    <string name="add_to_folder" msgid="9040534766770853243">"फोल्डर: <xliff:g id="NAME">%1$s</xliff:g> मा थप्नुहोस्"</string>
    <string name="add_to_folder_with_app" msgid="4534929978967147231">"फोल्डरमा <xliff:g id="NAME">%1$s</xliff:g> सँग थप्नुहोस्"</string>
    <string name="added_to_folder" msgid="4793259502305558003">"वस्तु फोल्डरमा थपियो"</string>
    <string name="create_folder_with" msgid="4050141361160214248">"<xliff:g id="NAME">%1$s</xliff:g>: मार्फत फोल्डर सिर्जना गर्नुहोस्"</string>
    <string name="folder_created" msgid="6409794597405184510">"फोल्डर सिर्जना गरियो"</string>
    <string name="action_move_to_workspace" msgid="1603837886334246317">"गृह स्क्रिनमा सार्नुहोस्"</string>
    <string name="action_resize" msgid="1802976324781771067">"पुनःआकार मिलाउनुहोस्"</string>
    <string name="action_increase_width" msgid="8773715375078513326">"चौडाइ बढाउनुहोस्"</string>
    <string name="action_increase_height" msgid="459390020612501122">"उँचाइ बढाउनुहोस्"</string>
    <string name="action_decrease_width" msgid="1374549771083094654">"चौडाइ घटाउनुहोस्"</string>
    <string name="action_decrease_height" msgid="282377193880900022">"उँचाइ घटाउनुहोस्"</string>
    <string name="widget_resized" msgid="9130327887929620">"विजेट चौडाइ <xliff:g id="NUMBER_0">%1$s</xliff:g> उचाइ <xliff:g id="NUMBER_1">%2$s</xliff:g> मा पुनः आकार मिलाइयो"</string>
    <string name="action_deep_shortcut" msgid="2864038805849372848">"सर्टकटहरू"</string>
    <string name="shortcuts_menu_with_notifications_description" msgid="2676582286544232849">"सर्टकट तथा सूचनाहरू"</string>
    <string name="action_dismiss_notification" msgid="5909461085055959187">"खारेज गर्नुहोस्"</string>
    <string name="accessibility_close" msgid="2277148124685870734">"बन्द गर्नुहोस्"</string>
    <string name="notification_dismissed" msgid="6002233469409822874">"सूचना खारेज गरियो"</string>
    <string name="all_apps_personal_tab" msgid="4190252696685155002">"व्यक्तिगत"</string>
    <string name="all_apps_work_tab" msgid="4884822796154055118">"कार्यसम्बन्धी"</string>
    <string name="work_profile_toggle_label" msgid="3081029915775481146">"कार्य प्रोफाइल"</string>
    <string name="work_profile_edu_personal_apps" msgid="4155536355149317441">"व्यक्तिगत डेटा कामसम्बन्धी एपहरूबाट लुकाएर छुट्टै राखिन्छ"</string>
    <string name="work_profile_edu_work_apps" msgid="237051938268703058">"तपाईंका IT एड्मिनले कामसम्पबन्धी एपहरू र डेटा हेर्न सक्छन्"</string>
    <string name="work_profile_edu_next" msgid="8783418929296503629">"अर्को"</string>
    <string name="work_profile_edu_accept" msgid="6069788082535149071">"बुझेँ"</string>
    <string name="work_apps_paused_title" msgid="2389865654362803723">"कार्यालयको प्रोफाइल अस्थायी रूपमा रोक्का गरिएको छ"</string>
    <!-- no translation found for work_apps_paused_body (4209084728264328628) -->
    <skip />
    <!-- no translation found for work_apps_paused_content_description (4473292417145736203) -->
    <skip />
    <!-- no translation found for work_apps_paused_edu_banner (8872412121608402058) -->
    <skip />
    <!-- no translation found for work_apps_paused_edu_accept (6377476824357318532) -->
    <skip />
    <!-- no translation found for work_apps_pause_btn_text (4669288269140620646) -->
    <skip />
    <!-- no translation found for work_apps_enable_btn_text (82111102541971856) -->
    <skip />
    <!-- no translation found for developer_options_filter_hint (5896817443635989056) -->
    <skip />
    <string name="work_switch_tip" msgid="808075064383839144">"कामसम्बन्धी एप र सूचनाहरू अस्थायी रूपमा रोक्का गर्नुहोस्"</string>
    <string name="remote_action_failed" msgid="1383965239183576790">"कार्य पूरा गर्न सकिएन: <xliff:g id="WHAT">%1$s</xliff:g>"</string>
</resources><|MERGE_RESOLUTION|>--- conflicted
+++ resolved
@@ -26,24 +26,6 @@
     <string name="safemode_shortcut_error" msgid="9160126848219158407">"सुरक्षित मोडमा डाउनलोड गरेको एप अक्षम गरिएको छ"</string>
     <string name="safemode_widget_error" msgid="4863470563535682004">"सुरक्षित मोडमा विगेटहरू अक्षम गरियो"</string>
     <string name="shortcut_not_available" msgid="2536503539825726397">"सर्टकट उपलब्ध छैन"</string>
-<<<<<<< HEAD
-    <!-- no translation found for home_screen (5629429142036709174) -->
-    <skip />
-    <!-- no translation found for recent_task_option_split_screen (6690461455618725183) -->
-    <skip />
-    <!-- no translation found for long_press_widget_to_add (3587712543577675817) -->
-    <skip />
-    <!-- no translation found for long_accessible_way_to_add (2733588281439571974) -->
-    <skip />
-    <string name="widget_dims_format" msgid="2370757736025621599">"%1$d × %2$d"</string>
-    <string name="widget_accessible_dims_format" msgid="3640149169885301790">"%1$d चौडाइ गुणा %2$d उचाइ"</string>
-    <string name="add_item_request_drag_hint" msgid="5899764264480397019">"थप्न टच एण्ड होल्ड गर्नुहोस्"</string>
-    <string name="place_automatically" msgid="8064208734425456485">"स्वतः थप्नुहोस्"</string>
-    <!-- no translation found for widgets_count (656794749266073027) -->
-    <!-- no translation found for shortcuts_count (8080294865447938455) -->
-    <!-- no translation found for widgets_and_shortcuts_count (7209136747878365116) -->
-    <skip />
-=======
     <string name="home_screen" msgid="5629429142036709174">"होम"</string>
     <string name="recent_task_option_split_screen" msgid="6690461455618725183">"स्प्लिट स्क्रिन"</string>
     <string name="split_screen_position_top" msgid="1504965011158689649">"सिरानतिर स्प्लिट गर्नुहोस्"</string>
@@ -61,22 +43,19 @@
     <string name="widgets_count" msgid="6467746476364652096">"{count,plural, =1{# विजेट}other{# वटा विजेट}}"</string>
     <string name="shortcuts_count" msgid="8471715556199592381">"{count,plural, =1{# सर्टकट}other{# वटा सर्टकट}}"</string>
     <string name="widgets_and_shortcuts_count" msgid="7209136747878365116">"<xliff:g id="WIDGETS_COUNT">%1$s</xliff:g>, <xliff:g id="SHORTCUTS_COUNT">%2$s</xliff:g>"</string>
->>>>>>> 62d30d71
     <string name="widget_button_text" msgid="2880537293434387943">"विजेटहरू"</string>
-    <!-- no translation found for widgets_full_sheet_search_bar_hint (8484659090860596457) -->
-    <skip />
-    <!-- no translation found for widgets_full_sheet_cancel_button_description (5766167035728653605) -->
-    <skip />
-    <!-- no translation found for no_widgets_available (9140948620298620513) -->
-    <skip />
-    <!-- no translation found for no_search_results (6518732304311458580) -->
-    <skip />
-    <!-- no translation found for widgets_full_sheet_personal_tab (2743540105607120182) -->
-    <skip />
-    <!-- no translation found for widgets_full_sheet_work_tab (3767150027110633765) -->
-    <skip />
-    <!-- no translation found for widget_category_conversations (8894438636213590446) -->
-    <skip />
+    <string name="widgets_full_sheet_search_bar_hint" msgid="8484659090860596457">"खोज्नुहोस्"</string>
+    <string name="widgets_full_sheet_cancel_button_description" msgid="5766167035728653605">"खोज बाकसमा भएको पाठ हटाउनुहोस्"</string>
+    <string name="no_widgets_available" msgid="4337693382501046170">"विजेट र सर्टकटहरू उपलब्ध छन्"</string>
+    <string name="no_search_results" msgid="3787956167293097509">"कुनै पनि विजेट वा सर्टकट फेला परेन"</string>
+    <string name="widgets_full_sheet_personal_tab" msgid="2743540105607120182">"व्यक्तिगत"</string>
+    <string name="widgets_full_sheet_work_tab" msgid="3767150027110633765">"कामसम्बन्धी"</string>
+    <string name="widget_category_conversations" msgid="8894438636213590446">"वार्तालापहरू"</string>
+    <string name="widget_education_header" msgid="4874760613775913787">"उपयोगी जानकारी सजिलै प्राप्त गर्नुहोस्"</string>
+    <string name="widget_education_content" msgid="745542879510751525">"एपहरू नखोलिकनै तिनका बारेमा जानकारी प्राप्त गर्न तपाईं आफ्नो होम स्क्रिनमा विजेटहरू हाल्न सक्नुहुन्छ"</string>
+    <string name="reconfigurable_widget_education_tip" msgid="6336962690888067057">"विजेटका सेटिङ बदल्न ट्याप गर्नुहोस्"</string>
+    <string name="widget_education_close_button" msgid="8676165703104836580">"बुझेँ"</string>
+    <string name="widget_reconfigure_button_content_description" msgid="8811472721881205250">"विजेटका सेटिङ बदल्नुहोस्"</string>
     <string name="all_apps_search_bar_hint" msgid="1390553134053255246">"खोजसम्बन्धी एपहरू"</string>
     <string name="all_apps_loading_message" msgid="5813968043155271636">"एपहरू लोड गर्दै…"</string>
     <string name="all_apps_no_search_results" msgid="3200346862396363786">"\"<xliff:g id="QUERY">%1$s</xliff:g>\" सँग मिल्दो कुनै एप भेटिएन"</string>
@@ -84,11 +63,9 @@
     <string name="label_application" msgid="8531721983832654978">"एप"</string>
     <string name="all_apps_label" msgid="5015784846527570951">"सबै एप"</string>
     <string name="notifications_header" msgid="1404149926117359025">"सूचनाहरू"</string>
-    <!-- no translation found for long_press_shortcut_to_add (5405328730817637737) -->
-    <skip />
-    <!-- no translation found for long_accessible_way_to_add_shortcut (2199537273817090740) -->
-    <skip />
-    <string name="out_of_space" msgid="4691004494942118364">"यो गृह स्क्रिनमा कुनै थप ठाउँ छैन।"</string>
+    <string name="long_press_shortcut_to_add" msgid="5405328730817637737">"कुनै सर्टकट सार्न डबल ट्याप गरेर छोइराख्नुहोस्।"</string>
+    <string name="long_accessible_way_to_add_shortcut" msgid="2199537273817090740">"कुनै सर्टकट सार्न वा आफ्नो रोजाइका कारबाही प्रयोग गर्न डबल ट्याप गरेर छोइराख्नुहोस्।"</string>
+    <string name="out_of_space" msgid="6692471482459245734">"यो होम स्क्रिनमा ठाउँ छैन"</string>
     <string name="hotseat_out_of_space" msgid="7448809638125333693">"मन पर्ने ट्रे अब कुनै ठाँउ छैन"</string>
     <string name="all_apps_button_label" msgid="8130441508702294465">"एपको सूची"</string>
     <string name="all_apps_search_results" msgid="5889367432531296759">"खोज परिणामहरू"</string>
@@ -107,14 +84,9 @@
     <string name="permlab_write_settings" msgid="3574213698004620587">"गृह सेटिङहरू र सर्टकटहरू लेख्नुहोस्"</string>
     <string name="permdesc_write_settings" msgid="5440712911516509985">"गृहमा एउटा एपलाई सेटिङ र सर्टकट बदल्न अनुमति दिनुहोस्।"</string>
     <string name="msg_no_phone_permission" msgid="9208659281529857371">"<xliff:g id="APP_NAME">%1$s</xliff:g> ले फोन कलहरू गर्न अनुमति छैन"</string>
-<<<<<<< HEAD
-    <string name="gadget_error_text" msgid="6081085226050792095">"समस्या लोडिङ गर्ने विजेट"</string>
-    <string name="gadget_setup_text" msgid="8274003207686040488">"सेटअप"</string>
-=======
     <string name="gadget_error_text" msgid="740356548025791839">"विजेट लोड गर्न सकिएन"</string>
     <string name="gadget_setup_text" msgid="8348374825537681407">"विजेटका सेटिङ"</string>
     <string name="gadget_complete_setup_text" msgid="309040266978007925">"सेटअप पूरा गर्न ट्याप गर्नुहोस्"</string>
->>>>>>> 62d30d71
     <string name="uninstall_system_app_text" msgid="4172046090762920660">"यो प्रणाली एप हो र यसलाई स्थापना रद्द गर्न सकिँदैन।"</string>
     <string name="folder_hint_text" msgid="5174843001373488816">"नाम सम्पादन गर्नुहोस्"</string>
     <string name="disabled_app_label" msgid="6673129024321402780">"असक्षम पारिएको <xliff:g id="APP_NAME">%1$s</xliff:g>"</string>
@@ -130,10 +102,10 @@
     <string name="folder_name_format_exact" msgid="8626242716117004803">"फोल्डर: <xliff:g id="NAME">%1$s</xliff:g>, <xliff:g id="SIZE">%2$d</xliff:g> वस्तुहरू"</string>
     <string name="folder_name_format_overflow" msgid="4270108890534995199">"फोल्डर: <xliff:g id="NAME">%1$s</xliff:g>, <xliff:g id="SIZE">%2$d</xliff:g> वा सोभन्दा बढी वस्तुहरू"</string>
     <string name="wallpaper_button_text" msgid="8404103075899945851">"वालपेपरहरु"</string>
-    <string name="styles_wallpaper_button_text" msgid="4342122323125579619">"शैली तथा वालपेपरहरू"</string>
-    <string name="settings_button_text" msgid="8873672322605444408">"गृहपृष्ठका सेटिङहरू"</string>
+    <string name="styles_wallpaper_button_text" msgid="8216961355289236794">"वालपेपर तथा शैली"</string>
+    <string name="settings_button_text" msgid="8873672322605444408">"होम पेजका सेटिङहरू"</string>
     <string name="msg_disabled_by_admin" msgid="6898038085516271325">"तपाईँको प्रशासकद्वारा असक्षम गरिएको"</string>
-    <string name="allow_rotation_title" msgid="7728578836261442095">"गृह स्क्रिनलाई रोटेट हुन दिइयोस्"</string>
+    <string name="allow_rotation_title" msgid="7728578836261442095">"होम स्क्रिन रोटेट हुन दिइयोस्"</string>
     <string name="allow_rotation_desc" msgid="8662546029078692509">"फोनलाई घुमाइँदा"</string>
     <string name="notification_dots_title" msgid="9062440428204120317">"सूचनाको प्रतीक जनाउने थोप्लाहरू"</string>
     <string name="notification_dots_desc_on" msgid="1679848116452218908">"सक्रिय"</string>
@@ -142,20 +114,19 @@
     <string name="msg_missing_notification_access" msgid="281113995110910548">"सूचनाको प्रतीक जनाउने थोप्लाहरू देखाउन <xliff:g id="NAME">%1$s</xliff:g> को एपसम्बन्धी सूचनाहरूलाई सक्रिय गर्नुहोस्"</string>
     <string name="title_change_settings" msgid="1376365968844349552">"सेटिङहरू बदल्नुहोस्"</string>
     <string name="notification_dots_service_title" msgid="4284221181793592871">"सूचनाको प्रतीक जनाउने थोप्लाहरू देखाउनुहोस्"</string>
-    <string name="auto_add_shortcuts_label" msgid="3698776050751790653">"गृह स्क्रिनमा एपका आइकनहरू थप्नुहोस्"</string>
+    <string name="auto_add_shortcuts_label" msgid="3698776050751790653">"होम स्क्रिनमा एपका आइकन थपियोस्"</string>
     <string name="auto_add_shortcuts_description" msgid="7117251166066978730">"नयाँ एपका लागि"</string>
     <string name="package_state_unknown" msgid="7592128424511031410">"अज्ञात"</string>
     <string name="abandoned_clean_this" msgid="7610119707847920412">"हटाउनुहोस्"</string>
     <string name="abandoned_search" msgid="891119232568284442">"खोजी गर्नुहोस्"</string>
     <string name="abandoned_promises_title" msgid="7096178467971716750">"यो एप स्थापित छैन"</string>
     <string name="abandoned_promise_explanation" msgid="3990027586878167529">"यो प्रतिमाका लागि एपलाई स्थापना गरिएको छैन। तपाईं यसलाई हटाउन, वा एप खोजी र स्वयं यो स्थापित गर्न सक्नुहुन्छ।"</string>
-    <!-- no translation found for app_installing_title (5864044122733792085) -->
-    <skip />
+    <string name="app_installing_title" msgid="5864044122733792085">"<xliff:g id="NAME">%1$s</xliff:g> इन्स्टल गरिँदै छ, <xliff:g id="PROGRESS">%2$s</xliff:g> पूरा भयो"</string>
     <string name="app_downloading_title" msgid="8336702962104482644">"<xliff:g id="NAME">%1$s</xliff:g> डाउनलोड गर्दै, <xliff:g id="PROGRESS">%2$s</xliff:g> सम्पन्‍न"</string>
     <string name="app_waiting_download_title" msgid="7053938513995617849">"<xliff:g id="NAME">%1$s</xliff:g> स्थापना गर्न प्रतीक्षा गर्दै"</string>
     <string name="widgets_list" msgid="796804551140113767">"विजेटहरूको सूची"</string>
     <string name="widgets_list_closed" msgid="6141506579418771922">"विजेटहरूको सूची बन्द गरियो"</string>
-    <string name="action_add_to_workspace" msgid="8902165848117513641">"गृह स्क्रिनमा थप्नुहोस्"</string>
+    <string name="action_add_to_workspace" msgid="8902165848117513641">"होम स्क्रिनमा हाल्नुहोस्"</string>
     <string name="action_move_here" msgid="2170188780612570250">"वस्तु यहाँ सार्नुहोस्"</string>
     <string name="item_added_to_workspace" msgid="4211073925752213539">"वस्तु गृह स्क्रिनमा थपियो"</string>
     <string name="item_removed" msgid="851119963877842327">"वस्तु हटाइयो"</string>
@@ -185,25 +156,15 @@
     <string name="all_apps_personal_tab" msgid="4190252696685155002">"व्यक्तिगत"</string>
     <string name="all_apps_work_tab" msgid="4884822796154055118">"कार्यसम्बन्धी"</string>
     <string name="work_profile_toggle_label" msgid="3081029915775481146">"कार्य प्रोफाइल"</string>
-    <string name="work_profile_edu_personal_apps" msgid="4155536355149317441">"व्यक्तिगत डेटा कामसम्बन्धी एपहरूबाट लुकाएर छुट्टै राखिन्छ"</string>
-    <string name="work_profile_edu_work_apps" msgid="237051938268703058">"तपाईंका IT एड्मिनले कामसम्पबन्धी एपहरू र डेटा हेर्न सक्छन्"</string>
-    <string name="work_profile_edu_next" msgid="8783418929296503629">"अर्को"</string>
+    <string name="work_profile_edu_work_apps" msgid="7895468576497746520">"कामसम्बन्धी एपहरूमा ब्याज अङ्कित हुन्छ र तपाईंका IT एड्मिन ती एप हेर्न सक्छन्"</string>
     <string name="work_profile_edu_accept" msgid="6069788082535149071">"बुझेँ"</string>
-    <string name="work_apps_paused_title" msgid="2389865654362803723">"कार्यालयको प्रोफाइल अस्थायी रूपमा रोक्का गरिएको छ"</string>
-    <!-- no translation found for work_apps_paused_body (4209084728264328628) -->
-    <skip />
-    <!-- no translation found for work_apps_paused_content_description (4473292417145736203) -->
-    <skip />
-    <!-- no translation found for work_apps_paused_edu_banner (8872412121608402058) -->
-    <skip />
-    <!-- no translation found for work_apps_paused_edu_accept (6377476824357318532) -->
-    <skip />
-    <!-- no translation found for work_apps_pause_btn_text (4669288269140620646) -->
-    <skip />
-    <!-- no translation found for work_apps_enable_btn_text (82111102541971856) -->
-    <skip />
-    <!-- no translation found for developer_options_filter_hint (5896817443635989056) -->
-    <skip />
-    <string name="work_switch_tip" msgid="808075064383839144">"कामसम्बन्धी एप र सूचनाहरू अस्थायी रूपमा रोक्का गर्नुहोस्"</string>
+    <string name="work_apps_paused_title" msgid="3040901117349444598">"कार्यसम्बन्धी एपहरू पज गरिएका छन्"</string>
+    <string name="work_apps_paused_body" msgid="261634750995824906">"तपाईंका कामसम्बन्धी एपहरूले तपाईंलाई सूचना पठाउन, तपाईंको डिभाइसको ब्याट्री प्रयोग गर्न वा तपाईंको लोकेसन हेर्न सक्दैनन्"</string>
+    <string name="work_apps_paused_content_description" msgid="5149623040804051095">"कामसम्बन्धी एपहरू अफ गरिएका छन्। तपाईंका कामसम्बन्धी एपहरूले तपाईंलाई सूचना पठाउन, तपाईंको डिभाइसको ब्याट्री प्रयोग गर्न वा तपाईंको लोकेसन हेर्न सक्दैनन्"</string>
+    <string name="work_apps_paused_edu_banner" msgid="8872412121608402058">"कामसम्बन्धी एपमा ब्याज अङ्कित हुन्छ र तपाईंका IT एड्मिन ती एप हेर्न सक्नुहुन्छ"</string>
+    <string name="work_apps_paused_edu_accept" msgid="6377476824357318532">"बुझेँ"</string>
+    <string name="work_apps_pause_btn_text" msgid="1921059713673767460">"कामसम्बन्धी एपहरू अफ गर्नुहोस्"</string>
+    <string name="work_apps_enable_btn_text" msgid="1156432622148413741">"कामसम्बन्धी एपहरू अन गर्नुहोस्"</string>
+    <string name="developer_options_filter_hint" msgid="5896817443635989056">"फिल्टर"</string>
     <string name="remote_action_failed" msgid="1383965239183576790">"कार्य पूरा गर्न सकिएन: <xliff:g id="WHAT">%1$s</xliff:g>"</string>
 </resources>