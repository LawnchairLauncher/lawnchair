--- conflicted
+++ resolved
@@ -151,9 +151,7 @@
   <string name="hide_app">Masquer app</string>
     <string name="icon_shape_rounded_square">Carré arrondi</string>
     <string name="smartspace_hours_mins">%1$s %2$s</string>
-<<<<<<< HEAD
     <string name="week_day_format">%1$s, %2$s</string>
-=======
     <string name="icon_shape_cylinder">Cylindre</string>
     <string name="theme_title">Thème</string>
     <string name="theme_automatic">Automatique</string>
@@ -162,5 +160,4 @@
     <string name="theme_dark">Foncé</string>
     <string name="theme_transparent">Transparent</string>
     <string name="pref_open_source_licenses_title">Licences Open Source</string>
->>>>>>> 4462c4b2
 </resources>