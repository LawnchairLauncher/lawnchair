--- conflicted
+++ resolved
@@ -149,9 +149,7 @@
     <string name="action_edit">แก้ไข</string>
     <string name="icon_shape_rounded_square">สี่เหลี่ยมจัตุรัสขอบมน</string>
     <string name="smartspace_hours_mins">%1$s %2$s</string>
-<<<<<<< HEAD
     <string name="week_day_format">%1$s %2$s</string>
-=======
     <string name="icon_shape_cylinder">กระบอก</string>
     <string name="theme_title">กระทู้</string>
     <string name="theme_automatic">อัตโนมัติ</string>
@@ -160,5 +158,4 @@
     <string name="theme_dark">มืด</string>
     <string name="theme_transparent">โปร่งใส</string>
     <string name="pref_open_source_licenses_title">ใบอนุญาตโอเพนซอร์ส</string>
->>>>>>> 4462c4b2
 </resources>