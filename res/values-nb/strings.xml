--- conflicted
+++ resolved
@@ -149,9 +149,7 @@
     <string name="action_edit">Rediger</string>
     <string name="icon_shape_rounded_square">Avrundet kvadrat</string>
     <string name="smartspace_hours_mins">%1$s %2$s</string>
-<<<<<<< HEAD
     <string name="week_day_format">%1$s, %2$s</string>
-=======
     <string name="icon_shape_cylinder">Sylinder</string>
     <string name="theme_title">Tema</string>
     <string name="theme_automatic">Automatisk</string>
@@ -160,5 +158,4 @@
     <string name="theme_dark">Mørk</string>
     <string name="theme_transparent">Gjennomsiktig</string>
     <string name="pref_open_source_licenses_title">Lisenser for åpen kildekode</string>
->>>>>>> 4462c4b2
 </resources>