--- conflicted
+++ resolved
@@ -149,9 +149,7 @@
     <string name="action_edit">编辑</string>
     <string name="icon_shape_rounded_square">圆角正方形</string>
     <string name="smartspace_hours_mins">%1$s %2$s</string>
-<<<<<<< HEAD
     <string name="week_day_format">%1$s，%2$s 年</string>
-=======
     <string name="icon_shape_cylinder">圓筒</string>
     <string name="theme_title">主题</string>
     <string name="theme_automatic">自动</string>
@@ -160,5 +158,4 @@
     <string name="theme_dark">黑暗</string>
     <string name="theme_transparent">透明</string>
     <string name="pref_open_source_licenses_title">开放源代码许可</string>
->>>>>>> 4462c4b2
 </resources>