--- conflicted
+++ resolved
@@ -151,9 +151,7 @@
   <string name="hide_app">Скрыть приложение</string>
     <string name="icon_shape_rounded_square">Квадрат с закругленными углами</string>
     <string name="smartspace_hours_mins">%1$s %2$s</string>
-<<<<<<< HEAD
     <string name="week_day_format">%1$s, %2$s</string>
-=======
     <string name="icon_shape_cylinder">Цилиндр</string>
     <string name="theme_title">Тема</string>
     <string name="theme_automatic">Автоматическая</string>
@@ -162,5 +160,4 @@
     <string name="theme_dark">Темная</string>
     <string name="theme_transparent">Прозрачная</string>
     <string name="pref_open_source_licenses_title">Лицензии открытого ПО</string>
->>>>>>> 4462c4b2
 </resources>