--- conflicted
+++ resolved
@@ -13,11 +13,7 @@
 <!-- The top and bottom paddings are defined in this container, but since we want
      the list view to span the full width (for touch interception purposes), we
      will bake the left/right padding into that view's background itself. -->
-<<<<<<< HEAD
 <ch.deletescape.lawnchair.allapps.AllAppsSearchContainerView
-=======
-<com.android.launcher3.allapps.LauncherAllAppsContainerView
->>>>>>> 7b96ec1f
     xmlns:android="http://schemas.android.com/apk/res/android"
     android:id="@+id/apps_view"
     android:theme="?attr/allAppsTheme"
@@ -46,7 +42,6 @@
         <HorizontalScrollView
             android:id="@+id/tabs_scroller"
             android:layout_width="match_parent"
-<<<<<<< HEAD
             android:layout_height="wrap_content"
             android:background="@android:color/transparent"
             android:paddingLeft="@dimen/all_apps_tabs_side_padding"
@@ -64,34 +59,6 @@
                 android:clipToPadding="false"
                 android:orientation="horizontal" />
         </HorizontalScrollView>
-=======
-            android:layout_height="@dimen/all_apps_header_tab_height"
-            android:layout_marginLeft="@dimen/all_apps_tabs_side_padding"
-            android:layout_marginRight="@dimen/all_apps_tabs_side_padding"
-            android:orientation="horizontal"
-            style="@style/TextHeadline">
-
-            <Button
-                android:id="@+id/tab_personal"
-                android:layout_width="0dp"
-                android:layout_height="match_parent"
-                android:layout_weight="1"
-                android:background="?android:attr/selectableItemBackground"
-                android:text="@string/all_apps_personal_tab"
-                android:textColor="@color/all_apps_tab_text"
-                android:textSize="14sp" />
-
-            <Button
-                android:id="@+id/tab_work"
-                android:layout_width="0dp"
-                android:layout_height="match_parent"
-                android:layout_weight="1"
-                android:background="?android:attr/selectableItemBackground"
-                android:text="@string/all_apps_work_tab"
-                android:textColor="@color/all_apps_tab_text"
-                android:textSize="14sp" />
-        </com.android.launcher3.allapps.PersonalWorkSlidingTabStrip>
->>>>>>> 7b96ec1f
     </com.android.launcher3.allapps.FloatingHeaderView>
 
     <include
@@ -99,8 +66,4 @@
         layout="@layout/search_container_all_apps_google"/>
 
     <include layout="@layout/all_apps_fast_scroller" />
-<<<<<<< HEAD
-</ch.deletescape.lawnchair.allapps.AllAppsSearchContainerView>
-=======
-</com.android.launcher3.allapps.LauncherAllAppsContainerView>
->>>>>>> 7b96ec1f
+</ch.deletescape.lawnchair.allapps.AllAppsSearchContainerView>