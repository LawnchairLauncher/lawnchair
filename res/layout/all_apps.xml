<?xml version="1.0" encoding="utf-8"?>
<!-- Copyright (C) 2016 The Android Open Source Project

     Licensed under the Apache License, Version 2.0 (the "License");
     you may not use this file except in compliance with the License.
     You may obtain a copy of the License at

          http://www.apache.org/licenses/LICENSE-2.0

     Unless required by applicable law or agreed to in writing, software
     distributed under the License is distributed on an "AS IS" BASIS,
     WITHOUT WARRANTIES OR CONDITIONS OF ANY KIND, either express or implied.
     See the License for the specific language governing permissions and
     limitations under the License.
-->
<!-- The top and bottom paddings are defined in this container, but since we want
     the list view to span the full width (for touch interception purposes), we
     will bake the left/right padding into that view's background itself. -->
<com.android.launcher3.allapps.AllAppsContainerView
    xmlns:android="http://schemas.android.com/apk/res/android"
    android:id="@+id/apps_view"
    android:layout_width="match_parent"
    android:layout_height="match_parent"
    android:clipChildren="true"
    android:clipToPadding="false"
    android:focusable="false"
    android:saveEnabled="false" >

    <include layout="@layout/all_apps_rv_layout" />

    <include layout="@layout/all_apps_floating_header" />

    <include
        android:id="@id/search_container_all_apps"
        layout="@layout/search_container_all_apps"/>

<<<<<<< HEAD
        <!-- DO NOT CHANGE THE ID -->
        <com.android.launcher3.allapps.AllAppsRecyclerView
            android:id="@+id/apps_list_view"
            android:layout_below="@id/search_container_all_apps"
            android:layout_width="match_parent"
            android:layout_height="match_parent"
            android:layout_gravity="center_horizontal|top"
            android:clipToPadding="false"
            android:descendantFocusability="afterDescendants"
            android:focusable="true" />

    </com.android.launcher3.allapps.AllAppsRecyclerViewContainerView>
    <View
        android:id="@+id/nav_bar_bg"
        android:background="?attr/allAppsNavBarScrimColor"
        android:layout_width="match_parent"
        android:layout_height="0dp"
        android:layout_gravity="bottom"
        android:focusable="false"  />
=======
    <include layout="@layout/all_apps_fast_scroller" />
>>>>>>> 73859d05
</com.android.launcher3.allapps.AllAppsContainerView><|MERGE_RESOLUTION|>--- conflicted
+++ resolved
@@ -1,12 +1,9 @@
 <?xml version="1.0" encoding="utf-8"?>
 <!-- Copyright (C) 2016 The Android Open Source Project
-
      Licensed under the Apache License, Version 2.0 (the "License");
      you may not use this file except in compliance with the License.
      You may obtain a copy of the License at
-
           http://www.apache.org/licenses/LICENSE-2.0
-
      Unless required by applicable law or agreed to in writing, software
      distributed under the License is distributed on an "AS IS" BASIS,
      WITHOUT WARRANTIES OR CONDITIONS OF ANY KIND, either express or implied.
@@ -34,27 +31,5 @@
         android:id="@id/search_container_all_apps"
         layout="@layout/search_container_all_apps"/>
 
-<<<<<<< HEAD
-        <!-- DO NOT CHANGE THE ID -->
-        <com.android.launcher3.allapps.AllAppsRecyclerView
-            android:id="@+id/apps_list_view"
-            android:layout_below="@id/search_container_all_apps"
-            android:layout_width="match_parent"
-            android:layout_height="match_parent"
-            android:layout_gravity="center_horizontal|top"
-            android:clipToPadding="false"
-            android:descendantFocusability="afterDescendants"
-            android:focusable="true" />
-
-    </com.android.launcher3.allapps.AllAppsRecyclerViewContainerView>
-    <View
-        android:id="@+id/nav_bar_bg"
-        android:background="?attr/allAppsNavBarScrimColor"
-        android:layout_width="match_parent"
-        android:layout_height="0dp"
-        android:layout_gravity="bottom"
-        android:focusable="false"  />
-=======
     <include layout="@layout/all_apps_fast_scroller" />
->>>>>>> 73859d05
 </com.android.launcher3.allapps.AllAppsContainerView>