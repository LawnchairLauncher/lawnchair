<?xml version="1.0" encoding="utf-8"?><!-- Copyright (C) 2020 The Android Open Source Project

     Licensed under the Apache License, Version 2.0 (the "License");
     you may not use this file except in compliance with the License.
     You may obtain a copy of the License at

          http://www.apache.org/licenses/LICENSE-2.0

     Unless required by applicable law or agreed to in writing, software
     distributed under the License is distributed on an "AS IS" BASIS,
     WITHOUT WARRANTIES OR CONDITIONS OF ANY KIND, either express or implied.
     See the License for the specific language governing permissions and
     limitations under the License.
-->

<com.android.launcher3.allapps.WorkEduCard xmlns:android="http://schemas.android.com/apk/res/android"
    android:layout_width="match_parent"
    android:layout_height="wrap_content"
    android:paddingTop="@dimen/work_edu_card_margin"
    android:paddingBottom="@dimen/work_edu_card_bottom_margin"
    android:gravity="center">
    <LinearLayout
        android:layout_width="match_parent"
        android:layout_height="wrap_content"
        android:orientation="horizontal"
        android:background="@drawable/work_card"
        android:layout_gravity="center_horizontal"
        android:paddingEnd="@dimen/work_card_margin"
        android:paddingStart="@dimen/work_card_margin"
        android:paddingTop="@dimen/work_card_margin"
        android:paddingBottom="@dimen/work_card_margin"
        android:id="@+id/wrapper">
        <TextView
            style="@style/PrimaryHeadline"
            android:textColor="?android:attr/textColorPrimary"
            android:id="@+id/work_apps_paused_title"
            android:layout_width="0dp"
            android:layout_height="wrap_content"
            android:layout_weight="1"
            android:paddingEnd="@dimen/work_edu_card_text_end_margin"
            android:text="@string/work_profile_edu_work_apps"
            android:textDirection="locale"
            android:textSize="18sp" />
<<<<<<< HEAD
        <RelativeLayout
            android:layout_width="match_parent"
            android:layout_height="@dimen/padded_rounded_button_height"
            android:orientation="horizontal">
            <FrameLayout
                android:layout_width="@dimen/rounded_button_width"
                android:layout_height="@dimen/rounded_button_width"
                android:layout_alignParentEnd="true"
                android:background="@drawable/rounded_action_button"
                android:padding="@dimen/rounded_button_padding">
                <Button
                    android:id="@+id/action_btn"
                    android:layout_width="@dimen/x_icon_size"
                    android:layout_height="@dimen/x_icon_size"
                    android:layout_gravity="center"
                    android:padding="@dimen/x_icon_padding"
                    android:contentDescription="@string/accessibility_close"
                    android:src="@drawable/ic_remove_no_shadow" />
            </FrameLayout>
        </RelativeLayout>
    </RelativeLayout>



=======
        <FrameLayout
            android:layout_width="@dimen/rounded_button_width"
            android:layout_height="@dimen/rounded_button_width"
            android:background="@drawable/rounded_action_button"
            android:padding="@dimen/rounded_button_padding">
            <ImageButton
                android:id="@+id/action_btn"
                android:layout_width="@dimen/x_icon_size"
                android:layout_height="@dimen/x_icon_size"
                android:scaleType="centerInside"
                android:layout_gravity="center"
                android:contentDescription="@string/accessibility_close"
                android:background="@android:color/transparent"
                android:src="@drawable/ic_remove_no_shadow" />
        </FrameLayout>
    </LinearLayout>
>>>>>>> 904a97c6
</com.android.launcher3.allapps.WorkEduCard><|MERGE_RESOLUTION|>--- conflicted
+++ resolved
@@ -41,32 +41,6 @@
             android:text="@string/work_profile_edu_work_apps"
             android:textDirection="locale"
             android:textSize="18sp" />
-<<<<<<< HEAD
-        <RelativeLayout
-            android:layout_width="match_parent"
-            android:layout_height="@dimen/padded_rounded_button_height"
-            android:orientation="horizontal">
-            <FrameLayout
-                android:layout_width="@dimen/rounded_button_width"
-                android:layout_height="@dimen/rounded_button_width"
-                android:layout_alignParentEnd="true"
-                android:background="@drawable/rounded_action_button"
-                android:padding="@dimen/rounded_button_padding">
-                <Button
-                    android:id="@+id/action_btn"
-                    android:layout_width="@dimen/x_icon_size"
-                    android:layout_height="@dimen/x_icon_size"
-                    android:layout_gravity="center"
-                    android:padding="@dimen/x_icon_padding"
-                    android:contentDescription="@string/accessibility_close"
-                    android:src="@drawable/ic_remove_no_shadow" />
-            </FrameLayout>
-        </RelativeLayout>
-    </RelativeLayout>
-
-
-
-=======
         <FrameLayout
             android:layout_width="@dimen/rounded_button_width"
             android:layout_height="@dimen/rounded_button_width"
@@ -83,5 +57,4 @@
                 android:src="@drawable/ic_remove_no_shadow" />
         </FrameLayout>
     </LinearLayout>
->>>>>>> 904a97c6
 </com.android.launcher3.allapps.WorkEduCard>