<?xml version="1.0" encoding="utf-8"?>
<!-- Copyright (C) 2018 The Android Open Source Project

     Licensed under the Apache License, Version 2.0 (the "License");
     you may not use this file except in compliance with the License.
     You may obtain a copy of the License at

          http://www.apache.org/licenses/LICENSE-2.0

     Unless required by applicable law or agreed to in writing, software
     distributed under the License is distributed on an "AS IS" BASIS,
     WITHOUT WARRANTIES OR CONDITIONS OF ANY KIND, either express or implied.
     See the License for the specific language governing permissions and
     limitations under the License.
-->

<com.google.android.apps.nexuslauncher.qsb.FallbackAppsSearchView
    xmlns:android="http://schemas.android.com/apk/res/android"
    android:layout_width="fill_parent"
    android:layout_height="fill_parent"
    android:layout_gravity="bottom"
    android:layout_marginLeft="48dp"
    android:layout_marginRight="48dp"
    android:background="@android:color/transparent"
    android:focusableInTouchMode="true"
    android:gravity="start|center"
    android:hint="@string/all_apps_search_bar_hint"
    android:imeOptions="actionSearch|flagNoExtractUi"
    android:inputType="textCapWords|textNoSuggestions"
    android:maxLines="1"
    android:scrollHorizontally="true"
    android:singleLine="true"
<<<<<<< HEAD
    android:textColor="#ff212121"
    android:textColorHint="?android:colorAccent"
=======
    android:textColor="@color/qsb_drawer_text_color"
>>>>>>> 60cf60dc
    android:textSize="16sp" /><|MERGE_RESOLUTION|>--- conflicted
+++ resolved
@@ -30,10 +30,6 @@
     android:maxLines="1"
     android:scrollHorizontally="true"
     android:singleLine="true"
-<<<<<<< HEAD
-    android:textColor="#ff212121"
+    android:textColor="@color/qsb_drawer_text_color"
     android:textColorHint="?android:colorAccent"
-=======
-    android:textColor="@color/qsb_drawer_text_color"
->>>>>>> 60cf60dc
     android:textSize="16sp" />