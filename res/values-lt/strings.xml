--- conflicted
+++ resolved
@@ -146,9 +146,7 @@
     <string name="label_turn_off_suggestions">IŠJUNGTI</string>
     <string name="icon_shape_rounded_square">Suapvalintas kvadratas</string>
     <string name="smartspace_hours_mins">%1$s %2$s</string>
-<<<<<<< HEAD
     <string name="week_day_format">%1$s (%2$s m.)</string>
-=======
     <string name="icon_shape_cylinder">Cilindras</string>
     <string name="theme_title">Tema</string>
     <string name="theme_automatic">Automatinis</string>
@@ -157,5 +155,4 @@
     <string name="theme_dark">Tamsus</string>
     <string name="theme_transparent">Skaidrus</string>
     <string name="pref_open_source_licenses_title">Atvirojo šaltinio licencijos</string>
->>>>>>> 4462c4b2
 </resources>