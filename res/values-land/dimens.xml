--- conflicted
+++ resolved
@@ -28,30 +28,6 @@
     <dimen name="dynamic_grid_icon_drawable_padding">4dp</dimen>
     <dimen name="dynamic_grid_drawer_additional_padding">30dp</dimen>
 
-<<<<<<< HEAD
-    <dimen name="dynamic_grid_cell_layout_padding">0dp</dimen>
-    <dimen name="dynamic_grid_cell_layout_bottom_padding">5.5dp</dimen>
-
-    <!-- Folders -->
-    <dimen name="folder_preview_padding">2dp</dimen>
-
-    <!-- Page indicator -->
-    <dimen name="dynamic_grid_page_indicator_land_left_nav_bar_gutter_width">114dp</dimen>
-    <dimen name="dynamic_grid_page_indicator_land_right_nav_bar_gutter_width">91dp</dimen>
-
-    <dimen name="dynamic_grid_hotseat_land_left_nav_bar_gutter_width">50dp</dimen>
-    <dimen name="dynamic_grid_hotseat_land_left_nav_bar_left_padding">44dp</dimen>
-    <dimen name="dynamic_grid_hotseat_land_left_nav_bar_right_padding">18dp</dimen>
-
-    <dimen name="dynamic_grid_hotseat_land_right_nav_bar_gutter_width">56dp</dimen>
-    <dimen name="dynamic_grid_hotseat_land_right_nav_bar_left_padding">32dp</dimen>
-    <dimen name="dynamic_grid_hotseat_land_right_nav_bar_right_padding">6dp</dimen>
-
-<!-- Pixel 1 -->
-    <dimen name="qsb_overlap_margin">0dp</dimen>
-
-=======
->>>>>>> c87bbeea
     <!-- Hotseat -->
     <dimen name="dynamic_grid_hotseat_side_padding">16dp</dimen>
 </resources>