--- conflicted
+++ resolved
@@ -30,17 +30,12 @@
     <dimen name="dynamic_grid_cell_layout_padding">0dp</dimen>
     <dimen name="dynamic_grid_cell_layout_bottom_padding">5.5dp</dimen>
 
-<<<<<<< HEAD
     <!-- Folders -->
     <dimen name="folder_preview_padding">2dp</dimen>
 
     <!-- Page indicator -->
     <dimen name="dynamic_grid_page_indicator_land_left_nav_bar_gutter_width">114dp</dimen>
     <dimen name="dynamic_grid_page_indicator_land_right_nav_bar_gutter_width">91dp</dimen>
-
-    <!-- Hotseat -->
-    <!-- Will be set to equal the hotseat icon size. -->
-    <dimen name="dynamic_grid_hotseat_size">0dp</dimen>
 
     <dimen name="dynamic_grid_hotseat_land_left_nav_bar_gutter_width">50dp</dimen>
     <dimen name="dynamic_grid_hotseat_land_left_nav_bar_left_padding">44dp</dimen>
@@ -52,10 +47,9 @@
 
 <!-- Pixel 1 -->
     <dimen name="qsb_overlap_margin">0dp</dimen>
-=======
+
     <!-- Hotseat -->
     <!-- Will be set to equal the hotseat icon size. -->
     <dimen name="dynamic_grid_hotseat_size">0dp</dimen>
     <dimen name="dynamic_grid_hotseat_side_padding">16dp</dimen>
->>>>>>> 73859d05
 </resources>