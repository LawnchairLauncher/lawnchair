<?xml version="1.0" encoding="utf-8"?>
<!-- Copyright (C) 2011 The Android Open Source Project

     Licensed under the Apache License, Version 2.0 (the "License");
     you may not use this file except in compliance with the License.
     You may obtain a copy of the License at

          http://www.apache.org/licenses/LICENSE-2.0

     Unless required by applicable law or agreed to in writing, software
     distributed under the License is distributed on an "AS IS" BASIS,
     WITHOUT WARRANTIES OR CONDITIONS OF ANY KIND, either express or implied.
     See the License for the specific language governing permissions and
     limitations under the License.
-->
<RelativeLayout
    xmlns:android="http://schemas.android.com/apk/res/android"
    xmlns:launcher="http://schemas.android.com/apk/res/com.cyanogenmod.trebuchet"
    style="@style/SearchDropTargetBar"
    android:layout_width="match_parent"
    android:layout_height="@dimen/search_bar_height"
    android:layout_gravity="bottom|center_horizontal"
    android:background="@drawable/search_frame">
   <!-- Global search icon -->
   <com.cyanogenmod.trebuchet.HolographicLinearLayout
        style="@style/SearchButton"
        launcher:sourceImageViewId="@+id/search_button"
        android:id="@+id/search_button_container"
        android:layout_width="match_parent"
        android:layout_height="match_parent"
        android:layout_gravity="center_vertical"
        android:layout_alignParentLeft="true"
        android:layout_alignParentTop="true"
        android:layout_toLeftOf="@+id/voice_button_container"
        android:paddingLeft="8dp"
        android:onClick="onClickSearchButton"
        android:focusable="true"
        android:clickable="true"
        android:contentDescription="@string/accessibility_search_button">
       <ImageView
            android:id="@+id/search_button"
            android:layout_width="wrap_content"
            android:layout_height="match_parent"
            android:src="@drawable/ic_home_search_normal_holo"
            android:adjustViewBounds="true" />
    </com.cyanogenmod.trebuchet.HolographicLinearLayout>

    <!-- Voice search icon -->
    <com.cyanogenmod.trebuchet.HolographicLinearLayout
<<<<<<< HEAD
        style="@style/SearchButton.Voice"
=======
        style="@style/SearchButton"
>>>>>>> 50d4e629
        launcher:sourceImageViewId="@+id/voice_button"
        android:id="@+id/voice_button_container"
        android:layout_width="@dimen/search_bar_height"
        android:layout_height="match_parent"
        android:layout_gravity="center_vertical"
        android:layout_alignParentRight="true"
        android:layout_alignParentTop="true"
        android:paddingRight="8dp"
        android:gravity="right"
        android:onClick="onClickVoiceButton"
        android:focusable="true"
        android:clickable="true"
        android:contentDescription="@string/accessibility_voice_search_button">
        <ImageView
            android:id="@+id/voice_button"
            android:layout_width="wrap_content"
            android:layout_height="match_parent"
            android:src="@drawable/ic_home_voice_search_holo"
            android:adjustViewBounds="true" />
    </com.cyanogenmod.trebuchet.HolographicLinearLayout>
</RelativeLayout><|MERGE_RESOLUTION|>--- conflicted
+++ resolved
@@ -47,11 +47,7 @@
 
     <!-- Voice search icon -->
     <com.cyanogenmod.trebuchet.HolographicLinearLayout
-<<<<<<< HEAD
-        style="@style/SearchButton.Voice"
-=======
         style="@style/SearchButton"
->>>>>>> 50d4e629
         launcher:sourceImageViewId="@+id/voice_button"
         android:id="@+id/voice_button_container"
         android:layout_width="@dimen/search_bar_height"
