--- conflicted
+++ resolved
@@ -146,9 +146,7 @@
     <string name="label_turn_off_suggestions">VALA</string>
     <string name="icon_shape_rounded_square">Isikwele esijikelezayo</string>
     <string name="smartspace_hours_mins">%1$s %2$s</string>
-<<<<<<< HEAD
     <string name="week_day_format">%1$s, %2$s</string>
-=======
     <string name="icon_shape_cylinder">I-Cylinder</string>
     <string name="theme_title">Isihloko</string>
     <string name="theme_automatic">Ngokuzenzekelayo</string>
@@ -157,5 +155,4 @@
     <string name="theme_dark">Umnyama</string>
     <string name="theme_transparent">Okungafani</string>
     <string name="pref_open_source_licenses_title">Amalayisense omthombo ovulekile</string>
->>>>>>> 4462c4b2
 </resources>