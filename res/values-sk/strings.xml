<?xml version="1.0" encoding="UTF-8"?>
<!-- 
/*
* Copyright (C) 2008 The Android Open Source Project
*
* Licensed under the Apache License, Version 2.0 (the "License");
* you may not use this file except in compliance with the License.
* You may obtain a copy of the License at
*
*      http://www.apache.org/licenses/LICENSE-2.0
*
* Unless required by applicable law or agreed to in writing, software
* distributed under the License is distributed on an "AS IS" BASIS,
* WITHOUT WARRANTIES OR CONDITIONS OF ANY KIND, either express or implied.
* See the License for the specific language governing permissions and
* limitations under the License.
*/
 -->

<resources xmlns:android="http://schemas.android.com/apk/res/android"
    xmlns:xliff="urn:oasis:names:tc:xliff:document:1.2">
    <string name="app_name" msgid="649227358658669779">"Launcher3"</string>
    <string name="folder_name" msgid="7371454440695724752"></string>
    <string name="work_folder_name" msgid="3753320833950115786">"Pracovné"</string>
    <string name="activity_not_found" msgid="8071924732094499514">"Aplikácia nie je nainštalovaná."</string>
    <string name="activity_not_available" msgid="7456344436509528827">"Aplikácia nie je k dispozícii"</string>
    <string name="safemode_shortcut_error" msgid="9160126848219158407">"Stiahnutá aplikácia je v núdzovom režime zakázaná"</string>
    <string name="safemode_widget_error" msgid="4863470563535682004">"Miniaplikácie sú v núdzovom režime zakázané"</string>
    <string name="shortcut_not_available" msgid="2536503539825726397">"Skratky nie sú k dispozícii"</string>
    <string name="home_screen" msgid="806512411299847073">"Plocha"</string>
    <string name="custom_actions" msgid="3747508247759093328">"Vlastné akcie"</string>
    <string name="long_press_widget_to_add" msgid="7699152356777458215">"Miniaplikáciu pridáte stlačením a podržaním."</string>
    <string name="long_accessible_way_to_add" msgid="4289502106628154155">"Miniaplikáciu pridáte dvojitým klepnutím a pridržaním alebo pomocou vlastných akcií."</string>
    <string name="widget_dims_format" msgid="2370757736025621599">"%1$d × %2$d"</string>
    <string name="widget_accessible_dims_format" msgid="3640149169885301790">"šírka %1$d, výška %2$d"</string>
    <string name="add_item_request_drag_hint" msgid="5899764264480397019">"Položku umiestnite ručne klepnutím a podržaním"</string>
    <string name="place_automatically" msgid="8064208734425456485">"Pridať automaticky"</string>
    <string name="all_apps_search_bar_hint" msgid="1390553134053255246">"Hľadať aplikácie"</string>
    <string name="all_apps_loading_message" msgid="5813968043155271636">"Načítavajú sa aplikácie…"</string>
    <string name="all_apps_no_search_results" msgid="3200346862396363786">"Nenašli sa žiadne aplikácie zodpovedajúce dopytu <xliff:g id="QUERY">%1$s</xliff:g>"</string>
    <string name="all_apps_search_market_message" msgid="1366263386197059176">"Hľadať ďalšie aplikácie"</string>
    <string name="notifications_header" msgid="1404149926117359025">"Upozornenia"</string>
    <string name="out_of_space" msgid="4691004494942118364">"Na tejto ploche už nie je miesto"</string>
    <string name="hotseat_out_of_space" msgid="7448809638125333693">"Na paneli Obľúbené položky už nie je miesto"</string>
    <string name="all_apps_button_label" msgid="8130441508702294465">"Zoznam aplikácií"</string>
    <string name="all_apps_home_button_label" msgid="252062713717058851">"Domovská stránka"</string>
    <string name="remove_drop_target_label" msgid="7812859488053230776">"Odstrániť"</string>
    <string name="uninstall_drop_target_label" msgid="4722034217958379417">"Odinštalovať"</string>
    <string name="app_info_drop_target_label" msgid="692894985365717661">"Info o aplikácii"</string>
    <string name="permlab_install_shortcut" msgid="5632423390354674437">"inštalovať odkazy"</string>
    <string name="permdesc_install_shortcut" msgid="923466509822011139">"Povoľuje aplikácii pridať odkazy bez zásahu používateľa."</string>
    <string name="permlab_read_settings" msgid="1941457408239617576">"čítanie nastavení a odkazov plochy"</string>
    <string name="permdesc_read_settings" msgid="5833423719057558387">"Povoľuje aplikácii čítať nastavenia a odkazy na ploche."</string>
    <string name="permlab_write_settings" msgid="3574213698004620587">"zápis nastavení a odkazov plochy"</string>
    <string name="permdesc_write_settings" msgid="5440712911516509985">"Povoľuje aplikácii zmeniť nastavenia a odkazy na ploche."</string>
    <string name="msg_no_phone_permission" msgid="9208659281529857371">"Aplikácia <xliff:g id="APP_NAME">%1$s</xliff:g> nemá povolenie uskutočňovať telefonické hovory"</string>
    <string name="gadget_error_text" msgid="6081085226050792095">"Problém s načítaním miniaplikácií"</string>
    <string name="gadget_setup_text" msgid="8274003207686040488">"Nastavenie"</string>
    <string name="uninstall_system_app_text" msgid="4172046090762920660">"Toto je systémová aplikácia a nedá sa odinštalovať."</string>
    <string name="folder_hint_text" msgid="6617836969016293992">"Nepomenovaný priečinok"</string>
    <string name="disabled_app_label" msgid="6673129024321402780">"Aplikácia <xliff:g id="APP_NAME">%1$s</xliff:g> je deaktivovaná"</string>
    <string name="default_scroll_format" msgid="7475544710230993317">"Stránka %1$d z %2$d"</string>
    <string name="workspace_scroll_format" msgid="8458889198184077399">"Plocha %1$d z %2$d"</string>
    <string name="workspace_new_page" msgid="257366611030256142">"Nová stránka plochy"</string>
    <string name="folder_opened" msgid="94695026776264709">"Otvorený priečinok, <xliff:g id="WIDTH">%1$d</xliff:g> x <xliff:g id="HEIGHT">%2$d</xliff:g>"</string>
    <string name="folder_tap_to_close" msgid="4625795376335528256">"Priečinok zavriete klepnutím"</string>
    <string name="folder_tap_to_rename" msgid="4017685068016979677">"Nový názov uložíte klepnutím"</string>
    <string name="folder_closed" msgid="4100806530910930934">"Priečinok je uzavretý"</string>
    <string name="folder_renamed" msgid="1794088362165669656">"Priečinok bol premenovaný na <xliff:g id="NAME">%1$s</xliff:g>"</string>
    <string name="folder_name_format" msgid="6629239338071103179">"Priečinok: <xliff:g id="NAME">%1$s</xliff:g>"</string>
    <string name="widget_button_text" msgid="2880537293434387943">"Miniaplikácie"</string>
    <string name="wallpaper_button_text" msgid="8404103075899945851">"Tapety"</string>
    <string name="settings_button_text" msgid="8873672322605444408">"Nastavenia služby Home"</string>
    <string name="msg_disabled_by_admin" msgid="6898038085516271325">"Zakázané vaším správcom"</string>
    <string name="accessibility_action_overview" msgid="6257665857640347026">"Prehľad"</string>
    <string name="allow_rotation_title" msgid="7728578836261442095">"Povoliť otáčanie plochy"</string>
    <string name="allow_rotation_desc" msgid="8662546029078692509">"Pri otočení telefónu"</string>
    <string name="allow_rotation_blocked_desc" msgid="3212602545192996253">"Aktuálne nastavenie obrazovky nepovoľuje otáčanie"</string>
    <string name="icon_badging_title" msgid="874121399231955394">"Bodky upozornení"</string>
    <string name="icon_badging_desc_on" msgid="2627952638544674079">"Zapnuté"</string>
    <string name="icon_badging_desc_off" msgid="5503319969924580241">"Vypnuté"</string>
    <string name="title_missing_notification_access" msgid="7503287056163941064">"Vyžaduje sa prístup k upozorneniam"</string>
    <string name="msg_missing_notification_access" msgid="281113995110910548">"Ak chcete, aby sa zobrazovali bodky upozornení, zapnite upozornenia aplikácie <xliff:g id="NAME">%1$s</xliff:g>"</string>
    <string name="title_change_settings" msgid="1376365968844349552">"Zmeniť nastavenia"</string>
    <string name="auto_add_shortcuts_label" msgid="8222286205987725611">"Pridať ikonu na plochu"</string>
    <string name="auto_add_shortcuts_description" msgid="7117251166066978730">"Pri inštalácii novej aplikácie"</string>
    <string name="icon_shape_override_label" msgid="2977264953998281004">"Zmeniť tvar ikony"</string>
    <string name="icon_shape_system_default" msgid="1709762974822753030">"Použiť predvolené nastavenie systému"</string>
    <string name="icon_shape_square" msgid="633575066111622774">"Štvorec"</string>
    <string name="icon_shape_squircle" msgid="5658049910802669495">"Okrúhly štvorec"</string>
    <string name="icon_shape_circle" msgid="6550072265930144217">"Kruh"</string>
    <string name="icon_shape_teardrop" msgid="4525869388200835463">"Slza"</string>
    <string name="icon_shape_override_progress" msgid="3461735694970239908">"Tvar ikony sa mení"</string>
    <string name="package_state_unknown" msgid="7592128424511031410">"Neznáme"</string>
    <string name="abandoned_clean_this" msgid="7610119707847920412">"Odstrániť"</string>
    <string name="abandoned_search" msgid="891119232568284442">"Vyhľadať"</string>
    <string name="abandoned_promises_title" msgid="7096178467971716750">"Táto aplikácia nie je nainštalovaná"</string>
    <string name="abandoned_promise_explanation" msgid="3990027586878167529">"Aplikácia, ktorú zastupuje táto ikona, nie je nainštalovaná. Ikonu môžete odstrániť alebo vyhľadajte aplikáciu a ručne ju nainštalujte."</string>
    <string name="app_downloading_title" msgid="8336702962104482644">"Sťahuje sa aplikácia <xliff:g id="NAME">%1$s</xliff:g>. Stiahnuté: <xliff:g id="PROGRESS">%2$s</xliff:g>"</string>
    <string name="app_waiting_download_title" msgid="7053938513995617849">"Aplikácia <xliff:g id="NAME">%1$s</xliff:g> čaká na inštaláciu"</string>
    <string name="widgets_bottom_sheet_title" msgid="2904559530954183366">"Miniaplikácie <xliff:g id="NAME">%1$s</xliff:g>"</string>
    <string name="action_add_to_workspace" msgid="8902165848117513641">"Pridať na plochu"</string>
    <string name="action_move_here" msgid="2170188780612570250">"Presunúť položku sem"</string>
    <string name="item_added_to_workspace" msgid="4211073925752213539">"Položka bola pridaná na plochu"</string>
    <string name="item_removed" msgid="851119963877842327">"Položka bola odstránená"</string>
    <string name="action_move" msgid="4339390619886385032">"Presunúť položku"</string>
    <string name="move_to_empty_cell" msgid="2833711483015685619">"Presunúť do stĺpca <xliff:g id="NUMBER_1">%2$s</xliff:g> v riadku <xliff:g id="NUMBER_0">%1$s</xliff:g>"</string>
    <string name="move_to_position" msgid="6750008980455459790">"Presunúť na <xliff:g id="NUMBER">%1$s</xliff:g>. miesto"</string>
    <string name="move_to_hotseat_position" msgid="6295412897075147808">"Presunúť na <xliff:g id="NUMBER">%1$s</xliff:g>. miesto v obľúbených položkách"</string>
    <string name="item_moved" msgid="4606538322571412879">"Položka bola presunutá"</string>
    <string name="add_to_folder" msgid="9040534766770853243">"Pridať do priečinka: <xliff:g id="NAME">%1$s</xliff:g>"</string>
    <string name="add_to_folder_with_app" msgid="4534929978967147231">"Pridať do priečinka <xliff:g id="NAME">%1$s</xliff:g>"</string>
    <string name="added_to_folder" msgid="4793259502305558003">"Položka bola pridaná do priečinka"</string>
    <string name="create_folder_with" msgid="4050141361160214248">"Vytvoriť priečinok pomocou: <xliff:g id="NAME">%1$s</xliff:g>"</string>
    <string name="folder_created" msgid="6409794597405184510">"Priečinok bol vytvorený"</string>
    <string name="action_move_to_workspace" msgid="1603837886334246317">"Presunúť na plochu"</string>
    <string name="action_move_screen_left" msgid="8854216831569401665">"Presunúť obrazovku doľava"</string>
    <string name="action_move_screen_right" msgid="329334910274311123">"Presunúť obrazovku doprava"</string>
    <string name="screen_moved" msgid="266230079505650577">"Obrazovka bola posunutá"</string>
    <string name="action_resize" msgid="1802976324781771067">"Zmeniť veľkosť"</string>
    <string name="action_increase_width" msgid="8773715375078513326">"Zvýšiť šírku"</string>
    <string name="action_increase_height" msgid="459390020612501122">"Zväčšiť výšku"</string>
    <string name="action_decrease_width" msgid="1374549771083094654">"Znížiť šírku"</string>
    <string name="action_decrease_height" msgid="282377193880900022">"Znížiť výšku"</string>
    <string name="widget_resized" msgid="9130327887929620">"Veľkosť miniaplikácie bola zmenená na <xliff:g id="NUMBER_0">%1$s</xliff:g> x <xliff:g id="NUMBER_1">%2$s</xliff:g> (šírka x výška)"</string>
    <string name="action_deep_shortcut" msgid="2864038805849372848">"Skratky"</string>
    <string name="shortcuts_menu_description" msgid="406159963824238648">"Počet skratiek aplikácie <xliff:g id="APP_NAME">%2$s</xliff:g>: <xliff:g id="NUMBER_OF_SHORTCUTS">%1$d</xliff:g>"</string>
    <string name="shortcuts_menu_with_notifications_description" msgid="8985659504915468840">"Odkazy (<xliff:g id="NUMBER_OF_SHORTCUTS">%1$d</xliff:g>) a upozornenia (<xliff:g id="NUMBER_OF_NOTIFICATIONS">%2$d</xliff:g>) pre aplikáciu <xliff:g id="APP_NAME">%3$s</xliff:g>"</string>
    <string name="action_dismiss_notification" msgid="5909461085055959187">"Zavrieť"</string>
    <string name="notification_dismissed" msgid="6002233469409822874">"Upozornenie bolo zavreté"</string>
    <string name="smartspace_preferences">Predvoľby</string>
    <string name="label_search">Hľadať</string>
    <string name="label_voice_search">Hlasové vyhľadávanie</string>
    <string name="pref_icon_pack">Balíček ikon</string>
    <string name="state_loading">Aplikuje sa…</string>
    <string name="smartspace_preferences_in_settings">Prehľad</string>
    <string name="smartspace_preferences_in_settings_desc">V hornej časti plochy</string>
    <string name="title_show_google_app">Zobraziť položku %1$s</string>
    <string name="msg_minus_one_on_left">Naľavo od hlavnej plochy</string>
    <string name="about">Informácie</string>
    <string name="title_google_app">Aplikácia Google</string>
    <string name="title_app_suggestions">Zobraziť návrhy aplikácií</string>
    <string name="summary_app_suggestions">V hornej časti zoznamu Všetky aplikácie</string>
    <string name="about_app_version">Verzia</string>
    <string name="app_name_pixel_launcher">Pixel Launcher</string>
    <string name="title_disable_suggestions_prompt">Chcete vypnúť odporúčania aplikácií?</string>
    <string name="msg_disable_suggestions_prompt">Na začiatku zoznamu aplikácií sa nebudú zobrazovať odporúčania a údaje o využití, na základe ktorých boli vytvorené, budú trvalo vymazané.</string>
    <string name="label_turn_off_suggestions">VYPNÚŤ</string>
    <string name="action_edit">Upraviť</string>
  <string name="hide_app_sum">Skryť aplikáciu zo zoznamu aplikácií</string>
  <string name="hide_app">Skryť aplikáciu</string>
    <string name="icon_shape_rounded_square">Okrúhly štvorec</string>
    <string name="smartspace_hours_mins">%1$s %2$s</string>
<<<<<<< HEAD
    <string name="week_day_format">%1$s, %2$s</string>
=======
    <string name="icon_shape_cylinder">Valec</string>
    <string name="theme_title">Téma</string>
    <string name="theme_automatic">Automatický</string>
    <string name="theme_default">Štandardné</string>
    <string name="theme_light">Svetlo</string>
    <string name="theme_dark">Tmavý</string>
    <string name="theme_transparent">Priehľadný</string>
    <string name="pref_open_source_licenses_title">Licencie open source</string>
>>>>>>> 4462c4b2
</resources><|MERGE_RESOLUTION|>--- conflicted
+++ resolved
@@ -151,9 +151,7 @@
   <string name="hide_app">Skryť aplikáciu</string>
     <string name="icon_shape_rounded_square">Okrúhly štvorec</string>
     <string name="smartspace_hours_mins">%1$s %2$s</string>
-<<<<<<< HEAD
     <string name="week_day_format">%1$s, %2$s</string>
-=======
     <string name="icon_shape_cylinder">Valec</string>
     <string name="theme_title">Téma</string>
     <string name="theme_automatic">Automatický</string>
@@ -162,5 +160,4 @@
     <string name="theme_dark">Tmavý</string>
     <string name="theme_transparent">Priehľadný</string>
     <string name="pref_open_source_licenses_title">Licencie open source</string>
->>>>>>> 4462c4b2
 </resources>