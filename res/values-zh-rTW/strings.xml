--- conflicted
+++ resolved
@@ -151,9 +151,7 @@
   <string name="hide_app">隱藏應用程式</string>
     <string name="icon_shape_rounded_square">圓角正方形</string>
     <string name="smartspace_hours_mins">%1$s %2$s</string>
-<<<<<<< HEAD
     <string name="week_day_format">%2$s，%1$s</string>
-=======
     <string name="icon_shape_cylinder">圆筒</string>
     <string name="theme_title">主題</string>
     <string name="theme_automatic">自動</string>
@@ -162,5 +160,4 @@
     <string name="theme_dark">黑暗</string>
     <string name="theme_transparent">透明</string>
     <string name="pref_open_source_licenses_title">開放原始碼授權</string>
->>>>>>> 4462c4b2
 </resources>