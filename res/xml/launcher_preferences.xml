<?xml version="1.0" encoding="utf-8"?>
<!-- Copyright (C) 2015 Google Inc.

     Licensed under the Apache License, Version 2.0 (the "License");
     you may not use this file except in compliance with the License.
     You may obtain a copy of the License at

          http://www.apache.org/licenses/LICENSE-2.0

     Unless required by applicable law or agreed to in writing, software
     distributed under the License is distributed on an "AS IS" BASIS,
     WITHOUT WARRANTIES OR CONDITIONS OF ANY KIND, either express or implied.
     See the License for the specific language governing permissions and
     limitations under the License.
-->

<androidx.preference.PreferenceScreen
    xmlns:android="http://schemas.android.com/apk/res/android">

    <com.android.launcher3.settings.NotificationDotsPreference
        android:key="pref_icon_badging"
        android:title="@string/notification_dots_title"
        android:persistent="false"
        android:widgetLayout="@layout/notification_pref_warning" >
        <intent android:action="android.settings.NOTIFICATION_SETTINGS">
            <!-- This extra highlights the "Allow notification dots" field in Notification settings -->
            <extra
                android:name=":settings:fragment_args_key"
                android:value="notification_badging" />
        </intent>
    </com.android.launcher3.settings.NotificationDotsPreference>

    <SwitchPreference
        android:key="pref_smartspace"
        android:title="@string/smartspace_preferences_in_settings"
        android:summary="@string/smartspace_preferences_in_settings_desc"
        android:defaultValue="true"
        android:persistent="true"
        />

    <SwitchPreference
        android:key="pref_add_icon_to_home"
        android:title="@string/auto_add_shortcuts_label"
        android:summary="@string/auto_add_shortcuts_description"
        android:defaultValue="true"
        android:persistent="true" />

    <SwitchPreference
        android:key="pref_enable_minus_one"
        android:title="@string/title_show_google_app"
        android:summary="@string/pref_show_google_now_summary"
        android:defaultValue="true"
        />

    <SwitchPreference
        android:key="pref_show_predictions"
        android:title="@string/title_app_suggestions"
        android:summary="@string/summary_app_suggestions"
        android:defaultValue="true"
        />

    <SwitchPreference
        android:key="pref_allowRotation"
        android:title="@string/allow_rotation_title"
        android:summary="@string/allow_rotation_desc"
        android:defaultValue="@bool/allow_rotation"
        android:persistent="true" />

<<<<<<< HEAD
    <ListPreference
        android:key="pref_override_theme"
        android:title="@string/theme_title"
        android:summary="%s"
        android:entries="@array/theme_override_names"
        android:entryValues="@array/theme_override_values"
        android:defaultValue=""
        android:persistent="true" />

    <com.google.android.apps.nexuslauncher.CustomIconPreference
        android:key="pref_icon_pack"
        android:title="@string/icon_pack"
        android:summary="%s"
        android:defaultValue=""
        android:persistent="true" />

    <PreferenceScreen
        android:key="about_screen"
        android:title="@string/about"
        android:persistent="false">

        <Preference
            android:key="about_app_version"
            android:title="@string/about_app_version"
            android:persistent="false" />

        <Preference
            android:key="app_info"
            android:title="@string/app_info_drop_target_label"
            android:persistent="false">
            <intent
                android:action="android.settings.APPLICATION_DETAILS_SETTINGS"
                android:data="package:ch.deletescape.lawnchair" />
        </Preference>

        <Preference
            android:persistent="false"
            android:title="@string/pref_open_source_licenses_title"
            android:key="open_source_licenses"
            android:fragment="com.google.android.apps.nexuslauncher.SettingsActivity$OpenSourceLicensesFragment" />

    </PreferenceScreen>
=======
    <SwitchPreference
        android:key="pref_grid_options"
        android:title="Enable grid options"
        android:defaultValue="false"
        android:persistent="true" />

    <androidx.preference.PreferenceScreen
        android:key="pref_developer_options"
        android:persistent="false"
        android:title="Developer Options"
        android:fragment="com.android.launcher3.settings.DeveloperOptionsFragment"/>
>>>>>>> c87bbeea

</androidx.preference.PreferenceScreen><|MERGE_RESOLUTION|>--- conflicted
+++ resolved
@@ -66,50 +66,6 @@
         android:defaultValue="@bool/allow_rotation"
         android:persistent="true" />
 
-<<<<<<< HEAD
-    <ListPreference
-        android:key="pref_override_theme"
-        android:title="@string/theme_title"
-        android:summary="%s"
-        android:entries="@array/theme_override_names"
-        android:entryValues="@array/theme_override_values"
-        android:defaultValue=""
-        android:persistent="true" />
-
-    <com.google.android.apps.nexuslauncher.CustomIconPreference
-        android:key="pref_icon_pack"
-        android:title="@string/icon_pack"
-        android:summary="%s"
-        android:defaultValue=""
-        android:persistent="true" />
-
-    <PreferenceScreen
-        android:key="about_screen"
-        android:title="@string/about"
-        android:persistent="false">
-
-        <Preference
-            android:key="about_app_version"
-            android:title="@string/about_app_version"
-            android:persistent="false" />
-
-        <Preference
-            android:key="app_info"
-            android:title="@string/app_info_drop_target_label"
-            android:persistent="false">
-            <intent
-                android:action="android.settings.APPLICATION_DETAILS_SETTINGS"
-                android:data="package:ch.deletescape.lawnchair" />
-        </Preference>
-
-        <Preference
-            android:persistent="false"
-            android:title="@string/pref_open_source_licenses_title"
-            android:key="open_source_licenses"
-            android:fragment="com.google.android.apps.nexuslauncher.SettingsActivity$OpenSourceLicensesFragment" />
-
-    </PreferenceScreen>
-=======
     <SwitchPreference
         android:key="pref_grid_options"
         android:title="Enable grid options"
@@ -121,6 +77,5 @@
         android:persistent="false"
         android:title="Developer Options"
         android:fragment="com.android.launcher3.settings.DeveloperOptionsFragment"/>
->>>>>>> c87bbeea
 
 </androidx.preference.PreferenceScreen>