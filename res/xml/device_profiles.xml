--- conflicted
+++ resolved
@@ -17,150 +17,8 @@
 
 <profiles xmlns:launcher="http://schemas.android.com/apk/res-auto" >
 
-<<<<<<< HEAD
-    <profile
-        launcher:name="Pixel (Display Size set to Largest)"
-        launcher:minWidthDps="296"
-        launcher:minHeightDps="496"
-        launcher:numRows="4"
-        launcher:numColumns="4"
-        launcher:numFolderRows="3"
-        launcher:numFolderColumns="4"
-        launcher:numHotseatIcons="4"
-        launcher:iconSize="56"
-        launcher:landscapeIconSize="54"
-        launcher:iconTextSize="13.0"
-        launcher:defaultLayoutId="@xml/default_workspace_4x4"
-        />
-
-    <profile
-        launcher:name="High DPI (4x4)"
-        launcher:minWidthDps="296"
-        launcher:minHeightDps="545"
-        launcher:numRows="4"
-        launcher:numColumns="4"
-        launcher:numFolderRows="3"
-        launcher:numFolderColumns="4"
-        launcher:numHotseatIcons="4"
-        launcher:iconSize="56"
-        launcher:landscapeIconSize="54"
-        launcher:iconTextSize="13.0"
-        launcher:defaultLayoutId="@xml/default_workspace_4x4"
-        />
-
-    <profile
-        launcher:name="Taimen (Display size set to Largest)"
-        launcher:minWidthDps="296"
-        launcher:minHeightDps="568"
-        launcher:numRows="5"
-        launcher:numColumns="5"
-        launcher:numFolderRows="4"
-        launcher:numFolderColumns="4"
-        launcher:numHotseatIcons="5"
-        launcher:iconSize="54"
-        launcher:landscapeIconSize="48"
-        launcher:iconTextSize="13.0"
-        launcher:defaultLayoutId="@xml/default_workspace_5x5"
-        />
-
-    <profile
-        launcher:name="High DPI (4x5)"
-        launcher:minWidthDps="322"
-        launcher:minHeightDps="557"
-        launcher:numRows="4"
-        launcher:numColumns="5"
-        launcher:numFolderRows="4"
-        launcher:numFolderColumns="4"
-        launcher:numHotseatIcons="5"
-        launcher:iconSize="56"
-        launcher:landscapeIconSize="54"
-        launcher:iconTextSize="13.0"
-        launcher:defaultLayoutId="@xml/default_workspace_4x5"
-        />
-
-    <profile
-        launcher:name="Pixel"
-        launcher:minWidthDps="387"
-        launcher:minHeightDps="659"
-        launcher:numRows="5"
-        launcher:numColumns="5"
-        launcher:numFolderRows="4"
-        launcher:numFolderColumns="4"
-        launcher:numHotseatIcons="5"
-        launcher:iconSize="56"
-        launcher:landscapeIconSize="54"
-        launcher:iconTextSize="13.0"
-        launcher:defaultLayoutId="@xml/default_workspace_5x5"
-        />
-
-    <profile
-        launcher:name="Taimen"
-        launcher:minWidthDps="387"
-        launcher:minHeightDps="750"
-        launcher:numRows="5"
-        launcher:numColumns="5"
-        launcher:numFolderRows="4"
-        launcher:numFolderColumns="4"
-        launcher:numHotseatIcons="5"
-        launcher:iconSize="54"
-        launcher:landscapeIconSize="52"
-        launcher:iconTextSize="13.0"
-        launcher:defaultLayoutId="@xml/default_workspace_5x5"
-        />
-
-    <profile
-        launcher:name="Low DPI"
-        launcher:minWidthDps="525"
-        launcher:minHeightDps="750"
-        launcher:numRows="6"
-        launcher:numColumns="6"
-        launcher:numFolderRows="4"
-        launcher:numFolderColumns="4"
-        launcher:numHotseatIcons="6"
-        launcher:iconSize="52"
-        launcher:landscapeIconSize="50"
-        launcher:iconTextSize="13.0"
-        launcher:defaultLayoutId="@xml/default_workspace_6x6"
-        />
-
-    <profile
-        launcher:name="Pixel C"
-        launcher:minWidthDps="820"
-        launcher:minHeightDps="1200"
-        launcher:numRows="5"
-        launcher:numColumns="6"
-        launcher:numFolderRows="4"
-        launcher:numFolderColumns="4"
-        launcher:numHotseatIcons="6"
-        launcher:iconSize="64"
-        launcher:landscapeIconSize="64"
-        launcher:iconTextSize="13.0"
-        launcher:defaultLayoutId="@xml/default_workspace_5x6"
-        />
-
-    <!--
-    <profile
-        launcher:name="Super Short Stubby"
-        launcher:minWidthDps="255"
-        launcher:minHeightDps="300"
-        launcher:numRows="2"
-        launcher:numColumns="3"
-        launcher:numFolderRows="2"
-        launcher:numFolderColumns="3"
-        launcher:iconSize="48"
-        launcher:iconTextSize="13.0"
-        launcher:numHotseatIcons="3"
-        launcher:defaultLayoutId="@xml/default_workspace_3x3"
-        />
-
-    <profile
-        launcher:name="Shorter Stubby"
-        launcher:minWidthDps="255"
-        launcher:minHeightDps="400"
-=======
     <grid-option
         launcher:name="3_by_3"
->>>>>>> c87bbeea
         launcher:numRows="3"
         launcher:numColumns="3"
         launcher:numFolderRows="2"
@@ -244,53 +102,6 @@
         launcher:numFolderRows="4"
         launcher:numFolderColumns="4"
         launcher:numHotseatIcons="5"
-<<<<<<< HEAD
-        launcher:defaultLayoutId="@xml/default_workspace_5x5"
-        />
-
-    <profile
-        launcher:name="Nexus 7"
-        launcher:minWidthDps="575"
-        launcher:minHeightDps="904"
-        launcher:numRows="6"
-        launcher:numColumns="6"
-        launcher:numFolderRows="4"
-        launcher:numFolderColumns="5"
-        launcher:iconSize="64"
-        launcher:iconTextSize="14.4"
-        launcher:numHotseatIcons="6"
-        launcher:defaultLayoutId="@xml/default_workspace_5x6"
-        />
-
-    <profile
-        launcher:name="Nexus 10"
-        launcher:minWidthDps="727"
-        launcher:minHeightDps="1207"
-        launcher:numRows="6"
-        launcher:numColumns="7"
-        launcher:numFolderRows="4"
-        launcher:numFolderColumns="5"
-        launcher:iconSize="76"
-        launcher:iconTextSize="14.4"
-        launcher:numHotseatIcons="7"
-        launcher:defaultLayoutId="@xml/default_workspace_5x6"
-        />
-
-    <profile
-        launcher:name="20-inch Tablet"
-        launcher:minWidthDps="1527"
-        launcher:minHeightDps="2527"
-        launcher:numRows="7"
-        launcher:numColumns="7"
-        launcher:numFolderRows="6"
-        launcher:numFolderColumns="6"
-        launcher:iconSize="100"
-        launcher:iconTextSize="20.0"
-        launcher:numHotseatIcons="7"
-        launcher:defaultLayoutId="@xml/default_workspace_5x6"
-        />
-    -->
-=======
         launcher:defaultLayoutId="@xml/default_workspace_5x5" >
 
         <display-option
@@ -310,6 +121,5 @@
             launcher:canBeDefault="true" />
 
     </grid-option>
->>>>>>> c87bbeea
 
 </profiles>