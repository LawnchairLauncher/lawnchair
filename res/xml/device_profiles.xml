<?xml version="1.0" encoding="utf-8"?>
<!--
     Copyright (C) 2016 The Android Open Source Project

     Licensed under the Apache License, Version 2.0 (the "License");
     you may not use this file except in compliance with the License.
     You may obtain a copy of the License at

          http://www.apache.org/licenses/LICENSE-2.0

     Unless required by applicable law or agreed to in writing, software
     distributed under the License is distributed on an "AS IS" BASIS,
     WITHOUT WARRANTIES OR CONDITIONS OF ANY KIND, either express or implied.
     See the License for the specific language governing permissions and
     limitations under the License.
-->

<profiles xmlns:launcher="http://schemas.android.com/apk/res-auto" >

    <grid-option
<<<<<<< HEAD
        launcher:name="normal"
=======
        launcher:name="3_by_3"
        launcher:numRows="3"
        launcher:numColumns="3"
        launcher:numFolderRows="2"
        launcher:numFolderColumns="3"
        launcher:numHotseatIcons="3"
        launcher:dbFile="launcher_3_by_3.db"
        launcher:defaultLayoutId="@xml/default_workspace_3x3" >

        <display-option
            launcher:name="Super Short Stubby"
            launcher:minWidthDps="255"
            launcher:minHeightDps="300"
            launcher:iconImageSize="48"
            launcher:iconTextSize="13.0"
            launcher:canBeDefault="true" />

        <display-option
            launcher:name="Shorter Stubby"
            launcher:minWidthDps="255"
            launcher:minHeightDps="400"
            launcher:iconImageSize="48"
            launcher:iconTextSize="13.0"
            launcher:canBeDefault="true" />

    </grid-option>

    <grid-option
        launcher:name="4_by_4"
        launcher:numRows="4"
        launcher:numColumns="4"
        launcher:numFolderRows="3"
        launcher:numFolderColumns="4"
        launcher:numHotseatIcons="4"
        launcher:dbFile="launcher_4_by_4.db"
        launcher:defaultLayoutId="@xml/default_workspace_4x4" >

        <display-option
            launcher:name="Short Stubby"
            launcher:minWidthDps="275"
            launcher:minHeightDps="420"
            launcher:iconImageSize="48"
            launcher:iconTextSize="13.0"
            launcher:canBeDefault="true" />

        <display-option
            launcher:name="Stubby"
            launcher:minWidthDps="255"
            launcher:minHeightDps="450"
            launcher:iconImageSize="48"
            launcher:iconTextSize="13.0"
            launcher:canBeDefault="true" />

        <display-option
            launcher:name="Nexus S"
            launcher:minWidthDps="296"
            launcher:minHeightDps="491.33"
            launcher:iconImageSize="48"
            launcher:iconTextSize="13.0"
            launcher:canBeDefault="true" />

        <display-option
            launcher:name="Nexus 4"
            launcher:minWidthDps="359"
            launcher:minHeightDps="567"
            launcher:iconImageSize="54"
            launcher:iconTextSize="13.0"
            launcher:canBeDefault="true" />

        <display-option
            launcher:name="Nexus 5"
            launcher:minWidthDps="335"
            launcher:minHeightDps="567"
            launcher:iconImageSize="54"
            launcher:iconTextSize="13.0"
            launcher:canBeDefault="true" />

    </grid-option>

    <grid-option
        launcher:name="5_by_5"
>>>>>>> 7b96ec1f
        launcher:numRows="5"
        launcher:numColumns="5"
        launcher:numFolderRows="4"
        launcher:numFolderColumns="4"
        launcher:numHotseatIcons="5"
        launcher:dbFile="launcher.db"
        launcher:defaultLayoutId="@xml/default_workspace_5x5" >

        <display-option
            launcher:name="Pixel"
            launcher:minWidthDps="387"
            launcher:minHeightDps="659"
            launcher:iconImageSize="56"
            launcher:iconTextSize="12.0"
            launcher:canBeDefault="true" />

        <display-option
            launcher:name="Pixel 2 XL (Display size set to Largest)"
            launcher:minWidthDps="296"
            launcher:minHeightDps="568"
            launcher:iconImageSize="54"
            launcher:landscapeIconSize="48"
            launcher:iconTextSize="12.0"
            launcher:canBeDefault="true" />

        <display-option
            launcher:name="Pixel 2 XL"
            launcher:minWidthDps="387"
            launcher:minHeightDps="750"
            launcher:iconImageSize="54"
            launcher:landscapeIconSize="52"
            launcher:iconTextSize="12.0"
            launcher:canBeDefault="true" />

    </grid-option>

</profiles><|MERGE_RESOLUTION|>--- conflicted
+++ resolved
@@ -18,91 +18,7 @@
 <profiles xmlns:launcher="http://schemas.android.com/apk/res-auto" >
 
     <grid-option
-<<<<<<< HEAD
         launcher:name="normal"
-=======
-        launcher:name="3_by_3"
-        launcher:numRows="3"
-        launcher:numColumns="3"
-        launcher:numFolderRows="2"
-        launcher:numFolderColumns="3"
-        launcher:numHotseatIcons="3"
-        launcher:dbFile="launcher_3_by_3.db"
-        launcher:defaultLayoutId="@xml/default_workspace_3x3" >
-
-        <display-option
-            launcher:name="Super Short Stubby"
-            launcher:minWidthDps="255"
-            launcher:minHeightDps="300"
-            launcher:iconImageSize="48"
-            launcher:iconTextSize="13.0"
-            launcher:canBeDefault="true" />
-
-        <display-option
-            launcher:name="Shorter Stubby"
-            launcher:minWidthDps="255"
-            launcher:minHeightDps="400"
-            launcher:iconImageSize="48"
-            launcher:iconTextSize="13.0"
-            launcher:canBeDefault="true" />
-
-    </grid-option>
-
-    <grid-option
-        launcher:name="4_by_4"
-        launcher:numRows="4"
-        launcher:numColumns="4"
-        launcher:numFolderRows="3"
-        launcher:numFolderColumns="4"
-        launcher:numHotseatIcons="4"
-        launcher:dbFile="launcher_4_by_4.db"
-        launcher:defaultLayoutId="@xml/default_workspace_4x4" >
-
-        <display-option
-            launcher:name="Short Stubby"
-            launcher:minWidthDps="275"
-            launcher:minHeightDps="420"
-            launcher:iconImageSize="48"
-            launcher:iconTextSize="13.0"
-            launcher:canBeDefault="true" />
-
-        <display-option
-            launcher:name="Stubby"
-            launcher:minWidthDps="255"
-            launcher:minHeightDps="450"
-            launcher:iconImageSize="48"
-            launcher:iconTextSize="13.0"
-            launcher:canBeDefault="true" />
-
-        <display-option
-            launcher:name="Nexus S"
-            launcher:minWidthDps="296"
-            launcher:minHeightDps="491.33"
-            launcher:iconImageSize="48"
-            launcher:iconTextSize="13.0"
-            launcher:canBeDefault="true" />
-
-        <display-option
-            launcher:name="Nexus 4"
-            launcher:minWidthDps="359"
-            launcher:minHeightDps="567"
-            launcher:iconImageSize="54"
-            launcher:iconTextSize="13.0"
-            launcher:canBeDefault="true" />
-
-        <display-option
-            launcher:name="Nexus 5"
-            launcher:minWidthDps="335"
-            launcher:minHeightDps="567"
-            launcher:iconImageSize="54"
-            launcher:iconTextSize="13.0"
-            launcher:canBeDefault="true" />
-
-    </grid-option>
-
-    <grid-option
-        launcher:name="5_by_5"
->>>>>>> 7b96ec1f
         launcher:numRows="5"
         launcher:numColumns="5"
         launcher:numFolderRows="4"
