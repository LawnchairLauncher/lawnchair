<?xml version="1.0" encoding="utf-8"?>
<!--
/* Copyright 2017, The Android Open Source Project
**
** Licensed under the Apache License, Version 2.0 (the "License");
** you may not use this file except in compliance with the License.
** You may obtain a copy of the License at
**
**     http://www.apache.org/licenses/LICENSE-2.0
**
** Unless required by applicable law or agreed to in writing, software
** distributed under the License is distributed on an "AS IS" BASIS,
** WITHOUT WARRANTIES OR CONDITIONS OF ANY KIND, either express or implied.
** See the License for the specific language governing permissions and
** limitations under the License.
*/
-->

<resources>
<<<<<<< HEAD
    <bool name="notification_badging_enabled">true</bool>
=======
    <bool name="notification_dots_enabled">false</bool>
>>>>>>> c87bbeea

    <bool name="enable_install_shortcut_api">true</bool>
</resources><|MERGE_RESOLUTION|>--- conflicted
+++ resolved
@@ -17,11 +17,7 @@
 -->
 
 <resources>
-<<<<<<< HEAD
-    <bool name="notification_badging_enabled">true</bool>
-=======
-    <bool name="notification_dots_enabled">false</bool>
->>>>>>> c87bbeea
+    <bool name="notification_dots_enabled">true</bool>
 
     <bool name="enable_install_shortcut_api">true</bool>
 </resources>