--- conflicted
+++ resolved
@@ -81,33 +81,26 @@
     <bool name="hotseat_transpose_layout_with_orientation">true</bool>
 
     <!-- Various classes overriden by projects/build flavors. -->
-<<<<<<< HEAD
     <string name="app_filter_class" translatable="false">com.google.android.apps.nexuslauncher.CustomAppFilter</string>
+    <string name="drawable_factory_class" translatable="false">ch.deletescape.lawnchair.iconpack.LawnchairDrawableFactory</string>
+    <string name="folder_name_provider_class" translatable="false"></string>
     <string name="icon_provider_class" translatable="false">ch.deletescape.lawnchair.iconpack.LawnchairIconProvider</string>
-    <string name="drawable_factory_class" translatable="false">ch.deletescape.lawnchair.iconpack.LawnchairDrawableFactory</string>
     <string name="user_event_dispatcher_class" translatable="false">com.google.android.apps.nexuslauncher.CustomAppPredictor</string>
-=======
-    <string name="app_filter_class" translatable="false"></string>
-    <string name="user_event_dispatcher_class" translatable="false"></string>
-    <string name="folder_name_provider_class" translatable="false"></string>
->>>>>>> 7b96ec1f
     <string name="stats_log_manager_class" translatable="false"></string>
     <string name="app_transition_manager_class" translatable="false"></string>
     <string name="instant_app_resolver_class" translatable="false"></string>
     <string name="main_process_initializer_class" translatable="false"></string>
     <string name="app_launch_tracker_class" translatable="false"></string>
     <string name="test_information_handler_class" translatable="false"></string>
-<<<<<<< HEAD
+    <string name="launcher_activity_logic_class" translatable="false"></string>
+    <string name="prediction_model_class" translatable="false"></string>
+
 
     <!-- Package name of the default wallpaper picker. -->
     <string name="wallpaper_picker_package" translatable="false">com.google.android.apps.wallpaper</string>
 
     <!-- Whitelisted package to retrieve packagename for badge. Can be empty. -->
     <string name="shortcutinfo_badgepkg_whitelist" translatable="false"></string>
-=======
-    <string name="launcher_activity_logic_class" translatable="false"></string>
-    <string name="prediction_model_class" translatable="false"></string>
->>>>>>> 7b96ec1f
 
     <!-- View ID to use for QSB widget -->
     <item type="id" name="qsb_widget" />
@@ -127,7 +120,6 @@
     <integer name="config_removeNotificationViewDuration">300</integer>
 
     <!-- Default packages -->
-    <string name="wallpaper_picker_package" translatable="false"></string>
     <string name="calendar_component_name" translatable="false"></string>
     <string name="clock_component_name" translatable="false"></string>
 
@@ -153,14 +145,10 @@
     <item type="id" name="search_container_workspace" />
     <item type="id" name="search_container_all_apps" />
 
-<<<<<<< HEAD
-<!-- View ID to use for blocked area on the first screen -->
+    <!-- View ID to use for blocked area on the first screen -->
     <item type="id" name="workspace_blocked_row" />
 
-<!-- Recents -->
-=======
     <!-- Recents -->
->>>>>>> 7b96ec1f
     <item type="id" name="overview_panel"/>
 
     <!-- Whether to enable background preloading of task thumbnails. -->
