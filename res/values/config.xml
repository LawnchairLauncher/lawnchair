--- conflicted
+++ resolved
@@ -18,7 +18,6 @@
     <!-- String representing the intent to delete a package.-->
     <string name="delete_package_intent" translatable="false">#Intent;action=android.intent.action.DELETE;launchFlags=0x10800000;end</string>
 
-<<<<<<< HEAD
     <!-- Values for icon shapes. These should correspond to entries defined
      in icon_shape_names -->
     <string-array translatable="false" name="icon_shape_values">
@@ -41,37 +40,8 @@
         <item>@string/icon_shape_cylinder</item>
     </string-array>
 
-    <string-array translatable="false" name="alt_icon_shape_values">
-        <item></item>
-        <item>circle</item>
-        <item>square</item>
-        <item>roundedSquare</item>
-        <item>squircle</item>
-        <item>teardrop</item>
-        <item>cylinder</item>
-        <item>v1|arc,1|arc,0.16|arc,0.16|arc,1</item>
-        <item>v1|cut,0.3|cut,0.3|cut,1|cut,1</item>
-        <item>v1|cut,0.6|cut,0.6|cut,0.6|cut,0.6</item>
-        <item>v1|arc,1|cut,0.5|squircle,1|cut,0</item>
-    </string-array>
-
-    <string-array translatable="false" name="alt_icon_shape_names">
-        <item>@string/icon_shape_system_default</item>
-        <item>@string/icon_shape_circle</item>
-        <item>@string/icon_shape_square</item>
-        <item>@string/icon_shape_rounded_square</item>
-        <item>@string/icon_shape_squircle</item>
-        <item>@string/icon_shape_teardrop</item>
-        <item>@string/icon_shape_cylinder</item>
-        <item>Lemon</item>
-        <item>Diamond</item>
-        <item>Octa</item>
-        <item>epic shape af 2019</item>
-    </string-array>
-=======
     <!-- String representing the fragment class for settings activity.-->
     <string name="settings_fragment_name" translatable="false">com.android.launcher3.settings.SettingsActivity$LauncherSettingsFragment</string>
->>>>>>> c87bbeea
 
 <!-- DragController -->
     <item type="id" name="drag_event_parity" />
@@ -112,32 +82,12 @@
 <!-- Hotseat -->
     <bool name="hotseat_transpose_layout_with_orientation">true</bool>
 
-<<<<<<< HEAD
-    <!-- Name of a subclass of com.android.launcher3.AppFilter used to
-         filter the activities shown in the launcher. Can be empty. -->
+    <!-- Various classes overriden by projects/build flavors. -->
     <string name="app_filter_class" translatable="false">com.google.android.apps.nexuslauncher.CustomAppFilter</string>
-
-    <!-- Name of an icon provider class. -->
     <string name="icon_provider_class" translatable="false">ch.deletescape.lawnchair.iconpack.LawnchairIconProvider</string>
-
-    <!-- Name of a drawable factory class. -->
     <string name="drawable_factory_class" translatable="false">ch.deletescape.lawnchair.iconpack.LawnchairDrawableFactory</string>
-
-    <!-- Name of a user event dispatcher class. -->
     <string name="user_event_dispatcher_class" translatable="false">com.google.android.apps.nexuslauncher.CustomAppPredictor</string>
-
-    <!-- Name of a custom shortcut class. -->
-    <string name="custom_shortcut_class" translatable="false">com.google.android.apps.nexuslauncher.CustomEditShortcut</string>
-
-    <!-- Name of an app transition manager class. -->
-=======
-    <!-- Various classes overriden by projects/build flavors. -->
-    <string name="app_filter_class" translatable="false"></string>
-    <string name="icon_provider_class" translatable="false"></string>
-    <string name="drawable_factory_class" translatable="false"></string>
-    <string name="user_event_dispatcher_class" translatable="false"></string>
     <string name="stats_log_manager_class" translatable="false"></string>
->>>>>>> c87bbeea
     <string name="app_transition_manager_class" translatable="false"></string>
     <string name="instant_app_resolver_class" translatable="false"></string>
     <string name="main_process_initializer_class" translatable="false"></string>
@@ -181,11 +131,8 @@
     <item type="id" name="action_deep_shortcuts" />
     <item type="id" name="action_shortcuts_and_notifications"/>
     <item type="id" name="action_dismiss_notification" />
-<<<<<<< HEAD
     <item type="id" name="action_customize" />
-=======
     <item type="id" name="action_remote_action_shortcut" />
->>>>>>> c87bbeea
 
 <!-- QSB IDs. DO not change -->
     <item type="id" name="search_container_workspace" />
