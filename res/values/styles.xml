--- conflicted
+++ resolved
@@ -173,13 +173,6 @@
         <item name="android:textColorSecondary">?attr/workspaceTextColor</item>
     </style>
 
-<<<<<<< HEAD
-    <!-- Theme for the widget container. Overridden on API 26. -->
-    <style name="WidgetContainerTheme" parent="@android:style/Theme.Material.Settings">
-        <item name="android:colorEdgeEffect">?android:attr/textColorSecondaryInverse</item>
-        <item name="android:textColorPrimary">?android:attr/textColorPrimaryInverse</item>
-        <item name="android:textColorSecondary">?android:attr/textColorSecondaryInverse</item>
-=======
     <!-- Theme for the widget container. -->
     <style name="WidgetContainerTheme" parent="@android:style/Theme.DeviceDefault.Settings">
         <item name="android:colorPrimaryDark">#E8EAED</item>
@@ -189,7 +182,6 @@
     <style name="WidgetContainerTheme.Dark" parent="AppTheme.Dark">
         <item name="android:colorEdgeEffect">?android:attr/textColorSecondary</item>
         <item name="android:colorPrimaryDark">#616161</item> <!-- Gray 700 -->
->>>>>>> af79a6ff
     </style>
 
     <style name="FastScrollerPopup" parent="@android:style/TextAppearance.Material.DialogWindowTitle">
@@ -215,13 +207,9 @@
         <item name="disabledIconAlpha">.54</item>
     </style>
 
-    <style name="BaseIconRoot" parent="@android:style/TextAppearance.DeviceDefault.DialogWindowTitle"/>
-
-<<<<<<< HEAD
-    <style name="BaseIconUnBounded" parent="@android:style/TextAppearance.Material">
-=======
+    <style name="BaseIconRoot" parent="@android:style/TextAppearance.Material.DialogWindowTitle"/>
+
     <style name="BaseIconUnBounded" parent="BaseIconRoot">
->>>>>>> af79a6ff
         <item name="android:layout_width">match_parent</item>
         <item name="android:layout_height">match_parent</item>
         <item name="android:layout_gravity">center</item>
@@ -271,18 +259,10 @@
     </style>
 
     <!-- Drop targets -->
-<<<<<<< HEAD
     <style name="DropTargetButtonBase" parent="@android:style/TextAppearance.Material">
-        <item name="android:drawablePadding">7.5dp</item>
-        <item name="android:paddingLeft">16dp</item>
-        <item name="android:paddingRight">16dp</item>
-        <item name="android:textColor">?attr/workspaceTextColor</item>
-=======
-    <style name="DropTargetButtonBase" parent="@android:style/TextAppearance.DeviceDefault">
         <item name="android:drawablePadding">8dp</item>
         <item name="android:padding">14dp</item>
         <item name="android:textColor">@color/drop_target_text</item>
->>>>>>> af79a6ff
         <item name="android:textSize">@dimen/drop_target_text_size</item>
         <item name="android:singleLine">true</item>
         <item name="android:ellipsize">end</item>
@@ -291,14 +271,9 @@
 
     <style name="DropTargetButton" parent="DropTargetButtonBase" />
 
-<<<<<<< HEAD
     <style name="TextHeadline" parent="@android:style/TextAppearance.Material.DialogWindowTitle" />
+
     <style name="PrimaryHeadline" parent="@android:style/TextAppearance.Material.DialogWindowTitle"/>
-=======
-    <style name="TextHeadline" parent="@android:style/TextAppearance.DeviceDefault.DialogWindowTitle" />
-
-    <style name="PrimaryHeadline" parent="@android:style/TextAppearance.DeviceDefault.DialogWindowTitle"/>
->>>>>>> af79a6ff
 
     <style name="TextTitle" parent="@android:style/TextAppearance.Material" />
 
