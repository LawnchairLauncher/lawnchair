<?xml version="1.0" encoding="utf-8"?>
<!--
/*
* Copyright (C) 2008 The Android Open Source Project
*
* Licensed under the Apache License, Version 2.0 (the "License");
* you may not use this file except in compliance with the License.
* You may obtain a copy of the License at
*
*      http://www.apache.org/licenses/LICENSE-2.0
*
* Unless required by applicable law or agreed to in writing, software
* distributed under the License is distributed on an "AS IS" BASIS,
* WITHOUT WARRANTIES OR CONDITIONS OF ANY KIND, either express or implied.
* See the License for the specific language governing permissions and
* limitations under the License.
*/
-->

<resources xmlns:tools="http://schemas.android.com/tools">
    <!-- Launcher theme -->
    <style name="BaseLauncherTheme" parent="@android:style/Theme.Material.Light.NoActionBar">
        <item name="android:windowBackground">@android:color/transparent</item>
        <item name="android:colorBackgroundCacheHint">@null</item>
        <item name="android:windowShowWallpaper">true</item>
        <item name="android:windowNoTitle">true</item>
        <item name="android:colorEdgeEffect">#FF757575</item>
<<<<<<< HEAD
        <item name="android:keyboardLayout">@layout/search_container_all_apps_hidden</item>
    </style>

    <style name="BaseLauncherThemeWithCustomAttrs" parent="@style/BaseLauncherTheme">
        <item name="allAppsScrimColor">#CCFFFFFF</item>
        <item name="allAppsNavBarScrimColor">@color/all_apps_navbar_color</item>
=======
    </style>

    <style name="BaseLauncherThemeWithCustomAttrs" parent="@style/BaseLauncherTheme">
        <item name="allAppsScrimColor">#EAFFFFFF</item>
        <item name="allAppsInterimScrimAlpha">46</item>
        <item name="allAppsNavBarScrimColor">#66FFFFFF</item>
>>>>>>> 73859d05
        <item name="popupColorPrimary">#FFF</item>
        <item name="popupColorSecondary">#F5F5F5</item> <!-- Gray 100 -->
        <item name="popupColorTertiary">#E0E0E0</item> <!-- Gray 300 -->
        <item name="isMainColorDark">false</item>
        <item name="isWorkspaceDarkText">false</item>
        <item name="workspaceTextColor">@android:color/white</item>
        <item name="workspaceShadowColor">#B0000000</item>
        <item name="workspaceAmbientShadowColor">#33000000</item>
        <item name="workspaceKeyShadowColor">#44000000</item>
        <item name="workspaceStatusBarScrim">@drawable/workspace_bg</item>
        <item name="widgetsTheme">@style/WidgetContainerTheme</item>

        <!-- Backports -->
        <item name="android:textColorPrimary">@color/primary_text_material_light</item>
        <item name="android:textColorSecondary">@color/secondary_text_material_light</item>
        <item name="android:textColorPrimaryInverse">?android:attr/textColorPrimary</item>
        <item name="android:textColorSecondaryInverse">?android:attr/textColorSecondary</item>

        <item name="android:colorPrimary">@color/colorPrimary</item>
        <item name="android:colorPrimaryDark">@color/colorPrimaryDark</item>
        <item name="android:colorAccent">@color/colorAccent</item>
    </style>

    <style name="LauncherTheme" parent="@style/BaseLauncherThemeWithCustomAttrs" />

    <style name="LauncherTheme.DarkText" parent="@style/LauncherTheme">
        <item name="workspaceTextColor">#FF212121</item>
        <item name="allAppsInterimScrimAlpha">128</item>
        <item name="workspaceShadowColor">@android:color/transparent</item>
        <item name="workspaceAmbientShadowColor">@android:color/transparent</item>
        <item name="workspaceKeyShadowColor">@android:color/transparent</item>
        <item name="isWorkspaceDarkText">true</item>
        <item name="workspaceStatusBarScrim">@null</item>
    </style>

    <style name="LauncherThemeDark" parent="@style/LauncherTheme">
        <item name="android:textColorTertiary">#CCFFFFFF</item>
        <item name="android:textColorHint">#A0FFFFFF</item>
        <item name="android:colorControlHighlight">#A0FFFFFF</item>
        <item name="android:colorPrimary">#FF212121</item>
        <item name="allAppsScrimColor">#EA212121</item>
        <item name="allAppsInterimScrimAlpha">102</item>
        <item name="allAppsNavBarScrimColor">#80000000</item>
        <item name="popupColorPrimary">?android:attr/colorPrimary</item>
        <item name="popupColorSecondary">#424242</item> <!-- Gray 800 -->
        <item name="popupColorTertiary">#757575</item> <!-- Gray 600 -->
        <item name="widgetsTheme">@style/WidgetContainerTheme.Dark</item>
        <item name="isMainColorDark">true</item>
        <item name="workspaceStatusBarScrim">@drawable/workspace_bg_dark</item>

        <!-- Backports -->
        <item name="android:textColorPrimary">@color/primary_text_material_dark</item>
        <item name="android:textColorSecondary">@color/secondary_text_material_dark</item>
    </style>

    <style name="LauncherThemeBlack" parent="@style/LauncherThemeDark">
        <item name="android:colorPrimary">#000000</item>
        <item name="allAppsScrimColor">#7A000000</item>
        <item name="allAppsNavBarScrimColor">#80000000</item>
        <item name="popupColorPrimary">?android:attr/colorPrimary</item>
        <item name="popupColorSecondary">#000000</item>
        <item name="popupColorTertiary">#212121</item>
        <item name="widgetsTheme">@style/WidgetContainerTheme.Black</item>
        <item name="isMainColorDark">true</item>
    </style>

    <style name="LauncherThemeTransparent" parent="@style/LauncherThemeDark">
        <item name="allAppsScrimColor">#00FFFFFF</item>
        <item name="workspaceStatusBarScrim">@null</item>
    </style>

    <style name="LauncherThemeDark.DarKText" parent="@style/LauncherThemeDark">
        <item name="allAppsInterimScrimAlpha">25</item>
        <item name="workspaceTextColor">#FF212121</item>
        <item name="workspaceShadowColor">@android:color/transparent</item>
        <item name="workspaceAmbientShadowColor">@android:color/transparent</item>
        <item name="workspaceKeyShadowColor">@android:color/transparent</item>
        <item name="isWorkspaceDarkText">true</item>
        <item name="workspaceStatusBarScrim">@null</item>
    </style>

    <!--
    Theme overrides to element on homescreen, i.e., which are drawn on top on wallpaper.
    Various foreground colors are overridden to be workspaceTextColor so that they are properly
    visible on various wallpapers.
    -->
    <style name="HomeScreenElementTheme">
        <item name="android:colorEdgeEffect">?attr/workspaceTextColor</item>
        <item name="android:textColorPrimary">?attr/workspaceTextColor</item>
        <item name="android:textColorSecondary">?attr/workspaceTextColor</item>
    </style>

    <!-- Theme for the widget container. Overridden on API 26. -->
    <style name="WidgetContainerTheme" parent="@android:style/Theme.Material.Settings">
        <item name="android:colorEdgeEffect">?android:attr/textColorSecondaryInverse</item>
        <item name="android:textColorPrimary">?android:attr/textColorPrimaryInverse</item>
        <item name="android:textColorSecondary">?android:attr/textColorSecondaryInverse</item>
        <item name="bottomSheetNavBarColor">@color/all_apps_navbar_color</item>

        <!-- Backports -->
        <item name="android:textColorPrimaryInverse">@color/primary_text_material_light</item>
        <item name="android:textColorSecondaryInverse">@color/secondary_text_material_light</item>

        <item name="android:colorPrimary">@color/colorPrimary</item>
        <item name="android:colorPrimaryDark">@color/colorPrimaryDark</item>
        <item name="android:colorAccent">@color/colorAccent</item>
    </style>

    <style name="WidgetContainerTheme.Dark" parent="LauncherThemeDark">
        <item name="android:colorPrimaryDark">#616161</item> <!-- Gray 700 -->
        <item name="bottomSheetNavBarColor">#00000000</item>
    </style>

    <style name="WidgetContainerTheme.Black" parent="LauncherThemeBlack">
        <item name="android:colorPrimaryDark">#000000</item>
        <item name="bottomSheetNavBarColor">#00000000</item>
    </style>

    <style name="FastScrollerPopup" >
        <item name="android:layout_width">wrap_content</item>
        <item name="android:minWidth">@dimen/fastscroll_popup_width</item>
        <item name="android:layout_height">@dimen/fastscroll_popup_height</item>
        <item name="android:textSize">@dimen/fastscroll_popup_text_size</item>
        <item name="android:paddingEnd">@dimen/fastscroll_popup_padding</item>
        <item name="android:gravity">center</item>
        <item name="android:alpha">0</item>
        <item name="android:elevation">3dp</item>
        <item name="android:saveEnabled">false</item>
        <item name="android:textColor">@android:color/white</item>
        <item name="android:includeFontPadding">false</item>
    </style>

    <!-- Base theme for BubbleTextView and sub classes -->
    <style name="BaseIcon">
        <item name="android:layout_width">match_parent</item>
        <item name="android:layout_height">match_parent</item>
        <item name="android:layout_gravity">center</item>
        <item name="android:focusable">true</item>
        <item name="android:gravity">center_horizontal</item>
        <item name="android:singleLine">true</item>
        <item name="android:textColor">?android:attr/textColorSecondary</item>
        <item name="android:fontFamily">sans-serif-condensed</item>
        <item name="android:defaultFocusHighlightEnabled">false</item>

        <!-- No shadows in the base theme -->
        <item name="android:shadowRadius">0</item>
    </style>

    <!-- Icon displayed on the worksapce -->
    <style name="BaseIcon.Workspace">
        <item name="android:shadowRadius">2.0</item>
        <item name="android:shadowColor">?attr/workspaceShadowColor</item>
        <item name="ambientShadowColor">?attr/workspaceAmbientShadowColor</item>
        <item name="ambientShadowBlur">2.5dp</item>
        <item name="keyShadowColor">?attr/workspaceKeyShadowColor</item>
        <item name="keyShadowBlur">1dp</item>
        <item name="keyShadowOffset">.5dp</item>
    </style>

    <!-- Theme for the popup container -->
    <style name="PopupItem">
        <item name="android:colorControlHighlight">?attr/popupColorTertiary</item>
    </style>

    <!-- Drop targets -->
    <style name="DropTargetButtonBase">
        <item name="android:drawablePadding">7.5dp</item>
        <item name="android:paddingLeft">16dp</item>
        <item name="android:paddingRight">16dp</item>
        <item name="android:textColor">?attr/workspaceTextColor</item>
        <item name="android:textSize">@dimen/drop_target_text_size</item>
        <item name="android:singleLine">true</item>
        <item name="android:ellipsize">end</item>
        <item name="android:shadowColor">?attr/workspaceShadowColor</item>
        <item name="android:shadowDx">0.0</item>
        <item name="android:shadowDy">1.0</item>
        <item name="android:shadowRadius">4.0</item>
    </style>

    <style name="DropTargetButton" parent="DropTargetButtonBase" />

    <style name="TextTitle">
        <item name="android:fontFamily">@font/google_sans</item>
    </style>

    <!-- Weather widget -->
    <style name="WeatherWidget" />

    <style name="WeatherWidget.Text">
        <item name="android:shadowRadius">3.0</item>
        <item name="android:shadowDy">0.5</item>
        <item name="android:shadowColor">#33000000</item>
    </style>

    <style name="AllAppsEmptySearchBackground">
        <item name="android:colorPrimary">#E0E0E0</item>
        <item name="android:colorControlHighlight">#BDBDBD</item>
        <item name="android:colorForeground">@color/all_apps_bg_hand_fill</item>
    </style>
    <style name="AllAppsEmptySearchBackground.Dark">
        <item name="android:colorPrimary">#9AA0A6</item>
        <item name="android:colorControlHighlight">#DFE1E5</item>
        <item name="android:colorForeground">@color/all_apps_bg_hand_fill_dark</item>
    </style>

    <!-- Pixel -->
    <style name="GoogleSearchLauncherTheme" parent="@style/LauncherTheme">
        <item name="android:keyboardLayout">@layout/search_container_all_apps_google</item>
    </style>
    <style name="GoogleSearchLauncherThemeDark" parent="@style/LauncherThemeDark">
        <item name="android:keyboardLayout">@layout/search_container_all_apps_google</item>
    </style>
    <style name="GoogleSearchLauncherThemeBlack" parent="@style/LauncherThemeBlack">
        <item name="android:keyboardLayout">@layout/search_container_all_apps_google</item>
    </style>
    <style name="GoogleSearchLauncherThemeDarkText" parent="@style/LauncherThemeDarkText">
        <item name="android:keyboardLayout">@layout/search_container_all_apps_google</item>
    </style>
    <style name="GoogleSearchLauncherThemeTransparent" parent="@style/LauncherThemeTransparent">
        <item name="android:keyboardLayout">@layout/search_container_all_apps_google</item>
    </style>
    <style name="HotseatQsbTheme">
        <item name="gIcon">@drawable/ic_super_g_shadow</item>
        <item name="micIcon">@drawable/ic_mic_shadow</item>
    </style>
    <style name="HotseatQsbTheme.Colored" parent="@style/HotseatQsbTheme">
        <item name="gIcon">@drawable/ic_super_g_color</item>
        <item name="micIcon">@drawable/ic_mic_color</item>
    </style>

    <!-- Custom -->
    <style name="ScreenshotLauncherTheme" parent="@style/GoogleSearchLauncherTheme">
        <item name="android:windowIsTranslucent">true</item>
    </style>
    <style name="ScreenshotLauncherThemeDark" parent="@style/GoogleSearchLauncherThemeDark">
        <item name="android:windowIsTranslucent">true</item>
    </style>
    <style name="ScreenshotLauncherThemeBlack" parent="@style/GoogleSearchLauncherThemeBlack">
        <item name="android:windowIsTranslucent">true</item>
    </style>
    <style name="ScreenshotLauncherThemeDarkText" parent="@style/GoogleSearchLauncherThemeDarkText">
        <item name="android:windowIsTranslucent">true</item>
    </style>

    <style name="SettingsTheme" parent="@android:style/Theme.Material.Settings">
        <item name="android:actionBarTheme">@style/SettingsTheme.ActionBar</item>
        <item name="android:colorPrimary">@color/colorPrimary</item>
        <item name="android:colorPrimaryDark">@color/colorPrimaryDark</item>
        <item name="android:colorAccent">@color/colorAccent</item>
        <item name="android:statusBarColor">@color/lollipopStatusBar</item>
    </style>
    <style name="SettingsTheme.ActionBar">
        <item name="android:textColorPrimary">@color/colorAccent</item>
        <item name="android:colorControlNormal">@color/colorAccent</item>
    </style>

    <style name="SettingsTheme.Base" parent="@style/Theme.AppCompat.Light.NoActionBar">
        <item name="android:windowBackground">@android:color/white</item>
        <item name="settingsBackground">@android:color/white</item>
        <item name="colorPrimary">?android:windowBackground</item>
        <item name="colorPrimaryDark">?android:windowBackground</item>
        <item name="colorAccent">@color/colorAccent</item>
        <item name="actionBarTheme">@style/SettingsTheme.V2.ActionBar</item>
        <item name="preferenceTheme">@style/PreferenceThemeOverlay.v14.Material</item>
        <item name="android:colorEdgeEffect">?colorAccent</item>
        <item name="android:colorControlNormal">?colorAccent</item>
        <item name="android:statusBarColor">@android:color/transparent</item>
        <item name="android:windowLightStatusBar" tools:ignore="NewApi">true</item>
        <item name="android:windowLightNavigationBar" tools:ignore="NewApi">true</item>
        <item name="useLightSystemBars">true</item>
        <item name="alertDialogTheme">@style/SettingsTheme.V2.Dialog</item>
        <item name="buttonStyle">@style/SettingsTheme.V2.Button</item>
    </style>
    <style name="SettingsTheme.V2" parent="@style/SettingsTheme.Base">
        <item name="android:statusBarColor">@color/lollipopStatusBar</item>
    </style>
    <style name="SettingsTheme.V2.ActionBar.Title" parent="TextAppearance.Widget.AppCompat.Toolbar.Title">
        <item name="fontFamily">@font/google_sans</item>
    </style>
    <style name="SettingsTheme.V2.ActionBar" parent="SettingsTheme.V2">
        <item name="titleTextAppearance">@style/SettingsTheme.V2.ActionBar.Title</item>
    </style>
    <style name="SettingsTheme.V2.Button" parent="Widget.AppCompat.Button">
        <item name="android:fontFamily">@font/google_sans</item>
        <item name="android:textStyle">bold</item>
        <item name="android:textAllCaps">false</item>
    </style>
    <style name="SettingsTheme.V2.Dialog" parent="Theme.AppCompat.Light.Dialog.Alert">
        <item name="android:windowBackground">@drawable/dialog_material_background</item>
        <item name="colorAccent">@color/colorAccent</item>
        <item name="buttonStyle">@style/SettingsTheme.V2.Button</item>
    </style>

    <style name="SettingsTheme.V2.Dark" parent="@style/Theme.AppCompat.NoActionBar">
        <item name="android:windowBackground">@color/settings_background_dark</item>
        <item name="colorPrimary">?android:windowBackground</item>
        <item name="colorPrimaryDark">?android:windowBackground</item>
        <item name="colorAccent">@color/colorAccent</item>
        <item name="actionBarTheme">@style/SettingsTheme.V2.Dark.ActionBar</item>
        <item name="preferenceTheme">@style/PreferenceThemeOverlay.v14.Material</item>
        <item name="android:colorEdgeEffect">?colorAccent</item>
        <item name="android:colorControlNormal">?colorAccent</item>
        <item name="android:statusBarColor">@android:color/transparent</item>
        <item name="android:navigationBarColor">@android:color/transparent</item>
        <item name="useLightSystemBars">false</item>
        <item name="alertDialogTheme">@style/SettingsTheme.V2.Dark.Dialog</item>
        <item name="buttonStyle">@style/SettingsTheme.V2.Button</item>
        <item name="settingsBackground">@color/settings_background_dark</item>
    </style>
    <style name="SettingsTheme.V2.Dark.ActionBar" parent="SettingsTheme.V2.Dark">
        <item name="titleTextAppearance">@style/SettingsTheme.V2.ActionBar.Title</item>
    </style>
    <style name="SettingsTheme.V2.Dark.Dialog" parent="Theme.AppCompat.Dialog.Alert">
        <item name="android:windowBackground">@drawable/dialog_material_background</item>
        <item name="colorAccent">@color/colorAccent</item>
        <item name="buttonStyle">@style/SettingsTheme.V2.Button</item>
    </style>

    <style name="SettingsTheme.V2.Black" parent="@style/SettingsTheme.V2.Dark">
        <item name="android:windowBackground">@android:color/black</item>
        <item name="settingsBackground">@android:color/black</item>
        <item name="actionBarTheme">@style/SettingsTheme.V2.Black.ActionBar</item>
    </style>
    <style name="SettingsTheme.V2.Black.ActionBar" parent="SettingsTheme.V2.Black">
        <item name="titleTextAppearance">@style/SettingsTheme.V2.ActionBar.Title</item>
    </style>

    <style name="SettingsTheme.V2.Transparent" parent="SettingsTheme.V2">
        <item name="android:windowBackground">@android:color/transparent</item>
        <item name="android:windowShowWallpaper">true</item>
        <item name="workspaceTextColor">@android:color/white</item>
        <item name="workspaceShadowColor">#B0000000</item>
        <item name="workspaceAmbientShadowColor">#33000000</item>
        <item name="workspaceKeyShadowColor">#44000000</item>
    </style>

    <style name="SettingsTheme.V2.DarkText.Transparent" parent="SettingsTheme.V2">
        <item name="android:windowBackground">@android:color/transparent</item>
        <item name="android:windowShowWallpaper">true</item>
        <item name="workspaceTextColor">#FF212121</item>
        <item name="workspaceShadowColor">@android:color/transparent</item>
        <item name="workspaceAmbientShadowColor">@android:color/transparent</item>
        <item name="workspaceKeyShadowColor">@android:color/transparent</item>
    </style>

    <style name="SettingsTheme.V2.Dark.Transparent" parent="SettingsTheme.V2.Dark">
        <item name="android:windowBackground">@android:color/transparent</item>
        <item name="android:windowShowWallpaper">true</item>
        <item name="workspaceTextColor">@android:color/white</item>
        <item name="workspaceShadowColor">#B0000000</item>
        <item name="workspaceAmbientShadowColor">#33000000</item>
        <item name="workspaceKeyShadowColor">#44000000</item>
    </style>

    <style name="SettingsTheme.V2.Black.Transparent" parent="SettingsTheme.V2.Black">
        <item name="android:windowBackground">@android:color/transparent</item>
        <item name="android:windowShowWallpaper">true</item>
        <item name="workspaceTextColor">@android:color/white</item>
        <item name="workspaceShadowColor">#B0000000</item>
        <item name="workspaceAmbientShadowColor">#33000000</item>
        <item name="workspaceKeyShadowColor">#44000000</item>
    </style>

    <style name="BorderlessButton" parent="Theme.AppCompat.Light">
        <item name="android:buttonStyle">@style/Widget.AppCompat.Button.Borderless.Colored</item>
        <item name="colorAccent">@color/colorAccent</item>
    </style>

    <style name="SleepTimeoutTheme" parent="@android:style/Theme.Material.NoActionBar.Fullscreen">
        <item name="android:windowBackground">@android:color/black</item>
        <item name="android:windowAnimationStyle">@null</item>
        <item name="android:windowLightStatusBar" tools:ignore="NewApi">true</item>
        <item name="android:windowLightNavigationBar" tools:ignore="NewApi">true</item>
    </style>

    <style name="Theme.Transparent" parent="android:Theme">
        <item name="android:windowIsTranslucent">true</item>
        <item name="android:windowBackground">@android:color/transparent</item>
        <item name="android:windowContentOverlay">@null</item>
        <item name="android:windowNoTitle">true</item>
        <item name="android:windowIsFloating">true</item>
        <item name="android:backgroundDimEnabled">false</item>
    </style>
</resources><|MERGE_RESOLUTION|>--- conflicted
+++ resolved
@@ -25,21 +25,13 @@
         <item name="android:windowShowWallpaper">true</item>
         <item name="android:windowNoTitle">true</item>
         <item name="android:colorEdgeEffect">#FF757575</item>
-<<<<<<< HEAD
         <item name="android:keyboardLayout">@layout/search_container_all_apps_hidden</item>
     </style>
 
     <style name="BaseLauncherThemeWithCustomAttrs" parent="@style/BaseLauncherTheme">
         <item name="allAppsScrimColor">#CCFFFFFF</item>
+        <item name="allAppsInterimScrimAlpha">46</item>
         <item name="allAppsNavBarScrimColor">@color/all_apps_navbar_color</item>
-=======
-    </style>
-
-    <style name="BaseLauncherThemeWithCustomAttrs" parent="@style/BaseLauncherTheme">
-        <item name="allAppsScrimColor">#EAFFFFFF</item>
-        <item name="allAppsInterimScrimAlpha">46</item>
-        <item name="allAppsNavBarScrimColor">#66FFFFFF</item>
->>>>>>> 73859d05
         <item name="popupColorPrimary">#FFF</item>
         <item name="popupColorSecondary">#F5F5F5</item> <!-- Gray 100 -->
         <item name="popupColorTertiary">#E0E0E0</item> <!-- Gray 300 -->
@@ -255,7 +247,7 @@
     <style name="GoogleSearchLauncherThemeBlack" parent="@style/LauncherThemeBlack">
         <item name="android:keyboardLayout">@layout/search_container_all_apps_google</item>
     </style>
-    <style name="GoogleSearchLauncherThemeDarkText" parent="@style/LauncherThemeDarkText">
+    <style name="GoogleSearchLauncherThemeDarkText" parent="@style/LauncherTheme.DarkText">
         <item name="android:keyboardLayout">@layout/search_container_all_apps_google</item>
     </style>
     <style name="GoogleSearchLauncherThemeTransparent" parent="@style/LauncherThemeTransparent">
