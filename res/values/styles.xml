<?xml version="1.0" encoding="utf-8"?>
<!--
/*
* Copyright (C) 2008 The Android Open Source Project
*
* Licensed under the Apache License, Version 2.0 (the "License");
* you may not use this file except in compliance with the License.
* You may obtain a copy of the License at
*
*      http://www.apache.org/licenses/LICENSE-2.0
*
* Unless required by applicable law or agreed to in writing, software
* distributed under the License is distributed on an "AS IS" BASIS,
* WITHOUT WARRANTIES OR CONDITIONS OF ANY KIND, either express or implied.
* See the License for the specific language governing permissions and
* limitations under the License.
*/
-->

<resources xmlns:tools="http://schemas.android.com/tools">
    <!-- Launcher theme -->
    <style name="BaseLauncherTheme" parent="@android:style/Theme.Material.Light.NoActionBar">
        <item name="android:windowBackground">@android:color/transparent</item>
        <item name="android:colorBackgroundCacheHint">@null</item>
        <item name="android:windowShowWallpaper">true</item>
        <item name="android:windowNoTitle">true</item>
        <item name="android:colorEdgeEffect">#FF757575</item>
        <item name="android:keyboardLayout">@layout/search_container_all_apps_hidden</item>
    </style>

    <style name="BaseLauncherThemeWithCustomAttrs" parent="@style/BaseLauncherTheme">
        <item name="allAppsScrimColor">#CCFFFFFF</item>
        <item name="allAppsInterimScrimAlpha">46</item>
        <item name="allAppsNavBarScrimColor">@color/all_apps_navbar_color</item>
        <item name="popupColorPrimary">#FFF</item>
        <item name="popupColorSecondary">#F5F5F5</item> <!-- Gray 100 -->
        <item name="popupColorTertiary">#E0E0E0</item> <!-- Gray 300 -->
        <item name="isMainColorDark">false</item>
        <item name="isWorkspaceDarkText">false</item>
        <item name="workspaceTextColor">@android:color/white</item>
        <item name="workspaceShadowColor">#B0000000</item>
        <item name="workspaceAmbientShadowColor">#33000000</item>
        <item name="workspaceKeyShadowColor">#44000000</item>
        <item name="workspaceStatusBarScrim">@drawable/workspace_bg</item>
        <item name="widgetsTheme">@style/WidgetContainerTheme</item>

        <!-- Backports -->
        <item name="android:textColorPrimary">@color/primary_text_material_light</item>
        <item name="android:textColorSecondary">@color/secondary_text_material_light</item>
        <item name="android:textColorPrimaryInverse">?android:attr/textColorPrimary</item>
        <item name="android:textColorSecondaryInverse">?android:attr/textColorSecondary</item>

        <item name="android:colorPrimary">@color/colorPrimary</item>
        <item name="android:colorPrimaryDark">@color/colorPrimaryDark</item>
        <item name="android:colorAccent">@color/colorAccent</item>
    </style>

    <style name="LauncherTheme" parent="@style/BaseLauncherThemeWithCustomAttrs" />

    <style name="LauncherTheme.DarkText" parent="@style/LauncherTheme">
        <item name="workspaceTextColor">#FF212121</item>
        <item name="allAppsInterimScrimAlpha">128</item>
        <item name="workspaceShadowColor">@android:color/transparent</item>
        <item name="workspaceAmbientShadowColor">@android:color/transparent</item>
        <item name="workspaceKeyShadowColor">@android:color/transparent</item>
        <item name="isWorkspaceDarkText">true</item>
        <item name="workspaceStatusBarScrim">@null</item>
    </style>

<<<<<<< HEAD
    <style name="LauncherThemeDark" parent="@style/LauncherTheme">
=======
    <style name="LauncherTheme.Dark" parent="@style/LauncherTheme">
        <item name="android:textColorPrimary">#FFFFFFFF</item>
        <item name="android:textColorSecondary">#FFFFFFFF</item>
>>>>>>> cbab862c
        <item name="android:textColorTertiary">#CCFFFFFF</item>
        <item name="android:textColorHint">#A0FFFFFF</item>
        <item name="android:colorControlHighlight">#A0FFFFFF</item>
        <item name="android:colorPrimary">#FF212121</item>
        <item name="allAppsScrimColor">#EA212121</item>
        <item name="allAppsInterimScrimAlpha">102</item>
        <item name="allAppsNavBarScrimColor">#80000000</item>
        <item name="popupColorPrimary">?android:attr/colorPrimary</item>
        <item name="popupColorSecondary">#424242</item> <!-- Gray 800 -->
        <item name="popupColorTertiary">#757575</item> <!-- Gray 600 -->
        <item name="widgetsTheme">@style/WidgetContainerTheme.Dark</item>
        <item name="isMainColorDark">true</item>
        <item name="workspaceStatusBarScrim">@drawable/workspace_bg_dark</item>

        <!-- Backports -->
        <item name="android:textColorPrimary">@color/primary_text_material_dark</item>
        <item name="android:textColorSecondary">@color/secondary_text_material_dark</item>
    </style>

    <style name="LauncherThemeBlack" parent="@style/LauncherThemeDark">
        <item name="android:colorPrimary">#000000</item>
        <item name="allAppsScrimColor">#7A000000</item>
        <item name="allAppsNavBarScrimColor">#80000000</item>
        <item name="popupColorPrimary">?android:attr/colorPrimary</item>
        <item name="popupColorSecondary">#000000</item>
        <item name="popupColorTertiary">#212121</item>
        <item name="widgetsTheme">@style/WidgetContainerTheme.Black</item>
        <item name="isMainColorDark">true</item>
    </style>

    <style name="LauncherThemeTransparent" parent="@style/LauncherThemeDark">
        <item name="allAppsScrimColor">#00FFFFFF</item>
        <item name="workspaceStatusBarScrim">@null</item>
    </style>

    <style name="LauncherTheme.Dark.DarkText" parent="@style/LauncherTheme.Dark">
        <item name="allAppsInterimScrimAlpha">25</item>
        <item name="workspaceTextColor">#FF212121</item>
        <item name="workspaceShadowColor">@android:color/transparent</item>
        <item name="workspaceAmbientShadowColor">@android:color/transparent</item>
        <item name="workspaceKeyShadowColor">@android:color/transparent</item>
        <item name="isWorkspaceDarkText">true</item>
        <item name="workspaceStatusBarScrim">@null</item>
    </style>

    <!-- A derivative project can extend these themes to customize the application theme without
         affecting the base theme -->
    <style name="AppTheme" parent="@style/LauncherTheme" />
    <style name="AppTheme.DarkText" parent="@style/LauncherTheme.DarkText" />
    <style name="AppTheme.Dark" parent="@style/LauncherTheme.Dark" />
    <style name="AppTheme.Dark.DarkText" parent="@style/LauncherTheme.Dark.DarkText" />

    <!--
    Theme overrides to element on homescreen, i.e., which are drawn on top on wallpaper.
    Various foreground colors are overridden to be workspaceTextColor so that they are properly
    visible on various wallpapers.
    -->
    <style name="HomeScreenElementTheme">
        <item name="android:colorEdgeEffect">?attr/workspaceTextColor</item>
        <item name="android:textColorPrimary">?attr/workspaceTextColor</item>
        <item name="android:textColorSecondary">?attr/workspaceTextColor</item>
    </style>

    <!-- Theme for the widget container. Overridden on API 26. -->
    <style name="WidgetContainerTheme" parent="@android:style/Theme.Material.Settings">
        <item name="android:colorEdgeEffect">?android:attr/textColorSecondaryInverse</item>
        <item name="android:textColorPrimary">?android:attr/textColorPrimaryInverse</item>
        <item name="android:textColorSecondary">?android:attr/textColorSecondaryInverse</item>
        <item name="bottomSheetNavBarColor">@color/all_apps_navbar_color</item>

        <!-- Backports -->
        <item name="android:textColorPrimaryInverse">@color/primary_text_material_light</item>
        <item name="android:textColorSecondaryInverse">@color/secondary_text_material_light</item>

        <item name="android:colorPrimary">@color/colorPrimary</item>
        <item name="android:colorPrimaryDark">@color/colorPrimaryDark</item>
        <item name="android:colorAccent">@color/colorAccent</item>
    </style>

    <style name="WidgetContainerTheme.Dark" parent="LauncherThemeDark">
        <item name="android:colorPrimaryDark">#616161</item> <!-- Gray 700 -->
        <item name="bottomSheetNavBarColor">#00000000</item>
    </style>

    <style name="WidgetContainerTheme.Black" parent="LauncherThemeBlack">
        <item name="android:colorPrimaryDark">#000000</item>
        <item name="bottomSheetNavBarColor">#00000000</item>
    </style>

    <style name="FastScrollerPopup" >
        <item name="android:layout_width">wrap_content</item>
        <item name="android:minWidth">@dimen/fastscroll_popup_width</item>
        <item name="android:layout_height">@dimen/fastscroll_popup_height</item>
        <item name="android:textSize">@dimen/fastscroll_popup_text_size</item>
        <item name="android:paddingEnd">@dimen/fastscroll_popup_padding</item>
        <item name="android:gravity">center</item>
        <item name="android:alpha">0</item>
        <item name="android:elevation">3dp</item>
        <item name="android:saveEnabled">false</item>
        <item name="android:textColor">@android:color/white</item>
        <item name="android:includeFontPadding">false</item>
        <item name="android:importantForAccessibility">no</item>
    </style>

    <!-- Base theme for BubbleTextView and sub classes -->
    <style name="BaseIcon">
        <item name="android:layout_width">match_parent</item>
        <item name="android:layout_height">match_parent</item>
        <item name="android:layout_gravity">center</item>
        <item name="android:focusable">true</item>
        <item name="android:gravity">center_horizontal</item>
        <item name="android:singleLine">true</item>
        <item name="android:textColor">?android:attr/textColorSecondary</item>
        <item name="android:fontFamily">sans-serif-condensed</item>
        <item name="android:defaultFocusHighlightEnabled">false</item>

        <!-- No shadows in the base theme -->
        <item name="android:shadowRadius">0</item>
    </style>

    <!-- Icon displayed on the worksapce -->
    <style name="BaseIcon.Workspace">
        <item name="android:shadowRadius">2.0</item>
        <item name="android:shadowColor">?attr/workspaceShadowColor</item>
        <item name="ambientShadowColor">?attr/workspaceAmbientShadowColor</item>
        <item name="ambientShadowBlur">2.5dp</item>
        <item name="keyShadowColor">?attr/workspaceKeyShadowColor</item>
        <item name="keyShadowBlur">1dp</item>
        <item name="keyShadowOffset">.5dp</item>
    </style>

    <!-- Theme for the popup container -->
    <style name="PopupItem">
        <item name="android:colorControlHighlight">?attr/popupColorTertiary</item>
    </style>

    <!-- Drop targets -->
    <style name="DropTargetButtonBase">
        <item name="android:drawablePadding">7.5dp</item>
        <item name="android:paddingLeft">16dp</item>
        <item name="android:paddingRight">16dp</item>
        <item name="android:textColor">?attr/workspaceTextColor</item>
        <item name="android:textSize">@dimen/drop_target_text_size</item>
        <item name="android:singleLine">true</item>
        <item name="android:ellipsize">end</item>
        <item name="android:shadowColor">?attr/workspaceShadowColor</item>
        <item name="android:shadowDx">0.0</item>
        <item name="android:shadowDy">1.0</item>
        <item name="android:shadowRadius">4.0</item>
    </style>

    <style name="DropTargetButton" parent="DropTargetButtonBase" />

    <style name="TextTitle">
        <item name="android:fontFamily">@font/google_sans</item>
    </style>

    <!-- Weather widget -->
    <style name="WeatherWidget" />

    <style name="WeatherWidget.Text">
        <item name="android:shadowRadius">3.0</item>
        <item name="android:shadowDy">0.5</item>
        <item name="android:shadowColor">#33000000</item>
    </style>

    <style name="AllAppsEmptySearchBackground">
        <item name="android:colorPrimary">#E0E0E0</item>
        <item name="android:colorControlHighlight">#BDBDBD</item>
        <item name="android:colorForeground">@color/all_apps_bg_hand_fill</item>
    </style>
    <style name="AllAppsEmptySearchBackground.Dark">
        <item name="android:colorPrimary">#9AA0A6</item>
        <item name="android:colorControlHighlight">#DFE1E5</item>
        <item name="android:colorForeground">@color/all_apps_bg_hand_fill_dark</item>
    </style>

    <!-- Pixel -->
    <style name="GoogleSearchLauncherTheme" parent="@style/LauncherTheme">
        <item name="android:keyboardLayout">@layout/search_container_all_apps_google</item>
    </style>
    <style name="GoogleSearchLauncherThemeDark" parent="@style/LauncherThemeDark">
        <item name="android:keyboardLayout">@layout/search_container_all_apps_google</item>
    </style>
    <style name="GoogleSearchLauncherThemeBlack" parent="@style/LauncherThemeBlack">
        <item name="android:keyboardLayout">@layout/search_container_all_apps_google</item>
    </style>
    <style name="GoogleSearchLauncherThemeDarkText" parent="@style/LauncherTheme.DarkText">
        <item name="android:keyboardLayout">@layout/search_container_all_apps_google</item>
    </style>
    <style name="GoogleSearchLauncherThemeTransparent" parent="@style/LauncherThemeTransparent">
        <item name="android:keyboardLayout">@layout/search_container_all_apps_google</item>
    </style>
    <style name="HotseatQsbTheme">
        <item name="gIcon">@drawable/ic_super_g_shadow</item>
        <item name="micIcon">@drawable/ic_mic_shadow</item>
    </style>
    <style name="HotseatQsbTheme.Colored" parent="@style/HotseatQsbTheme">
        <item name="gIcon">@drawable/ic_super_g_color</item>
        <item name="micIcon">@drawable/ic_mic_color</item>
    </style>

    <!-- Custom -->
    <style name="ScreenshotLauncherTheme" parent="@style/GoogleSearchLauncherTheme">
        <item name="android:windowIsTranslucent">true</item>
    </style>
    <style name="ScreenshotLauncherThemeDark" parent="@style/GoogleSearchLauncherThemeDark">
        <item name="android:windowIsTranslucent">true</item>
    </style>
    <style name="ScreenshotLauncherThemeBlack" parent="@style/GoogleSearchLauncherThemeBlack">
        <item name="android:windowIsTranslucent">true</item>
    </style>
    <style name="ScreenshotLauncherThemeDarkText" parent="@style/GoogleSearchLauncherThemeDarkText">
        <item name="android:windowIsTranslucent">true</item>
    </style>

    <style name="SettingsTheme" parent="@android:style/Theme.Material.Settings">
        <item name="android:actionBarTheme">@style/SettingsTheme.ActionBar</item>
        <item name="android:colorPrimary">@color/colorPrimary</item>
        <item name="android:colorPrimaryDark">@color/colorPrimaryDark</item>
        <item name="android:colorAccent">@color/colorAccent</item>
        <item name="android:statusBarColor">@color/lollipopStatusBar</item>
    </style>
    <style name="SettingsTheme.ActionBar">
        <item name="android:textColorPrimary">@color/colorAccent</item>
        <item name="android:colorControlNormal">@color/colorAccent</item>
    </style>

    <style name="SettingsTheme.Base" parent="@style/Theme.AppCompat.Light.NoActionBar">
        <item name="android:windowBackground">@android:color/white</item>
        <item name="settingsBackground">@android:color/white</item>
        <item name="colorPrimary">?android:windowBackground</item>
        <item name="colorPrimaryDark">?android:windowBackground</item>
        <item name="colorAccent">@color/colorAccent</item>
        <item name="actionBarTheme">@style/SettingsTheme.V2.ActionBar</item>
        <item name="preferenceTheme">@style/PreferenceThemeOverlay.v14.Material</item>
        <item name="android:colorEdgeEffect">?colorAccent</item>
        <item name="android:colorControlNormal">?colorAccent</item>
        <item name="android:statusBarColor">@android:color/transparent</item>
        <item name="android:windowLightStatusBar" tools:ignore="NewApi">true</item>
        <item name="android:windowLightNavigationBar" tools:ignore="NewApi">true</item>
        <item name="useLightSystemBars">true</item>
        <item name="alertDialogTheme">@style/SettingsTheme.V2.Dialog</item>
        <item name="buttonStyle">@style/SettingsTheme.V2.Button</item>
    </style>
    <style name="SettingsTheme.V2" parent="@style/SettingsTheme.Base">
        <item name="android:statusBarColor">@color/lollipopStatusBar</item>
    </style>
    <style name="SettingsTheme.V2.ActionBar.Title" parent="TextAppearance.Widget.AppCompat.Toolbar.Title">
        <item name="fontFamily">@font/google_sans</item>
    </style>
    <style name="SettingsTheme.V2.ActionBar" parent="SettingsTheme.V2">
        <item name="titleTextAppearance">@style/SettingsTheme.V2.ActionBar.Title</item>
    </style>
    <style name="SettingsTheme.V2.Button" parent="Widget.AppCompat.Button">
        <item name="android:fontFamily">@font/google_sans</item>
        <item name="android:textStyle">bold</item>
        <item name="android:textAllCaps">false</item>
    </style>
    <style name="SettingsTheme.V2.Dialog" parent="Theme.AppCompat.Light.Dialog.Alert">
        <item name="android:windowBackground">@drawable/dialog_material_background</item>
        <item name="colorAccent">@color/colorAccent</item>
        <item name="buttonStyle">@style/SettingsTheme.V2.Button</item>
    </style>

    <style name="SettingsTheme.V2.Dark" parent="@style/Theme.AppCompat.NoActionBar">
        <item name="android:windowBackground">@color/settings_background_dark</item>
        <item name="colorPrimary">?android:windowBackground</item>
        <item name="colorPrimaryDark">?android:windowBackground</item>
        <item name="colorAccent">@color/colorAccent</item>
        <item name="actionBarTheme">@style/SettingsTheme.V2.Dark.ActionBar</item>
        <item name="preferenceTheme">@style/PreferenceThemeOverlay.v14.Material</item>
        <item name="android:colorEdgeEffect">?colorAccent</item>
        <item name="android:colorControlNormal">?colorAccent</item>
        <item name="android:statusBarColor">@android:color/transparent</item>
        <item name="android:navigationBarColor">@android:color/transparent</item>
        <item name="useLightSystemBars">false</item>
        <item name="alertDialogTheme">@style/SettingsTheme.V2.Dark.Dialog</item>
        <item name="buttonStyle">@style/SettingsTheme.V2.Button</item>
        <item name="settingsBackground">@color/settings_background_dark</item>
    </style>
    <style name="SettingsTheme.V2.Dark.ActionBar" parent="SettingsTheme.V2.Dark">
        <item name="titleTextAppearance">@style/SettingsTheme.V2.ActionBar.Title</item>
    </style>
    <style name="SettingsTheme.V2.Dark.Dialog" parent="Theme.AppCompat.Dialog.Alert">
        <item name="android:windowBackground">@drawable/dialog_material_background</item>
        <item name="colorAccent">@color/colorAccent</item>
        <item name="buttonStyle">@style/SettingsTheme.V2.Button</item>
    </style>

    <style name="SettingsTheme.V2.Black" parent="@style/SettingsTheme.V2.Dark">
        <item name="android:windowBackground">@android:color/black</item>
        <item name="settingsBackground">@android:color/black</item>
        <item name="actionBarTheme">@style/SettingsTheme.V2.Black.ActionBar</item>
    </style>
    <style name="SettingsTheme.V2.Black.ActionBar" parent="SettingsTheme.V2.Black">
        <item name="titleTextAppearance">@style/SettingsTheme.V2.ActionBar.Title</item>
    </style>

    <style name="SettingsTheme.V2.Transparent" parent="SettingsTheme.V2">
        <item name="android:windowBackground">@android:color/transparent</item>
        <item name="android:windowShowWallpaper">true</item>
        <item name="workspaceTextColor">@android:color/white</item>
        <item name="workspaceShadowColor">#B0000000</item>
        <item name="workspaceAmbientShadowColor">#33000000</item>
        <item name="workspaceKeyShadowColor">#44000000</item>
    </style>

    <style name="SettingsTheme.V2.DarkText.Transparent" parent="SettingsTheme.V2">
        <item name="android:windowBackground">@android:color/transparent</item>
        <item name="android:windowShowWallpaper">true</item>
        <item name="workspaceTextColor">#FF212121</item>
        <item name="workspaceShadowColor">@android:color/transparent</item>
        <item name="workspaceAmbientShadowColor">@android:color/transparent</item>
        <item name="workspaceKeyShadowColor">@android:color/transparent</item>
    </style>

    <style name="SettingsTheme.V2.Dark.Transparent" parent="SettingsTheme.V2.Dark">
        <item name="android:windowBackground">@android:color/transparent</item>
        <item name="android:windowShowWallpaper">true</item>
        <item name="workspaceTextColor">@android:color/white</item>
        <item name="workspaceShadowColor">#B0000000</item>
        <item name="workspaceAmbientShadowColor">#33000000</item>
        <item name="workspaceKeyShadowColor">#44000000</item>
    </style>

    <style name="SettingsTheme.V2.Black.Transparent" parent="SettingsTheme.V2.Black">
        <item name="android:windowBackground">@android:color/transparent</item>
        <item name="android:windowShowWallpaper">true</item>
        <item name="workspaceTextColor">@android:color/white</item>
        <item name="workspaceShadowColor">#B0000000</item>
        <item name="workspaceAmbientShadowColor">#33000000</item>
        <item name="workspaceKeyShadowColor">#44000000</item>
    </style>

    <style name="BorderlessButton" parent="Theme.AppCompat.Light">
        <item name="android:buttonStyle">@style/Widget.AppCompat.Button.Borderless.Colored</item>
        <item name="colorAccent">@color/colorAccent</item>
    </style>

    <style name="SleepTimeoutTheme" parent="@android:style/Theme.Material.NoActionBar.Fullscreen">
        <item name="android:windowBackground">@android:color/black</item>
        <item name="android:windowAnimationStyle">@null</item>
        <item name="android:windowLightStatusBar" tools:ignore="NewApi">true</item>
        <item name="android:windowLightNavigationBar" tools:ignore="NewApi">true</item>
    </style>

    <style name="Theme.Transparent" parent="android:Theme">
        <item name="android:windowIsTranslucent">true</item>
        <item name="android:windowBackground">@android:color/transparent</item>
        <item name="android:windowContentOverlay">@null</item>
        <item name="android:windowNoTitle">true</item>
        <item name="android:windowIsFloating">true</item>
        <item name="android:backgroundDimEnabled">false</item>
    </style>

    <style name="TextAppearance.Settings.Tab" parent="@style/TextAppearance.MaterialComponents.Tab">
        <item name="android:fontFamily">@font/google_sans</item>
        <item name="android:textColor">@color/tab_text</item>
        <item name="android:textStyle">bold</item>
        <item name="textAllCaps">false</item>
    </style>

    <style name="Widget.Settings.Tabs" parent="@style/Widget.MaterialComponents.TabLayout">
        <item name="tabTextAppearance">@style/TextAppearance.Settings.Tab</item>
        <item name="tabIndicator">@drawable/tab_indicator</item>
        <item name="android:background">?colorBackgroundFloating</item>
    </style>

    <style name="DialogAlert" parent="@android:style/Theme.Material.Light.Dialog.Alert">
        <item name="android:textColorPrimary">@color/primary_text_material_light</item>
        <item name="android:textColorSecondary">@color/secondary_text_material_light</item>
        <item name="android:textColorPrimaryInverse">?android:attr/textColorPrimary</item>
        <item name="android:textColorSecondaryInverse">?android:attr/textColorSecondary</item>

        <item name="android:colorPrimary">@color/colorPrimary</item>
        <item name="android:colorPrimaryDark">@color/colorPrimaryDark</item>
        <item name="android:colorAccent">@color/colorAccent</item>
    </style>
</resources><|MERGE_RESOLUTION|>--- conflicted
+++ resolved
@@ -67,13 +67,9 @@
         <item name="workspaceStatusBarScrim">@null</item>
     </style>
 
-<<<<<<< HEAD
-    <style name="LauncherThemeDark" parent="@style/LauncherTheme">
-=======
     <style name="LauncherTheme.Dark" parent="@style/LauncherTheme">
         <item name="android:textColorPrimary">#FFFFFFFF</item>
         <item name="android:textColorSecondary">#FFFFFFFF</item>
->>>>>>> cbab862c
         <item name="android:textColorTertiary">#CCFFFFFF</item>
         <item name="android:textColorHint">#A0FFFFFF</item>
         <item name="android:colorControlHighlight">#A0FFFFFF</item>
@@ -87,13 +83,9 @@
         <item name="widgetsTheme">@style/WidgetContainerTheme.Dark</item>
         <item name="isMainColorDark">true</item>
         <item name="workspaceStatusBarScrim">@drawable/workspace_bg_dark</item>
-
-        <!-- Backports -->
-        <item name="android:textColorPrimary">@color/primary_text_material_dark</item>
-        <item name="android:textColorSecondary">@color/secondary_text_material_dark</item>
-    </style>
-
-    <style name="LauncherThemeBlack" parent="@style/LauncherThemeDark">
+    </style>
+
+    <style name="LauncherThemeBlack" parent="@style/LauncherTheme.Dark">
         <item name="android:colorPrimary">#000000</item>
         <item name="allAppsScrimColor">#7A000000</item>
         <item name="allAppsNavBarScrimColor">#80000000</item>
@@ -104,7 +96,7 @@
         <item name="isMainColorDark">true</item>
     </style>
 
-    <style name="LauncherThemeTransparent" parent="@style/LauncherThemeDark">
+    <style name="LauncherThemeTransparent" parent="@style/LauncherTheme.Dark">
         <item name="allAppsScrimColor">#00FFFFFF</item>
         <item name="workspaceStatusBarScrim">@null</item>
     </style>
@@ -153,7 +145,7 @@
         <item name="android:colorAccent">@color/colorAccent</item>
     </style>
 
-    <style name="WidgetContainerTheme.Dark" parent="LauncherThemeDark">
+    <style name="WidgetContainerTheme.Dark" parent="LauncherTheme.Dark">
         <item name="android:colorPrimaryDark">#616161</item> <!-- Gray 700 -->
         <item name="bottomSheetNavBarColor">#00000000</item>
     </style>
@@ -255,7 +247,7 @@
     <style name="GoogleSearchLauncherTheme" parent="@style/LauncherTheme">
         <item name="android:keyboardLayout">@layout/search_container_all_apps_google</item>
     </style>
-    <style name="GoogleSearchLauncherThemeDark" parent="@style/LauncherThemeDark">
+    <style name="GoogleSearchLauncherThemeDark" parent="@style/LauncherTheme.Dark">
         <item name="android:keyboardLayout">@layout/search_container_all_apps_google</item>
     </style>
     <style name="GoogleSearchLauncherThemeBlack" parent="@style/LauncherThemeBlack">
