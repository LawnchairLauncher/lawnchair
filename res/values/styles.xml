--- conflicted
+++ resolved
@@ -77,15 +77,11 @@
         <item name="popupColorTertiary">#757575</item> <!-- Gray 600 -->
         <item name="widgetsTheme">@style/WidgetContainerTheme.Dark</item>
         <item name="isMainColorDark">true</item>
-<<<<<<< HEAD
-=======
         <item name="workspaceStatusBarScrim">@drawable/workspace_bg_dark</item>
->>>>>>> 60cf60dc
 
         <!-- Backports -->
         <item name="android:textColorPrimary">@color/primary_text_material_dark</item>
         <item name="android:textColorSecondary">@color/secondary_text_material_dark</item>
-<<<<<<< HEAD
     </style>
 
     <style name="LauncherThemeBlack" parent="@style/LauncherThemeDark">
@@ -97,8 +93,6 @@
         <item name="popupColorTertiary">#212121</item>
         <item name="widgetsTheme">@style/WidgetContainerTheme.Black</item>
         <item name="isMainColorDark">true</item>
-=======
->>>>>>> 60cf60dc
     </style>
 
     <!--
