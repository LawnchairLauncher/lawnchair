<?xml version="1.0" encoding="utf-8"?>
<!--
/*
* Copyright (C) 2008 The Android Open Source Project
*
* Licensed under the Apache License, Version 2.0 (the "License");
* you may not use this file except in compliance with the License.
* You may obtain a copy of the License at
*
*      http://www.apache.org/licenses/LICENSE-2.0
*
* Unless required by applicable law or agreed to in writing, software
* distributed under the License is distributed on an "AS IS" BASIS,
* WITHOUT WARRANTIES OR CONDITIONS OF ANY KIND, either express or implied.
* See the License for the specific language governing permissions and
* limitations under the License.
*/
-->

<resources>
    <!-- Launcher theme -->
<<<<<<< HEAD
    <style name="BaseLauncherTheme" parent="@android:style/Theme.Material.Light.NoActionBar">
        <item name="android:windowBackground">@android:color/transparent</item>
=======
    <style name="BaseLauncherTheme" parent="@android:style/Theme.DeviceDefault.Light">
>>>>>>> c87bbeea
        <item name="android:colorBackgroundCacheHint">@null</item>
        <item name="android:colorEdgeEffect">#FF757575</item>
<<<<<<< HEAD
        <item name="android:windowLayoutInDisplayCutoutMode">shortEdges</item>
        <item name="android:textAppearanceListItem">@style/SettingsTheme.PreferenceTheme.Preference.Title</item>
=======
        <item name="android:windowActionBar">false</item>
        <item name="android:windowBackground">@android:color/transparent</item>
        <item name="android:windowNoTitle">true</item>
        <item name="android:windowShowWallpaper">true</item>
        <item name="folderTextColor">?attr/workspaceTextColor</item>
>>>>>>> c87bbeea
    </style>

    <style name="LauncherTheme" parent="@style/BaseLauncherTheme">
        <item name="allAppsScrimColor">#EAFFFFFF</item>
        <item name="allAppsInterimScrimAlpha">46</item>
        <item name="allAppsNavBarScrimColor">@color/all_apps_navbar_color</item>
        <item name="popupColorPrimary">#FFF</item>
        <item name="popupColorSecondary">#F5F5F5</item> <!-- Gray 100 -->
        <item name="popupColorTertiary">#E0E0E0</item> <!-- Gray 300 -->
        <item name="isMainColorDark">false</item>
        <item name="isWorkspaceDarkText">false</item>
        <item name="workspaceTextColor">@android:color/white</item>
        <item name="workspaceShadowColor">#B0000000</item>
        <item name="workspaceAmbientShadowColor">#33000000</item>
        <item name="workspaceKeyShadowColor">#44000000</item>
        <item name="workspaceStatusBarScrim">@drawable/workspace_bg</item>
        <item name="widgetsTheme">@style/WidgetContainerTheme</item>
<<<<<<< HEAD

        <!-- Backports -->
        <item name="android:textColorPrimary">@color/primary_text_material_light</item>
        <item name="android:textColorSecondary">@color/secondary_text_material_light</item>
        <item name="android:textColorPrimaryInverse">?android:attr/textColorPrimary</item>
        <item name="android:textColorSecondaryInverse">?android:attr/textColorSecondary</item>

        <item name="android:colorPrimary">@color/colorPrimary</item>
        <item name="android:colorPrimaryDark">@color/colorPrimaryDark</item>
        <item name="android:colorAccent">@color/colorAccent</item>
        <item name="android:alertDialogTheme">@style/SettingsTheme.V2.Dialog</item>
=======
        <item name="folderDotColor">?android:attr/colorPrimary</item>
        <item name="folderFillColor">#CDFFFFFF</item>
        <item name="folderIconBorderColor">?android:attr/colorPrimary</item>
        <item name="folderTextColor">#FF212121</item>
        <item name="loadingIconColor">#CCFFFFFF</item>

        <item name="android:windowTranslucentStatus">false</item>
        <item name="android:windowTranslucentNavigation">false</item>
        <item name="android:windowDrawsSystemBarBackgrounds">true</item>
        <item name="android:statusBarColor">#00000000</item>
        <item name="android:navigationBarColor">#00000000</item>
>>>>>>> c87bbeea
    </style>

    <style name="LauncherTheme.DarkMainColor" parent="@style/LauncherTheme">
        <item name="folderFillColor">#FF3C4043</item> <!-- 100% GM2 800 -->
        <item name="folderTextColor">?attr/workspaceTextColor</item>
    </style>

    <style name="LauncherTheme.DarkText" parent="@style/LauncherTheme">
        <item name="workspaceTextColor">#FF212121</item>
        <item name="allAppsInterimScrimAlpha">128</item>
        <item name="workspaceShadowColor">@android:color/transparent</item>
        <item name="workspaceAmbientShadowColor">@android:color/transparent</item>
        <item name="workspaceKeyShadowColor">@android:color/transparent</item>
        <item name="isWorkspaceDarkText">true</item>
        <item name="workspaceStatusBarScrim">@null</item>
        <item name="folderDotColor">#FF464646</item>
        <item name="folderFillColor">#CDFFFFFF</item>
        <item name="folderIconBorderColor">#FF80868B</item>
        <item name="folderTextColor">?attr/workspaceTextColor</item>
    </style>

    <style name="LauncherTheme.Dark" parent="@style/LauncherTheme">
        <item name="android:textColorPrimary">#FFFFFFFF</item>
        <item name="android:textColorSecondary">#FFFFFFFF</item>
        <item name="android:textColorTertiary">#CCFFFFFF</item>
        <item name="android:textColorHint">#A0FFFFFF</item>
        <item name="android:colorControlHighlight">#A0FFFFFF</item>
        <item name="android:colorPrimary">#FF212121</item>
        <item name="allAppsScrimColor">#EA212121</item>
        <item name="allAppsInterimScrimAlpha">102</item>
        <item name="allAppsNavBarScrimColor">#80000000</item>
        <item name="popupColorPrimary">#3C4043</item> <!-- Gray 800 -->
        <item name="popupColorSecondary">#5F6368</item> <!-- Gray 700 -->
        <item name="popupColorTertiary">#757575</item> <!-- Gray 600 -->
        <item name="widgetsTheme">@style/WidgetContainerTheme.Dark</item>
        <item name="folderDotColor">#FF464646</item>
        <item name="folderFillColor">#DD3C4043</item> <!-- 87% GM2 800 -->
        <item name="folderIconBorderColor">#FF80868B</item>
        <item name="folderTextColor">@android:color/white</item>
        <item name="isMainColorDark">true</item>
<<<<<<< HEAD
        <item name="workspaceStatusBarScrim">@drawable/workspace_bg_dark</item>
        <item name="android:alertDialogTheme">@style/SettingsTheme.V2.Dark.Dialog</item>

        <item name="android:colorAccent">@color/colorAccentDark</item>
=======
        <item name="loadingIconColor">#99FFFFFF</item>
    </style>

    <style name="LauncherTheme.Dark.DarkMainColor" parent="@style/LauncherTheme.Dark">
        <item name="folderFillColor">#FF3C4043</item> <!-- 100% GM2 800 -->
        <item name="folderTextColor">@android:color/white</item>
>>>>>>> c87bbeea
    </style>

    <style name="LauncherTheme.Dark.DarkText" parent="@style/LauncherTheme.Dark">
        <item name="allAppsInterimScrimAlpha">25</item>
        <item name="folderFillColor">#CDFFFFFF</item>
        <item name="folderTextColor">?attr/workspaceTextColor</item>
        <item name="workspaceTextColor">#FF212121</item>
        <item name="workspaceShadowColor">@android:color/transparent</item>
        <item name="workspaceAmbientShadowColor">@android:color/transparent</item>
        <item name="workspaceKeyShadowColor">@android:color/transparent</item>
        <item name="isWorkspaceDarkText">true</item>
        <item name="workspaceStatusBarScrim">@null</item>
    </style>

    <!-- A derivative project can extend these themes to customize the application theme without
         affecting the base theme -->
    <style name="AppTheme" parent="@style/LauncherTheme" />
    <style name="AppTheme.DarkMainColor" parent="@style/LauncherTheme.DarkMainColor" />
    <style name="AppTheme.DarkText" parent="@style/LauncherTheme.DarkText" />

    <style name="AppTheme.Dark" parent="@style/LauncherTheme.Dark" />
    <style name="AppTheme.Dark.DarkMainColor" parent="@style/LauncherTheme.Dark.DarkMainColor" />
    <style name="AppTheme.Dark.DarkText" parent="@style/LauncherTheme.Dark.DarkText" />

    <style name="AppItemActivityTheme" parent="@android:style/Theme.Material.Light.Dialog.Alert">
        <item name="widgetsTheme">@style/WidgetContainerTheme</item>
    </style>

    <!--
    Theme overrides to element on homescreen, i.e., which are drawn on top on wallpaper.
    Various foreground colors are overridden to be workspaceTextColor so that they are properly
    visible on various wallpapers.
    -->
    <style name="HomeScreenElementTheme">
        <item name="android:colorEdgeEffect">?attr/workspaceTextColor</item>
        <item name="android:textColorPrimary">?attr/workspaceTextColor</item>
        <item name="android:textColorSecondary">?attr/workspaceTextColor</item>
    </style>

    <!-- Theme for the widget container. Overridden on API 26. -->
    <style name="WidgetContainerTheme" parent="@android:style/Theme.Material.Settings">
        <item name="android:colorEdgeEffect">?android:attr/textColorSecondaryInverse</item>
        <item name="android:textColorPrimary">?android:attr/textColorPrimaryInverse</item>
        <item name="android:textColorSecondary">?android:attr/textColorSecondaryInverse</item>
    </style>

    <style name="WidgetContainerTheme.Dark" />

    <style name="FastScrollerPopup" parent="@android:style/TextAppearance.DeviceDefault.DialogWindowTitle">
        <item name="android:layout_width">wrap_content</item>
        <item name="android:minWidth">@dimen/fastscroll_popup_width</item>
        <item name="android:layout_height">@dimen/fastscroll_popup_height</item>
        <item name="android:textSize">@dimen/fastscroll_popup_text_size</item>
        <item name="android:paddingEnd">@dimen/fastscroll_popup_padding</item>
        <item name="android:gravity">center</item>
        <item name="android:alpha">0</item>
        <item name="android:elevation">3dp</item>
        <item name="android:saveEnabled">false</item>
        <item name="android:textColor">@android:color/white</item>
        <item name="android:includeFontPadding">false</item>
        <item name="android:importantForAccessibility">no</item>
    </style>

    <!-- Base theme for BubbleTextView and sub classes -->
    <style name="BaseIcon" parent="@android:style/TextAppearance.DeviceDefault">
        <item name="android:layout_width">match_parent</item>
        <item name="android:layout_height">match_parent</item>
        <item name="android:layout_gravity">center</item>
        <item name="android:focusable">true</item>
        <item name="android:gravity">center_horizontal</item>
        <item name="android:lines">1</item>
        <item name="android:textColor">?android:attr/textColorSecondary</item>
<<<<<<< HEAD
        <item name="customFontType">baseIcon</item>
=======
>>>>>>> c87bbeea
        <item name="android:defaultFocusHighlightEnabled">false</item>

        <!-- No shadows in the base theme -->
        <item name="android:shadowRadius">0</item>
    </style>

    <!-- Icon displayed on the workspace -->
    <style name="BaseIcon.Workspace" >
        <item name="android:shadowRadius">2.0</item>
        <item name="android:shadowColor">?attr/workspaceShadowColor</item>
        <item name="ambientShadowColor">?attr/workspaceAmbientShadowColor</item>
        <item name="ambientShadowBlur">2.5dp</item>
        <item name="keyShadowColor">?attr/workspaceKeyShadowColor</item>
        <item name="keyShadowBlur">1dp</item>
        <item name="keyShadowOffset">.5dp</item>
    </style>

    <!-- Theme for the popup container -->
    <style name="PopupItem">
        <item name="android:colorControlHighlight">?attr/popupColorTertiary</item>
    </style>

    <!-- Drop targets -->
    <style name="DropTargetButtonBase" parent="@android:style/TextAppearance.DeviceDefault">
        <item name="android:drawablePadding">7.5dp</item>
        <item name="android:paddingLeft">16dp</item>
        <item name="android:paddingRight">16dp</item>
        <item name="android:textColor">?attr/workspaceTextColor</item>
        <item name="android:textSize">@dimen/drop_target_text_size</item>
        <item name="android:singleLine">true</item>
        <item name="android:ellipsize">end</item>
        <item name="android:shadowColor">?attr/workspaceShadowColor</item>
        <item name="android:shadowDx">0.0</item>
        <item name="android:shadowDy">1.0</item>
        <item name="android:shadowRadius">4.0</item>
    </style>

    <style name="DropTargetButton" parent="DropTargetButtonBase" />

    <style name="TextHeadline" parent="@android:style/TextAppearance.DeviceDefault.DialogWindowTitle" />

    <style name="TextTitle" parent="@android:style/TextAppearance.DeviceDefault" />

    <style name="AllAppsEmptySearchBackground">
        <item name="android:colorPrimary">#E0E0E0</item>
        <item name="android:colorControlHighlight">#BDBDBD</item>
        <item name="android:colorForeground">@color/all_apps_bg_hand_fill</item>
    </style>
    <style name="AllAppsEmptySearchBackground.Dark">
        <item name="android:colorPrimary">#9AA0A6</item>
        <item name="android:colorControlHighlight">#DFE1E5</item>
        <item name="android:colorForeground">@color/all_apps_bg_hand_fill_dark</item>
    </style>
</resources><|MERGE_RESOLUTION|>--- conflicted
+++ resolved
@@ -19,24 +19,19 @@
 
 <resources>
     <!-- Launcher theme -->
-<<<<<<< HEAD
     <style name="BaseLauncherTheme" parent="@android:style/Theme.Material.Light.NoActionBar">
-        <item name="android:windowBackground">@android:color/transparent</item>
-=======
-    <style name="BaseLauncherTheme" parent="@android:style/Theme.DeviceDefault.Light">
->>>>>>> c87bbeea
         <item name="android:colorBackgroundCacheHint">@null</item>
         <item name="android:colorEdgeEffect">#FF757575</item>
-<<<<<<< HEAD
         <item name="android:windowLayoutInDisplayCutoutMode">shortEdges</item>
         <item name="android:textAppearanceListItem">@style/SettingsTheme.PreferenceTheme.Preference.Title</item>
-=======
         <item name="android:windowActionBar">false</item>
         <item name="android:windowBackground">@android:color/transparent</item>
         <item name="android:windowNoTitle">true</item>
         <item name="android:windowShowWallpaper">true</item>
         <item name="folderTextColor">?attr/workspaceTextColor</item>
->>>>>>> c87bbeea
+
+        <item name="android:colorAccent">@color/colorAccent</item>
+        <item name="android:dialogCornerRadius">8dp</item>
     </style>
 
     <style name="LauncherTheme" parent="@style/BaseLauncherTheme">
@@ -54,19 +49,6 @@
         <item name="workspaceKeyShadowColor">#44000000</item>
         <item name="workspaceStatusBarScrim">@drawable/workspace_bg</item>
         <item name="widgetsTheme">@style/WidgetContainerTheme</item>
-<<<<<<< HEAD
-
-        <!-- Backports -->
-        <item name="android:textColorPrimary">@color/primary_text_material_light</item>
-        <item name="android:textColorSecondary">@color/secondary_text_material_light</item>
-        <item name="android:textColorPrimaryInverse">?android:attr/textColorPrimary</item>
-        <item name="android:textColorSecondaryInverse">?android:attr/textColorSecondary</item>
-
-        <item name="android:colorPrimary">@color/colorPrimary</item>
-        <item name="android:colorPrimaryDark">@color/colorPrimaryDark</item>
-        <item name="android:colorAccent">@color/colorAccent</item>
-        <item name="android:alertDialogTheme">@style/SettingsTheme.V2.Dialog</item>
-=======
         <item name="folderDotColor">?android:attr/colorPrimary</item>
         <item name="folderFillColor">#CDFFFFFF</item>
         <item name="folderIconBorderColor">?android:attr/colorPrimary</item>
@@ -78,7 +60,6 @@
         <item name="android:windowDrawsSystemBarBackgrounds">true</item>
         <item name="android:statusBarColor">#00000000</item>
         <item name="android:navigationBarColor">#00000000</item>
->>>>>>> c87bbeea
     </style>
 
     <style name="LauncherTheme.DarkMainColor" parent="@style/LauncherTheme">
@@ -119,19 +100,16 @@
         <item name="folderIconBorderColor">#FF80868B</item>
         <item name="folderTextColor">@android:color/white</item>
         <item name="isMainColorDark">true</item>
-<<<<<<< HEAD
         <item name="workspaceStatusBarScrim">@drawable/workspace_bg_dark</item>
         <item name="android:alertDialogTheme">@style/SettingsTheme.V2.Dark.Dialog</item>
 
         <item name="android:colorAccent">@color/colorAccentDark</item>
-=======
         <item name="loadingIconColor">#99FFFFFF</item>
     </style>
 
     <style name="LauncherTheme.Dark.DarkMainColor" parent="@style/LauncherTheme.Dark">
         <item name="folderFillColor">#FF3C4043</item> <!-- 100% GM2 800 -->
         <item name="folderTextColor">@android:color/white</item>
->>>>>>> c87bbeea
     </style>
 
     <style name="LauncherTheme.Dark.DarkText" parent="@style/LauncherTheme.Dark">
@@ -204,10 +182,7 @@
         <item name="android:gravity">center_horizontal</item>
         <item name="android:lines">1</item>
         <item name="android:textColor">?android:attr/textColorSecondary</item>
-<<<<<<< HEAD
         <item name="customFontType">baseIcon</item>
-=======
->>>>>>> c87bbeea
         <item name="android:defaultFocusHighlightEnabled">false</item>
 
         <!-- No shadows in the base theme -->
