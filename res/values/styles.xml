<?xml version="1.0" encoding="utf-8"?>
<!--
/*
* Copyright (C) 2008 The Android Open Source Project
*
* Licensed under the Apache License, Version 2.0 (the "License");
* you may not use this file except in compliance with the License.
* You may obtain a copy of the License at
*
*      http://www.apache.org/licenses/LICENSE-2.0
*
* Unless required by applicable law or agreed to in writing, software
* distributed under the License is distributed on an "AS IS" BASIS,
* WITHOUT WARRANTIES OR CONDITIONS OF ANY KIND, either express or implied.
* See the License for the specific language governing permissions and
* limitations under the License.
*/
-->

<resources xmlns:tools="http://schemas.android.com/tools">
    <!-- Launcher theme -->
    <style name="BaseLauncherTheme" parent="@android:style/Theme.Material.Light.NoActionBar">
        <item name="android:windowBackground">@android:color/transparent</item>
        <item name="android:colorBackgroundCacheHint">@null</item>
        <item name="android:windowShowWallpaper">true</item>
        <item name="android:windowNoTitle">true</item>
        <item name="android:colorEdgeEffect">#FF757575</item>
        <item name="android:keyboardLayout">@layout/search_container_all_apps_hidden</item>
    </style>

    <style name="BaseLauncherThemeWithCustomAttrs" parent="@style/BaseLauncherTheme">
        <item name="allAppsScrimColor">#CCFFFFFF</item>
        <item name="allAppsNavBarScrimColor">@color/all_apps_navbar_color</item>
        <item name="popupColorPrimary">#FFF</item>
        <item name="popupColorSecondary">#F5F5F5</item> <!-- Gray 100 -->
        <item name="popupColorTertiary">#E0E0E0</item> <!-- Gray 300 -->
        <item name="isMainColorDark">false</item>
        <item name="isWorkspaceDarkText">false</item>
        <item name="workspaceTextColor">@android:color/white</item>
        <item name="workspaceShadowColor">#B0000000</item>
        <item name="workspaceAmbientShadowColor">#33000000</item>
        <item name="workspaceKeyShadowColor">#44000000</item>
        <item name="workspaceStatusBarScrim">@drawable/workspace_bg</item>
        <item name="widgetsTheme">@style/WidgetContainerTheme</item>

        <!-- Backports -->
        <item name="android:textColorPrimary">@color/primary_text_material_light</item>
        <item name="android:textColorSecondary">@color/secondary_text_material_light</item>
        <item name="android:textColorPrimaryInverse">?android:attr/textColorPrimary</item>
        <item name="android:textColorSecondaryInverse">?android:attr/textColorSecondary</item>

        <item name="android:colorPrimary">@color/colorPrimary</item>
        <item name="android:colorPrimaryDark">@color/colorPrimaryDark</item>
        <item name="android:colorAccent">@color/colorAccent</item>
    </style>

    <style name="LauncherTheme" parent="@style/BaseLauncherThemeWithCustomAttrs" />

    <style name="LauncherThemeDarkText" parent="@style/LauncherTheme">
        <item name="workspaceTextColor">#FF212121</item>
        <item name="workspaceShadowColor">@android:color/transparent</item>
        <item name="workspaceAmbientShadowColor">@android:color/transparent</item>
        <item name="workspaceKeyShadowColor">@android:color/transparent</item>
        <item name="isWorkspaceDarkText">true</item>
        <item name="workspaceStatusBarScrim">@null</item>
    </style>

    <style name="LauncherThemeDark" parent="@style/LauncherTheme">
        <item name="android:textColorTertiary">#CCFFFFFF</item>
        <item name="android:textColorHint">#A0FFFFFF</item>
        <item name="android:colorControlHighlight">#A0FFFFFF</item>
        <item name="android:colorPrimary">#FF333333</item>
        <item name="allAppsScrimColor">#7A212121</item>
        <item name="allAppsNavBarScrimColor">#80000000</item>
        <item name="popupColorPrimary">?android:attr/colorPrimary</item>
        <item name="popupColorSecondary">#424242</item> <!-- Gray 800 -->
        <item name="popupColorTertiary">#757575</item> <!-- Gray 600 -->
        <item name="widgetsTheme">@style/WidgetContainerTheme.Dark</item>
        <item name="isMainColorDark">true</item>
        <item name="workspaceStatusBarScrim">@drawable/workspace_bg_dark</item>

        <!-- Backports -->
        <item name="android:textColorPrimary">@color/primary_text_material_dark</item>
        <item name="android:textColorSecondary">@color/secondary_text_material_dark</item>
    </style>

<<<<<<< HEAD
    <style name="LauncherThemeBlack" parent="@style/LauncherThemeDark">
        <item name="android:colorPrimary">#000000</item>
        <item name="allAppsScrimColor">#7A000000</item>
        <item name="allAppsNavBarScrimColor">#80000000</item>
        <item name="popupColorPrimary">?android:attr/colorPrimary</item>
        <item name="popupColorSecondary">#000000</item>
        <item name="popupColorTertiary">#212121</item>
        <item name="widgetsTheme">@style/WidgetContainerTheme.Black</item>
        <item name="isMainColorDark">true</item>
=======
    <style name="LauncherThemeTransparent" parent="@style/LauncherThemeDark">
        <item name="allAppsScrimColor">#00FFFFFF</item>
        <item name="workspaceStatusBarScrim">@null</item>
>>>>>>> 4462c4b2
    </style>

    <!--
    Theme overrides to element on homescreen, i.e., which are drawn on top on wallpaper.
    Various foreground colors are overridden to be workspaceTextColor so that they are properly
    visible on various wallpapers.
    -->
    <style name="HomeScreenElementTheme">
        <item name="android:colorEdgeEffect">?attr/workspaceTextColor</item>
        <item name="android:textColorPrimary">?attr/workspaceTextColor</item>
        <item name="android:textColorSecondary">?attr/workspaceTextColor</item>
    </style>

    <!-- Theme for the widget container. Overridden on API 26. -->
    <style name="WidgetContainerTheme" parent="@android:style/Theme.Material.Settings">
        <item name="android:colorEdgeEffect">?android:attr/textColorSecondaryInverse</item>
        <item name="android:textColorPrimary">?android:attr/textColorPrimaryInverse</item>
        <item name="android:textColorSecondary">?android:attr/textColorSecondaryInverse</item>
        <item name="bottomSheetNavBarColor">@color/all_apps_navbar_color</item>

        <!-- Backports -->
        <item name="android:textColorPrimaryInverse">@color/primary_text_material_light</item>
        <item name="android:textColorSecondaryInverse">@color/secondary_text_material_light</item>

        <item name="android:colorPrimary">@color/colorPrimary</item>
        <item name="android:colorPrimaryDark">@color/colorPrimaryDark</item>
        <item name="android:colorAccent">@color/colorAccent</item>
    </style>

    <style name="WidgetContainerTheme.Dark" parent="LauncherThemeDark">
        <item name="android:colorPrimaryDark">#616161</item> <!-- Gray 700 -->
        <item name="bottomSheetNavBarColor">#00000000</item>
    </style>

    <style name="WidgetContainerTheme.Black" parent="LauncherThemeBlack">
        <item name="android:colorPrimaryDark">#000000</item>
        <item name="bottomSheetNavBarColor">#00000000</item>
    </style>

    <style name="FastScrollerPopup" >
        <item name="android:layout_width">wrap_content</item>
        <item name="android:minWidth">@dimen/fastscroll_popup_width</item>
        <item name="android:layout_height">@dimen/fastscroll_popup_height</item>
        <item name="android:textSize">@dimen/fastscroll_popup_text_size</item>
        <item name="android:paddingEnd">@dimen/fastscroll_popup_padding</item>
        <item name="android:gravity">center</item>
        <item name="android:alpha">0</item>
        <item name="android:elevation">3dp</item>
        <item name="android:saveEnabled">false</item>
        <item name="android:textColor">@android:color/white</item>
        <item name="android:includeFontPadding">false</item>
    </style>

    <!-- Base theme for BubbleTextView and sub classes -->
    <style name="BaseIcon">
        <item name="android:layout_width">match_parent</item>
        <item name="android:layout_height">match_parent</item>
        <item name="android:layout_gravity">center</item>
        <item name="android:focusable">true</item>
        <item name="android:gravity">center_horizontal</item>
        <item name="android:singleLine">true</item>
        <item name="android:ellipsize">marquee</item>
        <item name="android:textColor">?android:attr/textColorSecondary</item>
        <item name="android:fontFamily">sans-serif-condensed</item>

        <!-- No shadows in the base theme -->
        <item name="android:shadowRadius">0</item>
    </style>

    <!-- Icon displayed on the worksapce -->
    <style name="BaseIcon.Workspace">
        <item name="android:shadowRadius">2.0</item>
        <item name="android:shadowColor">?attr/workspaceShadowColor</item>
        <item name="ambientShadowColor">?attr/workspaceAmbientShadowColor</item>
        <item name="ambientShadowBlur">2.5dp</item>
        <item name="keyShadowColor">?attr/workspaceKeyShadowColor</item>
        <item name="keyShadowBlur">1dp</item>
        <item name="keyShadowOffset">.5dp</item>
    </style>

    <!-- Theme for the popup container -->
    <style name="PopupItem">
        <item name="android:colorControlHighlight">?attr/popupColorTertiary</item>
    </style>
    <style name="PopupGutter">
        <item name="android:backgroundTintMode">multiply</item>
        <item name="android:backgroundTint">?attr/popupColorSecondary</item>
        <item name="android:background">@drawable/gutter_horizontal</item>
        <item name="android:elevation">@dimen/notification_elevation</item>
        <item name="android:outlineProvider">none</item>
    </style>

    <!-- Drop targets -->
    <style name="DropTargetButtonBase">
        <item name="android:drawablePadding">7.5dp</item>
        <item name="android:paddingLeft">16dp</item>
        <item name="android:paddingRight">16dp</item>
        <item name="android:textColor">?attr/workspaceTextColor</item>
        <item name="android:textSize">@dimen/drop_target_text_size</item>
        <item name="android:singleLine">true</item>
        <item name="android:ellipsize">end</item>
        <item name="android:shadowColor">?attr/workspaceShadowColor</item>
        <item name="android:shadowDx">0.0</item>
        <item name="android:shadowDy">1.0</item>
        <item name="android:shadowRadius">4.0</item>
    </style>

    <style name="DropTargetButton" parent="DropTargetButtonBase" />

    <style name="TextTitle">
        <item name="android:fontFamily">@font/google_sans</item>
    </style>

    <!-- Weather widget -->
    <style name="WeatherWidget" />

    <style name="WeatherWidget.Text">
        <item name="android:shadowRadius">3.0</item>
        <item name="android:shadowDy">0.5</item>
        <item name="android:shadowColor">#33000000</item>
    </style>

    <style name="AllAppsEmptySearchBackground">
        <item name="android:colorPrimary">#E0E0E0</item>
        <item name="android:colorControlHighlight">#BDBDBD</item>
        <item name="android:colorForeground">@color/all_apps_bg_hand_fill</item>
    </style>
    <style name="AllAppsEmptySearchBackground.Dark">
        <item name="android:colorPrimary">#9AA0A6</item>
        <item name="android:colorControlHighlight">#DFE1E5</item>
        <item name="android:colorForeground">@color/all_apps_bg_hand_fill_dark</item>
    </style>

    <!-- Pixel -->
    <style name="GoogleSearchLauncherTheme" parent="@style/LauncherTheme">
        <item name="android:keyboardLayout">@layout/search_container_all_apps_google</item>
    </style>
    <style name="GoogleSearchLauncherThemeDark" parent="@style/LauncherThemeDark">
        <item name="android:keyboardLayout">@layout/search_container_all_apps_google</item>
    </style>
    <style name="GoogleSearchLauncherThemeBlack" parent="@style/LauncherThemeBlack">
        <item name="android:keyboardLayout">@layout/search_container_all_apps_google</item>
    </style>
    <style name="GoogleSearchLauncherThemeDarkText" parent="@style/LauncherThemeDarkText">
        <item name="android:keyboardLayout">@layout/search_container_all_apps_google</item>
    </style>
    <style name="GoogleSearchLauncherThemeTransparent" parent="@style/LauncherThemeTransparent">
        <item name="android:keyboardLayout">@layout/search_container_all_apps_google</item>
    </style>
    <style name="HotseatQsbTheme">
        <item name="gIcon">@drawable/ic_super_g_shadow</item>
        <item name="micIcon">@drawable/ic_mic_shadow</item>
    </style>
    <style name="HotseatQsbTheme.Colored" parent="@style/HotseatQsbTheme">
        <item name="gIcon">@drawable/ic_super_g_color</item>
        <item name="micIcon">@drawable/ic_mic_color</item>
    </style>
    <style name="SettingsTheme" parent="@android:style/Theme.Material.Settings">
        <item name="android:actionBarTheme">@style/SettingsTheme.ActionBar</item>
        <item name="android:colorPrimary">@color/colorPrimary</item>
        <item name="android:colorPrimaryDark">@color/colorPrimaryDark</item>
        <item name="android:colorAccent">@color/colorAccent</item>
        <item name="android:statusBarColor">@color/lollipopStatusBar</item>
    </style>
    <style name="SettingsTheme.ActionBar">
        <item name="android:textColorPrimary">@color/colorAccent</item>
        <item name="android:colorControlNormal">@color/colorAccent</item>
    </style>

    <style name="SettingsTheme.Base" parent="@style/Theme.AppCompat.Light.NoActionBar">
        <item name="android:windowBackground">@android:color/white</item>
        <item name="settingsBackground">@android:color/white</item>
        <item name="colorPrimary">?android:windowBackground</item>
        <item name="colorPrimaryDark">?android:windowBackground</item>
        <item name="colorAccent">@color/colorAccent</item>
        <item name="actionBarTheme">@style/SettingsTheme.V2.ActionBar</item>
        <item name="preferenceTheme">@style/PreferenceThemeOverlay.v14.Material</item>
        <item name="android:colorEdgeEffect">?colorAccent</item>
        <item name="android:colorControlNormal">?colorAccent</item>
        <item name="android:statusBarColor">@android:color/transparent</item>
        <item name="android:windowLightStatusBar" tools:ignore="NewApi">true</item>
        <item name="android:windowLightNavigationBar" tools:ignore="NewApi">true</item>
        <item name="useLightSystemBars">true</item>
        <item name="alertDialogTheme">@style/SettingsTheme.V2.Dialog</item>
        <item name="buttonStyle">@style/SettingsTheme.V2.Button</item>
    </style>
    <style name="SettingsTheme.V2" parent="@style/SettingsTheme.Base">
        <item name="android:statusBarColor">@color/lollipopStatusBar</item>
    </style>
    <style name="SettingsTheme.V2.ActionBar.Title" parent="TextAppearance.Widget.AppCompat.Toolbar.Title">
        <item name="fontFamily">@font/google_sans</item>
    </style>
    <style name="SettingsTheme.V2.ActionBar" parent="SettingsTheme.V2">
        <item name="titleTextAppearance">@style/SettingsTheme.V2.ActionBar.Title</item>
    </style>
    <style name="SettingsTheme.V2.Button" parent="Widget.AppCompat.Button">
        <item name="android:fontFamily">@font/google_sans</item>
        <item name="android:textStyle">bold</item>
        <item name="android:textAllCaps">false</item>
    </style>
    <style name="SettingsTheme.V2.Dialog" parent="Theme.AppCompat.Light.Dialog.Alert">
        <item name="android:windowBackground">@drawable/dialog_material_background</item>
        <item name="colorAccent">@color/colorAccent</item>
        <item name="buttonStyle">@style/SettingsTheme.V2.Button</item>
    </style>

    <style name="SettingsTheme.V2.Dark" parent="@style/Theme.AppCompat.NoActionBar">
        <item name="android:windowBackground">@color/settings_background_dark</item>
        <item name="colorPrimary">?android:windowBackground</item>
        <item name="colorPrimaryDark">?android:windowBackground</item>
        <item name="colorAccent">@color/colorAccent</item>
        <item name="actionBarTheme">@style/SettingsTheme.V2.Dark.ActionBar</item>
        <item name="preferenceTheme">@style/PreferenceThemeOverlay.v14.Material</item>
        <item name="android:colorEdgeEffect">?colorAccent</item>
        <item name="android:colorControlNormal">?colorAccent</item>
        <item name="android:statusBarColor">@android:color/transparent</item>
        <item name="android:navigationBarColor">@android:color/transparent</item>
        <item name="useLightSystemBars">false</item>
        <item name="alertDialogTheme">@style/SettingsTheme.V2.Dark.Dialog</item>
        <item name="buttonStyle">@style/SettingsTheme.V2.Button</item>
        <item name="settingsBackground">@color/settings_background_dark</item>
    </style>
    <style name="SettingsTheme.V2.Dark.ActionBar" parent="SettingsTheme.V2.Dark">
        <item name="titleTextAppearance">@style/SettingsTheme.V2.ActionBar.Title</item>
    </style>
    <style name="SettingsTheme.V2.Dark.Dialog" parent="Theme.AppCompat.Dialog.Alert">
        <item name="android:windowBackground">@drawable/dialog_material_background</item>
        <item name="colorAccent">@color/colorAccent</item>
        <item name="buttonStyle">@style/SettingsTheme.V2.Button</item>
    </style>

    <style name="SettingsTheme.V2.Black" parent="@style/SettingsTheme.V2.Dark">
        <item name="android:windowBackground">@android:color/black</item>
        <item name="settingsBackground">@android:color/black</item>
        <item name="actionBarTheme">@style/SettingsTheme.V2.Black.ActionBar</item>
    </style>
    <style name="SettingsTheme.V2.Black.ActionBar" parent="SettingsTheme.V2.Black">
        <item name="titleTextAppearance">@style/SettingsTheme.V2.ActionBar.Title</item>
    </style>

    <style name="SettingsTheme.V2.Transparent" parent="SettingsTheme.V2">
        <item name="android:windowBackground">@android:color/transparent</item>
        <item name="android:windowShowWallpaper">true</item>
        <item name="workspaceTextColor">@android:color/white</item>
        <item name="workspaceShadowColor">#B0000000</item>
        <item name="workspaceAmbientShadowColor">#33000000</item>
        <item name="workspaceKeyShadowColor">#44000000</item>
    </style>

    <style name="SettingsTheme.V2.DarkText.Transparent" parent="SettingsTheme.V2">
        <item name="android:windowBackground">@android:color/transparent</item>
        <item name="android:windowShowWallpaper">true</item>
        <item name="workspaceTextColor">#FF212121</item>
        <item name="workspaceShadowColor">@android:color/transparent</item>
        <item name="workspaceAmbientShadowColor">@android:color/transparent</item>
        <item name="workspaceKeyShadowColor">@android:color/transparent</item>
    </style>

    <style name="SettingsTheme.V2.Dark.Transparent" parent="SettingsTheme.V2.Dark">
        <item name="android:windowBackground">@android:color/transparent</item>
        <item name="android:windowShowWallpaper">true</item>
        <item name="workspaceTextColor">@android:color/white</item>
        <item name="workspaceShadowColor">#B0000000</item>
        <item name="workspaceAmbientShadowColor">#33000000</item>
        <item name="workspaceKeyShadowColor">#44000000</item>
    </style>

    <style name="SettingsTheme.V2.Black.Transparent" parent="SettingsTheme.V2.Black">
        <item name="android:windowBackground">@android:color/transparent</item>
        <item name="android:windowShowWallpaper">true</item>
        <item name="workspaceTextColor">@android:color/white</item>
        <item name="workspaceShadowColor">#B0000000</item>
        <item name="workspaceAmbientShadowColor">#33000000</item>
        <item name="workspaceKeyShadowColor">#44000000</item>
    </style>

    <style name="BorderlessButton" parent="Theme.AppCompat.Light">
        <item name="android:buttonStyle">@style/Widget.AppCompat.Button.Borderless.Colored</item>
        <item name="colorAccent">@color/colorAccent</item>
    </style>

    <style name="SleepTimeoutTheme" parent="@android:style/Theme.Material.NoActionBar.Fullscreen">
        <item name="android:windowBackground">@android:color/black</item>
        <item name="android:windowAnimationStyle">@null</item>
        <item name="android:windowLightStatusBar" tools:ignore="NewApi">true</item>
        <item name="android:windowLightNavigationBar" tools:ignore="NewApi">true</item>
    </style>

    <style name="Theme.Transparent" parent="android:Theme">
        <item name="android:windowIsTranslucent">true</item>
        <item name="android:windowBackground">@android:color/transparent</item>
        <item name="android:windowContentOverlay">@null</item>
        <item name="android:windowNoTitle">true</item>
        <item name="android:windowIsFloating">true</item>
        <item name="android:backgroundDimEnabled">false</item>
    </style>
</resources><|MERGE_RESOLUTION|>--- conflicted
+++ resolved
@@ -84,7 +84,6 @@
         <item name="android:textColorSecondary">@color/secondary_text_material_dark</item>
     </style>
 
-<<<<<<< HEAD
     <style name="LauncherThemeBlack" parent="@style/LauncherThemeDark">
         <item name="android:colorPrimary">#000000</item>
         <item name="allAppsScrimColor">#7A000000</item>
@@ -94,11 +93,11 @@
         <item name="popupColorTertiary">#212121</item>
         <item name="widgetsTheme">@style/WidgetContainerTheme.Black</item>
         <item name="isMainColorDark">true</item>
-=======
+    </style>
+
     <style name="LauncherThemeTransparent" parent="@style/LauncherThemeDark">
         <item name="allAppsScrimColor">#00FFFFFF</item>
         <item name="workspaceStatusBarScrim">@null</item>
->>>>>>> 4462c4b2
     </style>
 
     <!--
