--- conflicted
+++ resolved
@@ -262,13 +262,8 @@
     </style>
 
     <!-- Drop targets -->
-<<<<<<< HEAD
     <style name="DropTargetButtonBase" parent="@android:style/TextAppearance.Material">
-        <item name="android:drawablePadding">8dp</item>
-=======
-    <style name="DropTargetButtonBase" parent="@android:style/TextAppearance.DeviceDefault">
         <item name="android:drawablePadding">@dimen/drop_target_button_drawable_padding</item>
->>>>>>> 62d30d71
         <item name="android:padding">14dp</item>
         <item name="android:textColor">@color/drop_target_text</item>
         <item name="android:textSize">@dimen/drop_target_text_size</item>
