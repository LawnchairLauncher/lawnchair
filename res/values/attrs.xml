--- conflicted
+++ resolved
@@ -132,45 +132,6 @@
         <attr name="canThumbDetach" format="boolean" />
     </declare-styleable>
 
-<<<<<<< HEAD
-    <!-- Pixel -->
-    <attr name="gIcon" format="reference" />
-    <attr name="micIcon" format="reference" />
-
-    <!-- Lawnchair -->
-    <declare-styleable name="SubPreference">
-        <attr name="content" format="reference" />
-        <attr name="longClickContent" format="reference" />
-        <attr name="hasPreview" format="boolean" />
-    </declare-styleable>
-
-    <declare-styleable name="SeekbarPreference">
-        <attr name="minValue" format="float" />
-        <attr name="maxValue" format="float" />
-        <attr name="summaryFormat" format="string" />
-        <attr name="summaryMultiplier" format="integer" />
-        <attr name="defaultSeekbarValue" format="float" />
-        <attr name="steps" format="integer" />
-    </declare-styleable>
-
-    <declare-styleable name="ColorPickerPreference">
-        <attr name="defaultColor" format="color" />
-        <attr name="colorMode" format="integer" >
-            <enum name="RGB" value="0" />
-            <enum name="ARGB" value="1" />
-            <!-- <enum name="HSV" value="2" /> -->
-        </attr>
-    </declare-styleable>
-
-    <declare-styleable name="PreviewPreference">
-        <attr name="previewLayout" format="float" />
-    </declare-styleable>
-
-    <!-- Custom -->
-    <attr name="bottomSheetNavBarColor" format="color" />
-    <attr name="useLightSystemBars" format="boolean" />
-    <attr name="settingsBackground" format="color" />
-=======
     <declare-styleable name="CustomAppWidgetProviderInfo">
         <attr name="providerId" format="integer" />
 
@@ -185,5 +146,4 @@
         <attr name="numMinRows" format="integer" />
         <attr name="numMinColumns" format="integer" />
     </declare-styleable>
->>>>>>> 73859d05
 </resources>