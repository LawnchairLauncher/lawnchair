<?xml version="1.0" encoding="utf-8"?><!--
/* Copyright 2008, The Android Open Source Project
**
** Licensed under the Apache License, Version 2.0 (the "License");
** you may not use this file except in compliance with the License.
** You may obtain a copy of the License at
**
**     http://www.apache.org/licenses/LICENSE-2.0
**
** Unless required by applicable law or agreed to in writing, software
** distributed under the License is distributed on an "AS IS" BASIS,
** WITHOUT WARRANTIES OR CONDITIONS OF ANY KIND, either express or implied.
** See the License for the specific language governing permissions and
** limitations under the License.
*/
-->

<resources xmlns:android="http://schemas.android.com/apk/res/android">

    <!-- Attributes used for launcher theme -->
    <attr name="allAppsScrimColor" format="color" />
    <attr name="allappsHeaderProtectionColor" format="color" />
    <attr name="allAppsNavBarScrimColor" format="color" />
    <attr name="allAppsTheme" format="reference" />
    <attr name="popupColorPrimary" format="color" />
    <attr name="popupColorSecondary" format="color" />
    <attr name="popupColorTertiary" format="color" />
    <attr name="popupColorBackground" format="color" />
    <attr name="popupTextColor" format="color" />
    <attr name="popupShadeFirst" format="color" />
    <attr name="popupShadeSecond" format="color" />
    <attr name="popupShadeThird" format="color" />
    <attr name="isMainColorDark" format="boolean" />
    <attr name="isWorkspaceDarkText" format="boolean" />
    <attr name="workspaceTextColor" format="color" />
    <attr name="workspaceShadowColor" format="color" />
    <attr name="workspaceAmbientShadowColor" format="color" />
    <attr name="workspaceKeyShadowColor" format="color" />
    <attr name="widgetsTheme" format="reference" />
    <attr name="iconOnlyShortcutColor" format="color" />
    <attr name="eduHalfSheetBGColor" format="color" />
    <attr name="overviewScrimColor" format="color" />
    <attr name="popupNotificationDotColor" format="color" />
    <attr name="notificationDotColor" format="color" />
    <attr name="focusOutlineColor" format="color" />
    <attr name="focusInnerOutlineColor" format="color" />

    <attr name="pageIndicatorDotColor" format="color" />
    <attr name="folderPreviewColor" format="color" />
    <attr name="folderBackgroundColor" format="color" />
    <attr name="folderIconRadius" format="float" />
    <attr name="folderIconBorderColor" format="color" />
    <attr name="folderTextColor" format="color" />
    <attr name="folderHintTextColor" format="color" />
    <attr name="appPairSurfaceInFolder" format="color" />
    <attr name="isFolderDarkText" format="boolean" />
    <attr name="workspaceAccentColor" format="color" />
    <attr name="workspaceSurfaceColor" format="color" />
    <attr name="dropTargetHoverTextColor" format="color" />
    <attr name="dropTargetHoverButtonColor" format="color" />
    <attr name="preloadIconAccentColor" format="color" />
    <attr name="preloadIconBackgroundColor" format="color" />
    <attr name="widgetPickerTitleColor" format="color"/>
    <attr name="widgetPickerPrimarySurfaceColor" format="color"/>
    <attr name="widgetPickerSecondarySurfaceColor" format="color"/>
    <attr name="widgetPickerHeaderAppTitleColor" format="color"/>
    <attr name="widgetPickerHeaderAppSubtitleColor" format="color"/>
    <attr name="widgetPickerHeaderBackgroundColor" format="color"/>
    <attr name="widgetPickerSuggestionsIconBackgroundColor" format="color"/>
    <attr name="widgetPickerSuggestionsIconColor" format="color"/>
    <attr name="widgetPickerTabBackgroundSelected" format="color"/>
    <attr name="widgetPickerTabBackgroundUnselected" format="color"/>
    <attr name="widgetPickerSearchTextColor" format="color"/>
    <attr name="widgetPickerSelectedTabTextColor" format="color"/>
    <attr name="widgetPickerUnselectedTabTextColor" format="color"/>
    <attr name="widgetPickerCollapseHandleColor" format="color"/>
    <attr name="widgetPickerAddButtonBackgroundColor" format="color"/>
    <attr name="widgetPickerAddButtonTextColor" format="color"/>
    <attr name="widgetCellTitleColor" format="color" />
    <attr name="widgetCellSubtitleColor" format="color" />

    <!-- BubbleTextView specific attributes. -->
    <declare-styleable name="BubbleTextView">
        <attr name="layoutHorizontal" format="boolean" />
        <attr name="iconSizeOverride" format="dimension" />
        <attr name="iconDisplay" format="integer">
            <enum name="workspace" value="0" />
            <enum name="all_apps" value="1" />
            <enum name="folder" value="2" />
            <enum name="widget_section" value="3" />
            <enum name="shortcut_popup" value="4" />
            <enum name="taskbar" value="5" />
            <enum name="search_result_tall" value="6" />
            <enum name="search_result_small" value="7" />
            <enum name="prediction_row" value="8" />
            <enum name="search_result_app_row" value="9" />
        </attr>
        <attr name="centerVertically" format="boolean" />
    </declare-styleable>

    <!-- BubbleTextView specific attributes. -->
    <declare-styleable name="FolderIconPreview">
        <attr name="folderPreviewColor" />
        <attr name="folderIconBorderColor" />
    </declare-styleable>

    <declare-styleable name="SearchResultSuggestion">
        <attr name="customIcon" format="reference" />
        <attr name="matchTextInsetWithQuery" format="boolean" />
    </declare-styleable>


    <declare-styleable name="ShadowInfo">
        <attr name="ambientShadowColor" format="color" />
        <attr name="ambientShadowBlur" format="dimension" />
        <attr name="keyShadowColor" format="color" />
        <attr name="keyShadowBlur" format="dimension" />
        <attr name="keyShadowOffsetX" format="dimension" />
        <attr name="keyShadowOffsetY" format="dimension" />
    </declare-styleable>

    <!-- PagedView specific attributes. These attributes are used to customize
         a PagedView view in XML files. -->
    <declare-styleable name="PagedView">
        <!-- The page indicator for this workspace -->
        <attr name="pageIndicator" format="reference" />
    </declare-styleable>

    <!-- XML attributes used by default_workspace.xml -->
    <declare-styleable name="Favorite">
        <attr name="className" format="string" />
        <attr name="packageName" format="string" />
        <attr name="container" format="string" />
        <attr name="screen" format="string" />
        <attr name="x" format="string" />
        <attr name="y" format="string" />
        <attr name="spanX" format="string" />
        <attr name="spanY" format="string" />
        <attr name="icon" format="reference" />
        <attr name="title" format="string" />
        <attr name="uri" format="string" />
    </declare-styleable>

    <declare-styleable name="Extra">
        <attr name="key" format="string" />
        <attr name="value" format="string" />
    </declare-styleable>
    <declare-styleable name="Include">
        <attr name="workspace" format="reference" />
        <attr name="folderItems" format="reference" />
    </declare-styleable>

    <declare-styleable name="InsettableFrameLayout_Layout">
        <attr name="layout_ignoreInsets" format="boolean" />
    </declare-styleable>

    <declare-styleable name="StickyScroller_Layout">
        <attr name="layout_sticky" format="boolean" />
    </declare-styleable>

    <declare-styleable name="GridDisplayOption">
        <attr name="name" format="string" />

        <attr name="numRows" format="integer" />
        <attr name="numColumns" format="integer" />
        <!--  numSearchContainerColumns defaults to numColumns, if not specified -->
        <attr name="numSearchContainerColumns" format="integer" />

        <!-- Support attributes in CellStyle. defaults to CellStyleDefault -->
        <attr name="cellStyle" format="reference" />

        <!-- numFolderRows & numFolderColumns defaults to numRows & numColumns, if not specified -->
        <attr name="numFolderRows" format="integer" />
        <!-- defaults to numFolderRows, if not specified -->
        <attr name="numFolderRowsLandscape" format="integer" />
        <!-- defaults to numFolderRows, if not specified -->
        <attr name="numFolderRowsTwoPanelLandscape" format="integer" />
        <!-- defaults to numFolderRows, if not specified -->
        <attr name="numFolderRowsTwoPanelPortrait" format="integer" />
        <attr name="numFolderColumns" format="integer" />
        <!-- defaults to numFolderColumns, if not specified -->
        <attr name="numFolderColumnsLandscape" format="integer" />
        <!-- defaults to numFolderColumns, if not specified -->
        <attr name="numFolderColumnsTwoPanelLandscape" format="integer" />
        <!-- defaults to numFolderColumns, if not specified -->
        <attr name="numFolderColumnsTwoPanelPortrait" format="integer" />
        <!-- Support attributes in FolderStyle -->
        <attr name="folderStyle" format="reference" />

        <!-- Support attributes in AllAppsStyle. Defaults to AllAppsStyleDefault -->
        <attr name="allAppsStyle" format="reference" />

        <!-- numAllAppsColumns defaults to numColumns, if not specified -->
        <attr name="numAllAppsColumns" format="integer" />
        <!-- Number of columns to use when extending the all-apps size,
         defaults to 2 * numAllAppsColumns -->
        <attr name="numExtendedAllAppsColumns" format="integer" />

        <!-- Number of rows to calculate the cell height for all apps when it's necessary.
          Defaults to numRows. Requires FeatureFlags.ENABLE_RESPONSIVE_WORKSPACE to be enabled. -->
        <attr name="numAllAppsRowsForCellHeightCalculation" format="integer" />

        <!-- numHotseatIcons defaults to numColumns, if not specified -->
        <attr name="numHotseatIcons" format="integer" />
        <!-- Number of icons to use when extending the hotseat size,
         defaults to 2 * numHotseatIcons -->
        <attr name="numExtendedHotseatIcons" format="integer" />

        <!-- Spacing to have at the end of the nav buttons in large screen 3 button nav,
             defaults to @dimen/taskbar_button_margin_default -->
        <attr name="inlineNavButtonsEndSpacing" format="reference" />

        <attr name="dbFile" format="string" />
        <attr name="defaultLayoutId" format="reference" />
        <attr name="demoModeLayoutId" format="reference" />
        <attr name="isScalable" format="boolean" />
        <attr name="devicePaddingId" format="reference" />

        <!-- File that contains the specs for the workspace.
        Needs FeatureFlags.ENABLE_RESPONSIVE_WORKSPACE enabled -->
        <attr name="workspaceSpecsId" format="reference" />
        <!-- defaults to workspaceSpecsId, if not specified -->
        <attr name="workspaceSpecsTwoPanelId" format="reference" />
        <!-- File that contains the specs for all apps.
        Needs FeatureFlags.ENABLE_RESPONSIVE_WORKSPACE enabled -->
        <attr name="allAppsSpecsId" format="reference" />
        <!-- defaults to allAppsSpecsId, if not specified -->
        <attr name="allAppsSpecsTwoPanelId" format="reference" />
        <!-- File that contains the specs for the workspace.
        Needs FeatureFlags.ENABLE_RESPONSIVE_WORKSPACE enabled -->
        <attr name="folderSpecsId" format="reference" />
        <!-- defaults to folderSpecsId, if not specified -->
        <attr name="folderSpecsTwoPanelId" format="reference" />
        <!-- File that contains the specs for hotseat bar.
        Needs FeatureFlags.ENABLE_RESPONSIVE_WORKSPACE enabled -->
        <attr name="hotseatSpecsId" format="reference" />
        <!-- defaults to hotseatSpecsId, if not specified -->
        <attr name="hotseatSpecsTwoPanelId" format="reference" />
        <!-- File that contains the specs for workspace icon and text size.
        Needs FeatureFlags.ENABLE_RESPONSIVE_WORKSPACE enabled -->
        <attr name="workspaceCellSpecsId" format="reference" />
<<<<<<< HEAD
=======
        <!-- defaults to workspaceCellSpecsId, if not specified -->
>>>>>>> 904a97c6
        <attr name="workspaceCellSpecsTwoPanelId" format="reference" />
        <!-- File that contains the specs for all apps icon and text size.
        Needs FeatureFlags.ENABLE_RESPONSIVE_WORKSPACE enabled -->
        <attr name="allAppsCellSpecsId" format="reference" />
<<<<<<< HEAD
=======
        <!-- defaults to allAppsCellSpecsId, if not specified -->
>>>>>>> 904a97c6
        <attr name="allAppsCellSpecsTwoPanelId" format="reference" />

        <!-- By default all categories are enabled -->
        <attr name="deviceCategory" format="integer">
            <!-- Enable on phone only -->
            <flag name="phone" value="1" />
            <!-- Enable on tablets only -->
            <flag name="tablet" value="2" />
            <!-- Enable on multi display devices only -->
            <flag name="multi_display" value="4" />
        </attr>

        <!-- By default all are false -->
        <attr name="inlineQsb" format="integer">
            <!-- Enable on landscape only -->
            <flag name="portrait" value="1" />
            <!-- Enable on portrait only -->
            <flag name="landscape" value="2" />
            <!-- Enable on two panel portrait only -->
            <flag name="twoPanelPortrait" value="4" />
            <!-- Enable on two panel landscape only -->
            <flag name="twoPanelLandscape" value="8" />
        </attr>

    </declare-styleable>

    <declare-styleable name="DevicePadding">
        <attr name="maxEmptySpace" format="dimension" />
    </declare-styleable>

    <declare-styleable name="DevicePaddingFormula">
        <attr name="a" format="float|dimension" />
        <attr name="b" format="float|dimension" />
        <attr name="c" format="float|dimension" />
    </declare-styleable>

    <declare-styleable name="PersonalWorkSlidingTabStrip">
        <attr name="alignOnIcon" format="boolean" />
    </declare-styleable>

    <!--  Responsive grids attributes  -->
    <declare-styleable name="ResponsiveSpec">
        <attr name="dimensionType" format="integer">
            <enum name="height" value="0" />
            <enum name="width" value="1" />
        </attr>
        <attr name="maxAvailableSize" format="dimension" />
    </declare-styleable>

    <declare-styleable name="ResponsiveSpecGroup">
        <attr name="maxAspectRatio" format="float" />
    </declare-styleable>

    <declare-styleable name="WorkspaceSpec">
        <attr name="dimensionType" />
        <attr name="maxAvailableSize" />
    </declare-styleable>

    <declare-styleable name="FolderSpec">
        <attr name="dimensionType" />
        <attr name="maxAvailableSize" />
    </declare-styleable>

    <declare-styleable name="AllAppsSpec">
        <attr name="dimensionType" />
        <attr name="maxAvailableSize" />
    </declare-styleable>

    <declare-styleable name="HotseatSpec">
        <attr name="dimensionType" />
        <attr name="maxAvailableSize" />
    </declare-styleable>

    <declare-styleable name="CellSpec">
        <attr name="dimensionType" />
        <attr name="maxAvailableSize" />
    </declare-styleable>

    <declare-styleable name="SizeSpec">
        <attr name="fixedSize" format="dimension" />
        <attr name="ofAvailableSpace" format="float" />
        <attr name="ofRemainderSpace" format="float" />
        <attr name="matchWorkspace" format="boolean" />
        <attr name="maxSize" format="dimension" />
    </declare-styleable>

    <declare-styleable name="ProfileDisplayOption">
        <attr name="name" />
        <attr name="minWidthDps" format="float" />
        <attr name="minHeightDps" format="float" />

        <!-- These min cell values are only used if GridDisplayOption#isScalable is true -->
        <attr name="minCellHeight" format="float" />
        <attr name="minCellWidth" format="float" />
        <!-- defaults to minCellHeight, if not specified -->
        <attr name="minCellHeightLandscape" format="float" />
        <!-- defaults to minCellWidth, if not specified -->
        <attr name="minCellWidthLandscape" format="float" />
        <!-- defaults to minCellHeight, if not specified -->
        <attr name="minCellHeightTwoPanelPortrait" format="float" />
        <!-- defaults to minCellWidth, if not specified -->
        <attr name="minCellWidthTwoPanelPortrait" format="float" />
        <!-- defaults to minCellHeight, if not specified -->
        <attr name="minCellHeightTwoPanelLandscape" format="float" />
        <!-- defaults to minCellWidth, if not specified -->
        <attr name="minCellWidthTwoPanelLandscape" format="float" />

        <!-- These border spaces are only used if GridDisplayOption#isScalable is true -->
        <!-- space to be used horizontally and vertically -->
        <attr name="borderSpace" format="float" />
        <!-- space to the right of the cell, defaults to borderSpace if not specified -->
        <attr name="borderSpaceHorizontal" format="float" />
        <!-- space below the cell, defaults to borderSpace if not specified -->
        <attr name="borderSpaceVertical" format="float" />
        <!-- space to be used horizontally and vertically,
        defaults to borderSpace if not specified -->
        <attr name="borderSpaceLandscape" format="float" />
        <!-- space to the right of the cell, defaults to borderSpaceLandscape if not specified -->
        <attr name="borderSpaceLandscapeHorizontal" format="float" />
        <!-- space below the cell, defaults to borderSpaceLandscape if not specified -->
        <attr name="borderSpaceLandscapeVertical" format="float" />
        <!-- space to be used horizontally and vertically in two panels,
        defaults to borderSpace if not specified -->
        <attr name="borderSpaceTwoPanelPortrait" format="float" />
        <!-- space to the right of the cell in two panels, defaults to
        borderSpaceTwoPanelPortrait if not specified -->
        <attr name="borderSpaceTwoPanelPortraitHorizontal" format="float" />
        <!-- space below the cell in two panels, defaults to borderSpaceTwoPanelPortrait
        if not specified -->
        <attr name="borderSpaceTwoPanelPortraitVertical" format="float" />
        <!-- space to be used horizontally and vertically in two panels,
        defaults to borderSpace if not specified -->
        <attr name="borderSpaceTwoPanelLandscape" format="float" />
        <!-- space to the right of the cell in two panels, defaults to
        borderSpaceTwoPanelLandscape if not specified -->
        <attr name="borderSpaceTwoPanelLandscapeHorizontal" format="float" />
        <!-- space below the cell in two panels, defaults to borderSpaceTwoPanelLandscape
        if not specified -->
        <attr name="borderSpaceTwoPanelLandscapeVertical" format="float" />

        <!-- defaults to minCellHeight if not specified when GridDisplayOption#isScalable is true.
         Must be defined when GridDisplayOption#isScalable is false. -->
        <attr name="allAppsCellHeight" format="float" />
        <!-- These min cell values are only used if GridDisplayOption#isScalable is true -->
        <!-- defaults to minCellWidth, if not specified -->
        <attr name="allAppsCellWidth" format="float" />
        <!-- defaults to allAppsCellHeight, if not specified -->
        <attr name="allAppsCellHeightLandscape" format="float" />
        <!-- defaults to allAppsCellWidth, if not specified -->
        <attr name="allAppsCellWidthLandscape" format="float" />
        <!-- defaults to allAppsCellHeight, if not specified -->
        <attr name="allAppsCellHeightTwoPanelPortrait" format="float" />
        <!-- defaults to allAppsCellWidth, if not specified -->
        <attr name="allAppsCellWidthTwoPanelPortrait" format="float" />
        <!-- defaults to allAppsCellHeight, if not specified -->
        <attr name="allAppsCellHeightTwoPanelLandscape" format="float" />
        <!-- defaults to allAppsCellWidth, if not specified -->
        <attr name="allAppsCellWidthTwoPanelLandscape" format="float" />
        <!-- The following values are only enabled if grid is supported. -->
        <!-- defaults to iconImageSize, if not specified -->
        <attr name="allAppsIconSize" format="float" />
        <!-- defaults to allAppsIconSize, if not specified -->
        <attr name="allAppsIconSizeLandscape" format="float" />
        <!-- defaults to allAppsIconSize, if not specified -->
        <attr name="allAppsIconSizeTwoPanelPortrait" format="float" />
        <!-- defaults to allAppsIconSize, if not specified -->
        <attr name="allAppsIconSizeTwoPanelLandscape" format="float" />
        <!-- defaults to iconTextSize, if not specified -->
        <attr name="allAppsIconTextSize" format="float" />
        <!-- defaults to allAppsIconTextSize, if not specified -->
        <attr name="allAppsIconTextSizeTwoPanelPortrait" format="float" />
        <!-- defaults to allAppsIconTextSize, if not specified -->
        <attr name="allAppsIconTextSizeTwoPanelLandscape" format="float" />

        <!-- defaults to borderSpace, if not specified -->
        <!-- space to be used horizontally and vertically -->
        <attr name="allAppsBorderSpace" format="float" />
        <!-- space to the right of the cell, defaults to allAppsBorderSpace if not specified -->
        <attr name="allAppsBorderSpaceHorizontal" format="float" />
        <!-- space below the cell, defaults to allAppsBorderSpace if not specified -->
        <attr name="allAppsBorderSpaceVertical" format="float" />
        <!-- space to be used horizontally and vertically,
        defaults to allAppsBorderSpace if not specified -->
        <attr name="allAppsBorderSpaceLandscape" format="float" />
        <!-- space to the right of the cell, defaults to allAppsBorderSpaceLandscape
        if not specified -->
        <attr name="allAppsBorderSpaceLandscapeHorizontal" format="float" />
        <!-- space below the cell, defaults to allAppsBorderSpaceLandscape if not specified -->
        <attr name="allAppsBorderSpaceLandscapeVertical" format="float" />
        <!-- space to be used horizontally and vertically in two panels,
        defaults to allAppsBorderSpace if not specified -->
        <attr name="allAppsBorderSpaceTwoPanelPortrait" format="float" />
        <!-- space to the right of the cell in two panels, defaults to
        allAppsBorderSpaceTwoPanelPortrait if not specified -->
        <attr name="allAppsBorderSpaceTwoPanelPortraitHorizontal" format="float" />
        <!-- space below the cell in two panels, defaults to allAppsBorderSpaceTwoPanelPortrait
        if not specified -->
        <attr name="allAppsBorderSpaceTwoPanelPortraitVertical" format="float" />
        <!-- space to be used horizontally and vertically in two panels,
        defaults to allAppsBorderSpace if not specified -->
        <attr name="allAppsBorderSpaceTwoPanelLandscape" format="float" />
        <!-- space to the right of the cell in two panels, defaults to
        allAppsBorderSpaceTwoPanelLandscape if not specified -->
        <attr name="allAppsBorderSpaceTwoPanelLandscapeHorizontal" format="float" />
        <!-- space below the cell in two panels, defaults to allAppsBorderSpaceTwoPanelLandscape
        if not specified -->
        <attr name="allAppsBorderSpaceTwoPanelLandscapeVertical" format="float" />

        <!-- defaults to res.hotseat_bar_bottom_space_default, if not specified -->
        <attr name="hotseatBarBottomSpace" format="float" />
        <!-- defaults to hotseatBarBottomSpace, if not specified -->
        <attr name="hotseatBarBottomSpaceLandscape" format="float" />
        <!-- defaults to hotseatBarBottomSpace, if not specified -->
        <attr name="hotseatBarBottomSpaceTwoPanelLandscape" format="float" />
        <!-- defaults to hotseatBarBottomSpace, if not specified -->
        <attr name="hotseatBarBottomSpaceTwoPanelPortrait" format="float" />

        <!-- defaults to res.hotseat_qsb_space_default, if not specified -->
        <attr name="hotseatQsbSpace" format="float" />
        <!-- defaults to hotseatQsbSpace, if not specified -->
        <attr name="hotseatQsbSpaceLandscape" format="float" />
        <!-- defaults to hotseatQsbSpace, if not specified -->
        <attr name="hotseatQsbSpaceTwoPanelLandscape" format="float" />
        <!-- defaults to hotseatQsbSpace, if not specified -->
        <attr name="hotseatQsbSpaceTwoPanelPortrait" format="float" />

        <!-- defaults to res.taskbar_icon_size, if not specified -->
        <attr name="transientTaskbarIconSize" format="float" />
        <!-- defaults to transientTaskbarIconSize, if not specified -->
        <attr name="transientTaskbarIconSizeLandscape" format="float" />
        <!-- defaults to transientTaskbarIconSize, if not specified -->
        <attr name="transientTaskbarIconSizeTwoPanelLandscape" format="float" />
        <!-- defaults to transientTaskbarIconSize, if not specified -->
        <attr name="transientTaskbarIconSizeTwoPanelPortrait" format="float" />

        <attr name="iconImageSize" format="float" />
        <!-- defaults to iconImageSize, if not specified -->
        <attr name="iconSizeLandscape" format="float" />
        <!-- defaults to iconSize, if not specified -->
        <attr name="iconSizeTwoPanelPortrait" format="float" />
        <!-- defaults to iconSize, if not specified -->
        <attr name="iconSizeTwoPanelLandscape" format="float" />

        <attr name="iconTextSize" format="float" />
        <!-- defaults to iconTextSize, if not specified -->
        <attr name="iconTextSizeLandscape" format="float" />
        <!-- defaults to iconTextSize, if not specified -->
        <attr name="iconTextSizeTwoPanelPortrait" format="float" />
        <!-- defaults to iconTextSize, if not specified -->
        <attr name="iconTextSizeTwoPanelLandscape" format="float" />

        <!-- If true, used to layout taskbar in 3 button navigation mode. -->
        <!-- defaults to false if not specified -->
        <attr name="startAlignTaskbar" format="boolean" />
        <!-- defaults to startAlignTaskbar, if not specified -->
        <attr name="startAlignTaskbarLandscape" format="boolean" />
        <!-- defaults to startAlignTaskbarLandscape, if not specified -->
        <attr name="startAlignTaskbarTwoPanelLandscape" format="boolean" />
        <!-- defaults to startAlignTaskbar, if not specified -->
        <attr name="startAlignTaskbarTwoPanelPortrait" format="boolean" />

        <!-- If set, this display option is used to determine the default grid -->
        <attr name="canBeDefault" format="boolean" />

        <!-- Margin on left and right of the workspace when GridDisplayOption#isScalable is true -->
        <attr name="horizontalMargin" format="float"/>
        <!-- defaults to horizontalMargin if not specified -->
        <attr name="horizontalMarginLandscape" format="float"/>
        <!-- defaults to horizontalMargin if not specified -->
        <attr name="horizontalMarginTwoPanelLandscape" format="float"/>
        <!-- defaults to horizontalMargin if not specified -->
        <attr name="horizontalMarginTwoPanelPortrait" format="float"/>

    </declare-styleable>

    <declare-styleable name="FolderStyle">
        <!-- defaults to minCellHeight if not specified
        when GridDisplayOption#isScalable is true. -->
        <attr name="folderCellHeight" format="dimension" />
        <!-- defaults to minCellWidth, if not specified -->
        <attr name="folderCellWidth" format="dimension" />
        <!-- space to be used horizontally and vertically between icons,
        and to the left and right of folder -->
        <attr name="folderBorderSpace" format="dimension" />
        <!-- height of the footer of the folder -->
        <attr name="folderFooterHeight" format="dimension" />
        <!-- padding on top of the folder -->
        <attr name="folderTopPadding" format="dimension" />
    </declare-styleable>

    <declare-styleable name="CellLayout">
        <attr name="containerType" format="integer">
            <enum name="workspace" value="0" />
            <enum name="hotseat" value="1" />
            <enum name="folder" value="2" />
        </attr>
    </declare-styleable>

    <declare-styleable name="CellStyle">
        <attr name="iconDrawablePadding" format="dimension" />
    </declare-styleable>

    <declare-styleable name="AllAppsStyle">
        <attr name="horizontalPadding" format="dimension" />
    </declare-styleable>

    <declare-styleable name="ShadowDrawable">
        <attr name="android:src" />
        <attr name="android:shadowColor" />
        <attr name="android:elevation" />
        <attr name="darkTintColor" format="color" />
    </declare-styleable>

    <declare-styleable name="RecyclerViewFastScroller">
        <attr name="canThumbDetach" format="boolean" />
    </declare-styleable>

    <declare-styleable name="LoggablePref">
        <attr name="android:key" />
        <attr name="android:defaultValue" />
        <!-- Ground truth of this Pref integer can be found in StatsLogManager -->
        <attr name="logIdOn" format="integer" />
        <attr name="logIdOff" format="integer" />
    </declare-styleable>

    <declare-styleable name="PreviewFragment">
        <attr name="android:name" />
        <attr name="android:id" />
    </declare-styleable>

    <declare-styleable name="WidgetsListRowHeader">
        <attr name="appIconSize" format="dimension" />
        <attr name="collapsable" format="boolean" />
    </declare-styleable>

    <attr name="materialColorOnSecondaryFixedVariant" format="color" />
    <attr name="materialColorOnTertiaryFixedVariant" format="color" />
    <attr name="materialColorSurfaceContainerLowest" format="color" />
    <attr name="materialColorOnPrimaryFixedVariant" format="color" />
    <attr name="materialColorOnSecondaryContainer" format="color" />
    <attr name="materialColorOnTertiaryContainer" format="color" />
    <attr name="materialColorSurfaceContainerLow" format="color" />
    <attr name="materialColorOnPrimaryContainer" format="color" />
    <attr name="materialColorSecondaryFixedDim" format="color" />
    <attr name="materialColorOnErrorContainer" format="color" />
    <attr name="materialColorOnSecondaryFixed" format="color" />
    <attr name="materialColorOnSurfaceInverse" format="color" />
    <attr name="materialColorTertiaryFixedDim" format="color" />
    <attr name="materialColorOnTertiaryFixed" format="color" />
    <attr name="materialColorPrimaryFixedDim" format="color" />
    <attr name="materialColorSecondaryContainer" format="color" />
    <attr name="materialColorErrorContainer" format="color" />
    <attr name="materialColorOnPrimaryFixed" format="color" />
    <attr name="materialColorPrimaryInverse" format="color" />
    <attr name="materialColorSecondaryFixed" format="color" />
    <attr name="materialColorTertiaryContainer" format="color" />
    <attr name="materialColorTertiaryFixed" format="color" />
    <attr name="materialColorPrimaryContainer" format="color" />
    <attr name="materialColorOnBackground" format="color" />
    <attr name="materialColorPrimaryFixed" format="color" />
    <attr name="materialColorOnSecondary" format="color" />
    <attr name="materialColorOnTertiary" format="color" />
    <attr name="materialColorOnError" format="color" />
    <attr name="materialColorOnSurfaceVariant" format="color" />
    <attr name="materialColorOutline" format="color" />
    <attr name="materialColorOutlineVariant" format="color" />
    <attr name="materialColorOnPrimary" format="color" />
    <attr name="materialColorOnSurface" format="color" />
    <attr name="materialColorPrimary" format="color" />
    <attr name="materialColorSecondary" format="color" />
    <attr name="materialColorTertiary" format="color" />
    <attr name="materialColorSurfaceInverse" format="color" />
    <attr name="materialColorSurfaceVariant" format="color" />
    <attr name="materialColorSurfaceDim" format="color" />
    <attr name="materialColorSurfaceBright" format="color" />
    <attr name="materialColorSurface" format="color" />
    <attr name="materialColorSurfaceContainerHigh" format="color" />
    <attr name="materialColorSurfaceContainerHighest" format="color" />
    <attr name="materialColorSurfaceContainer" format="color" />

    <declare-styleable name="WidgetSections">
        <!-- Component name of an app widget provider. -->
        <attr name="provider" format="string" />
        <!-- If true, keep the app widget under its app listing in addition to the widget category
             in the widget picker. Defaults to false if not specified. -->
        <attr name="alsoKeepInApp" format="boolean" />
        <!-- The category of an app widget provider. Defaults to -1 if not specified. -->
        <attr name="category" format="integer" />
        <!-- The title name of a widget category. -->
        <attr name="sectionTitle" format="reference" />
        <!-- The icon drawable of a widget category. -->
        <attr name="sectionDrawable" format="reference" />
    </declare-styleable>

    <declare-styleable name="ArrowTipView">
        <attr name="arrowTipBackground" format="color" />
        <attr name="arrowTipTextColor" format="color" />
    </declare-styleable>
</resources><|MERGE_RESOLUTION|>--- conflicted
+++ resolved
@@ -239,18 +239,12 @@
         <!-- File that contains the specs for workspace icon and text size.
         Needs FeatureFlags.ENABLE_RESPONSIVE_WORKSPACE enabled -->
         <attr name="workspaceCellSpecsId" format="reference" />
-<<<<<<< HEAD
-=======
         <!-- defaults to workspaceCellSpecsId, if not specified -->
->>>>>>> 904a97c6
         <attr name="workspaceCellSpecsTwoPanelId" format="reference" />
         <!-- File that contains the specs for all apps icon and text size.
         Needs FeatureFlags.ENABLE_RESPONSIVE_WORKSPACE enabled -->
         <attr name="allAppsCellSpecsId" format="reference" />
-<<<<<<< HEAD
-=======
         <!-- defaults to allAppsCellSpecsId, if not specified -->
->>>>>>> 904a97c6
         <attr name="allAppsCellSpecsTwoPanelId" format="reference" />
 
         <!-- By default all categories are enabled -->
