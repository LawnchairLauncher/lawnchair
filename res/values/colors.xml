--- conflicted
+++ resolved
@@ -32,11 +32,6 @@
 
     <!-- Popup container -->
     <color name="notification_icon_default_color">#757575</color> <!-- Gray 600 -->
-<<<<<<< HEAD
-    <color name="badge_color">@android:color/transparent</color>
-    <color name="folder_badge_color">#FFFFFF</color>
-=======
->>>>>>> 73859d05
 
     <color name="icon_background">#ff4285f4</color> <!-- Pixel Blue -->
     <color name="legacy_icon_background">#FFFFFF</color>
