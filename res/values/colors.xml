<?xml version="1.0" encoding="utf-8"?>
<!--
/* //device/apps/common/assets/res/any/colors.xml
**
** Copyright 2008, The Android Open Source Project
**
** Licensed under the Apache License, Version 2.0 (the "License");
** you may not use this file except in compliance with the License.
** You may obtain a copy of the License at
**
**     http://www.apache.org/licenses/LICENSE-2.0
**
** Unless required by applicable law or agreed to in writing, software
** distributed under the License is distributed on an "AS IS" BASIS,
** WITHOUT WARRANTIES OR CONDITIONS OF ANY KIND, either express or implied.
** See the License for the specific language governing permissions and
** limitations under the License.
*/
-->
<resources>
    <!-- The color tints to apply to the text and drag view when hovering
         over the delete target or the info target -->
    <color name="delete_target_hover_tint">#FFC1C1C1</color>
    <color name="uninstall_target_hover_tint">#FFF0592B</color>

    <color name="focused_background">#80c6c5c5</color>

    <color name="default_shadow_color_no_alpha">#FF000000</color>

    <color name="spring_loaded_panel_color">#40FFFFFF</color>
    <color name="spring_loaded_highlighted_panel_border_color">#FFF</color>

    <!-- Popup container -->
    <color name="notification_icon_default_color">#757575</color> <!-- Gray 600 -->

    <color name="icon_background">#E0E0E0</color> <!-- Gray 300 -->

    <color name="all_apps_bg_hand_fill">#E5E5E5</color>
    <color name="all_apps_bg_hand_fill_dark">#9AA0A6</color>

<<<<<<< HEAD
    <!-- Backports -->
    <color name="textColorPrimary">#ffffffff</color>
    <color name="textColorSecondary">#ffffffff</color>
    <color name="textColorPrimaryInverse">#de000000</color>
    <color name="textColorSecondaryInverse">#8a000000</color>

    <color name="colorPrimary">#fff5f5f5</color>
    <color name="colorPrimaryDark">#ffe0e0e0</color>
    <color name="colorSecondary">#ffeeeeee</color>

    <color name="lollipopStatusBar">#61000000</color>
    <color name="all_apps_navbar_color">#28000000</color>

    <!-- Pixel -->
    <color name="colorAccent">#ff1A73E8</color>
    <color name="colorAccentDark">#ff8AB4f8</color>

    <color name="qsb_icon_shadow_color">#20000000</color>
    <color name="qsb_dark_icon_tint">#ff757575</color>

    <color name="qsb_background_hotseat_default">#99fafafa</color>
    <color name="qsb_background_hotseat_white">#ccffffff</color>
    <color name="qsb_background_hotseat_dark">#cc333333</color>
    <color name="qsb_background_drawer_default">#ccffffff</color>
    <color name="qsb_background_drawer_dark">#ebffffff</color>
    <color name="qsb_background_drawer_dark_bar">#f9333333</color>
    <!-- <color name="qsb_background_drawer_black">#ee000000</color> -->
    <color name="qsb_drawer_text_color_normal">#ff212121</color>
    <color name="qsb_drawer_text_color_dark">#ffe0e0e0</color>

    <!-- Pixel 1 -->
    <color name="qsb_connector">#fff2f2f2</color>
    <color name="qsb_background">#ffffffff</color>
    <color name="qsb_background_dark">#ff333333</color>
    <color name="qsb_connector_gradient_end_color">#66ffffff</color>

    <color name="settings_background_dark">#ff151618</color>
    <color name="settings_background_dark_2dp">#ff252628</color>
    <color name="settings_background_dark_8dp">#ff303133</color>

    <color name="settings_background_black">#ff000000</color>
    <color name="settings_background_black_2dp">#ff121212</color>
    <color name="settings_background_black_8dp">#ff1e1e1e</color>

    <color name="all_apps_label_text">#61000000</color>
    <color name="all_apps_label_text_dark">#61ffffff</color>
=======
    <color name="gesture_tutorial_ripple_color">#A0C2F9</color> <!-- Light Blue -->
    <color name="gesture_tutorial_fake_task_view_color">#6DA1FF</color> <!-- Light Blue -->
    <color name="gesture_tutorial_action_button_label_color">#FFFFFFFF</color>
    <color name="gesture_tutorial_primary_color">#1A73E8</color> <!-- Blue -->
>>>>>>> 7b96ec1f
</resources><|MERGE_RESOLUTION|>--- conflicted
+++ resolved
@@ -38,7 +38,11 @@
     <color name="all_apps_bg_hand_fill">#E5E5E5</color>
     <color name="all_apps_bg_hand_fill_dark">#9AA0A6</color>
 
-<<<<<<< HEAD
+    <color name="gesture_tutorial_ripple_color">#A0C2F9</color> <!-- Light Blue -->
+    <color name="gesture_tutorial_fake_task_view_color">#6DA1FF</color> <!-- Light Blue -->
+    <color name="gesture_tutorial_action_button_label_color">#FFFFFFFF</color>
+    <color name="gesture_tutorial_primary_color">#1A73E8</color> <!-- Blue -->
+
     <!-- Backports -->
     <color name="textColorPrimary">#ffffffff</color>
     <color name="textColorSecondary">#ffffffff</color>
@@ -85,10 +89,4 @@
 
     <color name="all_apps_label_text">#61000000</color>
     <color name="all_apps_label_text_dark">#61ffffff</color>
-=======
-    <color name="gesture_tutorial_ripple_color">#A0C2F9</color> <!-- Light Blue -->
-    <color name="gesture_tutorial_fake_task_view_color">#6DA1FF</color> <!-- Light Blue -->
-    <color name="gesture_tutorial_action_button_label_color">#FFFFFFFF</color>
-    <color name="gesture_tutorial_primary_color">#1A73E8</color> <!-- Blue -->
->>>>>>> 7b96ec1f
 </resources>