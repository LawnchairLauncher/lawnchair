--- conflicted
+++ resolved
@@ -168,17 +168,13 @@
     <!-- Indication that folder closed -->
     <string name="folder_closed">Folder closed</string>
     <!-- Folder renamed format -->
-<<<<<<< HEAD
-    <string name="folder_renamed">Folder renamed to <xliff:g example="Games" id="name">%1$s</xliff:g></string>
+    <string name="folder_renamed">Folder renamed to <xliff:g id="name" example="Games">%1$s</xliff:g></string>
     <!-- Folder name format -->
     <string name="folder_name_format">Folder: <xliff:g example="Games" id="name">%1$s</xliff:g></string>
-=======
-    <string name="folder_renamed">Folder renamed to <xliff:g id="name" example="Games">%1$s</xliff:g></string>
     <!-- Folder name format when folder has less than 4 items -->
     <string name="folder_name_format_exact">Folder: <xliff:g id="name" example="Games">%1$s</xliff:g>, <xliff:g id="size" example="2">%2$d</xliff:g> items</string>
     <!-- Folder name format when folder has 4 or more items shown in preview-->
     <string name="folder_name_format_overflow">Folder: <xliff:g id="name" example="Games">%1$s</xliff:g>, <xliff:g id="size" example="2">%2$d</xliff:g> or more items</string>
->>>>>>> 7b96ec1f
 
     <!-- Strings for the customization mode -->
     <!-- Text for widget add button -->
@@ -212,13 +208,8 @@
     <!-- Summary for Notification dots setting. Tapping this will link enable/disable notification dots feature on the home screen. [CHAR LIMIT=50] -->
     <string name="notification_dots_service_title">Show notification dots</string>
 
-<<<<<<< HEAD
-    <!-- Label for the setting that allows the automatic placement of launcher shortcuts for applications and games installed on the device [CHAR LIMIT=40] -->
-    <string name="auto_add_shortcuts_label">Add new apps to desktop</string>
-=======
     <!-- Label for the setting that allows the automatic placement of launcher shortcuts for applications and games installed on the device [CHAR LIMIT=60] -->
     <string name="auto_add_shortcuts_label">Add app icons to Home screen</string>
->>>>>>> 7b96ec1f
     <!-- Text description of the setting that allows the automatic placement of launcher shortcuts for applications and games installed on the device [CHAR LIMIT=NONE] -->
     <string name="auto_add_shortcuts_description">Automatically add shortcuts to newly installed apps to the desktop</string>
 
