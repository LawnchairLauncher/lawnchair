<?xml version="1.0" encoding="utf-8"?><!--
/*
* Copyright (C) 2008 The Android Open Source Project
*
* Licensed under the Apache License, Version 2.0 (the "License");
* you may not use this file except in compliance with the License.
* You may obtain a copy of the License at
*
*      http://www.apache.org/licenses/LICENSE-2.0
*
* Unless required by applicable law or agreed to in writing, software
* distributed under the License is distributed on an "AS IS" BASIS,
* WITHOUT WARRANTIES OR CONDITIONS OF ANY KIND, either express or implied.
* See the License for the specific language governing permissions and
* limitations under the License.
*/
-->

<resources xmlns:xliff="urn:oasis:names:tc:xliff:document:1.2">
    <!-- General -->
    <skip />

    <!-- Application name -->
    <string name="app_name">Launcher3</string>
    <!-- Default folder name -->
    <string name="folder_name"></string>
    <!-- Work folder name -->
    <string name="work_folder_name">Work</string>
    <!-- Displayed when user selects a shortcut for an app that was uninstalled [CHAR_LIMIT=none]-->
    <string name="activity_not_found">App isn\'t installed.</string>
    <!-- Displayed when user selects a shortcut for an app that is current not available [CHAR_LIMIT=none]-->
    <string name="activity_not_available">App isn\'t available</string>
    <!-- SafeMode shortcut error string -->
    <string name="safemode_shortcut_error">Downloaded app disabled in Safe mode</string>
    <!-- SafeMode widget error string -->
    <string name="safemode_widget_error">Widgets disabled in Safe mode</string>
    <!-- Message shown when a shortcut is not available. It could have been temporarily disabled and may start working again after some time. -->
    <string name="shortcut_not_available">Shortcut isn\'t available</string>
    <!-- User visible name for the launcher/home screen. [CHAR_LIMIT=30] -->
    <string name="home_screen">Home screen</string>
    <!-- Label for showing custom action list of a shortcut or widget. [CHAR_LIMIT=30] -->
    <string name="custom_actions">Custom actions</string>

    <!-- Widgets -->
    <!-- Message to tell the user to press and hold on a widget to add it [CHAR_LIMIT=50] -->
    <string name="long_press_widget_to_add">Touch &amp; hold to pick up a widget.</string>
    <!-- Accessibility spoken hint message in widget picker, which allows user to add a widget. Custom action is the label for additional accessibility actions available in this mode [CHAR_LIMIT=100] -->
    <string name="long_accessible_way_to_add">Double-tap &amp; hold to pick up a widget or use custom actions.</string>
    <!-- The format string for the dimensions of a widget in the drawer -->
    <!-- There is a special version of this format string for Farsi -->
    <string name="widget_dims_format">%1$d \u00d7 %2$d</string>
    <!-- Accessibility spoken message format for the dimensions of a widget in the drawer -->
    <string name="widget_accessible_dims_format">%1$d wide by %2$d high</string>
    <!-- Message to tell the user to press and hold a widget/icon to add it  -->
    <string name="add_item_request_drag_hint">Touch &amp; hold to place manually</string>
    <!-- Button label to automatically add icon on home screen [CHAR_LIMIT=50] -->
    <string name="place_automatically">Add automatically</string>

    <!-- All Apps -->
    <!-- Search bar text in the apps view. [CHAR_LIMIT=50] -->
    <string name="all_apps_search_bar_hint">Search apps</string>
    <!-- Loading apps text. [CHAR_LIMIT=50] -->
    <string name="all_apps_loading_message">Loading apps&#8230;</string>
    <!-- No-search-results text. [CHAR_LIMIT=50] -->
    <string name="all_apps_no_search_results">No apps found matching \"<xliff:g example="Android" id="query">%1$s</xliff:g>\"</string>
    <!-- Label for the button which allows the user to get app search results. [CHAR_LIMIT=50] -->
    <string name="all_apps_search_market_message">Search for more apps</string>

    <!-- Popup items -->
    <!-- Text to display as the header above notifications. [CHAR_LIMIT=30] -->
    <string name="notifications_header">Notifications</string>

    <!-- Drag and drop -->
    <skip />
    <!-- Error message when user has filled a home screen -->
    <string name="out_of_space">No more room on this Home screen.</string>
    <!-- Error message when user has filled the hotseat -->
    <string name="hotseat_out_of_space">No more room in the Favorites tray</string>

    <!-- All applications label -->
    <string name="all_apps_button_label">Apps list</string>
    <!-- Label for button in all applications label to go back home (to the workspace / desktop)
         for accessibilty (spoken when the button gets focus). -->
    <string name="all_apps_home_button_label">Home</string>

    <!-- Label for remove drop target. [CHAR_LIMIT=20] -->
    <string name="remove_drop_target_label">Remove</string>
    <!-- Label for uninstall drop target. [CHAR_LIMIT=20]-->
    <string name="uninstall_drop_target_label">Uninstall</string>
    <!-- Label for app info drop target. [CHAR_LIMIT=20] -->
    <string name="app_info_drop_target_label">App info</string>

    <!-- Permissions: -->
    <skip />
    <!-- Permission short label -->
    <string name="permlab_install_shortcut">install shortcuts</string>
    <!-- Permission description -->
    <string name="permdesc_install_shortcut">Allows an app to add
        shortcuts without user intervention.</string>
    <!-- Permission short label -->
    <string name="permlab_read_settings">read Home settings and shortcuts</string>
    <!-- Permission description -->
    <string name="permdesc_read_settings">Allows the app to read the settings and
        shortcuts in Home.</string>
    <!-- Permission short label -->
    <string name="permlab_write_settings">write Home settings and shortcuts</string>
    <!-- Permission description -->
    <string name="permdesc_write_settings">Allows the app to change the settings and
        shortcuts in Home.</string>

    <!-- Toast shown on clicking a direct call shortcut. [CHAR_LIMIT=80] -->
    <string name="msg_no_phone_permission"><xliff:g example="Launcher3" id="app_name">%1$s</xliff:g> is not allowed to make phone calls</string>

    <!-- Widgets: -->
    <skip />

    <!-- Text to show user in place of a gadget when we can't display it properly -->
    <string name="gadget_error_text">Problem loading widget</string>

    <!-- Text to show user in place of a gadget when it is not yet initialized. -->
    <string name="gadget_setup_text">Setup</string>

    <!-- Text to inform the user that they can't uninstall a system application -->
    <string name="uninstall_system_app_text">This is a system app and can\'t be uninstalled.</string>

    <!-- Default folder title -->
    <string name="folder_hint_text">Unnamed Folder</string>

    <!-- Accessibility -->
    <!-- The format string for when an app is temporarily disabled. -->
    <string name="disabled_app_label">Disabled <xliff:g example="Messenger" id="app_name">%1$s</xliff:g></string>
    <skip />

    <!-- The format string for default page scroll text [CHAR_LIMIT=none] -->
    <string name="default_scroll_format">Page %1$d of %2$d</string>
    <!-- The format string for Workspace page scroll text [CHAR_LIMIT=none] -->
    <string name="workspace_scroll_format">Home screen %1$d of %2$d</string>
    <!-- Description for a new page on homescreen[CHAR_LIMIT=none] -->
    <string name="workspace_new_page">New home screen page</string>

    <!-- Folder accessibility -->
    <!-- The format string for when a folder is opened, speaks the dimensions -->
    <string name="folder_opened">Folder opened, <xliff:g example="5" id="width">%1$d</xliff:g> by <xliff:g example="3" id="height">%2$d</xliff:g></string>
    <!-- Instruction that clicking outside will close folder -->
    <string name="folder_tap_to_close">Tap to close folder</string>
    <!-- Instruction that clicking outside will commit folder rename -->
    <string name="folder_tap_to_rename">Tap to save rename</string>
    <!-- Indication that folder closed -->
    <string name="folder_closed">Folder closed</string>
    <!-- Folder renamed format -->
    <string name="folder_renamed">Folder renamed to <xliff:g example="Games" id="name">%1$s</xliff:g></string>
    <!-- Folder name format -->
    <string name="folder_name_format">Folder: <xliff:g example="Games" id="name">%1$s</xliff:g></string>

    <!-- Strings for the customization mode -->
    <!-- Text for widget add button -->
    <string name="widget_button_text">Widgets</string>
    <!-- Text for wallpaper change button -->
    <string name="wallpaper_button_text">Wallpapers</string>
    <!-- Text for settings button -->
    <string name="settings_button_text">Home settings</string>
    <!-- Message shown when a feature is disabled by the administrator -->
    <string name="msg_disabled_by_admin">Disabled by your admin</string>
    <!-- Text for custom accessibility action to go to the overview mode, where users can look and change the overall UI of the launcher. -->
    <string name="accessibility_action_overview">Overview</string>

    <!-- Strings for settings -->
    <!-- Title for Allow Rotation setting. [CHAR LIMIT=50] -->
    <string name="allow_rotation_title">Allow Home screen rotation</string>
    <!-- Text explaining when the home screen will get rotated. [CHAR LIMIT=100] -->
    <string name="allow_rotation_desc">When phone is rotated</string>
    <!-- Text explaining that rotation is disabled in Display settings. 'Display' refers to the Display section in system settings [CHAR LIMIT=100] -->
    <string name="allow_rotation_blocked_desc">Current Display setting doesn\'t permit rotation</string>
    <!-- Title for Notification dots setting. Tapping this will link to the system Notifications settings screen where the user can turn off notification dots globally. [CHAR LIMIT=50] -->
    <string name="icon_badging_title">Notification dots</string>
    <!-- Text to indicate that the system icon badging setting is on [CHAR LIMIT=100] -->
    <string name="icon_badging_desc_on">On</string>
    <!-- Text to indicate that the system icon badging setting is off [CHAR LIMIT=100] -->
    <string name="icon_badging_desc_off">Off</string>
    <!-- Title for the dialog shown when the app does not has notification access, explaining the requirement for notification access [CHAR LIMIT=50] -->
    <string name="title_missing_notification_access">Notification access needed</string>
    <!-- Message explaining to the user that the notification access is required by the app for showing 'Notification dots' [CHAR LIMIT=NONE] -->
    <string name="msg_missing_notification_access">To show Notification Dots, turn on app notifications for <xliff:g example="My App" id="name">%1$s</xliff:g></string>
    <!-- Button text in the confirmation dialog which would take the user to the system settings [CHAR LIMIT=50] -->
    <string name="title_change_settings">Change settings</string>

    <!-- Label for the setting that allows the automatic placement of launcher shortcuts for applications and games installed on the device [CHAR LIMIT=40] -->
    <string name="auto_add_shortcuts_label">Add icon to Home screen</string>
    <!-- Text description of the setting that allows the automatic placement of launcher shortcuts for applications and games installed on the device [CHAR LIMIT=NONE] -->
    <string name="auto_add_shortcuts_description">For new apps</string>

    <!-- Developer setting to change the shape of icons on home screen. [CHAR LIMIT=50] -->
    <string name="icon_shape_override_label">Change icon shape</string>
    <!-- Option to not change the icon shape on home screen and use the system default setting instead. [CHAR LIMIT=50] -->
    <string name="icon_shape_system_default">Use system default</string>
    <!-- Option to change the shape of the home screen icons to a square. [CHAR LIMIT=50] -->
    <string name="icon_shape_square">Square</string>
    <!-- Option to change the shape of the home screen icons to a squircle. This represents the name of the shape somewhere between a circle and a square. [CHAR LIMIT=50] -->
    <string name="icon_shape_squircle">Squircle</string>
    <!-- Option to change the shape of the home screen icons to a circle. [CHAR LIMIT=50] -->
    <string name="icon_shape_circle">Circle</string>
    <!-- Option to change the shape of the home screen icons to a teardrop. This represents the name of the shape similar to a circle with with the bottom right corner pushed out like a square [CHAR LIMIT=50] -->
    <string name="icon_shape_teardrop">Teardrop</string>

    <!-- Message shown in the progress dialog when the icon shape override is being applied [CHAR LIMIT=100]-->
    <string name="icon_shape_override_progress">Applying icon shape changes</string>

    <!-- Label on an icon that references an uninstalled package, for which we have no information about when it might be installed. [CHAR_LIMIT=15] -->
    <string name="package_state_unknown">Unknown</string>

    <!-- Button for abandoned promises dialog, to removes this abandoned promise icon. -->
    <string name="abandoned_clean_this">Remove</string>
    <!-- Button for abandoned promise dialog, to search in the market for the missing package. -->
    <string name="abandoned_search">Search</string>
    <!-- Title for abandoned promise dialog. -->
    <string name="abandoned_promises_title">This app is not installed</string>
    <!-- Explanation for abandoned promise dialog. "The first 'it' refers to the shortcut icon.
    The second "it" refers to the app. -->
    <string name="abandoned_promise_explanation">The app for this icon isn\'t installed.
        You can remove it, or search for the app and install it manually.
    </string>
    <!-- Title for an app which is being downloaded. -->
    <string name="app_downloading_title"><xliff:g example="Messenger" id="name">%1$s</xliff:g> downloading, <xliff:g example="30%" id="progress">%2$s</xliff:g> complete</string>
    <!-- Title for an app whose download has been started. -->
    <string name="app_waiting_download_title"><xliff:g example="Messenger" id="name">%1$s</xliff:g> waiting to install</string>

    <!-- Strings for widgets & more in the popup container/bottom sheet -->
    <!-- Title for a bottom sheet that shows widgets for a particular app -->
    <string name="widgets_bottom_sheet_title"><xliff:g example="Messenger" id="name">%1$s</xliff:g> widgets</string>

    <!-- Strings for accessibility actions -->
    <!-- Accessibility action to add an app to workspace. [CHAR_LIMIT=30] -->
    <string name="action_add_to_workspace">Add to Home screen</string>

    <!-- Accessibility action to move item to the current location. [CHAR_LIMIT=30] -->
    <string name="action_move_here">Move item here</string>

    <!-- Accessibility confirmation for item added to workspace. -->
    <string name="item_added_to_workspace">Item added to home screen</string>

    <!-- Accessibility confirmation for item removed. -->
    <string name="item_removed">Item removed</string>

    <!-- Accessibility action to move an item on the workspace. [CHAR_LIMIT=30] -->
    <string name="action_move">Move item</string>

    <!-- Accessibility description to move item to empty cell. -->
    <string name="move_to_empty_cell">Move to row <xliff:g example="1" id="number">%1$s</xliff:g> column <xliff:g example="1" id="number">%2$s</xliff:g></string>

    <!-- Accessibility description to move item inside a folder. -->
    <string name="move_to_position">Move to position <xliff:g example="1" id="number">%1$s</xliff:g></string>

    <!-- Accessibility description to move item to the hotseat. -->
    <string name="move_to_hotseat_position">Move to favorites position <xliff:g example="1" id="number">%1$s</xliff:g></string>

    <!-- Accessibility confirmation for item move. -->
    <string name="item_moved">Item moved</string>

    <!-- Accessibility description to move item into an existing folder. -->
    <string name="add_to_folder">Add to folder: <xliff:g example="Games" id="name">%1$s</xliff:g></string>

    <!-- Accessibility description to move item into an existing folder containing an app. -->
    <string name="add_to_folder_with_app">Add to folder with <xliff:g example="Messenger" id="name">%1$s</xliff:g></string>

    <!-- Accessibility confirmation for item added to folder. -->
    <string name="added_to_folder">Item added to folder</string>

    <!-- Accessibility description to create folder with another item. -->
    <string name="create_folder_with">Create folder with: <xliff:g example="Game" id="name">%1$s</xliff:g></string>

    <!-- Accessibility confirmation for folder created. -->
    <string name="folder_created">Folder created</string>

    <!-- Accessibility action to move an item from folder to workspace. [CHAR_LIMIT=30] -->
    <string name="action_move_to_workspace">Move to Home screen</string>

    <!-- Accessibility action to move an homescreen to the left. [CHAR_LIMIT=30] -->
    <string name="action_move_screen_left">Move screen to left</string>

    <!-- Accessibility action to move an homescreen to the right. [CHAR_LIMIT=30] -->
    <string name="action_move_screen_right">Move screen to right</string>

    <!-- Accessibility confirmation when a screen was moved. -->
    <string name="screen_moved">Screen moved</string>

    <!-- Accessibility action to resize a widget. [CHAR_LIMIT=30] -->
    <string name="action_resize">Resize</string>

    <!-- Accessibility action to increase width of a widget. [CHAR_LIMIT=30] -->
    <string name="action_increase_width">Increase width</string>

    <!-- Accessibility action to increase height of a widget. [CHAR_LIMIT=30] -->
    <string name="action_increase_height">Increase height</string>

    <!-- Accessibility action to decrease width of a widget. [CHAR_LIMIT=30] -->
    <string name="action_decrease_width">Decrease width</string>

    <!-- Accessibility action to decrease height of a widget. [CHAR_LIMIT=30] -->
    <string name="action_decrease_height">Decrease height</string>

    <!-- Accessibility confirmation for widget resize. -->
    <string name="widget_resized">Widget resized to width <xliff:g example="2" id="number">%1$s</xliff:g> height <xliff:g example="1" id="number">%2$s</xliff:g></string>

    <!-- Accessibility action to show quick actions menu for an icon. [CHAR_LIMIT=30] -->
    <string name="action_deep_shortcut">Shortcuts</string>

    <!-- Accessibility description for the shortcuts menu shown for an app. -->
    <string name="shortcuts_menu_description"><xliff:g example="3" id="number_of_shortcuts">%1$d</xliff:g> shortcuts for <xliff:g example="Messenger" id="app_name">%2$s</xliff:g></string>
    <!-- Accessibility description when the shortcuts menu has notifications as well as shortcuts. -->
    <string name="shortcuts_menu_with_notifications_description"><xliff:g example="3" id="number_of_shortcuts">%1$d</xliff:g> shortcuts and <xliff:g example="3" id="number_of_notifications">%2$d</xliff:g> notifications for <xliff:g example="Messenger" id="app_name">%3$s</xliff:g></string>

    <!-- Accessibility action to dismiss a notification in the shortcuts menu for an icon. [CHAR_LIMIT=30] -->
    <string name="action_dismiss_notification">Dismiss</string>

    <!-- Accessibility confirmation for notification being dismissed. -->
    <string name="notification_dismissed">Notification dismissed</string>

    <string name="icu_abbrev_wday_month_day_no_year">EEEEMMMd</string>
    <string name="icu_abbrev_time">HH:mm</string>
    <string name="icu_abbrev_time_date">HH:mm dd MMMM</string>
    <string name="in_smartspace">In \"At a Glance\" widget</string>
    <string name="smartspace_time">Show time</string>
    <string name="smartspace_date">Show time and date</string>
    <string name="smartspace_preferences">Preferences</string>
    <string name="label_search">Search</string>
    <string name="label_voice_search">Voice search</string>
    <string name="default_live_wallpaper">com.breel.wallpapers/com.breel.wallpapers.dioramas.lagos.LagosWallpaperService</string>
    <string name="pref_icon_pack">Icon pack</string>
    <string name="state_loading">Applying…</string>
    <string name="smartspace_preferences_in_settings">At A Glance</string>
    <string name="smartspace_preferences_in_settings_desc">At the top of your Home screen</string>
    <string name="title_show_google_app">Display %1$s</string>
    <string name="pref_show_google_now_summary">@string/msg_minus_one_on_left</string>
    <string name="msg_minus_one_on_left">To the left of the main Home screen</string>
    <string name="about">About</string>
    <string name="title_google_app">Google app</string>
    <string name="title_app_suggestions">Display app suggestions</string>
    <string name="summary_app_suggestions">At the top of your All Apps list</string>
    <string name="about_app_version">Version</string>
    <string name="app_releases_url">https://github.com/amirzaidi/launcher3/releases</string>
    <string name="app_name_pixel_launcher">Pixel Launcher</string>
    <string name="title_disable_suggestions_prompt">Turn off app suggestions?</string>
    <string name="msg_disable_suggestions_prompt">"Suggestions won't appear at the top of your apps list, and the usage data used to create them will be permanently erased."</string>
    <string name="label_turn_off_suggestions">TURN OFF</string>
    <string name="app_name_lawnchair">Lawnchair</string>
    <string name="pixel_style_pref_title">Pixel style</string>
    <string name="about_title">About</string>
    <string name="about_summary_title">Summary</string>
    <string name="about_text">Lawnchair is a launcher app created by Till Kottmann (aka deletescape). It\'s based on Launcher3 from AOSP.</string>
    <string name="about_version">Version</string>
    <string name="about_changelog">Changelog</string>
    <string name="about_contributors_title">Contributors</string>
    <string name="about_icon_designer">App Icon Designer</string>
    <string name="pixel_ui_pref_title">Theme</string>
    <string name="action_edit">Edit</string>
    <string name="hide_app_sum">Hide apps from the app drawer</string>
    <string name="hide_app">Hide app</string>
    <string name="icon_shape_rounded_square">Rounded square</string>
    <string name="pixel_ui_pref_summary">Theme different elements</string>
    <string name="app_drawer_pref_title">App drawer</string>
    <string name="app_drawer_pref_summary">Customize your app drawer</string>
    <string name="general_pref_title">Desktop</string>
    <string name="general_pref_summary">Customize your desktop</string>
    <string name="about_pref_summary">Get to know about the Lawnchair team</string>
    <string name="hidden_app">Hide apps</string>
    <string name="hide_app_selected">&#160; hidden</string>
    <string name="hide_app_reset">Reset</string>
    <string name="hide_app_apply">Apply</string>
    <string name="hide_dock_gradient">Hide gradient</string>
    <string name="dock_pref_summary">Customize your dock</string>
    <string name="dock_pref_title">Dock</string>
    <string name="hide_all_apps_icon_labels_pref_title">Hide icon labels in drawer</string>
    <string name="hide_icon_labels_pref_title">Hide icon labels on home screen</string>
    <string name="backups">Backups</string>
    <string name="new_backup">Create</string>
    <string name="restore_backup">Restore</string>
    <string name="backup_name">Name</string>
    <string name="backup_location">Location</string>
    <string name="choose_backup_path">Browse</string>
    <string name="backup_homescreen">Homescreen</string>
    <string name="backup_contents">Backup contents</string>
    <string name="backup_settings">Settings</string>
    <string name="backup_wallpaper">Wallpaper</string>
    <string name="backup_error_blank_name">Name must not be blank</string>
    <string name="backup_error_blank_location">Location must not be blank</string>
    <string name="backup_error_blank_contents">Contents must not be blank</string>
    <string name="backup_creating">Creating backup</string>
    <string name="no_recent_backups">No recent backups</string>
    <string name="backup_loading">Loading...</string>
    <string name="backup_invalid">Unavailable</string>
    <string name="backup_remove_from_recents">Remove from list</string>
    <string name="backup_share">Share</string>
    <string name="backup_pref_summary">Create and restore backups</string>
    <string name="backup_timestamp">Created at</string>
    <string name="backup_restoring">Restoring backup</string>
    <string name="backup_restarting">Restarting</string>
    <string name="restore_contents">Restore contents</string>
    <string name="restore_success">Restore successful</string>
    <string name="backup_failed">Backup failed</string>
    <string name="restore_failed">Restore failed</string>
    <string name="restore_read_meta_fail">Invalid backup file</string>
    <string name="backup_share_title">Share backup</string>
    <string name="backup_share_text">Lawnchair backup file</string>
    <string name="full_width_widgets_pref_summary">Allow widgets to span over the whole width without padding</string>
    <string name="full_width_width_widgets_pref_title">Full width widgets</string>
    <string name="hide_apps">Hide apps</string>
    <string name="hide_apps_sum">Hide app from the app drawer</string>
    <string name="grid_size">Grid size</string>
    <string name="grid_size_default">Default</string>
    <string name="developer_options_title">Developer options</string>
    <string name="developer_options_enabled">Developer options enabled</string>
    <string name="restart_lawnchair_pref_title">Restart Lawnchair</string>
    <string name="restart_lawnchair_pref_summary">Can be helpful if some settings are not properly applied</string>
    <string name="show_debug_info_pref_title">Show debug info</string>
    <string name="debug_pref_title">Debug</string>
    <string name="debug_component_name">Component name</string>
    <string name="debug_component_name_copied">Copied</string>
    <string name="read_external_storage_required">Storage permission is required to create backup</string>
    <string name="local_backups">Local backups</string>
    <string name="backup_location_device_storage">Device storage</string>
    <string name="backup_location_documents_storage">Documents storage</string>
    <string name="grid_size_height">Height</string>
    <string name="grid_size_width">Width</string>
    <string name="launcher_theme_override_label">Force dark theme</string>
    <string name="smartspace_hours_mins">%1$s %2$s</string>
<<<<<<< HEAD
    <string name="blur_pref_title">Blur</string>
    <string name="blur_pref_summary">Apply blur effect to parts of the interface\nNot compatible with live wallpapers</string>
    <string name="blur_radius_pref_title">Blur amount</string>
    <string name="blur_oom">Lawnchair ran out of memory trying to blur your wallpaper! Lowering the wallpaper resolution could possibly fix this.</string>
    <string name="dock_colored_google">Colored Google icon</string>
    <string name="hotseat_show_arrow">Show arrow</string>
    <string name="hotseat_show_page_indicator">Show page indicator</string>
    <string name="hotseat_p_style">P style dock</string>
    <string name="theme_pref_title">Launcher theme</string>
    <string name="theme_auto">Auto</string>
    <string name="theme_auto_black">Auto (with OLED black)</string>
    <string name="theme_light">Light</string>
    <string name="theme_dark_text">Light (with dark text)</string>
    <string name="theme_dark">Dark</string>
    <string name="theme_black">Dark (with OLED black)</string>
    <string name="dock_style_pref_title">Dock style</string>
    <string name="dock_style_p">Rounded</string>
    <string name="dock_style_o">Gradient</string>
    <string name="dock_style_n">Flat</string>
    <string name="dock_style_transparent">Transparent</string>
    <string name="dock_search_bar">Show search bar on dock</string>
    <string name="hotseat_uses_custom_opacity">Custom dock opacity</string>
    <string name="hotseat_custom_opacity">Dock opacity</string>
    <string name="all_apps_uses_custom_opacity">Custom drawer opacity</string>
    <string name="all_apps_opacity_pref_title">Drawer opacity</string>
    <string name="title_all_apps_google_search">Google search</string>
    <string name="summary_all_apps_google_search">Show Google Search instead of normal apps search</string>
    <string name="num_hotseat_icons_pref_title">Number of icons in dock</string>
    <string name="icon_scale_pref_title">Icon scale</string>
    <string name="add_settings_shortcut_title">Add settings shortcut to home screen</string>
    <string name="icon_pack_default">System icons</string>
    <string name="loading">Loading…</string>
    <string name="low_performance_mode_pref_title">Low performance mode</string>
=======
    <string name="action_preferences">@string/smartspace_preferences</string>
>>>>>>> 60cf60dc
</resources><|MERGE_RESOLUTION|>--- conflicted
+++ resolved
@@ -423,7 +423,6 @@
     <string name="grid_size_width">Width</string>
     <string name="launcher_theme_override_label">Force dark theme</string>
     <string name="smartspace_hours_mins">%1$s %2$s</string>
-<<<<<<< HEAD
     <string name="blur_pref_title">Blur</string>
     <string name="blur_pref_summary">Apply blur effect to parts of the interface\nNot compatible with live wallpapers</string>
     <string name="blur_radius_pref_title">Blur amount</string>
@@ -457,7 +456,5 @@
     <string name="icon_pack_default">System icons</string>
     <string name="loading">Loading…</string>
     <string name="low_performance_mode_pref_title">Low performance mode</string>
-=======
     <string name="action_preferences">@string/smartspace_preferences</string>
->>>>>>> 60cf60dc
 </resources>