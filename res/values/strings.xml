--- conflicted
+++ resolved
@@ -136,16 +136,12 @@
 
     <!-- Accessibility -->
     <!-- The format string for when an app is temporarily disabled. -->
-<<<<<<< HEAD
-    <string name="disabled_app_label">Disabled <xliff:g example="Messenger" id="app_name">%1$s</xliff:g></string>
-=======
     <string name="disabled_app_label">Disabled <xliff:g id="app_name" example="Messenger">%1$s</xliff:g></string>
     <!-- The format string for when an app has a notification dot (meaning it has associated notifications). -->
     <plurals name="badged_app_label">
         <item quantity="one"><xliff:g id="app_name" example="Messenger">%1$s</xliff:g>, has <xliff:g id="notification_count" example="1">%2$d</xliff:g> notification</item>
         <item quantity="other"><xliff:g id="app_name" example="Messenger">%1$s</xliff:g>, has <xliff:g id="notification_count" example="3">%2$d</xliff:g> notifications</item>
     </plurals>
->>>>>>> 73859d05
     <skip />
 
     <!-- The format string for default page scroll text [CHAR_LIMIT=none] -->
@@ -205,13 +201,9 @@
     <string name="auto_add_shortcuts_description">Automatically add shortcuts to newly installed apps to the home screen</string>
 
     <!-- Developer setting to change the shape of icons on home screen. [CHAR LIMIT=50] -->
-<<<<<<< HEAD
-    <string name="icon_shape_override_label">Icon shape</string>
-=======
     <string name="icon_shape_override_label">Change icon shape</string>
     <!-- Subtext explaining that the icons will only be affected on the home screen. This text follows the actual icon action: Change icon shape, on Home screen [CHAR LIMIT=100] -->
     <string name="icon_shape_override_label_location">on Home screen</string>
->>>>>>> 73859d05
     <!-- Option to not change the icon shape on home screen and use the system default setting instead. [CHAR LIMIT=50] -->
     <string name="icon_shape_system_default">System default</string>
     <!-- Option to change the shape of the home screen icons to a square. [CHAR LIMIT=50] -->
@@ -251,16 +243,12 @@
     <!-- Title for a bottom sheet that shows widgets for a particular app -->
     <string name="widgets_bottom_sheet_title"><xliff:g example="Messenger" id="name">%1$s</xliff:g> widgets</string>
 
-<<<<<<< HEAD
-    <!-- Strings for accessibility actions -->
-=======
     <!-- Accessibility title for the popup containing a list of widgets. [CHAR_LIMIT=50] -->
     <string name="widgets_list">Widgets list</string>
     <!-- Text announced by accessibility when the popup containing the list of widgets is closed. [CHAR_LIMIT=100] -->
     <string name="widgets_list_closed">Widgets list closed</string>
 
-<!-- Strings for accessibility actions -->
->>>>>>> 73859d05
+    <!-- Strings for accessibility actions -->
     <!-- Accessibility action to add an app to workspace. [CHAR_LIMIT=30] -->
     <string name="action_add_to_workspace">Add to home screen</string>
 
@@ -326,17 +314,9 @@
 
     <!-- Accessibility action to show quick actions menu for an icon. [CHAR_LIMIT=30] -->
     <string name="action_deep_shortcut">Shortcuts</string>
-<<<<<<< HEAD
-
-    <!-- Accessibility description for the shortcuts menu shown for an app. -->
-    <string name="shortcuts_menu_description"><xliff:g example="3" id="number_of_shortcuts">%1$d</xliff:g> shortcuts for <xliff:g example="Messenger" id="app_name">%2$s</xliff:g></string>
-    <!-- Accessibility description when the shortcuts menu has notifications as well as shortcuts. -->
-    <string name="shortcuts_menu_with_notifications_description"><xliff:g example="3" id="number_of_shortcuts">%1$d</xliff:g> shortcuts and <xliff:g example="3" id="number_of_notifications">%2$d</xliff:g> notifications for <xliff:g example="Messenger" id="app_name">%3$s</xliff:g></string>
-=======
     <!-- Accessibility description when the context menu of a launcher icon that has notifications as well as shortcuts (providing quick access to app's actions). The "shortcuts" translation should be consistent with the one for action_deep_shortcut. [CHAR_LIMIT=50] -->
     <string name="shortcuts_menu_with_notifications_description">Shortcuts and notifications
     </string>
->>>>>>> 73859d05
 
     <!-- Accessibility action to dismiss a notification in the shortcuts menu for an icon. [CHAR_LIMIT=30] -->
     <string name="action_dismiss_notification">Dismiss</string>
@@ -344,7 +324,6 @@
     <!-- Accessibility confirmation for notification being dismissed. -->
     <string name="notification_dismissed">Notification dismissed</string>
 
-<<<<<<< HEAD
     <string name="icu_abbrev_wday_month_day_no_year">EEEEMMMd</string>
     <string name="icu_abbrev_time">HH:mm</string>
     <string name="icu_abbrev_time_12h">hh:mm aa</string>
@@ -635,7 +614,7 @@
     <string name="color_wallpaper_main">Wallpaper main</string>
     <string name="color_wallpaper_secondary">Wallpaper secondary</string>
     <string name="pref_dark_searchbar">Use dark searchbar</string>
-=======
+
     <!-- Label of tab to indicate personal apps -->
     <string name="all_apps_personal_tab">Personal</string>
 
@@ -655,5 +634,4 @@
     <string name="work_mode_off_label">Notifications and apps are off</string>
     <string name="bottom_work_tab_user_education_close_button">Close</string>
     <string name="bottom_work_tab_user_education_closed">Closed</string>
->>>>>>> 73859d05
 </resources>