--- conflicted
+++ resolved
@@ -338,8 +338,6 @@
     <string name="title_disable_suggestions_prompt">Turn off app suggestions?</string>
     <string name="msg_disable_suggestions_prompt">"Suggestions won't appear at the top of your apps list, and the usage data used to create them will be permanently erased."</string>
     <string name="label_turn_off_suggestions">TURN OFF</string>
-<<<<<<< HEAD
-
     <string name="app_name_lawnchair">Lawnchair</string>
     <string name="pixel_style_pref_title">Pixel style</string>
     <string name="about_title">About</string>
@@ -350,10 +348,8 @@
     <string name="about_contributors_title">Contributors</string>
     <string name="about_icon_designer">App Icon Designer</string>
     <string name="ui_pref_title">UI</string>
-=======
     <string name="action_edit">Edit</string>
     <string name="hide_app_sum">Hide app from the app drawer</string>
     <string name="hide_app">Hide app</string>
     <string name="icon_shape_rounded_square">Rounded square</string>
->>>>>>> a3bdf773
 </resources>