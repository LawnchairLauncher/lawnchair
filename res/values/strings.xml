<?xml version="1.0" encoding="utf-8"?><!--
/*
* Copyright (C) 2008 The Android Open Source Project
*
* Licensed under the Apache License, Version 2.0 (the "License");
* you may not use this file except in compliance with the License.
* You may obtain a copy of the License at
*
*      http://www.apache.org/licenses/LICENSE-2.0
*
* Unless required by applicable law or agreed to in writing, software
* distributed under the License is distributed on an "AS IS" BASIS,
* WITHOUT WARRANTIES OR CONDITIONS OF ANY KIND, either express or implied.
* See the License for the specific language governing permissions and
* limitations under the License.
*/
-->

<resources xmlns:xliff="urn:oasis:names:tc:xliff:document:1.2">
    <!-- General -->
    <skip />

    <!-- Application name -->
    <string name="app_name">Launcher3</string>
    <!-- Default folder name -->
    <string name="folder_name"></string>
    <!-- Work folder name -->
    <string name="work_folder_name">Work</string>
    <!-- Displayed when user selects a shortcut for an app that was uninstalled [CHAR_LIMIT=none]-->
    <string name="activity_not_found">App isn\'t installed.</string>
    <!-- Displayed when user selects a shortcut for an app that is current not available [CHAR_LIMIT=none]-->
    <string name="activity_not_available">App isn\'t available</string>
    <!-- SafeMode shortcut error string -->
    <string name="safemode_shortcut_error">Downloaded app disabled in Safe mode</string>
    <!-- SafeMode widget error string -->
    <string name="safemode_widget_error">Widgets disabled in Safe mode</string>
    <!-- Message shown when a shortcut is not available. It could have been temporarily disabled and may start working again after some time. -->
    <string name="shortcut_not_available">Shortcut isn\'t available</string>
    <!-- User visible name for the launcher/home screen. [CHAR_LIMIT=30] -->
    <string name="home_screen">Home screen</string>
    <!-- Label for showing custom action list of a shortcut or widget. [CHAR_LIMIT=30] -->
    <string name="custom_actions">Custom actions</string>

    <!-- Widgets -->
    <!-- Message to tell the user to press and hold on a widget to add it [CHAR_LIMIT=50] -->
    <string name="long_press_widget_to_add">Touch &amp; hold to pick up a widget</string>
    <!-- Accessibility spoken hint message in widget picker, which allows user to add a widget. Custom action is the label for additional accessibility actions available in this mode [CHAR_LIMIT=100] -->
    <string name="long_accessible_way_to_add">Double-tap &amp; hold to pick up a widget or use custom actions</string>
    <!-- The format string for the dimensions of a widget in the drawer -->
    <!-- There is a special version of this format string for Farsi -->
    <string name="widget_dims_format">%1$d \u00d7 %2$d</string>
    <!-- Accessibility spoken message format for the dimensions of a widget in the drawer -->
    <string name="widget_accessible_dims_format">%1$d wide by %2$d high</string>
    <!-- Message to tell the user to press and hold a widget/icon to add it  -->
    <string name="add_item_request_drag_hint">Touch &amp; hold to place manually</string>
    <!-- Button label to automatically add icon on home screen [CHAR_LIMIT=50] -->
    <string name="place_automatically">Add automatically</string>

    <!-- All Apps -->
    <!-- Search bar text in the apps view. [CHAR_LIMIT=50] -->
    <string name="all_apps_search_bar_hint">Search apps</string>
    <!-- Loading apps text. [CHAR_LIMIT=50] -->
    <string name="all_apps_loading_message">Loading apps&#8230;</string>
    <!-- No-search-results text. [CHAR_LIMIT=50] -->
    <string name="all_apps_no_search_results">No apps found matching \"<xliff:g example="Android" id="query">%1$s</xliff:g>\"</string>
    <!-- Label for the button which allows the user to get app search results. [CHAR_LIMIT=50] -->
    <string name="all_apps_search_market_message">Search for more apps</string>

    <!-- Popup items -->
    <!-- Text to display as the header above notifications. [CHAR_LIMIT=30] -->
    <string name="notifications_header">Notifications</string>

    <!-- Drag and drop -->
    <!-- Message to tell the user to press and hold on a shortcut to add it [CHAR_LIMIT=50] -->
    <string name="long_press_shortcut_to_add">Touch &amp; hold to pick up a shortcut.</string>
    <!-- Accessibility spoken hint message in deep shortcut menu, which allows user to add a shortcut. Custom action is the label for additional accessibility actions available in this mode [CHAR_LIMIT=200] -->
    <string name="long_accessible_way_to_add_shortcut">Double-tap &amp; hold to pick up a shortcut or use custom actions.</string>

    <skip />
    <!-- Error message when user has filled a home screen -->
    <string name="out_of_space">No more room on the home screen</string>
    <!-- Error message when user has filled the hotseat -->
    <string name="hotseat_out_of_space">No more room in the dock</string>

    <!-- All applications label -->
    <string name="all_apps_button_label">Apps list</string>
    <string name="all_apps_button_personal_label">Personal apps list</string>
    <string name="all_apps_button_work_label">Work apps list</string>

    <!-- Label for button in all applications label to go back home (to the workspace / desktop)
         for accessibilty (spoken when the button gets focus). -->
    <string name="all_apps_home_button_label">Home</string>

    <!-- Label for remove drop target. [CHAR_LIMIT=20] -->
    <string name="remove_drop_target_label">Remove</string>
    <!-- Label for uninstall drop target. [CHAR_LIMIT=20]-->
    <string name="uninstall_drop_target_label">Uninstall</string>
    <!-- Label for app info drop target. [CHAR_LIMIT=20] -->
    <string name="app_info_drop_target_label">App info</string>
    <!-- Label for install drop target. [CHAR_LIMIT=20] -->
    <string name="install_drop_target_label">Install</string>

    <!-- Permissions: -->
    <skip />
    <!-- Permission short label -->
    <string name="permlab_install_shortcut">Install shortcuts</string>
    <!-- Permission description -->
    <string name="permdesc_install_shortcut">Allows an app to add
        shortcuts without user intervention</string>
    <!-- Permission short label -->
    <string name="permlab_read_settings">Read home screen settings and shortcuts</string>
    <!-- Permission description -->
    <string name="permdesc_read_settings">Allows the app to read home screen settings and shortcuts</string>
    <!-- Permission short label -->
    <string name="permlab_write_settings">Write home screen settings and shortcuts</string>
    <!-- Permission description -->
    <string name="permdesc_write_settings">Allows the app to modify home screen settings and shortcuts</string>

    <!-- Toast shown on clicking a direct call shortcut. [CHAR_LIMIT=80] -->
    <string name="msg_no_phone_permission"><xliff:g example="Launcher3" id="app_name">%1$s</xliff:g> is not allowed to make phone calls</string>

    <!-- Widgets: -->
    <skip />

    <!-- Text to show user in place of a gadget when we can't display it properly -->
    <string name="gadget_error_text">Widget failed to load</string>

    <!-- Text to show user in place of a gadget when it is not yet initialized. -->
    <string name="gadget_setup_text">Awaiting setup</string>

    <!-- Text to inform the user that they can't uninstall a system application -->
    <string name="uninstall_system_app_text">This is a system app and can\'t be uninstalled</string>

    <!-- Default folder title -->
    <string name="folder_hint_text">Unnamed Folder</string>

    <!-- Accessibility -->
    <!-- The format string for when an app is temporarily disabled. -->
    <string name="disabled_app_label">Disabled <xliff:g id="app_name" example="Messenger">%1$s</xliff:g></string>
    <!-- The format string for when an app has a notification dot (meaning it has associated notifications). -->
    <plurals name="badged_app_label">
        <item quantity="one"><xliff:g id="app_name" example="Messenger">%1$s</xliff:g>, has <xliff:g id="notification_count" example="1">%2$d</xliff:g> notification</item>
        <item quantity="other"><xliff:g id="app_name" example="Messenger">%1$s</xliff:g>, has <xliff:g id="notification_count" example="3">%2$d</xliff:g> notifications</item>
    </plurals>
    <skip />

    <!-- The format string for default page scroll text [CHAR_LIMIT=none] -->
    <string name="default_scroll_format">Page %1$d of %2$d</string>
    <!-- The format string for Workspace page scroll text [CHAR_LIMIT=none] -->
    <string name="workspace_scroll_format">Home screen %1$d of %2$d</string>
    <!-- Description for a new page on homescreen[CHAR_LIMIT=none] -->
    <string name="workspace_new_page">New home screen page</string>

    <!-- Folder accessibility -->
    <!-- The format string for when a folder is opened, speaks the dimensions -->
    <string name="folder_opened">Folder opened, <xliff:g example="5" id="width">%1$d</xliff:g> by <xliff:g example="3" id="height">%2$d</xliff:g></string>
    <!-- Instruction that clicking outside will close folder -->
    <string name="folder_tap_to_close">Tap to close folder</string>
    <!-- Instruction that clicking outside will commit folder rename -->
    <string name="folder_tap_to_rename">Tap to save rename</string>
    <!-- Indication that folder closed -->
    <string name="folder_closed">Folder closed</string>
    <!-- Folder renamed format -->
    <string name="folder_renamed">Folder renamed to <xliff:g example="Games" id="name">%1$s</xliff:g></string>
    <!-- Folder name format -->
    <string name="folder_name_format">Folder: <xliff:g example="Games" id="name">%1$s</xliff:g></string>

    <!-- Strings for the customization mode -->
    <!-- Text for widget add button -->
    <string name="widget_button_text">Widgets</string>
    <!-- Text for wallpaper change button -->
    <string name="wallpaper_button_text">Wallpapers</string>
    <!-- Text for settings button -->
    <string name="settings_button_text">Home settings</string>
    <!-- Message shown when a feature is disabled by the administrator -->
    <string name="msg_disabled_by_admin">Disabled by your admin</string>

    <!-- Strings for settings -->
    <!-- Title for Allow Rotation setting. [CHAR LIMIT=50] -->
    <string name="allow_rotation_title">Allow home screen rotation</string>
    <!-- Text explaining when the home screen will get rotated. [CHAR LIMIT=100] -->
    <string name="allow_rotation_desc">When phone is rotated</string>
    <!-- Title for Notification dots setting. Tapping this will link to the system Notifications settings screen where the user can turn off notification dots globally. [CHAR LIMIT=50] -->
    <string name="icon_badging_title">Notification dots</string>
    <!-- Text to indicate that the system icon badging setting is on [CHAR LIMIT=100] -->
    <string name="icon_badging_desc_on">On</string>
    <!-- Text to indicate that the system icon badging setting is off [CHAR LIMIT=100] -->
    <string name="icon_badging_desc_off">Off</string>
    <!-- Title for the dialog shown when the app does not has notification access, explaining the requirement for notification access [CHAR LIMIT=50] -->
    <string name="title_missing_notification_access">Notification access needed</string>
    <!-- Message explaining to the user that the notification access is required by the app for showing 'Notification dots' [CHAR LIMIT=NONE] -->
    <string name="msg_missing_notification_access">To show Notification Dots, turn on app notifications for <xliff:g example="My App" id="name">%1$s</xliff:g></string>
    <!-- Button text in the confirmation dialog which would take the user to the system settings [CHAR LIMIT=50] -->
    <string name="title_change_settings">Change settings</string>
    <!-- Summary for Notification dots setting. Tapping this will link enable/disable notification dots feature on the home screen. [CHAR LIMIT=50] -->
    <string name="icon_badging_service_title">Show notification dots</string>

    <!-- Label for the setting that allows the automatic placement of launcher shortcuts for applications and games installed on the device [CHAR LIMIT=40] -->
    <string name="auto_add_shortcuts_label">Add new apps to home screen</string>
    <!-- Text description of the setting that allows the automatic placement of launcher shortcuts for applications and games installed on the device [CHAR LIMIT=NONE] -->
    <string name="auto_add_shortcuts_description">Automatically add shortcuts to newly installed apps to the home screen</string>

    <!-- Developer setting to change the shape of icons on home screen. [CHAR LIMIT=50] -->
    <string name="icon_shape_override_label">Change icon shape</string>
    <!-- Subtext explaining that the icons will only be affected on the home screen. This text follows the actual icon action: Change icon shape, on Home screen [CHAR LIMIT=100] -->
    <string name="icon_shape_override_label_location">on Home screen</string>
    <!-- Option to not change the icon shape on home screen and use the system default setting instead. [CHAR LIMIT=50] -->
    <string name="icon_shape_system_default">System default</string>
    <!-- Option to change the shape of the home screen icons to a square. [CHAR LIMIT=50] -->
    <string name="icon_shape_square">Square</string>
    <!-- Option to change the shape of the home screen icons to a squircle. This represents the name of the shape somewhere between a circle and a square. [CHAR LIMIT=50] -->
    <string name="icon_shape_squircle">Squircle</string>
    <!-- Option to change the shape of the home screen icons to a circle. [CHAR LIMIT=50] -->
    <string name="icon_shape_circle">Circle</string>
    <!-- Option to change the shape of the home screen icons to a teardrop. This represents the name of the shape similar to a circle with with the bottom right corner pushed out like a square [CHAR LIMIT=50] -->
    <string name="icon_shape_teardrop">Teardrop</string>
    <!-- Option to change the shape of the home screen icons to a cylinder. [CHAR LIMIT=50] -->
    <string name="icon_shape_cylinder">Cylinder</string>

    <!-- Message shown in the progress dialog when the icon shape override is being applied [CHAR LIMIT=100]-->
    <string name="icon_shape_override_progress">Applying icon shape changes</string>

    <!-- Label on an icon that references an uninstalled package, for which we have no information about when it might be installed. [CHAR_LIMIT=15] -->
    <string name="package_state_unknown">Unknown</string>

    <!-- Button for abandoned promises dialog, to removes this abandoned promise icon. -->
    <string name="abandoned_clean_this">Remove</string>
    <!-- Button for abandoned promise dialog, to search in the market for the missing package. -->
    <string name="abandoned_search">Search</string>
    <!-- Title for abandoned promise dialog. -->
    <string name="abandoned_promises_title">This app is not installed</string>
    <!-- Explanation for abandoned promise dialog. "The first 'it' refers to the shortcut icon.
    The second "it" refers to the app. -->
    <string name="abandoned_promise_explanation">The app for this icon isn\'t installed.
        You can remove the shortcut, or search for the app and install it manually.
    </string>
    <!-- Title for an app which is being downloaded. -->
    <string name="app_downloading_title"><xliff:g example="Messenger" id="name">%1$s</xliff:g> downloading, <xliff:g example="30%" id="progress">%2$s</xliff:g> complete</string>
    <!-- Title for an app whose download has been started. -->
    <string name="app_waiting_download_title"><xliff:g example="Messenger" id="name">%1$s</xliff:g> waiting to install</string>

    <!-- Strings for widgets & more in the popup container/bottom sheet -->
    <!-- Title for a bottom sheet that shows widgets for a particular app -->
    <string name="widgets_bottom_sheet_title"><xliff:g example="Messenger" id="name">%1$s</xliff:g> widgets</string>

    <!-- Accessibility title for the popup containing a list of widgets. [CHAR_LIMIT=50] -->
    <string name="widgets_list">Widgets list</string>
    <!-- Text announced by accessibility when the popup containing the list of widgets is closed. [CHAR_LIMIT=100] -->
    <string name="widgets_list_closed">Widgets list closed</string>

    <!-- Strings for accessibility actions -->
    <!-- Accessibility action to add an app to workspace. [CHAR_LIMIT=30] -->
    <string name="action_add_to_workspace">Add to home screen</string>

    <!-- Accessibility action to move item to the current location. [CHAR_LIMIT=30] -->
    <string name="action_move_here">Move item here</string>

    <!-- Accessibility confirmation for item added to workspace. -->
    <string name="item_added_to_workspace">Item added to home screen</string>

    <!-- Accessibility confirmation for item removed. -->
    <string name="item_removed">Item removed</string>

    <!-- Accessibility action to move an item on the workspace. [CHAR_LIMIT=30] -->
    <string name="action_move">Move item</string>

    <!-- Accessibility description to move item to empty cell. -->
    <string name="move_to_empty_cell">Move to row <xliff:g example="1" id="number">%1$s</xliff:g> column <xliff:g example="1" id="number">%2$s</xliff:g></string>

    <!-- Accessibility description to move item inside a folder. -->
    <string name="move_to_position">Move to position <xliff:g example="1" id="number">%1$s</xliff:g></string>

    <!-- Accessibility description to move item to the hotseat. -->
    <string name="move_to_hotseat_position">Move to favorites position <xliff:g example="1" id="number">%1$s</xliff:g></string>

    <!-- Accessibility confirmation for item move. -->
    <string name="item_moved">Item moved</string>

    <!-- Accessibility description to move item into an existing folder. -->
    <string name="add_to_folder">Add to folder: <xliff:g example="Games" id="name">%1$s</xliff:g></string>

    <!-- Accessibility description to move item into an existing folder containing an app. -->
    <string name="add_to_folder_with_app">Add to folder with <xliff:g example="Messenger" id="name">%1$s</xliff:g></string>

    <!-- Accessibility confirmation for item added to folder. -->
    <string name="added_to_folder">Item added to folder</string>

    <!-- Accessibility description to create folder with another item. -->
    <string name="create_folder_with">Create folder with: <xliff:g example="Game" id="name">%1$s</xliff:g></string>

    <!-- Accessibility confirmation for folder created. -->
    <string name="folder_created">Folder created</string>

    <!-- Accessibility action to move an item from folder to workspace. [CHAR_LIMIT=30] -->
    <string name="action_move_to_workspace">Move to Home screen</string>

    <!-- Accessibility action to resize a widget. [CHAR_LIMIT=30] -->
    <string name="action_resize">Resize</string>

    <!-- Accessibility action to increase width of a widget. [CHAR_LIMIT=30] -->
    <string name="action_increase_width">Increase width</string>

    <!-- Accessibility action to increase height of a widget. [CHAR_LIMIT=30] -->
    <string name="action_increase_height">Increase height</string>

    <!-- Accessibility action to decrease width of a widget. [CHAR_LIMIT=30] -->
    <string name="action_decrease_width">Decrease width</string>

    <!-- Accessibility action to decrease height of a widget. [CHAR_LIMIT=30] -->
    <string name="action_decrease_height">Decrease height</string>

    <!-- Accessibility confirmation for widget resize. -->
    <string name="widget_resized">Widget resized to width <xliff:g example="2" id="number">%1$s</xliff:g> height <xliff:g example="1" id="number">%2$s</xliff:g></string>

    <!-- Accessibility action to show quick actions menu for an icon. [CHAR_LIMIT=30] -->
    <string name="action_deep_shortcut">Shortcuts</string>
    <!-- Accessibility description when the context menu of a launcher icon that has notifications as well as shortcuts (providing quick access to app's actions). The "shortcuts" translation should be consistent with the one for action_deep_shortcut. [CHAR_LIMIT=50] -->
    <string name="shortcuts_menu_with_notifications_description">Shortcuts and notifications
    </string>

    <!-- Accessibility action to dismiss a notification in the shortcuts menu for an icon. [CHAR_LIMIT=30] -->
    <string name="action_dismiss_notification">Dismiss</string>

    <!-- Accessibility confirmation for notification being dismissed. -->
    <string name="notification_dismissed">Notification dismissed</string>

    <string name="icu_abbrev_wday_month_day_no_year">EEEEMMMd</string>
    <string name="icu_abbrev_time">HH:mm</string>
    <string name="icu_abbrev_time_12h">hh:mm aa</string>
    <string name="icu_abbrev_date"> dd MMMM</string>
    <string name="in_smartspace">In \'At a glance\' widget</string>
    <string name="smartspace_time">Show time</string>
    <string name="smartspace_date">Show date</string>
    <string name="smartspace_preferences">Preferences</string>
    <string name="label_search">Search</string>
    <string name="label_voice_search">Voice search</string>
    <string name="default_live_wallpaper">com.breel.wallpapers/com.breel.wallpapers.dioramas.lagos.LagosWallpaperService</string>
    <string name="pref_icon_pack">Icon pack</string>
    <string name="home_widget">Home widget</string>
    <string name="smartspace_preferences_in_settings">At A Glance</string>
    <string name="smartspace_preferences_in_settings_desc">Info widget at the top of the home screen</string>
    <string name="title_show_google_app">Display %1$s</string>
    <string name="pref_show_google_now_summary">@string/msg_minus_one_on_left</string>
    <string name="msg_minus_one_on_left">To the left of the main home screen</string>
    <string name="about">About</string>
    <string name="title_google_app">Google app</string>
    <string name="title_app_suggestions">Display app suggestions</string>
    <string name="summary_app_suggestions">At the top of the app drawer</string>
    <string name="about_app_version">Version</string>
    <string name="app_releases_url">https://play.google.com/store/apps/details?id=amirz.rootless.nexuslauncher</string>
    <string name="app_donate_url">https://play.google.com/store/apps/details?id=amirz.donation</string>
    <string name="app_name_pixel_launcher">Pixel Launcher</string>
    <string name="title_disable_suggestions_prompt">Turn off app suggestions?</string>
    <string name="msg_disable_suggestions_prompt">"Suggestions won't appear at the top of your apps list, and the usage data used to create them will be permanently erased"</string>
    <string name="label_turn_off_suggestions">TURN OFF</string>
    <string name="app_name_lawnchair">Lawnchair</string>
    <string name="pixel_style_pref_title">Pixel style</string>
    <string name="about_title">About</string>
    <string name="about_summary_title">Summary</string>
    <string name="pixel_ui_pref_title">Theme</string>
    <string name="action_edit">Edit</string>
    <string name="hide_app_sum">Hide apps from the app drawer</string>
    <string name="hide_app">Hide app</string>
    <string name="icon_shape_rounded_square">Rounded square</string>
    <string name="pixel_ui_pref_summary">General appearance settings</string>
    <string name="app_drawer_pref_title">App drawer</string>
    <string name="app_drawer_pref_summary">Customize the app drawer</string>
    <string name="search_pref_title">Search</string>
    <string name="search_pref_summary">Customize the search experience</string>
    <string name="general_pref_title">Desktop</string>
    <string name="general_pref_summary">Customize the home screen</string>
    <string name="about_pref_summary">Get to know the Lawnchair team</string>
    <string name="hidden_app">Hide apps</string>
    <string name="hide_app_selected">&#160; hidden</string>
    <string name="hide_app_reset">Reset</string>
    <string name="hide_app_apply">Apply</string>
    <string name="hide_dock_gradient">Disable gradient</string>
    <string name="dock_pref_summary">Customize the dock</string>
    <string name="dock_pref_title">Dock</string>
    <string name="hide_all_apps_icon_labels_pref_title">Hide icon labels in drawer</string>
    <string name="hide_icon_labels_pref_title">Hide icon labels on home screen</string>
    <string name="backups">Backups</string>
    <string name="new_backup">Create</string>
    <string name="restore_backup">Restore</string>
    <string name="backup_name">Name</string>
    <string name="backup_location">Location</string>
    <string name="choose_backup_path">Browse</string>
    <string name="backup_homescreen">Homescreen</string>
    <string name="backup_contents">Backup contents</string>
    <string name="backup_settings">Settings</string>
    <string name="backup_wallpaper">Wallpaper</string>
    <string name="backup_error_blank_name">Enter a name for the backup</string>
    <string name="backup_error_blank_location">Pick a location for the backup</string>
    <string name="backup_error_blank_contents">Pick the content of the backup</string>
    <string name="backup_creating">Creating backup</string>
    <string name="no_recent_backups">No recent backups</string>
    <string name="backup_loading">Loading...</string>
    <string name="backup_invalid">Unavailable</string>
    <string name="backup_remove_from_recents">Remove from list</string>
    <string name="backup_share">Share</string>
    <string name="backup_pref_summary">Back up and restore your setup</string>
    <string name="backup_timestamp">Created at</string>
    <string name="backup_restoring">Restoring backup</string>
    <string name="backup_restarting">Restarting</string>
    <string name="restore_contents">Restore contents</string>
    <string name="restore_success">Restore successful</string>
    <string name="backup_failed">Backup failed</string>
    <string name="restore_failed">Restore failed</string>
    <string name="restore_read_meta_fail">Invalid backup file</string>
    <string name="backup_share_title">Share backup</string>
    <string name="backup_share_text">Lawnchair backup file</string>
    <string name="full_width_widgets_pref_summary">Allow widgets to take up the full width of the home screen</string>
    <string name="full_width_width_widgets_pref_title">Full width widgets</string>
    <string name="hide_apps">Hide apps</string>
    <string name="hide_apps_sum">Hide apps from the app drawer</string>
    <string name="grid_size">Grid size</string>
    <string name="grid_size_default">Default</string>
    <string name="developer_options_title">Developer options</string>
    <string name="developer_options_enabled">Developer options enabled</string>
    <string name="restart_lawnchair_pref_title">Restart Lawnchair</string>
    <string name="restart_lawnchair_pref_summary">Re-apply all settings</string>
    <string name="show_debug_info_pref_title">Show debug info</string>
    <string name="debug_pref_title">Debug</string>
    <string name="debug_component_name">Component name</string>
    <string name="debug_component_name_copied">Copied</string>
    <string name="read_external_storage_required">Grant Lawnchair the storage permission to create a backup</string>
    <string name="local_backups">Local backups</string>
    <string name="backup_location_device_storage">Lawnchair folder</string>
    <string name="backup_location_documents_storage">Custom location</string>
    <string name="grid_size_height">Height</string>
    <string name="grid_size_width">Width</string>
    <string name="launcher_theme_override_label">Force dark theme</string>
    <string name="smartspace_hours_mins">%1$s %2$s</string>
    <string name="blur_pref_title">Enable blur</string>
    <string name="blur_pref_summary">Apply a blur effect to parts of the interface. Not compatible with live wallpapers.</string>
    <string name="blur_radius_pref_title">Blur strength</string>
    <string name="blur_oom">Error while bluring wallpaper. Try lowering its resolution and try again.</string>
    <string name="dock_colored_google">Colored icons</string>
    <string name="hotseat_show_arrow">Show arrow</string>
    <string name="hotseat_show_page_indicator">Show page indicator</string>
    <string name="hotseat_p_style">Android P style dock</string>
    <string name="theme_pref_title">Launcher theme</string>
    <string name="theme_auto">Auto</string>
    <string name="theme_auto_black">Auto (with OLED black)</string>
    <string name="theme_light">Light</string>
    <string name="theme_dark_text">Light (with dark text)</string>
    <string name="theme_dark">Dark</string>
    <string name="theme_black">Dark (with OLED black)</string>
    <string name="dock_style_pref_title">Dock style</string>
    <string name="dock_style_p">Rounded</string>
    <string name="dock_style_o">Gradient</string>
    <string name="dock_style_n">Flat</string>
    <string name="dock_style_transparent">Transparent</string>
    <string name="dock_style_hidden">Hidden</string>
    <string name="dock_style_custom">Custom</string>
    <string name="dock_search_bar">Show search bar in dock</string>
    <string name="hotseat_uses_custom_opacity">Custom dock opacity</string>
    <string name="hotseat_custom_opacity">Dock opacity</string>
    <string name="all_apps_uses_custom_opacity">Custom app drawer opacity</string>
    <string name="all_apps_opacity_pref_title">App drawer opacity</string>
    <string name="title_all_apps_google_search">Global Search in app drawer</string>
    <string name="summary_all_apps_google_search">Display Global Search bar instead of apps search</string>
    <string name="num_hotseat_icons_pref_title">Number of icons in dock</string>
    <string name="icon_scale_pref_title">Icon scale</string>
    <string name="add_settings_shortcut_title">Add settings shortcut to home screen</string>
    <string name="icon_pack_default">System icons</string>
    <string name="loading">Loading…</string>
    <string name="low_performance_mode_pref_title">Low-performance mode</string>
    <string name="action_preferences">@string/smartspace_preferences</string>
    <string name="title_storage_permission_required">Storage Permission Required</string>
    <string name="content_storage_permission_required">Lawnchair requires the storage permission to access the device wallpaper.</string>
    <string name="reset_to_default">Reset to default</string>
    <string name="dock_shadow">Dock shadow</string>
    <string name="dock_radius">Dock corner radius</string>
    <string name="dock_gradient">Use gradient dock</string>
    
    <!-- Categories -->
    <string name="pref_category_icons">Icons</string>
    <string name="pref_category_aag">At a glance</string>
    <string name="pref_category_pixel_searchbar">Pixel style searchbar</string>
    <string name="pref_category_weather">Weather</string>
    <string name="pref_category_misc">Miscellaneous</string>
    <string name="pref_category_layout">Layout</string>
    <string name="pref_category_theme">Style</string>
    <string name="pref_category_searchbar">Search bar</string>

    <!-- About screen -->

    <string name="about_twitter" translatable="false">Twitter</string>
    <string name="title_attribouter_licenses">Open Source Licenses</string>
    <string name="title_attribouter_email">Email</string>
    <string name="title_attribouter_website">Website</string>
    <string name="title_attribouter_rate">Rate</string>
    <string name="title_attribouter_version">Version %1$s</string>
    <string name="title_attribouter_license">License</string>
    <string name="title_attribouter_license_permissions">Permissions</string>
    <string name="title_attribouter_license_conditions">Conditions</string>
    <string name="title_attribouter_license_limitations">Limitations</string>
    <string name="title_attribouter_more_info">More Info</string>
    <string name="title_attribouter_translators">Translators</string>
    <string name="about_our_team">Our team</string>
    <string name="about_our_contributors">Our main contributors</string>
    <string name="about_our_family">Our other family members</string>
    <string name="about_role_lead">Lead Developer</string>
    <string name="about_role_devops">DevOps</string>
    <string name="about_role_dev">Developer</string>
    <string name="about_role_dev_mod">Developer / Moderator</string>
    <string name="about_role_designer">Designer</string>
    <string name="about_role_ui_ux_designer">UI/UX Designer</string>
    <string name="about_role_special_snowflake">PR Manager/Moderator</string>
    <string name="about_role_mod_support">Moderator/Support</string>
    <string name="about_role_family_member">Family Member</string>
    <string name="about_role_magisk_maintainer">Magisk Module Maintainer</string>
    <string name="about_bio_deletescape">Android developer &amp; enthusiast, loves memes (a bit too much actually). Founder of the Lawnchair project.</string>
    <string name="about_bio_divadsn">18 years old, turns caffeine and pizza into code. Also previously known as Codebucket.</string>
    <string name="about_bio_recoded">Mild coder and graphics designer.</string>
    <string name="about_bio_josh">Freelance graphic designer.</string>
    <string name="about_bio_chris">Creative Mind, Influencer &amp; Content Creator. Social Media and PR Manager.</string>
    <string name="about_bio_msfjarvis">Core developer at halogenOS and application developer at substratum.</string>

    <string name="show_developer_options">Enable developer options</string>
    <string name="debug_crash_launcher">Crash the launcher</string>
    <string name="gestures_pref_title">Gestures</string>
    <string name="gestures_pref_summary">Customize the home screen gestures</string>

    <!-- Gesture actions -->
    <string name="action_open_drawer">Open app drawer</string>
    <string name="action_last_task">Launch most recent task</string>
    <string name="action_open_widgets">Open widgets drawer</string>
    <string name="action_open_settings">Open launcher settings</string>
    <string name="action_open_overview">Open overview screen</string>
    <string name="action_global_search">Open global search</string>
    <string name="action_app_search">Open app search</string>
    <string name="action_overlay">Open Google Feed</string>
    <string name="action_assistant">Open Assistant</string>
    <string name="action_open_notifications">Open notifications panel</string>
    <string name="action_close_notifications">Close notifications panel</string>
    <string name="action_sleep_timeout">Sleep using screen timeout</string>
    <string name="action_sleep_root">Sleep using root</string>
    <string name="action_sleep_device_admin">Sleep using device admin</string>
    <string name="action_sleep_accessibility">Sleep using accessibility service</string>
    <string name="action_open_app">Open app</string>
    <string name="action_open_app_with_target">Open %s</string>
    <string name="action_open_app_select_app">Select app</string>
    <string name="action_none">Do nothing</string>
    <string name="action_despacito">Play despacito</string>
    <string name="gesture_press_home">Home button</string>
    <string name="gesture_press_back">Back button</string>
    <string name="gesture_double_tap">Double tap</string>
    <string name="gesture_long_press">Long press</string>
    <string name="gesture_swipe_down">Swipe down</string>
    <string name="gesture_swipe_up">Swipe up</string>

    <string name="action_open_notifications_class" translatable="false">ch.deletescape.lawnchair.gestures.handlers.NotificationsOpenGestureHandler</string>
    <string name="action_open_drawer_class" translatable="false">ch.deletescape.lawnchair.gestures.handlers.OpenDrawerGestureHandler</string>
    <string name="action_open_overview_class" translatable="false">ch.deletescape.lawnchair.gestures.handlers.OpenOverviewGestureHandler</string>
    <string name="action_do_nothing_class" translatable="false">ch.deletescape.lawnchair.gestures.BlankGestureHandler</string>
    <string name="pref_show_assistant_title">Show voice search button</string>
    <string name="pref_show_assistant_summary">Display a voice search button in the search bar if supported</string>
    <string name="pref_show_as_assistant_title">Show as Assistant</string>
    <string name="pref_show_as_assistant_summary">Display an Assistant button instead of voice search if supported</string>
    <string name="current_weather_provider">Current weather provider</string>
    <string name="smartspace_time_24_h">Show time in 24 hours</string>
    <string name="weather_provider_disabled">Disabled</string>
    <string name="weather_provider_widget">Google app widget</string>
    <string name="weather_provider_owm">OpenWeatherMap</string>
    <string name="pref_smartspace_widget_provider">Weather provider</string>
    <string name="pref_smartspace_event_provider">Event provider</string>
    <string name="title_all_apps_search">Show search bar</string>
    <string name="smartspace_provider_error">Error</string>
    <string name="smartspace_widget_provider_not_found">\'At a glance\' widget not found. Make sure you have the latest Google app installed.</string>
    <string name="all_apps_label">All apps</string>
    <string name="separate_work_apps_pref_title">Separate work apps from all apps</string>
    <string name="title_search_hidden_apps">Search hidden apps</string>
    <string name="summary_search_hidden_apps">Include hidden apps in search results</string>
    <string name="default_owm_key" translatable="false">17a6438b1d63d5b05f7039e7cb52cde7</string>

    <!-- Feel free to change this to the biggest/most important city for your language. But make sure to crosscheck that there are
     results for the string on openweathermap.org -->
    <string name="default_city">Lucerne, CH</string>
    <string name="pref_weather_api_key_title">API key</string>
    <string name="pref_weather_city_summary">For best results include country code</string>
    <string name="pref_weather_city_title">City</string>
    <string name="pref_weather_units">Weather Units</string>
    <string name="units_metric">Metric</string>
    <string name="units_imperial">Imperial</string>
    <string name="all_icons">All icons</string>
    <string name="error_no_browser">No activity found to handle URLs</string>
    <string name="no_icon_found">No icon found</string>
    <string name="icon_pack_external_picker">Open external picker</string>
    <string name="week_day_format">%1$s, %2$s</string>
    <string name="full_wday_month_day_no_year">EEEE, MMMM d</string>
    <string name="title_use_pill_qsb">Show Pixel style search bar</string>
    <string name="weather_provider_testing">Debug</string>
    <string name="backup_generate_report">Generate bug report</string>
    <string name="show_top_shadow_pref_title">Show top shadow</string>
    <string name="show_top_shadow_pref_summary">Display a shadow under the status bar</string>
    <string name="two_row_dock">Two row dock</string>
    <string name="keep_scroll_state_pref_title">Save scroll position</string>
    <string name="iconpack_none">None</string>
    <string name="reset">Reset</string>

    <!-- Theme selection -->
    <string name="theme_title">Theme</string>
    <string name="theme_automatic">Automatic</string>
    <string name="theme_default">Default</string>
    <string name="theme_transparent">Transparent</string>
    <string name="pref_open_source_licenses_title">Open source licenses</string>
<<<<<<< HEAD
    <string name="pref_legacy_treatment_title">Generate adaptive icons</string>
    <string name="pref_legacy_treatment_summary">An adaptive icon will be generated for apps which don\'t already have one</string>
    <string name="action_search">Search</string>
    <string name="pref_accent_color">Accent Color</string>

    <!-- DT2S -->
    <string name="dt2s_admin_hint">To be able to use double tap to lock, you have to enable device admin for Lawnchair. This is a secure lock, meaning you have to enter your PIN on the next unlock, if you have any.</string>
    <string name="dt2s_admin_warning">By disabling device admin, you will not be able to use double tap to lock on your home screen.</string>

    <string name="icon_pack_applied_toast">\"%s\" has been applied successfully!</string>
    <string name="app_gesture_failed_toast">Opening app failed</string>
    <string name="color_system_accent">System accent</string>
    <string name="color_pixel_accent">Pixel blue</string>
    <string name="color_presets">Presets</string>
    <string name="color_custom">Custom</string>
    <string name="color_wallpaper_main">Wallpaper primary</string>
    <string name="color_wallpaper_secondary">Wallpaper secondary</string>
    <string name="color_wallpaper_tertiary">Wallpaper tertiary</string>
    <string name="pref_dark_searchbar">Use dark searchbar</string>

    <!-- Label of tab to indicate personal apps -->
    <string name="all_apps_personal_tab">Personal</string>

    <!-- Label of tab to indicate work apps -->
    <string name="all_apps_work_tab">Work</string>

    <!-- This string is in the work profile tab when a user has All Apps open on their phone. This is a label for a toggle to turn the work profile on and off. "Work profile" means a separate profile on a user's phone that's specifically for their work apps and managed by their company. "Work" is used as an adjective.-->
    <string name="work_profile_toggle_label">Work profile</string>
    <!-- Title of an overlay in All Apps. This overlay is letting a user know about their work profile, which is managed by their employer. "Work apps" are apps in a user's work profile.-->
    <string name="bottom_work_tab_user_education_title">Find work apps here</string>
    <!-- Text in an overlay in All Apps. This overlay is letting a user know about their work profile, which is managed by their employer.-->
    <string name="bottom_work_tab_user_education_body">Each work app has a badge and is kept secure by your organization. Move apps to your Home screen for easier access.</string>
    <!-- This string is in the work profile tab when a user has All Apps open on their phone. It describes the label of a toggle, "Work profile," as being managed by the user's employer.
    "Organization" is used to represent a variety of businesses, non-profits, and educational institutions).-->
    <string name="work_mode_on_label">Managed by your organization</string>
    <!-- This string appears under a the label of a toggle in the work profile tab on a user's phone. It describes the status of the toggle, "Work profile," when it's turned off. "Work profile" means a separate profile on a user's phone that's speficially for their work apps and is managed by their company.-->
    <string name="work_mode_off_label">Notifications and apps are off</string>
    <string name="bottom_work_tab_user_education_close_button">Close</string>
    <string name="bottom_work_tab_user_education_closed">Closed</string>
    <string name="hotseat_qsb_preferences">Preferences</string>
    <string name="title_app_suggestions_in_search">App suggestions</string>
    <string name="pref_hide_statusbar">Hide status bar</string>
    <string name="pref_recents_radius">Task radius</string>
    <string name="automatic_short">Auto</string>
    <string name="playstore_query_icon_pack">Icon Pack</string>
=======

    <!-- Custom -->
    <string name="app_name_rootless_pixel_launcher">Rootless Pixel Launcher</string>
    <string name="about_donate">Donate</string>
    <string name="bridge_missing_title">Rootless Pixel Bridge</string>
    <string name="bridge_missing_message">
        The bridge to connect to the Google Feed could not be found,
        or needs to be updated.
    </string>
>>>>>>> da1d4be6
</resources><|MERGE_RESOLUTION|>--- conflicted
+++ resolved
@@ -606,7 +606,6 @@
     <string name="theme_default">Default</string>
     <string name="theme_transparent">Transparent</string>
     <string name="pref_open_source_licenses_title">Open source licenses</string>
-<<<<<<< HEAD
     <string name="pref_legacy_treatment_title">Generate adaptive icons</string>
     <string name="pref_legacy_treatment_summary">An adaptive icon will be generated for apps which don\'t already have one</string>
     <string name="action_search">Search</string>
@@ -652,15 +651,11 @@
     <string name="pref_recents_radius">Task radius</string>
     <string name="automatic_short">Auto</string>
     <string name="playstore_query_icon_pack">Icon Pack</string>
-=======
 
     <!-- Custom -->
-    <string name="app_name_rootless_pixel_launcher">Rootless Pixel Launcher</string>
-    <string name="about_donate">Donate</string>
     <string name="bridge_missing_title">Rootless Pixel Bridge</string>
     <string name="bridge_missing_message">
         The bridge to connect to the Google Feed could not be found,
         or needs to be updated.
     </string>
->>>>>>> da1d4be6
 </resources>