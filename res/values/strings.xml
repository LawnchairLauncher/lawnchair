<?xml version="1.0" encoding="utf-8"?><!--
/*
* Copyright (C) 2008 The Android Open Source Project
*
* Licensed under the Apache License, Version 2.0 (the "License");
* you may not use this file except in compliance with the License.
* You may obtain a copy of the License at
*
*      http://www.apache.org/licenses/LICENSE-2.0
*
* Unless required by applicable law or agreed to in writing, software
* distributed under the License is distributed on an "AS IS" BASIS,
* WITHOUT WARRANTIES OR CONDITIONS OF ANY KIND, either express or implied.
* See the License for the specific language governing permissions and
* limitations under the License.
*/
-->

<resources xmlns:xliff="urn:oasis:names:tc:xliff:document:1.2">
    <!-- General -->
    <skip />

    <!-- Application name -->
    <string name="app_name">Lawnchair</string>
    <!-- Default folder name -->
    <string name="folder_name"></string>
    <!-- Work folder name -->
    <string name="work_folder_name">Work</string>
    <!-- Displayed when user selects a shortcut for an app that was uninstalled [CHAR_LIMIT=none]-->
    <string name="activity_not_found">App isn\'t installed.</string>
    <!-- Displayed when user selects a shortcut for an app that is current not available [CHAR_LIMIT=none]-->
    <string name="activity_not_available">App isn\'t available</string>
    <!-- SafeMode shortcut error string -->
    <string name="safemode_shortcut_error">Downloaded app disabled in Safe mode</string>
    <!-- SafeMode widget error string -->
    <string name="safemode_widget_error">Widgets disabled in Safe mode</string>
    <!-- Message shown when a shortcut is not available. It could have been temporarily disabled and may start working again after some time. -->
    <string name="shortcut_not_available">Shortcut isn\'t available</string>
    <!-- User visible name for the launcher/home screen. [CHAR_LIMIT=30] -->
    <string name="home_screen">Home screen</string>
    <!-- Label for showing custom action list of a shortcut or widget. [CHAR_LIMIT=30] -->
    <string name="custom_actions">Custom actions</string>

    <!-- Widgets -->
    <!-- Message to tell the user to press and hold on a widget to add it [CHAR_LIMIT=50] -->
    <string name="long_press_widget_to_add">Touch &amp; hold to pick up a widget.</string>
    <!-- Accessibility spoken hint message in widget picker, which allows user to add a widget. Custom action is the label for additional accessibility actions available in this mode [CHAR_LIMIT=100] -->
    <string name="long_accessible_way_to_add">Double-tap &amp; hold to pick up a widget or use custom actions.</string>
    <!-- The format string for the dimensions of a widget in the drawer -->
    <!-- There is a special version of this format string for Farsi -->
    <string name="widget_dims_format">%1$d \u00d7 %2$d</string>
    <!-- Accessibility spoken message format for the dimensions of a widget in the drawer -->
    <string name="widget_accessible_dims_format">%1$d wide by %2$d high</string>
    <!-- Message to tell the user to press and hold a widget/icon to add it  -->
    <string name="add_item_request_drag_hint">Touch &amp; hold to place manually</string>
    <!-- Button label to automatically add icon on home screen [CHAR_LIMIT=50] -->
    <string name="place_automatically">Add automatically</string>

    <!-- All Apps -->
    <!-- Search bar text in the apps view. [CHAR_LIMIT=50] -->
    <string name="all_apps_search_bar_hint">Search apps</string>
    <!-- Loading apps text. [CHAR_LIMIT=50] -->
    <string name="all_apps_loading_message">Loading apps&#8230;</string>
    <!-- No-search-results text. [CHAR_LIMIT=50] -->
    <string name="all_apps_no_search_results">No apps found matching \"<xliff:g example="Android" id="query">%1$s</xliff:g>\"</string>
    <!-- Label for the button which allows the user to get app search results. [CHAR_LIMIT=50] -->
    <string name="all_apps_search_market_message">Search for more apps</string>

    <!-- Popup items -->
    <!-- Text to display as the header above notifications. [CHAR_LIMIT=30] -->
    <string name="notifications_header">Notifications</string>

    <!-- Drag and drop -->
    <skip />
    <!-- Error message when user has filled a home screen -->
    <string name="out_of_space">No more room on this Home screen.</string>
    <!-- Error message when user has filled the hotseat -->
    <string name="hotseat_out_of_space">No more room in the Favorites tray</string>

    <!-- All applications label -->
    <string name="all_apps_button_label">Apps list</string>
    <!-- Label for button in all applications label to go back home (to the workspace / desktop)
         for accessibilty (spoken when the button gets focus). -->
    <string name="all_apps_home_button_label">Home</string>

    <!-- Label for remove drop target. [CHAR_LIMIT=20] -->
    <string name="remove_drop_target_label">Remove</string>
    <!-- Label for uninstall drop target. [CHAR_LIMIT=20]-->
    <string name="uninstall_drop_target_label">Uninstall</string>
    <!-- Label for app info drop target. [CHAR_LIMIT=20] -->
    <string name="app_info_drop_target_label">App info</string>

    <!-- Permissions: -->
    <skip />
    <!-- Permission short label -->
    <string name="permlab_install_shortcut">install shortcuts</string>
    <!-- Permission description -->
    <string name="permdesc_install_shortcut">Allows an app to add
        shortcuts without user intervention.</string>
    <!-- Permission short label -->
    <string name="permlab_read_settings">read Home settings and shortcuts</string>
    <!-- Permission description -->
    <string name="permdesc_read_settings">Allows the app to read the settings and
        shortcuts in Home.</string>
    <!-- Permission short label -->
    <string name="permlab_write_settings">write Home settings and shortcuts</string>
    <!-- Permission description -->
    <string name="permdesc_write_settings">Allows the app to change the settings and
        shortcuts in Home.</string>

    <!-- Toast shown on clicking a direct call shortcut. [CHAR_LIMIT=80] -->
    <string name="msg_no_phone_permission"><xliff:g example="Launcher3" id="app_name">%1$s</xliff:g> is not allowed to make phone calls</string>

    <!-- Widgets: -->
    <skip />

    <!-- Text to show user in place of a gadget when we can't display it properly -->
    <string name="gadget_error_text">Problem loading widget</string>

    <!-- Text to show user in place of a gadget when it is not yet initialized. -->
    <string name="gadget_setup_text">Setup</string>

    <!-- Text to inform the user that they can't uninstall a system application -->
    <string name="uninstall_system_app_text">This is a system app and can\'t be uninstalled.</string>

    <!-- Default folder title -->
    <string name="folder_hint_text">Unnamed Folder</string>

    <!-- Accessibility -->
    <!-- The format string for when an app is temporarily disabled. -->
    <string name="disabled_app_label">Disabled <xliff:g example="Messenger" id="app_name">%1$s</xliff:g></string>
    <skip />

    <!-- The format string for default page scroll text [CHAR_LIMIT=none] -->
    <string name="default_scroll_format">Page %1$d of %2$d</string>
    <!-- The format string for Workspace page scroll text [CHAR_LIMIT=none] -->
    <string name="workspace_scroll_format">Home screen %1$d of %2$d</string>
    <!-- Description for a new page on homescreen[CHAR_LIMIT=none] -->
    <string name="workspace_new_page">New home screen page</string>

    <!-- Folder accessibility -->
    <!-- The format string for when a folder is opened, speaks the dimensions -->
    <string name="folder_opened">Folder opened, <xliff:g example="5" id="width">%1$d</xliff:g> by <xliff:g example="3" id="height">%2$d</xliff:g></string>
    <!-- Instruction that clicking outside will close folder -->
    <string name="folder_tap_to_close">Tap to close folder</string>
    <!-- Instruction that clicking outside will commit folder rename -->
    <string name="folder_tap_to_rename">Tap to save rename</string>
    <!-- Indication that folder closed -->
    <string name="folder_closed">Folder closed</string>
    <!-- Folder renamed format -->
    <string name="folder_renamed">Folder renamed to <xliff:g example="Games" id="name">%1$s</xliff:g></string>
    <!-- Folder name format -->
    <string name="folder_name_format">Folder: <xliff:g example="Games" id="name">%1$s</xliff:g></string>

    <!-- Strings for the customization mode -->
    <!-- Text for widget add button -->
    <string name="widget_button_text">Widgets</string>
    <!-- Text for wallpaper change button -->
    <string name="wallpaper_button_text">Wallpapers</string>
    <!-- Text for settings button -->
    <string name="settings_button_text">Home settings</string>
    <!-- Message shown when a feature is disabled by the administrator -->
    <string name="msg_disabled_by_admin">Disabled by your admin</string>
    <!-- Text for custom accessibility action to go to the overview mode, where users can look and change the overall UI of the launcher. -->
    <string name="accessibility_action_overview">Overview</string>

    <!-- Strings for settings -->
    <!-- Title for Allow Rotation setting. [CHAR LIMIT=50] -->
    <string name="allow_rotation_title">Allow Home screen rotation</string>
    <!-- Text explaining when the home screen will get rotated. [CHAR LIMIT=100] -->
    <string name="allow_rotation_desc">When phone is rotated</string>
    <!-- Text explaining that rotation is disabled in Display settings. 'Display' refers to the Display section in system settings [CHAR LIMIT=100] -->
    <string name="allow_rotation_blocked_desc">Current Display setting doesn\'t permit rotation</string>
    <!-- Title for Notification dots setting. Tapping this will link to the system Notifications settings screen where the user can turn off notification dots globally. [CHAR LIMIT=50] -->
    <string name="icon_badging_title">Notification dots</string>
    <!-- Text to indicate that the system icon badging setting is on [CHAR LIMIT=100] -->
    <string name="icon_badging_desc_on">On</string>
    <!-- Text to indicate that the system icon badging setting is off [CHAR LIMIT=100] -->
    <string name="icon_badging_desc_off">Off</string>
    <!-- Title for the dialog shown when the app does not has notification access, explaining the requirement for notification access [CHAR LIMIT=50] -->
    <string name="title_missing_notification_access">Notification access needed</string>
    <!-- Message explaining to the user that the notification access is required by the app for showing 'Notification dots' [CHAR LIMIT=NONE] -->
    <string name="msg_missing_notification_access">To show Notification Dots, turn on app notifications for <xliff:g example="My App" id="name">%1$s</xliff:g></string>
    <!-- Button text in the confirmation dialog which would take the user to the system settings [CHAR LIMIT=50] -->
    <string name="title_change_settings">Change settings</string>

    <!-- Label for the setting that allows the automatic placement of launcher shortcuts for applications and games installed on the device [CHAR LIMIT=40] -->
    <string name="auto_add_shortcuts_label">Add icon to Home screen</string>
    <!-- Text description of the setting that allows the automatic placement of launcher shortcuts for applications and games installed on the device [CHAR LIMIT=NONE] -->
    <string name="auto_add_shortcuts_description">For new apps</string>

    <!-- Developer setting to change the shape of icons on home screen. [CHAR LIMIT=50] -->
    <string name="icon_shape_override_label">Change icon shape</string>
    <!-- Option to not change the icon shape on home screen and use the system default setting instead. [CHAR LIMIT=50] -->
    <string name="icon_shape_system_default">Use system default</string>
    <!-- Option to change the shape of the home screen icons to a square. [CHAR LIMIT=50] -->
    <string name="icon_shape_square">Square</string>
    <!-- Option to change the shape of the home screen icons to a squircle. This represents the name of the shape somewhere between a circle and a square. [CHAR LIMIT=50] -->
    <string name="icon_shape_squircle">Squircle</string>
    <!-- Option to change the shape of the home screen icons to a circle. [CHAR LIMIT=50] -->
    <string name="icon_shape_circle">Circle</string>
    <!-- Option to change the shape of the home screen icons to a teardrop. This represents the name of the shape similar to a circle with with the bottom right corner pushed out like a square [CHAR LIMIT=50] -->
    <string name="icon_shape_teardrop">Teardrop</string>

    <!-- Message shown in the progress dialog when the icon shape override is being applied [CHAR LIMIT=100]-->
    <string name="icon_shape_override_progress">Applying icon shape changes</string>

    <!-- Label on an icon that references an uninstalled package, for which we have no information about when it might be installed. [CHAR_LIMIT=15] -->
    <string name="package_state_unknown">Unknown</string>

    <!-- Button for abandoned promises dialog, to removes this abandoned promise icon. -->
    <string name="abandoned_clean_this">Remove</string>
    <!-- Button for abandoned promise dialog, to search in the market for the missing package. -->
    <string name="abandoned_search">Search</string>
    <!-- Title for abandoned promise dialog. -->
    <string name="abandoned_promises_title">This app is not installed</string>
    <!-- Explanation for abandoned promise dialog. "The first 'it' refers to the shortcut icon.
    The second "it" refers to the app. -->
    <string name="abandoned_promise_explanation">The app for this icon isn\'t installed.
        You can remove it, or search for the app and install it manually.
    </string>
    <!-- Title for an app which is being downloaded. -->
    <string name="app_downloading_title"><xliff:g example="Messenger" id="name">%1$s</xliff:g> downloading, <xliff:g example="30%" id="progress">%2$s</xliff:g> complete</string>
    <!-- Title for an app whose download has been started. -->
    <string name="app_waiting_download_title"><xliff:g example="Messenger" id="name">%1$s</xliff:g> waiting to install</string>

    <!-- Strings for widgets & more in the popup container/bottom sheet -->
    <!-- Title for a bottom sheet that shows widgets for a particular app -->
    <string name="widgets_bottom_sheet_title"><xliff:g example="Messenger" id="name">%1$s</xliff:g> widgets</string>

    <!-- Strings for accessibility actions -->
    <!-- Accessibility action to add an app to workspace. [CHAR_LIMIT=30] -->
    <string name="action_add_to_workspace">Add to Home screen</string>

    <!-- Accessibility action to move item to the current location. [CHAR_LIMIT=30] -->
    <string name="action_move_here">Move item here</string>

    <!-- Accessibility confirmation for item added to workspace. -->
    <string name="item_added_to_workspace">Item added to home screen</string>

    <!-- Accessibility confirmation for item removed. -->
    <string name="item_removed">Item removed</string>

    <!-- Accessibility action to move an item on the workspace. [CHAR_LIMIT=30] -->
    <string name="action_move">Move item</string>

    <!-- Accessibility description to move item to empty cell. -->
    <string name="move_to_empty_cell">Move to row <xliff:g example="1" id="number">%1$s</xliff:g> column <xliff:g example="1" id="number">%2$s</xliff:g></string>

    <!-- Accessibility description to move item inside a folder. -->
    <string name="move_to_position">Move to position <xliff:g example="1" id="number">%1$s</xliff:g></string>

    <!-- Accessibility description to move item to the hotseat. -->
    <string name="move_to_hotseat_position">Move to favorites position <xliff:g example="1" id="number">%1$s</xliff:g></string>

    <!-- Accessibility confirmation for item move. -->
    <string name="item_moved">Item moved</string>

    <!-- Accessibility description to move item into an existing folder. -->
    <string name="add_to_folder">Add to folder: <xliff:g example="Games" id="name">%1$s</xliff:g></string>

    <!-- Accessibility description to move item into an existing folder containing an app. -->
    <string name="add_to_folder_with_app">Add to folder with <xliff:g example="Messenger" id="name">%1$s</xliff:g></string>

    <!-- Accessibility confirmation for item added to folder. -->
    <string name="added_to_folder">Item added to folder</string>

    <!-- Accessibility description to create folder with another item. -->
    <string name="create_folder_with">Create folder with: <xliff:g example="Game" id="name">%1$s</xliff:g></string>

    <!-- Accessibility confirmation for folder created. -->
    <string name="folder_created">Folder created</string>

    <!-- Accessibility action to move an item from folder to workspace. [CHAR_LIMIT=30] -->
    <string name="action_move_to_workspace">Move to Home screen</string>

    <!-- Accessibility action to move an homescreen to the left. [CHAR_LIMIT=30] -->
    <string name="action_move_screen_left">Move screen to left</string>

    <!-- Accessibility action to move an homescreen to the right. [CHAR_LIMIT=30] -->
    <string name="action_move_screen_right">Move screen to right</string>

    <!-- Accessibility confirmation when a screen was moved. -->
    <string name="screen_moved">Screen moved</string>

    <!-- Accessibility action to resize a widget. [CHAR_LIMIT=30] -->
    <string name="action_resize">Resize</string>

    <!-- Accessibility action to increase width of a widget. [CHAR_LIMIT=30] -->
    <string name="action_increase_width">Increase width</string>

    <!-- Accessibility action to increase height of a widget. [CHAR_LIMIT=30] -->
    <string name="action_increase_height">Increase height</string>

    <!-- Accessibility action to decrease width of a widget. [CHAR_LIMIT=30] -->
    <string name="action_decrease_width">Decrease width</string>

    <!-- Accessibility action to decrease height of a widget. [CHAR_LIMIT=30] -->
    <string name="action_decrease_height">Decrease height</string>

    <!-- Accessibility confirmation for widget resize. -->
    <string name="widget_resized">Widget resized to width <xliff:g example="2" id="number">%1$s</xliff:g> height <xliff:g example="1" id="number">%2$s</xliff:g></string>

    <!-- Accessibility action to show quick actions menu for an icon. [CHAR_LIMIT=30] -->
    <string name="action_deep_shortcut">Shortcuts</string>

    <!-- Accessibility description for the shortcuts menu shown for an app. -->
    <string name="shortcuts_menu_description"><xliff:g example="3" id="number_of_shortcuts">%1$d</xliff:g> shortcuts for <xliff:g example="Messenger" id="app_name">%2$s</xliff:g></string>
    <!-- Accessibility description when the shortcuts menu has notifications as well as shortcuts. -->
    <string name="shortcuts_menu_with_notifications_description"><xliff:g example="3" id="number_of_shortcuts">%1$d</xliff:g> shortcuts and <xliff:g example="3" id="number_of_notifications">%2$d</xliff:g> notifications for <xliff:g example="Messenger" id="app_name">%3$s</xliff:g></string>

    <!-- Accessibility action to dismiss a notification in the shortcuts menu for an icon. [CHAR_LIMIT=30] -->
    <string name="action_dismiss_notification">Dismiss</string>

    <!-- Accessibility confirmation for notification being dismissed. -->
    <string name="notification_dismissed">Notification dismissed</string>

    <string name="icu_abbrev_wday_month_day_no_year">EEEEMMMd</string>
    <string name="icu_abbrev_time">HH:mm</string>
    <string name="icu_abbrev_time_date">HH:mm dd MMMM</string>
    <string name="in_smartspace">In \"At a Glance\" widget</string>
    <string name="smartspace_time">Show time</string>
    <string name="smartspace_date">Show time and date</string>
    <string name="smartspace_preferences">Preferences</string>
    <string name="label_search">Search</string>
    <string name="label_voice_search">Voice search</string>
    <string name="default_live_wallpaper">com.breel.wallpapers/com.breel.wallpapers.dioramas.lagos.LagosWallpaperService</string>
    <string name="pref_icon_pack">Icon pack</string>
    <string name="state_loading">Applying…</string>
    <string name="smartspace_preferences_in_settings">At A Glance</string>
    <string name="smartspace_preferences_in_settings_desc">At the top of your Home screen</string>
    <string name="title_show_google_app">Display %1$s</string>
    <string name="pref_show_google_now_summary">@string/msg_minus_one_on_left</string>
    <string name="msg_minus_one_on_left">To the left of the main Home screen</string>
    <string name="about">About</string>
    <string name="title_google_app">Google app</string>
    <string name="title_app_suggestions">Display app suggestions</string>
    <string name="summary_app_suggestions">At the top of your All Apps list</string>
    <string name="about_app_version">Version</string>
    <string name="app_releases_url">https://github.com/amirzaidi/launcher3/releases</string>
    <string name="app_name_pixel_launcher">Pixel Launcher</string>
    <string name="title_disable_suggestions_prompt">Turn off app suggestions?</string>
    <string name="msg_disable_suggestions_prompt">"Suggestions won't appear at the top of your apps list, and the usage data used to create them will be permanently erased."</string>
    <string name="label_turn_off_suggestions">TURN OFF</string>
    <string name="app_name_lawnchair">Lawnchair</string>
    <string name="pixel_style_pref_title">Pixel style</string>
    <string name="about_title">About</string>
    <string name="about_summary_title">Summary</string>
    <string name="about_text">Lawnchair is a launcher app created by Till Kottmann (aka deletescape). It\'s based on Launcher3 from AOSP.</string>
    <string name="about_version">Version</string>
    <string name="about_changelog">Changelog</string>
    <string name="about_contributors_title">Contributors</string>
    <string name="about_icon_designer">App Icon Designer</string>
    <string name="pixel_ui_pref_title">Theme</string>
    <string name="action_edit">Edit</string>
    <string name="hide_app_sum">Hide app from the app drawer</string>
    <string name="hide_app">Hide app</string>
    <string name="icon_shape_rounded_square">Rounded square</string>
<<<<<<< HEAD
    <string name="pixel_ui_pref_summary">Theme different elements</string>
    <string name="app_drawer_pref_title">App drawer</string>
    <string name="app_drawer_pref_summary">Customize your app drawer</string>
    <string name="general_pref_title">Desktop</string>
    <string name="general_pref_summary">Customize your desktop</string>
    <string name="about_pref_summary">Get to know about the Lawnchair team</string>
    <string name="hidden_app">Hide apps</string>
    <string name="hide_app_selected">&#160; hidden</string>
    <string name="hide_app_reset">Reset</string>
    <string name="hide_app_apply">Apply</string>
    <string name="hide_dock_gradient">Hide gradient</string>
    <string name="dock_pref_summary">Customize your dock</string>
    <string name="dock_pref_title">Dock</string>
    <string name="hide_all_apps_icon_labels_pref_title">Hide icon labels in drawer</string>
    <string name="hide_icon_labels_pref_title">Hide icon labels on home screen</string>
    <string name="backups">Backups</string>
    <string name="new_backup">Create</string>
    <string name="restore_backup">Restore</string>
    <string name="backup_name">Name</string>
    <string name="backup_location">Location</string>
    <string name="choose_backup_path">Browse</string>
    <string name="backup_homescreen">Homescreen</string>
    <string name="backup_contents">Backup contents</string>
    <string name="backup_settings">Settings</string>
    <string name="backup_wallpaper">Wallpaper</string>
    <string name="backup_error_blank_name">Name must not be blank</string>
    <string name="backup_error_blank_location">Location must not be blank</string>
    <string name="backup_error_blank_contents">Contents must not be blank</string>
    <string name="backup_creating">Creating backup</string>
    <string name="no_recent_backups">No recent backups</string>
    <string name="backup_loading">Loading...</string>
    <string name="backup_invalid">Unavailable</string>
    <string name="backup_remove_from_recents">Remove from list</string>
    <string name="backup_share">Share</string>
    <string name="backup_pref_summary">Backup/restore your settings and homescreen</string>
    <string name="backup_timestamp">Created at</string>
    <string name="backup_restoring">Restoring backup</string>
    <string name="backup_restarting">Restarting</string>
    <string name="restore_contents">Restore contents</string>
    <string name="restore_success">Restore success</string>
    <string name="backup_failed">Backup failed</string>
    <string name="restore_failed">Restore failed</string>
    <string name="restore_read_meta_fail">Invalid backup file</string>
    <string name="backup_share_title">Share backup</string>
    <string name="backup_share_text">Lawnchair backup file</string>
    <string name="full_width_widgets_pref_summary">Allow widgets to span over the whole width without padding</string>
    <string name="full_width_width_widgets_pref_title">Full width widgets</string>
    <string name="hide_apps">Hide apps</string>
    <string name="hide_apps_sum">Hide app from the app drawer</string>
    <string name="grid_size">Grid size</string>
    <string name="grid_size_default">Default</string>
    <string name="developer_options_title">Developer options</string>
    <string name="developer_options_enabled">Developer options enabled</string>
    <string name="restart_lawnchair_pref_title">Restart Lawnchair</string>
    <string name="restart_lawnchair_pref_summary">Can be helpful if some settings are not properly applied</string>
    <string name="show_debug_info_pref_title">Show debug info</string>
    <string name="debug_pref_title">Debug</string>
    <string name="debug_component_name">Component name</string>
    <string name="debug_component_name_copied">Copied</string>
    <string name="read_external_storage_required">Storage permission is required to create backup</string>
    <string name="local_backups">Local backups</string>
    <string name="backup_location_device_storage">Device storage</string>
    <string name="backup_location_documents_storage">Documents storage</string>
    <string name="grid_size_height">Height</string>
    <string name="grid_size_width">Width</string>
    <string name="launcher_theme_override_label">Force dark theme</string>
=======
    <string name="smartspace_hours_mins">%1$s %2$s</string>
>>>>>>> 838e6527
</resources><|MERGE_RESOLUTION|>--- conflicted
+++ resolved
@@ -356,7 +356,6 @@
     <string name="hide_app_sum">Hide app from the app drawer</string>
     <string name="hide_app">Hide app</string>
     <string name="icon_shape_rounded_square">Rounded square</string>
-<<<<<<< HEAD
     <string name="pixel_ui_pref_summary">Theme different elements</string>
     <string name="app_drawer_pref_title">App drawer</string>
     <string name="app_drawer_pref_summary">Customize your app drawer</string>
@@ -423,7 +422,5 @@
     <string name="grid_size_height">Height</string>
     <string name="grid_size_width">Width</string>
     <string name="launcher_theme_override_label">Force dark theme</string>
-=======
     <string name="smartspace_hours_mins">%1$s %2$s</string>
->>>>>>> 838e6527
 </resources>