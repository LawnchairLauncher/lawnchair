--- conflicted
+++ resolved
@@ -32,22 +32,10 @@
     <dimen name="dynamic_grid_cell_padding_x">7dp</dimen>
 
     <!-- Hotseat -->
-<<<<<<< HEAD
-    <dimen name="dynamic_grid_hotseat_top_padding">0dp</dimen>
-    <dimen name="dynamic_grid_hotseat_bottom_padding">50dp</dimen>
-    <dimen name="dynamic_grid_hotseat_size">70dp</dimen>
-
-    <dimen name="dynamic_grid_hotseat_land_left_nav_bar_right_padding">0dp</dimen>
-    <dimen name="dynamic_grid_hotseat_land_right_nav_bar_right_padding">0dp</dimen>
-    <dimen name="dynamic_grid_hotseat_land_left_nav_bar_gutter_width">0dp</dimen>
-    <dimen name="dynamic_grid_hotseat_land_right_nav_bar_gutter_width">0dp</dimen>
-    <dimen name="dynamic_grid_hotseat_land_left_nav_bar_left_padding">0dp</dimen>
-    <dimen name="dynamic_grid_hotseat_land_right_nav_bar_left_padding">0dp</dimen>
 
     <dimen name="v1_dynamic_grid_hotseat_top_padding">4dp</dimen>
     <dimen name="v1_dynamic_grid_hotseat_bottom_padding">2dp</dimen>
     <dimen name="v1_dynamic_grid_hotseat_size">80dp</dimen>
-=======
     <dimen name="dynamic_grid_hotseat_top_padding">8dp</dimen>
     <dimen name="dynamic_grid_hotseat_bottom_padding">2dp</dimen>
     <dimen name="dynamic_grid_hotseat_size">80dp</dimen>
@@ -58,7 +46,6 @@
     <dimen name="all_apps_scrim_margin">8dp</dimen>
     <dimen name="all_apps_scrim_blur">4dp</dimen>
     <dimen name="vertical_drag_handle_size">24dp</dimen>
->>>>>>> 73859d05
 
 <!-- Drop target bar -->
     <dimen name="dynamic_grid_drop_target_size">48dp</dimen>
@@ -97,6 +84,9 @@
     <dimen name="all_apps_empty_search_bg_top_offset">144dp</dimen>
     <dimen name="all_apps_background_canvas_width">700dp</dimen>
     <dimen name="all_apps_background_canvas_height">475dp</dimen>
+    <dimen name="all_apps_caret_stroke_width">2dp</dimen>
+    <dimen name="all_apps_caret_shadow_spread">1dp</dimen>
+    <dimen name="all_apps_caret_size">13dp</dimen>
     <dimen name="all_apps_header_tab_height">50dp</dimen>
     <dimen name="all_apps_tabs_indicator_height">2dp</dimen>
     <dimen name="all_apps_header_top_padding">36dp</dimen>
@@ -237,7 +227,6 @@
     <dimen name="popup_item_divider_height">0.5dp</dimen>
     <dimen name="swipe_helper_falsing_threshold">70dp</dimen>
 
-<<<<<<< HEAD
 <!-- Other -->
     <!-- Approximates the system status bar height. Not guaranteed to be always be correct. -->
     <dimen name="status_bar_height">24dp</dimen>
@@ -259,9 +248,6 @@
     <dimen name="all_apps_extra_search_padding">8dp</dimen>
     <dimen name="app_bar_elevation">4dp</dimen>
     <dimen name="nav_bar_divider_size">1dp</dimen>
-    <dimen name="all_apps_scrim_radius">8dp</dimen>
-    <dimen name="all_apps_scrim_blur">4dp</dimen>
-    <dimen name="all_apps_scrim_margin">8dp</dimen>
     <dimen name="large_title_horizontal_padding">70dp</dimen>
     <dimen name="large_title_vertical_padding">24dp</dimen>
     <dimen name="large_title_height">84dp</dimen>
@@ -285,9 +271,8 @@
     <dimen name="color_preview_height">80dp</dimen>
     <dimen name="color_preview_width">100dp</dimen>
     <dimen name="chroma_view_height">436dp</dimen>
-=======
+
 <!-- Overview -->
     <dimen name="options_menu_icon_size">24dp</dimen>
     <dimen name="options_menu_thumb_size">32dp</dimen>
->>>>>>> 73859d05
 </resources>