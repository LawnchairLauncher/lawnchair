<?xml version="1.0" encoding="utf-8"?>
<!-- Copyright (C) 2009 The Android Open Source Project

     Licensed under the Apache License, Version 2.0 (the "License");
     you may not use this file except in compliance with the License.
     You may obtain a copy of the License at

          http://www.apache.org/licenses/LICENSE-2.0

     Unless required by applicable law or agreed to in writing, software
     distributed under the License is distributed on an "AS IS" BASIS,
     WITHOUT WARRANTIES OR CONDITIONS OF ANY KIND, either express or implied.
     See the License for the specific language governing permissions and
     limitations under the License.
-->

<resources>

    <dimen name="click_shadow_elevation">4dp</dimen>

    <!-- Dynamic Grid -->
    <dimen name="dynamic_grid_edge_margin">10.77dp</dimen>
    <dimen name="dynamic_grid_left_right_margin">8dp</dimen>
    <!-- Minimum amount of next page visible in spring loaded mode -->
    <dimen name="dynamic_grid_spring_loaded_min_next_space_visible">24dp</dimen>

    <dimen name="dynamic_grid_cell_border_spacing">16dp</dimen>
    <dimen name="cell_layout_padding">10.77dp</dimen>
    <dimen name="dynamic_grid_cell_padding_x">8dp</dimen>

    <!-- Hotseat -->
    <dimen name="dynamic_grid_hotseat_bottom_tall_padding">0dp</dimen>
    <dimen name="spring_loaded_hotseat_top_margin">76dp</dimen>

    <dimen name="dynamic_grid_hotseat_side_padding">0dp</dimen>

    <!-- Scalable Grid -->
    <dimen name="min_qsb_margin">8dp</dimen>

    <!-- Workspace page indicator -->
    <dimen name="workspace_page_indicator_height">24dp</dimen>
    <dimen name="workspace_page_indicator_line_height">1dp</dimen>
    <dimen name="workspace_page_indicator_overlap_workspace">0dp</dimen>

    <!-- Drop target bar -->
    <dimen name="dynamic_grid_drop_target_size">56dp</dimen>
    <dimen name="drop_target_vertical_gap">20dp</dimen>
    <dimen name="drop_target_top_margin">32dp</dimen>
    <dimen name="drop_target_bottom_margin">16dp</dimen>

    <!-- App Widget resize frame -->
    <!-- Button drop target bar -->
    <dimen name="button_drop_target_min_text_size">10sp</dimen>
    <dimen name="button_drop_target_resize_text_increment">1sp</dimen>

    <!-- App Widget resize frame -->
    <dimen name="widget_handle_margin">13dp</dimen>
    <dimen name="resize_frame_background_padding">24dp</dimen>
    <dimen name="resize_frame_margin">22dp</dimen>
    <dimen name="resize_frame_invalid_drag_across_two_panel_opacity_margin">24dp</dimen>

    <!-- App widget reconfigure button -->
    <dimen name="widget_reconfigure_button_corner_radius">14dp</dimen>
    <dimen name="widget_reconfigure_button_padding">6dp</dimen>
    <dimen name="widget_reconfigure_button_margin">32dp</dimen>
    <dimen name="widget_reconfigure_button_size">36dp</dimen>
    <dimen name="widget_reconfigure_tip_top_margin">16dp</dimen>

    <!-- Fast scroll -->
    <dimen name="fastscroll_track_min_width">6dp</dimen>
    <dimen name="fastscroll_track_max_width">8dp</dimen>
    <dimen name="fastscroll_thumb_padding">1dp</dimen>
    <dimen name="fastscroll_thumb_height">52dp</dimen>
    <dimen name="fastscroll_thumb_touch_inset">-24dp</dimen>

    <dimen name="fastscroll_popup_width">75dp</dimen>
    <dimen name="fastscroll_popup_height">62dp</dimen>
    <dimen name="fastscroll_popup_padding">13dp</dimen>
    <dimen name="fastscroll_popup_text_size">32dp</dimen>
    <dimen name="fastscroll_popup_margin">19dp</dimen>

    <!--
      Fast scroller draws the content horizontally centered. The end of the track should be
      aligned at the end of the container.
        fastscroll_end_margin = - (fastscroll_width - fastscroll_track_min_width) / 2
    -->
    <dimen name="fastscroll_width">58dp</dimen>
    <dimen name="fastscroll_end_margin">-26dp</dimen>
    <!-- Extra margin between bottom of the scrollbar and the search bar protection layer. -->
    <dimen name="fastscroll_bottom_margin_floating_search">4dp</dimen>

    <!-- PagedView -->
    <dimen name="fling_threshold_velocity">500dp</dimen>
    <dimen name="easy_fling_threshold_velocity">400dp</dimen>
    <dimen name="min_fling_velocity">250dp</dimen>
    <!-- The minimum velocity of a page snap after a fling gesture -->
    <dimen name="min_page_snap_velocity">1500dp</dimen>

    <!-- All Apps -->
    <dimen name="all_apps_starting_vertical_translate">300dp</dimen>
    <dimen name="all_apps_search_bar_field_height">48dp</dimen>
    <!-- all_apps_search_bar_field_height / 2 -->
    <dimen name="all_apps_search_bar_content_overlap">24dp</dimen>
    <dimen name="all_apps_search_bar_bottom_padding">30dp</dimen>
    <dimen name="all_apps_empty_search_message_top_offset">40dp</dimen>
    <dimen name="all_apps_header_pill_height">48dp</dimen>
    <dimen name="all_apps_header_pill_corner_radius">12dp</dimen>
    <dimen name="all_apps_header_tab_height">48dp</dimen>
    <dimen name="all_apps_tabs_indicator_height">2dp</dimen>
    <dimen name="all_apps_header_top_margin">64dp</dimen>
    <dimen name="all_apps_header_top_padding">36dp</dimen>
    <!-- Additional top padding to add when Floating Searchbar is enabled. -->
    <dimen name="all_apps_additional_top_padding_floating_search">16dp</dimen>
    <dimen name="all_apps_header_bottom_padding">14dp</dimen>
    <dimen name="all_apps_header_top_adjustment">6dp</dimen>
    <dimen name="all_apps_header_bottom_adjustment">4dp</dimen>
    <dimen name="all_apps_work_profile_tab_footer_top_padding">16dp</dimen>
    <dimen name="all_apps_work_profile_tab_footer_bottom_padding">20dp</dimen>
    <dimen name="all_apps_tabs_button_horizontal_padding">4dp</dimen>
    <dimen name="all_apps_tabs_vertical_padding">6dp</dimen>
    <dimen name="all_apps_tabs_margin_top">8dp</dimen>
    <dimen name="all_apps_divider_height">2dp</dimen>
    <dimen name="all_apps_divider_width">128dp</dimen>
    <dimen name="all_apps_content_fade_in_offset">150dp</dimen>
    <dimen name="all_apps_tip_bottom_margin">8dp</dimen>
    <dimen name="all_apps_height_extra">6dp</dimen>
    <dimen name="all_apps_paged_view_top_padding">40dp</dimen>
    <dimen name="all_apps_recycler_view_decorator_padding">1dp</dimen>
    <dimen name="all_apps_recycler_view_decorator_group_radius">28dp</dimen>
    <dimen name="all_apps_recycler_view_decorator_result_radius">4dp</dimen>

    <dimen name="all_apps_icon_drawable_padding">8dp</dimen>
    <dimen name="all_apps_predicted_icon_vertical_padding">8dp</dimen>
    <!-- The size of corner radius of the arrow in the arrow toast. -->
    <dimen name="arrow_toast_corner_radius">2dp</dimen>
    <dimen name="arrow_toast_elevation">2dp</dimen>
    <dimen name="arrow_toast_arrow_width">10dp</dimen>
    <dimen name="arrow_toast_arrow_height">10dp</dimen>
    <dimen name="arrow_toast_text_size">14sp</dimen>

    <dimen name="all_apps_divider_margin_vertical">8dp</dimen>

    <!-- Floating action button inside work tab to toggle work profile -->
    <dimen name="work_fab_height">56dp</dimen>
    <dimen name="work_fab_radius">16dp</dimen>
    <dimen name="work_fab_icon_size">24dp</dimen>
    <dimen name="work_fab_text_start_margin">8dp</dimen>
    <dimen name="work_card_padding_horizontal">10dp</dimen>
    <dimen name="work_fab_width">214dp</dimen>
    <dimen name="work_card_button_height">52dp</dimen>
    <dimen name="work_fab_margin">16dp</dimen>
    <dimen name="work_fab_margin_bottom">20dp</dimen>
    <dimen name="work_mode_fab_padding">16dp</dimen>
    <dimen name="work_profile_footer_padding">20dp</dimen>
    <dimen name="work_edu_card_margin">16dp</dimen>
    <dimen name="work_edu_card_radius">16dp</dimen>
    <dimen name="work_edu_card_bottom_margin">26dp</dimen>
    <dimen name="work_apps_paused_button_stroke">1dp</dimen>

    <dimen name="work_card_margin">24dp</dimen>
    <!-- (x) icon button inside work edu card -->
    <dimen name="rounded_button_width">24dp</dimen>
    <dimen name="x_icon_size">16dp</dimen>
    <dimen name="x_icon_padding">4dp</dimen>

    <!-- rounded button shown inside card views, and snack bars  -->
    <dimen name="padded_rounded_button_height">48dp</dimen>
    <dimen name="rounded_button_height">48dp</dimen>
    <dimen name="rounded_button_radius">200dp</dimen>
    <dimen name="rounded_button_padding">8dp</dimen>


    <!-- Widget tray -->
    <dimen name="widget_cell_vertical_padding">8dp</dimen>
    <dimen name="widget_cell_horizontal_padding">16dp</dimen>
    <dimen name="widget_cell_font_size">14sp</dimen>

    <dimen name="widget_tabs_button_horizontal_padding">4dp</dimen>
    <dimen name="widget_tabs_horizontal_padding">16dp</dimen>
    <dimen name="widget_apps_tabs_vertical_padding">6dp</dimen>
    <dimen name="widget_picker_landscape_tablet_left_right_margin">117dp</dimen>
    <dimen name="widget_picker_two_panels_left_right_margin">0dp</dimen>

    <dimen name="recommended_widgets_table_vertical_padding">8dp</dimen>

    <!-- Bottom margin for the search and recommended widgets container without work profile -->
    <dimen name="search_and_recommended_widgets_container_bottom_margin">16dp</dimen>
    <!-- Bottom margin for the search and recommended widgets container with work profile -->
    <dimen name="search_and_recommended_widgets_container_small_bottom_margin">10dp</dimen>

    <dimen name="widget_list_top_bottom_corner_radius">28dp</dimen>
    <dimen name="widget_list_content_corner_radius">4dp</dimen>

    <dimen name="widget_list_header_view_vertical_padding">20dp</dimen>
    <dimen name="widget_list_entry_spacing">2dp</dimen>
    <dimen name="widget_list_horizontal_margin">16dp</dimen>
    <dimen name="widget_list_horizontal_margin_two_pane">24dp</dimen>

    <dimen name="widget_preview_shadow_blur">0.5dp</dimen>
    <dimen name="widget_preview_key_shadow_distance">1dp</dimen>
    <dimen name="widget_preview_corner_radius">2dp</dimen>
    <dimen name="widget_preview_cell_divider_width">0.5dp</dimen>
    <dimen name="widget_preview_shortcut_padding">8dp</dimen>

    <dimen name="widget_section_height">56dp</dimen>
    <dimen name="widget_section_icon_size">40dp</dimen>
    <dimen name="widget_section_vertical_padding">8dp</dimen>
    <dimen name="widget_section_horizontal_padding">16dp</dimen>

    <dimen name="widget_row_padding">8dp</dimen>
    <dimen name="widget_row_divider">2dp</dimen>

    <dimen name="widget_picker_education_tip_max_width">308dp</dimen>
    <dimen name="widget_picker_education_tip_min_margin">4dp</dimen>

    <!-- Padding applied to shortcut previews -->
    <dimen name="shortcut_preview_padding_left">0dp</dimen>
    <dimen name="shortcut_preview_padding_right">0dp</dimen>
    <dimen name="shortcut_preview_padding_top">0dp</dimen>

    <!-- Pin widget dialog -->
    <dimen name="pin_widget_button_padding_horizontal">8dp</dimen>
    <dimen name="pin_widget_button_padding_vertical">4dp</dimen>
    <dimen name="pin_widget_button_inset_horizontal">4dp</dimen>
    <dimen name="pin_widget_button_inset_vertical">6dp</dimen>

    <!-- Dragging -->
    <!-- Drag padding to add to the bottom of drop targets -->
    <dimen name="drop_target_drag_padding">14dp</dimen>
    <dimen name="drop_target_text_size">16sp</dimen>
    <dimen name="drop_target_shadow_elevation">2dp</dimen>
    <dimen name="drop_target_bar_margin_horizontal">4dp</dimen>
    <dimen name="drop_target_button_drawable_size">20dp</dimen>
    <dimen name="drop_target_button_drawable_padding">8dp</dimen>
    <dimen name="drop_target_button_drawable_horizontal_padding">16dp</dimen>
    <dimen name="drop_target_button_drawable_vertical_padding">8dp</dimen>
    <dimen name="drop_target_button_frame_radius">80dp</dimen>
    <dimen name="drop_target_button_gap">28dp</dimen>
    <dimen name="drop_target_button_workspace_edge_gap">0dp</dimen>

    <!-- the distance an icon must be dragged before button drop targets accept it -->
    <dimen name="drag_distanceThreshold">30dp</dimen>

    <!-- Elevation for the drag view. It should be larger than elevation of all other drag sources
         and drop targets like all-apps and folders -->
    <dimen name="drag_elevation">30dp</dimen>

    <dimen name="drag_flingToDeleteMinVelocity">-1500dp</dimen>

    <dimen name="spring_loaded_panel_border">2dp</dimen>
    <dimen name="keyboard_drag_stroke_width">4dp</dimen>

    <!-- Folders -->
    <dimen name="page_indicator_dot_size">6dp</dimen>
    <dimen name="page_indicator_size">10dp</dimen>


    <dimen name="folder_cell_x_padding">9dp</dimen>
    <dimen name="folder_cell_y_padding">6dp</dimen>
    <!-- label text size = workspace text size multiplied by this scale -->
    <dimen name="folder_label_text_scale">1.14</dimen>
    <dimen name="folder_footer_height_default">56dp</dimen>

    <dimen name="folder_content_padding_left_right">8dp</dimen>
    <dimen name="folder_content_padding_top">16dp</dimen>

    <!-- Sizes for managed profile badges -->
    <dimen name="profile_badge_size">24dp</dimen>
    <dimen name="profile_badge_margin">5dp</dimen>
    <dimen name="profile_badge_minimum_top">2dp</dimen>

    <!-- Shadows and outlines -->
    <dimen name="blur_size_thin_outline">1dp</dimen>
    <dimen name="blur_size_medium_outline">2dp</dimen>
    <dimen name="blur_size_click_shadow">4dp</dimen>
    <dimen name="click_shadow_high_shift">2dp</dimen>

    <!-- Pending widget -->
    <dimen name="pending_widget_min_padding">8dp</dimen>
    <dimen name="pending_widget_elevation">2dp</dimen>

    <!-- Deep shortcuts -->
    <dimen name="deep_shortcuts_elevation">2dp</dimen>
    <dimen name="bg_popup_padding">2dp</dimen>
    <dimen name="bg_popup_item_width">216dp</dimen>
    <dimen name="bg_popup_item_height">52dp</dimen>
    <dimen name="bg_popup_item_vertical_padding">12dp</dimen>
    <dimen name="pre_drag_view_scale">6dp</dimen>
    <!-- an icon with shortcuts must be dragged this far before the container is removed. -->
    <dimen name="deep_shortcuts_start_drag_threshold">16dp</dimen>
    <!-- Possibly related to b/235886078, icon needs to be scaled up to match expected visual size of 32 dp -->
    <dimen name="deep_shortcut_icon_size">35dp</dimen>
    <dimen name="popup_margin">2dp</dimen>
    <dimen name="popup_single_item_radius">100dp</dimen>
    <dimen name="popup_smaller_radius">4dp</dimen>
    <dimen name="deep_shortcut_drawable_padding">16dp</dimen>
    <dimen name="popup_padding_start">10dp</dimen>
    <dimen name="popup_padding_end">14dp</dimen>
    <dimen name="popup_vertical_padding">4dp</dimen>
    <dimen name="popup_arrow_width">12dp</dimen>
    <dimen name="popup_arrow_height">10dp</dimen>
    <dimen name="popup_arrow_vertical_offset">-1dp</dimen>
    <!-- popup_padding_start + deep_shortcut_icon_size / 2 -->
    <dimen name="popup_arrow_horizontal_center_offset">26dp</dimen>
    <dimen name="popup_arrow_corner_radius">2dp</dimen>
    <!-- popup_padding_start + deep_shortcut_icon_size + 12dp -->
    <dimen name="deep_shortcuts_text_padding_start">54dp</dimen>
    <dimen name="system_shortcut_icon_size">20dp</dimen>
    <!-- popup_arrow_horizontal_center_offset - system_shortcut_icon_size / 2 -->
    <dimen name="system_shortcut_margin_start">16dp</dimen>
    <dimen name="system_shortcut_header_height">52dp</dimen>
    <dimen name="system_shortcut_header_icon_touch_size">48dp</dimen>
    <!-- (system_shortcut_header_icon_touch_size - system_shortcut_icon_size) / 2 -->
    <dimen name="system_shortcut_header_icon_padding">14dp</dimen>
    <!-- side of start/end icon near to container edge -->
    <dimen name="system_shortcut_header_icon_padding_outer">16dp</dimen>
    <!-- side of start/end icon far from container edge -->
    <dimen name="system_shortcut_header_icon_padding_inner">12dp</dimen>


    <!-- Notifications -->
    <dimen name="bg_round_rect_radius">8dp</dimen>
    <dimen name="notification_container_height">104dp</dimen>
    <dimen name="notification_max_trans">8dp</dimen>
    <dimen name="notification_space">8dp</dimen>
    <dimen name="notification_padding_end">16dp</dimen>
    <dimen name="notification_padding_bottom">12dp</dimen>
    <dimen name="notification_padding_top">12dp</dimen>
    <dimen name="notification_padding_header_top">16dp</dimen>
    <dimen name="notification_header_padding_start">14dp</dimen>
    <dimen name="notification_header_text_size">14sp</dimen>
    <dimen name="notification_header_count_text_size">12sp</dimen>
    <dimen name="notification_main_title_size">14sp</dimen>
    <dimen name="notification_main_text_size">14sp</dimen>
    <dimen name="notification_circle_icon_size">24dp</dimen>
    <dimen name="notification_icon_size">32dp</dimen>
    <dimen name="notification_icon_padding_start">10dp</dimen>
    <!-- notification_icon_padding + notification_icon_size + notification_icon_padding -->
    <dimen name="notification_main_text_padding_start">54dp</dimen>
    <dimen name="horizontal_ellipsis_size">18dp</dimen>

    <!-- Overview -->
    <dimen name="options_menu_icon_size">24dp</dimen>
    <dimen name="options_menu_thumb_size">32dp</dimen>

    <!-- Snackbar -->
    <dimen name="snackbar_height">48dp</dimen>
    <dimen name="snackbar_content_height">48dp</dimen>
    <dimen name="snackbar_padding">8dp</dimen>
    <dimen name="snackbar_min_margin_left_right">6dp</dimen>
    <dimen name="snackbar_max_margin_left_right">72dp</dimen>
    <dimen name="snackbar_margin_bottom">30dp</dimen>
    <dimen name="snackbar_elevation">3dp</dimen>
    <dimen name="snackbar_min_text_size">12sp</dimen>
    <dimen name="snackbar_max_text_size">14sp</dimen>
    <dimen name="snackbar_max_width">504dp</dimen>

    <!-- Developer Options -->
    <dimen name="developer_options_filter_margins">10dp</dimen>

    <!-- Theming related -->
    <dimen name="default_dialog_corner_radius">26dp</dimen>
    <dimen name="dialogCornerRadius">@dimen/default_dialog_corner_radius</dimen>

    <!-- Onboarding bottomsheet related -->
    <dimen name="bottom_sheet_edu_padding">24dp</dimen>

    <!-- Taskbar related (placeholders to compile in Launcher3 without Quickstep) -->
    <dimen name="taskbar_size">0dp</dimen>
    <dimen name="taskbar_phone_size">@*android:dimen/navigation_bar_frame_height</dimen>
    <dimen name="taskbar_stashed_size">0dp</dimen>
    <dimen name="qsb_widget_height">0dp</dimen>
    <dimen name="qsb_shadow_height">0dp</dimen>
    <dimen name="min_hotseat_icon_space">18dp</dimen>
    <dimen name="max_hotseat_icon_space">50dp</dimen>
    <dimen name="min_hotseat_qsb_width">0dp</dimen>

    <!-- Transient taskbar (placeholders to compile in Launcher3 without Quickstep) -->
    <dimen name="transient_taskbar_padding">0dp</dimen>
    <dimen name="transient_taskbar_bottom_margin">0dp</dimen>
    <dimen name="transient_taskbar_shadow_blur">0dp</dimen>
    <dimen name="transient_taskbar_key_shadow_distance">0dp</dimen>
    <dimen name="transient_taskbar_stashed_height">0dp</dimen>
    <dimen name="transient_taskbar_clamped_offset_bound">0dp</dimen>
    <dimen name="taskbar_icon_spacing">0dp</dimen>
    <dimen name="taskbar_nav_buttons_size">0dp</dimen>
    <dimen name="taskbar_contextual_button_margin">0dp</dimen>
    <dimen name="taskbar_hotseat_nav_spacing">0dp</dimen>
    <dimen name="taskbar_button_margin_default">0dp</dimen>
    <dimen name="taskbar_button_space_inbetween">0dp</dimen>
    <dimen name="taskbar_button_space_inbetween_phone">0dp</dimen>
    <dimen name="taskbar_button_margin_split">0dp</dimen>
    <dimen name="taskbar_button_margin_6_5">0dp</dimen>

    <!-- Bubble bar (placeholders to compile in Launcher3 without Quickstep) -->
    <dimen name="bubblebar_hotseat_adjustment_threshold">0dp</dimen>

    <!-- Size of the maximum radius for the enforced rounded rectangles. -->
    <dimen name="enforced_rounded_corner_max_radius">16dp</dimen>

    <!-- Base Swipe Detector, speed in dp/s -->
    <dimen name="base_swift_detector_fling_release_velocity">1dp</dimen>

    <!-- Overview placeholder to compile in Launcher3 without Quickstep -->
    <dimen name="task_thumbnail_icon_size">0dp</dimen>
    <dimen name="task_thumbnail_icon_drawable_size">0dp</dimen>
    <dimen name="task_thumbnail_icon_drawable_size_grid">0dp</dimen>
    <dimen name="task_thumbnail_icon_menu_max_width">0dp</dimen>
    <dimen name="task_thumbnail_icon_menu_start_margin">0dp</dimen>
    <dimen name="task_thumbnail_icon_menu_background_max_width">0dp</dimen>
    <dimen name="task_thumbnail_icon_menu_corner_radius">0dp</dimen>
    <dimen name="task_thumbnail_icon_menu_drawable_size">0dp</dimen>
    <dimen name="task_thumbnail_icon_menu_drawable_touch_size">0dp</dimen>
    <dimen name="task_menu_edge_padding">0dp</dimen>
    <dimen name="overview_task_margin">0dp</dimen>
    <dimen name="overview_actions_height">0dp</dimen>
    <dimen name="overview_actions_button_spacing">0dp</dimen>
    <dimen name="overview_actions_margin_gesture">0dp</dimen>
    <dimen name="overview_actions_top_margin">0dp</dimen>
    <dimen name="overview_grid_side_margin">0dp</dimen>
    <dimen name="overview_grid_row_spacing">0dp</dimen>
    <dimen name="overview_page_spacing">0dp</dimen>
    <dimen name="overview_top_margin_grid_only">0dp</dimen>
    <dimen name="overview_bottom_margin_grid_only">0dp</dimen>

    <dimen name="split_placeholder_size">72dp</dimen>
    <dimen name="split_placeholder_inset">16dp</dimen>
    <dimen name="split_placeholder_icon_size">44dp</dimen>
    <dimen name="task_menu_width_grid">216dp</dimen>
    <dimen name="split_instructions_radius">22dp</dimen>
    <dimen name="split_instructions_elevation">1dp</dimen>
    <dimen name="split_instructions_horizontal_padding">24dp</dimen>
    <dimen name="split_instructions_vertical_padding">12dp</dimen>
    <dimen name="split_instructions_drawable_padding">10dp</dimen>
    <dimen name="split_instructions_bottom_margin_phone_landscape">24dp</dimen>
    <dimen name="split_instructions_bottom_margin_phone_portrait">60dp</dimen>
<<<<<<< HEAD
=======
    <dimen name="split_instructions_start_margin_cancel">8dp</dimen>
>>>>>>> 96fe8417

    <!-- Workspace grid visualization parameters -->
    <dimen name="grid_visualization_rounding_radius">16dp</dimen>
    <dimen name="grid_visualization_horizontal_cell_spacing">6dp</dimen>
    <dimen name="grid_visualization_vertical_cell_spacing">6dp</dimen>

    <!-- Search results related parameters -->
    <dimen name="search_row_icon_size">48dp</dimen>
    <dimen name="search_row_small_icon_size">32dp</dimen>
    <dimen name="padded_rounded_button_padding">8dp</dimen>

    <!-- Bottom sheet related parameters -->
    <dimen name="bottom_sheet_extra_top_padding">0dp</dimen>
    <dimen name="bottom_sheet_handle_area_height">36dp</dimen>
    <dimen name="bottom_sheet_handle_width">32dp</dimen>
    <dimen name="bottom_sheet_handle_height">4dp</dimen>
    <dimen name="bottom_sheet_handle_margin">16dp</dimen>
    <dimen name="bottom_sheet_handle_corner_radius">2dp</dimen>

    <!-- State transition -->
    <item name="workspace_content_scale" format="float" type="dimen">0.97</item>

    <!--  Folder spaces  -->
    <dimen name="folder_top_padding_default">24dp</dimen>
    <dimen name="folder_footer_horiz_padding">20dp</dimen>

    <!-- Default Ime height. Used only for logging purposes.
    Assume this is default keyboard height in EN locale in case the keyboard height is not known when queried.-->
    <dimen name="default_ime_height">300dp</dimen>

<<<<<<< HEAD
    <!-- Overview scrolling scale animation -->
    <dimen name="overview_scroll_scale">0.9</dimen>
=======
    <!-- Private Space parameters -->
    <dimen name="ps_container_corner_radius">24dp</dimen>
    <dimen name="ps_header_height">64dp</dimen>
    <dimen name="ps_header_relative_layout_height">48dp</dimen>
    <dimen name="ps_header_image_height">36dp</dimen>
    <dimen name="ps_header_text_height">24dp</dimen>
    <dimen name="ps_header_layout_margin">16dp</dimen>
    <dimen name="ps_header_settings_icon_margin_end">8dp</dimen>
    <dimen name="ps_header_text_size">16sp</dimen>
    <dimen name="ps_button_height">36dp</dimen>
    <dimen name="ps_button_width">36dp</dimen>
    <dimen name="ps_lock_button_width">89dp</dimen>
>>>>>>> 96fe8417
</resources><|MERGE_RESOLUTION|>--- conflicted
+++ resolved
@@ -107,7 +107,7 @@
     <dimen name="all_apps_header_pill_corner_radius">12dp</dimen>
     <dimen name="all_apps_header_tab_height">48dp</dimen>
     <dimen name="all_apps_tabs_indicator_height">2dp</dimen>
-    <dimen name="all_apps_header_top_margin">64dp</dimen>
+    <dimen name="all_apps_header_top_margin">33dp</dimen>
     <dimen name="all_apps_header_top_padding">36dp</dimen>
     <!-- Additional top padding to add when Floating Searchbar is enabled. -->
     <dimen name="all_apps_additional_top_padding_floating_search">16dp</dimen>
@@ -434,10 +434,7 @@
     <dimen name="split_instructions_drawable_padding">10dp</dimen>
     <dimen name="split_instructions_bottom_margin_phone_landscape">24dp</dimen>
     <dimen name="split_instructions_bottom_margin_phone_portrait">60dp</dimen>
-<<<<<<< HEAD
-=======
     <dimen name="split_instructions_start_margin_cancel">8dp</dimen>
->>>>>>> 96fe8417
 
     <!-- Workspace grid visualization parameters -->
     <dimen name="grid_visualization_rounding_radius">16dp</dimen>
@@ -468,10 +465,6 @@
     Assume this is default keyboard height in EN locale in case the keyboard height is not known when queried.-->
     <dimen name="default_ime_height">300dp</dimen>
 
-<<<<<<< HEAD
-    <!-- Overview scrolling scale animation -->
-    <dimen name="overview_scroll_scale">0.9</dimen>
-=======
     <!-- Private Space parameters -->
     <dimen name="ps_container_corner_radius">24dp</dimen>
     <dimen name="ps_header_height">64dp</dimen>
@@ -484,5 +477,4 @@
     <dimen name="ps_button_height">36dp</dimen>
     <dimen name="ps_button_width">36dp</dimen>
     <dimen name="ps_lock_button_width">89dp</dimen>
->>>>>>> 96fe8417
 </resources>