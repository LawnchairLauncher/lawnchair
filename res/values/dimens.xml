--- conflicted
+++ resolved
@@ -110,7 +110,7 @@
     <dimen name="all_apps_header_pill_corner_radius">12dp</dimen>
     <dimen name="all_apps_header_tab_height">48dp</dimen>
     <dimen name="all_apps_tabs_indicator_height">2dp</dimen>
-    <dimen name="all_apps_header_top_margin">64dp</dimen>
+    <dimen name="all_apps_header_top_margin">33dp</dimen>
     <dimen name="all_apps_header_top_padding">36dp</dimen>
     <!-- Additional top padding to add when Floating Searchbar is enabled. -->
     <dimen name="all_apps_additional_top_padding_floating_search">16dp</dimen>
@@ -482,8 +482,6 @@
     <dimen name="split_instructions_drawable_padding">10dp</dimen>
     <dimen name="split_instructions_bottom_margin_phone_landscape">24dp</dimen>
     <dimen name="split_instructions_bottom_margin_phone_portrait">60dp</dimen>
-<<<<<<< HEAD
-=======
     <dimen name="split_instructions_start_margin_cancel">8dp</dimen>
     <dimen name="split_divider_handle_region_width">96dp</dimen>
     <dimen name="split_divider_handle_region_height">48dp</dimen>
@@ -494,7 +492,6 @@
     <!-- -4dp for double stroke focus outlines, -2dp for padding between outline and widget,
     make it negative to outset the rect and leave space for drawing focus outline and padding -->
     <dimen name="focus_rect_widget_outsets">-6dp</dimen>
->>>>>>> 904a97c6
 
     <!-- Workspace grid visualization parameters -->
     <dimen name="grid_visualization_rounding_radius">16dp</dimen>
@@ -525,10 +522,6 @@
     Assume this is default keyboard height in EN locale in case the keyboard height is not known when queried.-->
     <dimen name="default_ime_height">300dp</dimen>
 
-<<<<<<< HEAD
-    <!-- Overview scrolling scale animation -->
-    <dimen name="overview_scroll_scale">0.9</dimen>
-=======
     <!-- Private Space parameters -->
     <dimen name="ps_container_corner_radius">28dp</dimen>
     <dimen name="ps_header_height">72dp</dimen>
@@ -556,5 +549,4 @@
 
     <!-- WindowManagerProxy -->
     <dimen name="max_width_and_height_of_small_display_cutout">136px</dimen>
->>>>>>> 904a97c6
 </resources>