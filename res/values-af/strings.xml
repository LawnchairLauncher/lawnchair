--- conflicted
+++ resolved
@@ -146,9 +146,7 @@
     <string name="label_turn_off_suggestions">SKAKEL AF</string>
     <string name="icon_shape_rounded_square">Vierkant met geronde hoeke</string>
     <string name="smartspace_hours_mins">%1$s %2$s</string>
-<<<<<<< HEAD
     <string name="week_day_format">%1$s, %2$s</string>
-=======
     <string name="icon_shape_cylinder">Silinder</string>
     <string name="theme_title">Tema</string>
     <string name="theme_automatic">Outomatiese</string>
@@ -157,5 +155,4 @@
     <string name="theme_dark">Donker</string>
     <string name="theme_transparent">Deursigtige</string>
     <string name="pref_open_source_licenses_title">Oopbronlisensies</string>
->>>>>>> 4462c4b2
 </resources>