--- conflicted
+++ resolved
@@ -131,37 +131,7 @@
     <string name="action_deep_shortcut" msgid="2864038805849372848">"קיצורי דרך"</string>
     <string name="shortcuts_menu_with_notifications_description" msgid="2676582286544232849">"קיצורי דרך והתראות"</string>
     <string name="action_dismiss_notification" msgid="5909461085055959187">"סגור"</string>
-<<<<<<< HEAD
-    <string name="notification_dismissed" msgid="6002233469409822874">"ההודעה נסגרה"</string>
-    <string name="label_voice_search">חיפוש קולי</string>
-    <string name="smartspace_preferences_in_settings">בקצרה</string>
-    <string name="smartspace_preferences_in_settings_desc">בחלק העליון של מסך דף הבית</string>
-    <string name="title_show_google_app">הצגה של %1$s</string>
-    <string name="msg_minus_one_on_left">משמאל למסך דף הבית הראשי</string>
-    <string name="about">מידע כללי</string>
-    <string name="title_app_suggestions">הצגת הצעות לאפליקציות</string>
-    <string name="summary_app_suggestions">בראש רשימת האפליקציות</string>
-    <string name="about_app_version">גרסה</string>
-    <string name="app_name_pixel_launcher">‏מפעיל האפליקציות של Pixel</string>
-    <string name="title_disable_suggestions_prompt">האם לכבות הצעות לאפליקציות?</string>
-    <string name="msg_disable_suggestions_prompt">הצעות לא יופיעו בחלק העליון של רשימת האפליקציות, ונתוני השימוש שבעזרתם יוצרים אותן יימחקו לתמיד.</string>
-    <string name="label_turn_off_suggestions">כבה</string>
-    <string name="action_edit">ערוך</string>
-  <string name="hide_app_sum">הסתר אפליקציה ממגירת האפליקציות</string>
-  <string name="hide_app">הסתר אפליקציה</string>
-    <string name="icon_shape_rounded_square">ריבוע בעל פינות מעוגלות</string>
-    <string name="smartspace_hours_mins">%1$s, %2$s</string>
-    <string name="week_day_format">%1$s, %2$s</string>
-    <string name="icon_shape_cylinder">צִילִינדֶר</string>
-    <string name="theme_title">נושא</string>
-    <string name="theme_automatic">אוֹטוֹמָטִי</string>
-    <string name="theme_default">בְּרִירַת מֶחדָל</string>
-    <string name="theme_light">אוֹר</string>
-    <string name="theme_dark">אפל</string>
-    <string name="pref_open_source_licenses_title">רישיונות קוד פתוח</string>
-=======
     <string name="notification_dismissed" msgid="6002233469409822874">"ההתראה נסגרה"</string>
->>>>>>> c87bbeea
     <string name="all_apps_personal_tab" msgid="4190252696685155002">"אישיות"</string>
     <string name="all_apps_work_tab" msgid="4884822796154055118">"עבודה"</string>
     <string name="work_profile_toggle_label" msgid="3081029915775481146">"פרופיל עבודה"</string>
