--- conflicted
+++ resolved
@@ -151,9 +151,7 @@
   <string name="hide_app">앱 숨기기</string>
     <string name="icon_shape_rounded_square">모서리가 둥근 정사각형</string>
     <string name="smartspace_hours_mins">%1$s %2$s</string>
-<<<<<<< HEAD
     <string name="week_day_format">%2$s %1$s</string>
-=======
     <string name="icon_shape_cylinder">실린더</string>
     <string name="theme_title">테마</string>
     <string name="theme_automatic">오토매틱</string>
@@ -162,5 +160,4 @@
     <string name="theme_dark">어두운</string>
     <string name="theme_transparent">투명한</string>
     <string name="pref_open_source_licenses_title">오픈소스 라이선스</string>
->>>>>>> 4462c4b2
 </resources>