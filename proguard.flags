-keep,allowoptimization class com.android.launcher3.** {
  *;
}

-keep,allowoptimization class com.google.protobuf.nano.** {
  *;
}

-keep class com.android.launcher3.graphics.ShadowDrawable {
  public <init>(...);
}

-keep class com.android.launcher3.graphics.FixedScaleDrawable {
  public <init>(...);
}

# The support library contains references to newer platform versions.
# Don't warn about those in case this app is linking against an older
# platform version.  We know about them, and they are safe.
-dontwarn android.support.**

# Proguard will strip methods required for talkback to properly scroll to
# next row when focus is on the last item of last row when using a RecyclerView
# Keep optimized and shrunk proguard to prevent issues like this when using
# support jar.
-keep class androidx.recyclerview.widget.RecyclerView { *; }

# Fragments
-keep class ** extends androidx.fragment.app.Fragment {
    public <init>(...);
}
-keep class ** extends android.app.Fragment {
    public <init>(...);
}

## Prevent obfuscating various overridable objects
-keep class ** implements com.android.launcher3.util.ResourceBasedOverride {
    public <init>(...);
}

-keep interface com.android.launcher3.userevent.nano.LauncherLogProto.** {
  *;
}
-keep interface com.android.launcher3.model.nano.LauncherDumpProto.** {
  *;
}

-keep class com.google.android.apps.nexuslauncher.CustomAppFilter {
  public <init>(...);
}

-keep class com.google.android.apps.nexuslauncher.CustomAppPredictor { *; }

-keep class ch.deletescape.lawnchair.preferences.HiddenAppsFragment

-keep class android.support.animation.DynamicAnimation {
  float mVelocity;
  float mValue;
  boolean mStartValueIsSet;
}

-keep class ch.deletescape.lawnchair.iconpack.LawnchairIconProvider { *; }

-keep class ch.deletescape.lawnchair.iconpack.LawnchairDrawableFactory { *; }

-keep,allowshrinking,allowoptimization class me.jfenn.attribouter.** {
 *;
}

-keepclassmembers enum * { *; }

-dontobfuscate

-keepclassmembers enum * { *; }

-dontwarn org.conscrypt.**
-dontwarn javax.annotation.**
-dontwarn org.codehaus.mojo.animal_sniffer.IgnoreJRERequirement

# Platform calls Class.forName on types which do not exist on Android to determine platform.
-dontnote retrofit2.Platform
# Platform used when running on Java 8 VMs. Will not be used at runtime.
-dontwarn retrofit2.Platform$Java8
# Retain generic type information for use by reflection by converters and adapters.
-keepattributes Signature
# Retain declared checked exceptions for use by a Proxy instance.
-keepattributes Exceptions

-keep class com.google.android.apps.nexuslauncher.SettingsActivity$OpenSourceLicensesFragment {
  *;
}

-keep class android.support.v7.widget.SearchView { *; }

# Discovery bounce animation
-keep class com.android.launcher3.allapps.DiscoveryBounce$VerticalProgressWrapper {
  public void setProgress(float);
  public float getProgress();
}

# BUG(70852369): Surpress additional warnings after changing from Proguard to R8
-dontwarn android.app.**
-dontwarn android.view.**
-dontwarn android.os.**
<<<<<<< HEAD

-keep class com.android.quickstep.LauncherSearchIndexablesProvider { *; }

-keep class com.android.launcher3.InvariantDeviceProfile {
  float iconSizeOriginal;
  float allAppsIconSizeOriginal;
  float landscapeIconSizeOriginal;
  float landscapeAllAppsIconSizeOriginal;
  int numHotseatIconsOriginal;
  int numRowsOriginal;
  int numColumnsOriginal;
  int numColsDrawerOriginal;
  int numPredictionsOriginal;
}

-keep class com.android.systemui.shared.** { *; }

# Gson uses generic type information stored in a class file when working with fields. Proguard
# removes such information by default, so configure it to keep all of it.
-keepattributes Signature

# For using GSON @Expose annotation
-keepattributes *Annotation*

# Gson specific classes
-dontwarn sun.misc.**

-keep class me.jfenn.** { *; }
-keep @interface com.google.gson.annotations.SerializedName
-keep class com.kwabenaberko.openweathermaplib.models.** { *; }

-keep class com.google.protobuf.nano.WireFormatNano {
  static java.lang.String[] EMPTY_STRING_ARRAY;
}

-keep class android.support.v4.widget.mEdgeGlowTop {
  EdgeEffect mEdgeGlowTop;
  EdgeEffect mEdgeGlowBottom;
}

-keep class ch.deletescape.lawnchair.smartspace.accu.** { *; }
-keep class ch.deletescape.lawnchair.smartspace.OnboardingProvider {
  public <init>(...);
}

-dontwarn android.graphics.**

-keep class xyz.paphonb.quickstep.compat.** {
  *;
}
-keep class ch.deletescape.lawnchair.predictions.** {
=======
-dontwarn android.graphics.**

# Ignore warnings for hidden utility classes referenced from the shared lib
-dontwarn com.android.internal.util.**

################ Do not optimize recents lib #############
-keep class com.android.systemui.** {
  *;
}

-keep class com.android.quickstep.** {
>>>>>>> 7b96ec1f
  *;
}<|MERGE_RESOLUTION|>--- conflicted
+++ resolved
@@ -102,7 +102,19 @@
 -dontwarn android.app.**
 -dontwarn android.view.**
 -dontwarn android.os.**
-<<<<<<< HEAD
+-dontwarn android.graphics.**
+
+# Ignore warnings for hidden utility classes referenced from the shared lib
+-dontwarn com.android.internal.util.**
+
+################ Do not optimize recents lib #############
+-keep class com.android.systemui.** {
+  *;
+}
+
+-keep class com.android.quickstep.** {
+  *;
+}
 
 -keep class com.android.quickstep.LauncherSearchIndexablesProvider { *; }
 
@@ -154,18 +166,5 @@
   *;
 }
 -keep class ch.deletescape.lawnchair.predictions.** {
-=======
--dontwarn android.graphics.**
-
-# Ignore warnings for hidden utility classes referenced from the shared lib
--dontwarn com.android.internal.util.**
-
-################ Do not optimize recents lib #############
--keep class com.android.systemui.** {
-  *;
-}
-
--keep class com.android.quickstep.** {
->>>>>>> 7b96ec1f
   *;
 }