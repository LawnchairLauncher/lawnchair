plugins {
    id 'com.android.library'
}

android {
<<<<<<< HEAD
    compileSdk COMPILE_SDK
    namespace "app.lawnchair.compatlib.eleven"

    defaultConfig {
        minSdk MIN_SDK
        targetSdk TARGET_SDK

        testInstrumentationRunner "androidx.test.runner.AndroidJUnitRunner"
        consumerProguardFiles "consumer-rules.pro"
    }

    buildTypes {
        release {
            minifyEnabled false
            proguardFiles getDefaultProguardFile('proguard-android-optimize.txt'), 'proguard-rules.pro'
        }
    }
    compileOptions {
        sourceCompatibility JavaVersion.VERSION_1_8
        targetCompatibility JavaVersion.VERSION_1_8
    }
    kotlinOptions {
        jvmTarget = '1.8'
    }

=======
    namespace "app.lawnchair.compatlib.eleven"
>>>>>>> e61e4395
    addFrameworkJar('framework-11.jar')
}

dependencies {
    implementation projects.compatLib
}<|MERGE_RESOLUTION|>--- conflicted
+++ resolved
@@ -3,35 +3,7 @@
 }
 
 android {
-<<<<<<< HEAD
-    compileSdk COMPILE_SDK
     namespace "app.lawnchair.compatlib.eleven"
-
-    defaultConfig {
-        minSdk MIN_SDK
-        targetSdk TARGET_SDK
-
-        testInstrumentationRunner "androidx.test.runner.AndroidJUnitRunner"
-        consumerProguardFiles "consumer-rules.pro"
-    }
-
-    buildTypes {
-        release {
-            minifyEnabled false
-            proguardFiles getDefaultProguardFile('proguard-android-optimize.txt'), 'proguard-rules.pro'
-        }
-    }
-    compileOptions {
-        sourceCompatibility JavaVersion.VERSION_1_8
-        targetCompatibility JavaVersion.VERSION_1_8
-    }
-    kotlinOptions {
-        jvmTarget = '1.8'
-    }
-
-=======
-    namespace "app.lawnchair.compatlib.eleven"
->>>>>>> e61e4395
     addFrameworkJar('framework-11.jar')
 }
 
