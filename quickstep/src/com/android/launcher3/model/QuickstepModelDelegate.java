/*
 * Copyright (C) 2020 The Android Open Source Project
 *
 * Licensed under the Apache License, Version 2.0 (the "License");
 * you may not use this file except in compliance with the License.
 * You may obtain a copy of the License at
 *
 *      http://www.apache.org/licenses/LICENSE-2.0
 *
 * Unless required by applicable law or agreed to in writing, software
 * distributed under the License is distributed on an "AS IS" BASIS,
 * WITHOUT WARRANTIES OR CONDITIONS OF ANY KIND, either express or implied.
 * See the License for the specific language governing permissions and
 * limitations under the License.
 */
package com.android.launcher3.model;

import static android.text.format.DateUtils.DAY_IN_MILLIS;
import static android.text.format.DateUtils.formatElapsedTime;

import static com.android.launcher3.LauncherPrefs.nonRestorableItem;
import static com.android.launcher3.EncryptionType.ENCRYPTED;
import static com.android.launcher3.LauncherSettings.Favorites.CONTAINER_HOTSEAT_PREDICTION;
import static com.android.launcher3.LauncherSettings.Favorites.CONTAINER_PREDICTION;
import static com.android.launcher3.LauncherSettings.Favorites.CONTAINER_WIDGETS_PREDICTION;
import static com.android.launcher3.LauncherSettings.Favorites.ITEM_TYPE_APPLICATION;
import static com.android.launcher3.LauncherSettings.Favorites.ITEM_TYPE_DEEP_SHORTCUT;
import static com.android.launcher3.hybridhotseat.HotseatPredictionModel.convertDataModelToAppTargetBundle;
import static com.android.launcher3.model.PredictionHelper.getAppTargetFromItemInfo;
import static com.android.launcher3.model.PredictionHelper.wrapAppTargetWithItemLocation;
import static com.android.launcher3.util.Executors.MODEL_EXECUTOR;

import android.Manifest;
import static java.util.stream.Collectors.toCollection;

import android.app.StatsManager;
import android.app.prediction.AppPredictionContext;
import android.app.prediction.AppPredictionManager;
import android.app.prediction.AppPredictor;
import android.app.prediction.AppTarget;
import android.app.prediction.AppTargetEvent;
import android.content.Context;
import android.content.Intent;
import android.content.pm.LauncherActivityInfo;
import android.content.pm.LauncherApps;
import android.content.pm.PackageManager;
import android.content.pm.ShortcutInfo;
import android.os.Bundle;
import android.os.UserHandle;
import android.util.Log;
import android.util.StatsEvent;

import androidx.annotation.AnyThread;
import androidx.annotation.CallSuper;
import androidx.annotation.Keep;
import androidx.annotation.NonNull;
import androidx.annotation.Nullable;
import androidx.annotation.VisibleForTesting;
import androidx.annotation.WorkerThread;

import com.android.launcher3.ConstantItem;
import com.android.launcher3.InvariantDeviceProfile;
import com.android.launcher3.LauncherAppState;
<<<<<<< HEAD
import com.android.launcher3.Utilities;
=======
import com.android.launcher3.LauncherPrefs;
>>>>>>> 5f635e80
import com.android.launcher3.config.FeatureFlags;
import com.android.launcher3.logger.LauncherAtom;
import com.android.launcher3.logging.InstanceId;
import com.android.launcher3.logging.InstanceIdSequence;
import com.android.launcher3.model.BgDataModel.FixedContainerItems;
import com.android.launcher3.model.data.AppInfo;
import com.android.launcher3.model.data.FolderInfo;
import com.android.launcher3.model.data.ItemInfo;
import com.android.launcher3.model.data.WorkspaceItemInfo;
import com.android.launcher3.shortcuts.ShortcutKey;
import com.android.launcher3.util.Executors;
import com.android.launcher3.util.IntSparseArrayMap;
import com.android.launcher3.util.PersistedItemArray;
import com.android.quickstep.logging.SettingsChangeLogger;
import com.android.quickstep.logging.StatsLogCompatManager;
import com.android.systemui.shared.system.SysUiStatsLog;

import java.util.ArrayList;
import java.util.Collections;
import java.util.List;
import java.util.Map;
import java.util.Objects;
import java.util.stream.IntStream;

import app.lawnchair.LawnchairApp;
import app.lawnchair.compat.LawnchairQuickstepCompat;

/**
 * Model delegate which loads prediction items
 */
public class QuickstepModelDelegate extends ModelDelegate {

    private static final String BUNDLE_KEY_ADDED_APP_WIDGETS = "added_app_widgets";
    private static final int NUM_OF_RECOMMENDED_WIDGETS_PREDICATION = 20;

    private static final boolean IS_DEBUG = false;
    private static final String TAG = "QuickstepModelDelegate";

    private static final ConstantItem<Long> LAST_SNAPSHOT_TIME_MILLIS =
            nonRestorableItem("LAST_SNAPSHOT_TIME_MILLIS", 0L, ENCRYPTED);

    @VisibleForTesting
    final PredictorState mAllAppsState = new PredictorState(CONTAINER_PREDICTION, "all_apps_predictions");
    @VisibleForTesting
    final PredictorState mHotseatState = new PredictorState(CONTAINER_HOTSEAT_PREDICTION, "hotseat_predictions");
    @VisibleForTesting
    final PredictorState mWidgetsRecommendationState = new PredictorState(CONTAINER_WIDGETS_PREDICTION,
            "widgets_prediction");

    private final InvariantDeviceProfile mIDP;
    private final AppEventProducer mAppEventProducer;
    private final StatsManager mStatsManager;
    private final Context mContext;

    protected boolean mActive = false;

    public QuickstepModelDelegate(Context context) {
        mContext = context;
        mAppEventProducer = new AppEventProducer(context, this::onAppTargetEvent);

        mIDP = InvariantDeviceProfile.INSTANCE.get(context);
        StatsLogCompatManager.LOGS_CONSUMER.add(mAppEventProducer);
        mStatsManager = context.getSystemService(StatsManager.class);
    }

    @CallSuper
    @Override
    public void loadAndBindWorkspaceItems(@NonNull UserManagerState ums,
            @NonNull BgDataModel.Callbacks[] callbacks,
            @NonNull Map<ShortcutKey, ShortcutInfo> pinnedShortcuts) {
        loadAndBindItems(ums, pinnedShortcuts, callbacks, mIDP.numDatabaseHotseatIcons,
                mHotseatState);
    }

    @CallSuper
    @Override
    public void loadAndBindAllAppsItems(@NonNull UserManagerState ums,
            @NonNull BgDataModel.Callbacks[] callbacks,
            @NonNull Map<ShortcutKey, ShortcutInfo> pinnedShortcuts) {
        loadAndBindItems(ums, pinnedShortcuts, callbacks, mIDP.numDatabaseAllAppsColumns,
                mAllAppsState);
    }

    @WorkerThread
    private void loadAndBindItems(@NonNull UserManagerState ums,
            @NonNull Map<ShortcutKey, ShortcutInfo> pinnedShortcuts,
            @NonNull BgDataModel.Callbacks[] callbacks,
            int numColumns, @NonNull PredictorState state) {
        // TODO: Implement caching and preloading

        WorkspaceItemFactory factory = new WorkspaceItemFactory(mApp, ums, pinnedShortcuts, numColumns,
                state.containerId);
        FixedContainerItems fci = new FixedContainerItems(state.containerId,
                state.storage.read(mApp.getContext(), factory, ums.allUsers::get));
        if (FeatureFlags.CHANGE_MODEL_DELEGATE_LOADING_ORDER.get()) {
            bindPredictionItems(callbacks, fci);
        }
        mDataModel.extraItems.put(state.containerId, fci);
    }

    @CallSuper
    @Override
    public void loadAndBindOtherItems(@NonNull BgDataModel.Callbacks[] callbacks) {
        FixedContainerItems widgetPredictionFCI = new FixedContainerItems(
                mWidgetsRecommendationState.containerId, new ArrayList<>());

        // Widgets prediction isn't used frequently. And thus, it is not persisted on
        // disk.
        mDataModel.extraItems.put(mWidgetsRecommendationState.containerId, widgetPredictionFCI);

        bindPredictionItems(callbacks, widgetPredictionFCI);
        loadStringCache(mDataModel.stringCache);
    }

    @AnyThread
    private void bindPredictionItems(@NonNull BgDataModel.Callbacks[] callbacks,
            @NonNull FixedContainerItems fci) {
        Executors.MAIN_EXECUTOR.execute(() -> {
            for (BgDataModel.Callbacks c : callbacks) {
                c.bindExtraContainerItems(fci);
            }
        });
    }

    @CallSuper
    @Override
    @WorkerThread
    public void bindAllModelExtras(@NonNull BgDataModel.Callbacks[] callbacks) {
        Iterable<FixedContainerItems> containerItems;
        synchronized (mDataModel.extraItems) {
            containerItems = mDataModel.extraItems.clone();
        }
        Executors.MAIN_EXECUTOR.execute(() -> {
            for (BgDataModel.Callbacks c : callbacks) {
                for (FixedContainerItems fci : containerItems) {
                    c.bindExtraContainerItems(fci);
                }
            }
        });
    }

    public void markActive() {
        super.markActive();
        mActive = true;
    }

    @Override
    public void workspaceLoadComplete() {
        super.workspaceLoadComplete();
        recreatePredictors();
    }

    @Override
    @WorkerThread
    public void modelLoadComplete() {
        super.modelLoadComplete();

        // Log snapshot of the model
        LauncherPrefs prefs = LauncherPrefs.get(mApp.getContext());
        long lastSnapshotTimeMillis = prefs.get(LAST_SNAPSHOT_TIME_MILLIS);
        // Log snapshot only if previous snapshot was older than a day
        long now = System.currentTimeMillis();
        if (now - lastSnapshotTimeMillis < DAY_IN_MILLIS) {
            if (IS_DEBUG) {
                String elapsedTime = formatElapsedTime((now - lastSnapshotTimeMillis) / 1000);
                Log.d(TAG, String.format(
                        "Skipped snapshot logging since previous snapshot was %s old.",
                        elapsedTime));
            }
        } else {
            IntSparseArrayMap<ItemInfo> itemsIdMap;
            synchronized (mDataModel) {
                itemsIdMap = mDataModel.itemsIdMap.clone();
            }
            InstanceId instanceId = new InstanceIdSequence().newInstanceId();
            for (ItemInfo info : itemsIdMap) {
                FolderInfo parent = getContainer(info, itemsIdMap);
                StatsLogCompatManager.writeSnapshot(info.buildProto(parent), instanceId);
            }
            additionalSnapshotEvents(instanceId);
            prefs.put(LAST_SNAPSHOT_TIME_MILLIS, now);
        }

        // Only register for launcher snapshot logging if this is the primary
        // ModelDelegate
        // instance, as there will be additional instances that may be destroyed at any
        // time.
        if (mIsPrimaryInstance && LawnchairApp.isRecentsEnabled()) {
            registerSnapshotLoggingCallback();
        }
    }

    protected void additionalSnapshotEvents(InstanceId snapshotInstanceId) {
    }

    /**
     * Registers a callback to log launcher workspace layout using Statsd pulled
     * atom.
     */
    protected void registerSnapshotLoggingCallback() {
        if (mStatsManager == null || !LawnchairQuickstepCompat.ATLEAST_R) {
            Log.d(TAG, "Failed to get StatsManager");
            return;
        }

        try {
            mStatsManager.setPullAtomCallback(
                    SysUiStatsLog.LAUNCHER_LAYOUT_SNAPSHOT,
                    null /* PullAtomMetadata */,
                    MODEL_EXECUTOR,
                    (i, eventList) -> {
                        InstanceId instanceId = new InstanceIdSequence().newInstanceId();
                        IntSparseArrayMap<ItemInfo> itemsIdMap;
                        synchronized (mDataModel) {
                            itemsIdMap = mDataModel.itemsIdMap.clone();
                        }

                        for (ItemInfo info : itemsIdMap) {
                            FolderInfo parent = getContainer(info, itemsIdMap);
                            LauncherAtom.ItemInfo itemInfo = info.buildProto(parent);
                            Log.d(TAG, itemInfo.toString());
                            StatsEvent statsEvent = StatsLogCompatManager.buildStatsEvent(itemInfo,
                                    instanceId);
                            eventList.add(statsEvent);
                        }
                        Log.d(TAG,
                                String.format(
                                        "Successfully logged %d workspace items with instanceId=%d",
                                        itemsIdMap.size(), instanceId.getId()));
                        additionalSnapshotEvents(instanceId);
                        SettingsChangeLogger.INSTANCE.get(mContext).logSnapshot(instanceId);
                        return StatsManager.PULL_SUCCESS;
                    });
            Log.d(TAG, "Successfully registered for launcher snapshot logging!");
        } catch (RuntimeException e) {
            Log.e(TAG, "Failed to register launcher snapshot logging callback with StatsManager",
                    e);
        }
    }

    private static FolderInfo getContainer(ItemInfo info, IntSparseArrayMap<ItemInfo> itemsIdMap) {
        if (info.container > 0) {
            ItemInfo containerInfo = itemsIdMap.get(info.container);

            if (!(containerInfo instanceof FolderInfo)) {
                Log.e(TAG, String.format(
                        "Item info: %s found with invalid container: %s",
                        info,
                        containerInfo));
            }
            // Allow crash to help debug b/173838775
            return (FolderInfo) containerInfo;
        }
        return null;
    }

    @Override
    public void validateData() {
        super.validateData();
        if (mAllAppsState.predictor != null) {
            mAllAppsState.predictor.requestPredictionUpdate();
        }
        if (mWidgetsRecommendationState.predictor != null) {
            mWidgetsRecommendationState.predictor.requestPredictionUpdate();
        }
    }

    @Override
    public void destroy() {
        super.destroy();
        mActive = false;
        StatsLogCompatManager.LOGS_CONSUMER.remove(mAppEventProducer);
        if (mIsPrimaryInstance && LawnchairQuickstepCompat.ATLEAST_R) {
            mStatsManager.clearPullAtomCallback(SysUiStatsLog.LAUNCHER_LAYOUT_SNAPSHOT);
        }
        destroyPredictors();
    }

    private void destroyPredictors() {
        mAllAppsState.destroyPredictor();
        mHotseatState.destroyPredictor();
        mWidgetsRecommendationState.destroyPredictor();
    }

    @WorkerThread
    private void recreatePredictors() {
        destroyPredictors();
        if (!Utilities.ATLEAST_Q || !mActive) {
            return;
        }
        Context context = mApp.getContext();
        AppPredictionManager apm = context.getSystemService(AppPredictionManager.class);
        if (apm == null) {
            return;
        }

        int usagePerm = mApp.getContext().checkCallingOrSelfPermission(Manifest.permission.PACKAGE_USAGE_STATS);
        if (usagePerm != PackageManager.PERMISSION_GRANTED)
            return;

        registerPredictor(mAllAppsState, apm.createAppPredictionSession(
                new AppPredictionContext.Builder(context)
                        .setUiSurface("home")
                        .setPredictedTargetCount(mIDP.numDatabaseAllAppsColumns)
                        .build()));

        // TODO: get bundle
        registerHotseatPredictor(apm, context);

        registerWidgetsPredictor(apm.createAppPredictionSession(
                new AppPredictionContext.Builder(context)
                        .setUiSurface("widgets")
                        .setExtras(getBundleForWidgetsOnWorkspace(context, mDataModel))
                        .setPredictedTargetCount(NUM_OF_RECOMMENDED_WIDGETS_PREDICATION)
                        .build()));
    }

    @WorkerThread
    private void recreateHotseatPredictor() {
        mHotseatState.destroyPredictor();
        if (!mActive) {
            return;
        }
        Context context = mApp.getContext();
        AppPredictionManager apm = context.getSystemService(AppPredictionManager.class);
        if (apm == null) {
            return;
        }
        registerHotseatPredictor(apm, context);
    }

    private void registerHotseatPredictor(AppPredictionManager apm, Context context) {
        registerPredictor(mHotseatState, apm.createAppPredictionSession(
                new AppPredictionContext.Builder(context)
                        .setUiSurface("hotseat")
                        .setPredictedTargetCount(mIDP.numDatabaseHotseatIcons)
                        .setExtras(convertDataModelToAppTargetBundle(context, mDataModel))
                        .build()));
    }

    private void registerPredictor(PredictorState state, AppPredictor predictor) {
        state.setTargets(Collections.emptyList());
        state.predictor = predictor;
        state.predictor.registerPredictionUpdates(
                MODEL_EXECUTOR, new AppPredictor.Callback() {
                    @Keep
                    @Override
                    public void onTargetsAvailable(@NonNull List<AppTarget> targets) {
                        handleUpdate(state, targets);
                    }
                });
        state.predictor.requestPredictionUpdate();
    }

    private void handleUpdate(PredictorState state, List<AppTarget> targets) {
        if (state.setTargets(targets)) {
            // No diff, skip
            return;
        }
        mApp.getModel().enqueueModelUpdateTask(new PredictionUpdateTask(state, targets));
    }

    private void registerWidgetsPredictor(AppPredictor predictor) {
        mWidgetsRecommendationState.predictor = predictor;
        mWidgetsRecommendationState.predictor.registerPredictionUpdates(
                MODEL_EXECUTOR, new AppPredictor.Callback() {
                    @Keep
                    @Override
                    public void onTargetsAvailable(@NonNull List<AppTarget> targets) {
                        if (mWidgetsRecommendationState.setTargets(targets)) {
                            // No diff, skip
                            return;
                        }
                        mApp.getModel().enqueueModelUpdateTask(
                                new WidgetsPredictionUpdateTask(mWidgetsRecommendationState, targets));
                    }
                });
        mWidgetsRecommendationState.predictor.requestPredictionUpdate();
    }

    @VisibleForTesting
    void onAppTargetEvent(AppTargetEvent event, int client) {
        PredictorState state;
        switch (client) {
            case CONTAINER_PREDICTION:
                state = mAllAppsState;
                break;
            case CONTAINER_WIDGETS_PREDICTION:
                state = mWidgetsRecommendationState;
                break;
            case CONTAINER_HOTSEAT_PREDICTION:
            default:
                state = mHotseatState;
                break;
        }
        if (state.predictor != null) {
            state.predictor.notifyAppTargetEvent(event);
            Log.d(TAG, "notifyAppTargetEvent action=" + event.getAction()
                    + " launchLocation=" + event.getLaunchLocation());
            if (state == mHotseatState
                    && (event.getAction() == AppTargetEvent.ACTION_PIN
                            || event.getAction() == AppTargetEvent.ACTION_UNPIN)) {
                // Recreate hot seat predictor when we need to query for hot seat due to pin or
                // unpin app icons.
                recreateHotseatPredictor();
            }
        }
    }

    private Bundle getBundleForWidgetsOnWorkspace(Context context, BgDataModel dataModel) {
        Bundle bundle = new Bundle();
        ArrayList<AppTargetEvent> widgetEvents = dataModel.getAllWorkspaceItems().stream()
                .filter(PredictionHelper::isTrackedForWidgetPrediction)
                .map(item -> {
                    AppTarget target = getAppTargetFromItemInfo(context, item);
                    if (target == null)
                        return null;
                    return wrapAppTargetWithItemLocation(
                            target, AppTargetEvent.ACTION_PIN, item);
                })
                .filter(Objects::nonNull)
                .collect(toCollection(ArrayList::new));
        bundle.putParcelableArrayList(BUNDLE_KEY_ADDED_APP_WIDGETS, widgetEvents);
        return bundle;
    }

    static class PredictorState {

        public final int containerId;
        public final PersistedItemArray<ItemInfo> storage;
        public AppPredictor predictor;

        private List<AppTarget> mLastTargets;

        PredictorState(int containerId, String storageName) {
            this.containerId = containerId;
            storage = new PersistedItemArray<>(storageName);
            mLastTargets = Collections.emptyList();
        }

        public void destroyPredictor() {
            if (predictor != null) {
                predictor.destroy();
                predictor = null;
            }
        }

        /**
         * Sets the new targets and returns true if it was the same as before.
         */
        boolean setTargets(List<AppTarget> newTargets) {
            List<AppTarget> oldTargets = mLastTargets;
            mLastTargets = newTargets;

            int size = oldTargets.size();
            return size == newTargets.size() && IntStream.range(0, size)
                    .allMatch(i -> areAppTargetsSame(oldTargets.get(i), newTargets.get(i)));
        }
    }

    /**
     * Compares two targets for the properties which we care about
     */
    private static boolean areAppTargetsSame(AppTarget t1, AppTarget t2) {
        if (!Objects.equals(t1.getPackageName(), t2.getPackageName())
                || !Objects.equals(t1.getUser(), t2.getUser())
                || !Objects.equals(t1.getClassName(), t2.getClassName())) {
            return false;
        }

        ShortcutInfo s1 = t1.getShortcutInfo();
        ShortcutInfo s2 = t2.getShortcutInfo();
        if (s1 != null) {
            if (s2 == null || !Objects.equals(s1.getId(), s2.getId())) {
                return false;
            }
        } else if (s2 != null) {
            return false;
        }
        return true;
    }

    private static class WorkspaceItemFactory implements PersistedItemArray.ItemFactory<ItemInfo> {

        private final LauncherAppState mAppState;
        private final UserManagerState mUMS;
        private final Map<ShortcutKey, ShortcutInfo> mPinnedShortcuts;
        private final int mMaxCount;
        private final int mContainer;

        private int mReadCount = 0;

        protected WorkspaceItemFactory(LauncherAppState appState, UserManagerState ums,
                Map<ShortcutKey, ShortcutInfo> pinnedShortcuts, int maxCount, int container) {
            mAppState = appState;
            mUMS = ums;
            mPinnedShortcuts = pinnedShortcuts;
            mMaxCount = maxCount;
            mContainer = container;
        }

        @Nullable
        @Override
        public ItemInfo createInfo(int itemType, UserHandle user, Intent intent) {
            if (mReadCount >= mMaxCount) {
                return null;
            }
            switch (itemType) {
                case ITEM_TYPE_APPLICATION: {
                    LauncherActivityInfo lai = mAppState.getContext()
                            .getSystemService(LauncherApps.class)
                            .resolveActivity(intent, user);
                    if (lai == null) {
                        return null;
                    }
                    AppInfo info = new AppInfo(lai, user, mUMS.isUserQuiet(user));
                    info.container = mContainer;
                    mAppState.getIconCache().getTitleAndIcon(info, lai, false);
                    mReadCount++;
                    return info.makeWorkspaceItem(mAppState.getContext());
                }
                case ITEM_TYPE_DEEP_SHORTCUT: {
                    ShortcutKey key = ShortcutKey.fromIntent(intent, user);
                    if (key == null) {
                        return null;
                    }
                    ShortcutInfo si = mPinnedShortcuts.get(key);
                    if (si == null) {
                        return null;
                    }
                    WorkspaceItemInfo wii = new WorkspaceItemInfo(si, mAppState.getContext());
                    wii.container = mContainer;
                    mAppState.getIconCache().getShortcutIcon(wii, si);
                    mReadCount++;
                    return wii;
                }
            }
            return null;
        }
    }
}<|MERGE_RESOLUTION|>--- conflicted
+++ resolved
@@ -61,11 +61,8 @@
 import com.android.launcher3.ConstantItem;
 import com.android.launcher3.InvariantDeviceProfile;
 import com.android.launcher3.LauncherAppState;
-<<<<<<< HEAD
 import com.android.launcher3.Utilities;
-=======
 import com.android.launcher3.LauncherPrefs;
->>>>>>> 5f635e80
 import com.android.launcher3.config.FeatureFlags;
 import com.android.launcher3.logger.LauncherAtom;
 import com.android.launcher3.logging.InstanceId;
@@ -108,12 +105,14 @@
             nonRestorableItem("LAST_SNAPSHOT_TIME_MILLIS", 0L, ENCRYPTED);
 
     @VisibleForTesting
-    final PredictorState mAllAppsState = new PredictorState(CONTAINER_PREDICTION, "all_apps_predictions");
+    final PredictorState mAllAppsState =
+            new PredictorState(CONTAINER_PREDICTION, "all_apps_predictions");
     @VisibleForTesting
-    final PredictorState mHotseatState = new PredictorState(CONTAINER_HOTSEAT_PREDICTION, "hotseat_predictions");
+    final PredictorState mHotseatState =
+            new PredictorState(CONTAINER_HOTSEAT_PREDICTION, "hotseat_predictions");
     @VisibleForTesting
-    final PredictorState mWidgetsRecommendationState = new PredictorState(CONTAINER_WIDGETS_PREDICTION,
-            "widgets_prediction");
+    final PredictorState mWidgetsRecommendationState =
+            new PredictorState(CONTAINER_WIDGETS_PREDICTION, "widgets_prediction");
 
     private final InvariantDeviceProfile mIDP;
     private final AppEventProducer mAppEventProducer;
@@ -156,8 +155,8 @@
             int numColumns, @NonNull PredictorState state) {
         // TODO: Implement caching and preloading
 
-        WorkspaceItemFactory factory = new WorkspaceItemFactory(mApp, ums, pinnedShortcuts, numColumns,
-                state.containerId);
+        WorkspaceItemFactory factory =
+                new WorkspaceItemFactory(mApp, ums, pinnedShortcuts, numColumns, state.containerId);
         FixedContainerItems fci = new FixedContainerItems(state.containerId,
                 state.storage.read(mApp.getContext(), factory, ums.allUsers::get));
         if (FeatureFlags.CHANGE_MODEL_DELEGATE_LOADING_ORDER.get()) {
@@ -172,8 +171,7 @@
         FixedContainerItems widgetPredictionFCI = new FixedContainerItems(
                 mWidgetsRecommendationState.containerId, new ArrayList<>());
 
-        // Widgets prediction isn't used frequently. And thus, it is not persisted on
-        // disk.
+        // Widgets prediction isn't used frequently. And thus, it is not persisted on disk.
         mDataModel.extraItems.put(mWidgetsRecommendationState.containerId, widgetPredictionFCI);
 
         bindPredictionItems(callbacks, widgetPredictionFCI);
@@ -190,7 +188,6 @@
         });
     }
 
-    @CallSuper
     @Override
     @WorkerThread
     public void bindAllModelExtras(@NonNull BgDataModel.Callbacks[] callbacks) {
@@ -249,21 +246,17 @@
             prefs.put(LAST_SNAPSHOT_TIME_MILLIS, now);
         }
 
-        // Only register for launcher snapshot logging if this is the primary
-        // ModelDelegate
-        // instance, as there will be additional instances that may be destroyed at any
-        // time.
+        // Only register for launcher snapshot logging if this is the primary ModelDelegate
+        // instance, as there will be additional instances that may be destroyed at any time.
         if (mIsPrimaryInstance && LawnchairApp.isRecentsEnabled()) {
             registerSnapshotLoggingCallback();
         }
     }
 
-    protected void additionalSnapshotEvents(InstanceId snapshotInstanceId) {
-    }
+    protected void additionalSnapshotEvents(InstanceId snapshotInstanceId){}
 
     /**
-     * Registers a callback to log launcher workspace layout using Statsd pulled
-     * atom.
+     * Registers a callback to log launcher workspace layout using Statsd pulled atom.
      */
     protected void registerSnapshotLoggingCallback() {
         if (mStatsManager == null || !LawnchairQuickstepCompat.ATLEAST_R) {
@@ -298,7 +291,8 @@
                         additionalSnapshotEvents(instanceId);
                         SettingsChangeLogger.INSTANCE.get(mContext).logSnapshot(instanceId);
                         return StatsManager.PULL_SUCCESS;
-                    });
+                    }
+            );
             Log.d(TAG, "Successfully registered for launcher snapshot logging!");
         } catch (RuntimeException e) {
             Log.e(TAG, "Failed to register launcher snapshot logging callback with StatsManager",
@@ -410,13 +404,7 @@
         state.setTargets(Collections.emptyList());
         state.predictor = predictor;
         state.predictor.registerPredictionUpdates(
-                MODEL_EXECUTOR, new AppPredictor.Callback() {
-                    @Keep
-                    @Override
-                    public void onTargetsAvailable(@NonNull List<AppTarget> targets) {
-                        handleUpdate(state, targets);
-                    }
-                });
+                MODEL_EXECUTOR, t -> handleUpdate(state, t));
         state.predictor.requestPredictionUpdate();
     }
 
@@ -431,17 +419,13 @@
     private void registerWidgetsPredictor(AppPredictor predictor) {
         mWidgetsRecommendationState.predictor = predictor;
         mWidgetsRecommendationState.predictor.registerPredictionUpdates(
-                MODEL_EXECUTOR, new AppPredictor.Callback() {
-                    @Keep
-                    @Override
-                    public void onTargetsAvailable(@NonNull List<AppTarget> targets) {
-                        if (mWidgetsRecommendationState.setTargets(targets)) {
-                            // No diff, skip
-                            return;
-                        }
-                        mApp.getModel().enqueueModelUpdateTask(
-                                new WidgetsPredictionUpdateTask(mWidgetsRecommendationState, targets));
+                MODEL_EXECUTOR, targets -> {
+                    if (mWidgetsRecommendationState.setTargets(targets)) {
+                        // No diff, skip
+                        return;
                     }
+                    mApp.getModel().enqueueModelUpdateTask(
+                            new WidgetsPredictionUpdateTask(mWidgetsRecommendationState, targets));
                 });
         mWidgetsRecommendationState.predictor.requestPredictionUpdate();
     }
@@ -449,7 +433,7 @@
     @VisibleForTesting
     void onAppTargetEvent(AppTargetEvent event, int client) {
         PredictorState state;
-        switch (client) {
+        switch(client) {
             case CONTAINER_PREDICTION:
                 state = mAllAppsState;
                 break;
@@ -477,17 +461,17 @@
 
     private Bundle getBundleForWidgetsOnWorkspace(Context context, BgDataModel dataModel) {
         Bundle bundle = new Bundle();
-        ArrayList<AppTargetEvent> widgetEvents = dataModel.getAllWorkspaceItems().stream()
-                .filter(PredictionHelper::isTrackedForWidgetPrediction)
-                .map(item -> {
-                    AppTarget target = getAppTargetFromItemInfo(context, item);
-                    if (target == null)
-                        return null;
-                    return wrapAppTargetWithItemLocation(
-                            target, AppTargetEvent.ACTION_PIN, item);
-                })
-                .filter(Objects::nonNull)
-                .collect(toCollection(ArrayList::new));
+        ArrayList<AppTargetEvent> widgetEvents =
+                dataModel.getAllWorkspaceItems().stream()
+                        .filter(PredictionHelper::isTrackedForWidgetPrediction)
+                        .map(item -> {
+                            AppTarget target = getAppTargetFromItemInfo(context, item);
+                            if (target == null) return null;
+                            return wrapAppTargetWithItemLocation(
+                                    target, AppTargetEvent.ACTION_PIN, item);
+                        })
+                        .filter(Objects::nonNull)
+                        .collect(toCollection(ArrayList::new));
         bundle.putParcelableArrayList(BUNDLE_KEY_ADDED_APP_WIDGETS, widgetEvents);
         return bundle;
     }
