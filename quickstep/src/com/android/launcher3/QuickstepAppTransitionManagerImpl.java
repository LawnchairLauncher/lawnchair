--- conflicted
+++ resolved
@@ -35,8 +35,8 @@
 import static com.android.launcher3.statehandlers.DepthController.DEPTH;
 import static com.android.launcher3.views.FloatingIconView.SHAPE_PROGRESS_DURATION;
 import static com.android.quickstep.TaskUtils.taskIsATargetWithMode;
-import static com.android.launcher3.Utilities.getWindowCornerRadius;
-import static com.android.launcher3.Utilities.supportsRoundedCornersOnWindows;
+import static com.android.systemui.shared.system.QuickStepContract.getWindowCornerRadius;
+import static com.android.systemui.shared.system.QuickStepContract.supportsRoundedCornersOnWindows;
 import static com.android.systemui.shared.system.RemoteAnimationTargetCompat.MODE_CLOSING;
 import static com.android.systemui.shared.system.RemoteAnimationTargetCompat.MODE_OPENING;
 
@@ -62,13 +62,9 @@
 import android.util.Pair;
 import android.view.View;
 
-<<<<<<< HEAD
-import ch.deletescape.lawnchair.adaptive.IconShapeManager;
-=======
 import androidx.annotation.NonNull;
 import androidx.annotation.Nullable;
 
->>>>>>> 7b96ec1f
 import com.android.launcher3.DeviceProfile.OnDeviceProfileChangeListener;
 import com.android.launcher3.allapps.AllAppsTransitionController;
 import com.android.launcher3.config.FeatureFlags;
@@ -136,7 +132,7 @@
     private static final long RADIUS_DURATION = 375;
 
     public static final int RECENTS_LAUNCH_DURATION = 336;
-    protected static final int LAUNCHER_RESUME_START_DELAY = 100;
+    private static final int LAUNCHER_RESUME_START_DELAY = 100;
     private static final int CLOSING_TRANSITION_DURATION_MS = 250;
 
     protected static final int CONTENT_ALPHA_DURATION = 217;
@@ -345,7 +341,7 @@
      *                     False when this is called when an app is closing.
      * @param trans Array that contains the start and end translation values for the content.
      */
-    protected Pair<AnimatorSet, Runnable> getLauncherContentAnimator(boolean isAppOpening,
+    private Pair<AnimatorSet, Runnable> getLauncherContentAnimator(boolean isAppOpening,
             float[] trans) {
         AnimatorSet launcherAnimator = new AnimatorSet();
         Runnable endListener;
@@ -527,9 +523,9 @@
         }
 
         final float initialWindowRadius = supportsRoundedCornersOnWindows(mLauncher.getResources())
-                ? startCrop * IconShapeManager.getWindowTransitionRadius(mLauncher) / 2f : 0f;
+                ? startCrop / 2f : 0f;
         final float windowRadius = mDeviceProfile.isMultiWindowMode
-                ? 0 : getWindowCornerRadius(mLauncher);
+                ? 0 : getWindowCornerRadius(mLauncher.getResources());
         appAnimator.addUpdateListener(new MultiValueUpdateListener() {
             FloatProp mDx = new FloatProp(0, dX, 0, xDuration, AGGRESSIVE_EASE);
             FloatProp mDy = new FloatProp(0, dY, 0, yDuration, AGGRESSIVE_EASE);
@@ -719,7 +715,7 @@
         ValueAnimator unlockAnimator = ValueAnimator.ofFloat(0, 1);
         unlockAnimator.setDuration(CLOSING_TRANSITION_DURATION_MS);
         float cornerRadius = mDeviceProfile.isMultiWindowMode ? 0 :
-                Utilities.getWindowCornerRadius(mLauncher);
+                QuickStepContract.getWindowCornerRadius(mLauncher.getResources());
         unlockAnimator.addListener(new AnimatorListenerAdapter() {
             @Override
             public void onAnimationStart(Animator animation) {
@@ -749,7 +745,7 @@
         ValueAnimator closingAnimator = ValueAnimator.ofFloat(0, 1);
         int duration = CLOSING_TRANSITION_DURATION_MS;
         float windowCornerRadius = mDeviceProfile.isMultiWindowMode
-                ? 0 : getWindowCornerRadius(mLauncher);
+                ? 0 : getWindowCornerRadius(mLauncher.getResources());
         closingAnimator.setDuration(duration);
         closingAnimator.addUpdateListener(new MultiValueUpdateListener() {
             FloatProp mDy = new FloatProp(0, mClosingWindowTransY, 0, duration, DEACCEL_1_7);
@@ -795,64 +791,6 @@
         return closingAnimator;
     }
 
-<<<<<<< HEAD
-    /**
-     * Creates an animator that modifies Launcher as a result from {@link #getWallpaperOpenRunner}.
-     */
-    protected void createLauncherResumeAnimation(AnimatorSet anim) {
-        if (mLauncher.isInState(LauncherState.ALL_APPS)) {
-            Pair<AnimatorSet, Runnable> contentAnimator =
-                    getLauncherContentAnimator(false /* isAppOpening */,
-                            new float[] {-mContentTransY, 0});
-            contentAnimator.first.setStartDelay(LAUNCHER_RESUME_START_DELAY);
-            anim.play(contentAnimator.first);
-            anim.addListener(new AnimatorListenerAdapter() {
-                @Override
-                public void onAnimationEnd(Animator animation) {
-                    contentAnimator.second.run();
-                }
-            });
-        } else {
-            AnimatorSet workspaceAnimator = new AnimatorSet();
-
-            mDragLayer.setTranslationY(-mWorkspaceTransY);;
-            workspaceAnimator.play(ObjectAnimator.ofFloat(mDragLayer, View.TRANSLATION_Y,
-                    -mWorkspaceTransY, 0));
-
-            mDragLayerAlpha.setValue(0);
-            workspaceAnimator.play(ObjectAnimator.ofFloat(
-                    mDragLayerAlpha, MultiValueAlpha.VALUE, 0, 1f));
-
-            workspaceAnimator.setStartDelay(LAUNCHER_RESUME_START_DELAY);
-            workspaceAnimator.setDuration(333);
-            workspaceAnimator.setInterpolator(Interpolators.DEACCEL_1_7);
-
-            mDragLayer.getScrim().hideSysUiScrim(true);
-
-            // Pause page indicator animations as they lead to layer trashing.
-            mLauncher.getWorkspace().getPageIndicator().pauseAnimations();
-            mDragLayer.setLayerType(View.LAYER_TYPE_HARDWARE, null);
-
-            workspaceAnimator.addListener(new AnimatorListenerAdapter() {
-                @Override
-                public void onAnimationEnd(Animator animation) {
-                    resetContentView();
-                }
-            });
-            anim.play(workspaceAnimator);
-        }
-    }
-
-    protected void resetContentView() {
-        mLauncher.getWorkspace().getPageIndicator().skipAnimationsToEnd();
-        mDragLayerAlpha.setValue(1f);
-        mDragLayer.setLayerType(View.LAYER_TYPE_NONE, null);
-        mDragLayer.setTranslationY(0f);
-        mDragLayer.getScrim().hideSysUiScrim(false);
-    }
-
-=======
->>>>>>> 7b96ec1f
     private boolean hasControlRemoteAppTransitionPermission() {
         return mLauncher.checkSelfPermission(CONTROL_REMOTE_APP_TRANSITION_PERMISSION)
                 == PackageManager.PERMISSION_GRANTED;
