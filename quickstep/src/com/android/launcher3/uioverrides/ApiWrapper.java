/*
 * Copyright (C) 2017 The Android Open Source Project
 *
 * Licensed under the Apache License, Version 2.0 (the "License");
 * you may not use this file except in compliance with the License.
 * You may obtain a copy of the License at
 *
 *      http://www.apache.org/licenses/LICENSE-2.0
 *
 * Unless required by applicable law or agreed to in writing, software
 * distributed under the License is distributed on an "AS IS" BASIS,
 * WITHOUT WARRANTIES OR CONDITIONS OF ANY KIND, either express or implied.
 * See the License for the specific language governing permissions and
 * limitations under the License.
 */

package com.android.launcher3.uioverrides;

import android.app.ActivityOptions;
import android.app.Person;
import android.content.Context;
import android.content.pm.LauncherActivityInfo;
import android.content.pm.LauncherApps;
import android.content.pm.LauncherUserInfo;
import android.content.pm.ShortcutInfo;
import android.graphics.drawable.ColorDrawable;
import android.os.UserHandle;
import android.os.UserManager;
import android.util.ArrayMap;
import android.window.RemoteTransition;

import com.android.launcher3.Flags;
import com.android.launcher3.Utilities;
import com.android.launcher3.util.UserIconInfo;
import com.android.quickstep.util.FadeOutRemoteTransition;

<<<<<<< HEAD
import java.util.Collections;
=======
import java.util.List;
>>>>>>> 5f635e80
import java.util.Map;

import app.lawnchair.util.LawnchairUtilsKt;

/**
 * A wrapper for the hidden API calls
 */
public class ApiWrapper {

    public static final boolean TASKBAR_DRAWN_IN_PROCESS = true;

    public static Person[] getPersons(ShortcutInfo si) {
        if (!Utilities.ATLEAST_Q)
            return Utilities.EMPTY_PERSON_ARRAY;
        Person[] persons = si.getPersons();
        return persons == null ? Utilities.EMPTY_PERSON_ARRAY : persons;
    }

    public static Map<String, LauncherActivityInfo> getActivityOverrides(Context context) {
        return LawnchairUtilsKt.isDefaultLauncher(context)
                && Utilities.ATLEAST_Q ?
                getLauncherActivityOverrides(context)
                : Collections.emptyMap();
    }

    private static Map<String, LauncherActivityInfo> getLauncherActivityOverrides(Context context) {
        try {
            return context.getSystemService(LauncherApps.class).getActivityOverrides();
        } catch (Throwable t) {
            return Collections.emptyMap();
        }
    }

    /**
     * Creates an ActivityOptions to play fade-out animation on closing targets
     */
    public static ActivityOptions createFadeOutAnimOptions(Context context) {
        try {
            ActivityOptions options = ActivityOptions.makeBasic();
            options.setRemoteTransition(new RemoteTransition(new FadeOutRemoteTransition()));
            return options;
        } catch (Throwable t) {
            // TODO Create our own custom closing animation
            return ActivityOptions.makeCustomAnimation(context, 0, android.R.anim.fade_out);
        }
    }

    /**
     * Returns a map of all users on the device to their corresponding UI properties
     */
    public static Map<UserHandle, UserIconInfo> queryAllUsers(Context context) {
        UserManager um = context.getSystemService(UserManager.class);
        Map<UserHandle, UserIconInfo> users = new ArrayMap<>();
        List<UserHandle> usersActual = um.getUserProfiles();
        if (usersActual != null) {
            for (UserHandle user : usersActual) {
                if (android.os.Flags.allowPrivateProfile() && Flags.enablePrivateSpace()) {
                    LauncherApps launcherApps = context.getSystemService(LauncherApps.class);
                    LauncherUserInfo launcherUserInfo = launcherApps.getLauncherUserInfo(user);
                    // UserTypes not supported in Launcher are deemed to be the current
                    // Foreground User.
                    int userType = switch (launcherUserInfo.getUserType()) {
                        case UserManager.USER_TYPE_PROFILE_MANAGED -> UserIconInfo.TYPE_WORK;
                        case UserManager.USER_TYPE_PROFILE_CLONE -> UserIconInfo.TYPE_CLONED;
                        case UserManager.USER_TYPE_PROFILE_PRIVATE -> UserIconInfo.TYPE_PRIVATE;
                        default -> UserIconInfo.TYPE_MAIN;
                    };
                    long serial = launcherUserInfo.getUserSerialNumber();
                    users.put(user, new UserIconInfo(user, userType, serial));
                } else {
                    long serial = um.getSerialNumberForUser(user);

                    // Simple check to check if the provided user is work profile
                    // TODO: Migrate to a better platform API
                    NoopDrawable d = new NoopDrawable();
                    boolean isWork = (d != context.getPackageManager().getUserBadgedIcon(d, user));
                    UserIconInfo info = new UserIconInfo(
                            user,
                            isWork ? UserIconInfo.TYPE_WORK : UserIconInfo.TYPE_MAIN,
                            serial);
                    users.put(user, info);
                }
            }
        }
        return users;
    }

    private static class NoopDrawable extends ColorDrawable {
        @Override
        public int getIntrinsicHeight() {
            return 1;
        }

        @Override
        public int getIntrinsicWidth() {
            return 1;
        }
    }
}<|MERGE_RESOLUTION|>--- conflicted
+++ resolved
@@ -34,11 +34,8 @@
 import com.android.launcher3.util.UserIconInfo;
 import com.android.quickstep.util.FadeOutRemoteTransition;
 
-<<<<<<< HEAD
 import java.util.Collections;
-=======
 import java.util.List;
->>>>>>> 5f635e80
 import java.util.Map;
 
 import app.lawnchair.util.LawnchairUtilsKt;
@@ -51,8 +48,7 @@
     public static final boolean TASKBAR_DRAWN_IN_PROCESS = true;
 
     public static Person[] getPersons(ShortcutInfo si) {
-        if (!Utilities.ATLEAST_Q)
-            return Utilities.EMPTY_PERSON_ARRAY;
+        if (!Utilities.ATLEAST_Q) return Utilities.EMPTY_PERSON_ARRAY;
         Person[] persons = si.getPersons();
         return persons == null ? Utilities.EMPTY_PERSON_ARRAY : persons;
     }
