--- conflicted
+++ resolved
@@ -49,11 +49,7 @@
 import com.android.launcher3.util.TouchController;
 import com.android.quickstep.OverviewInteractionState;
 import com.android.quickstep.RecentsModel;
-<<<<<<< HEAD
 import com.android.quickstep.TouchInteractionService;
-import com.android.quickstep.util.RemoteAnimationTargetSet;
-=======
->>>>>>> cbab862c
 import com.android.quickstep.util.RemoteFadeOutAnimationListener;
 import com.android.quickstep.views.RecentsView;
 import com.android.systemui.shared.system.ActivityCompat;
@@ -180,18 +176,12 @@
     public static void onLauncherStateOrResumeChanged(Launcher launcher) {
         LauncherState state = launcher.getStateManager().getState();
         DeviceProfile profile = launcher.getDeviceProfile();
-<<<<<<< HEAD
         if (ContextCompat.checkSelfPermission(launcher, Manifest.permission.STATUS_BAR) == PackageManager.PERMISSION_GRANTED) {
             WindowManagerWrapper.getInstance().setShelfHeight(
-                    state != ALL_APPS && launcher.isUserActive() && !profile.isVerticalBarLayout(),
-                    profile.shelfBarSizePx);
-        }
-=======
-        WindowManagerWrapper.getInstance().setShelfHeight(
-                (state == NORMAL || state == OVERVIEW) && launcher.isUserActive()
-                        && !profile.isVerticalBarLayout(),
-                profile.hotseatBarSizePx);
->>>>>>> cbab862c
+                    (state == NORMAL || state == OVERVIEW) && launcher.isUserActive()
+                            && !profile.isVerticalBarLayout(),
+                    profile.hotseatBarSizePx);
+        }
 
         if (state == NORMAL) {
             launcher.<RecentsView>getOverviewPanel().setSwipeDownShouldLaunchApp(false);
