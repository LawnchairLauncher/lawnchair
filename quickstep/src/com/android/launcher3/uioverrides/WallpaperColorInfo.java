package com.android.launcher3.uioverrides;

import android.content.Context;
import com.android.launcher3.Utilities;

public abstract class WallpaperColorInfo {

    private static final int MAIN_COLOR_LIGHT = 0xffdadce0;
    private static final int MAIN_COLOR_DARK = 0xff202124;
    private static final int MAIN_COLOR_REGULAR = 0xff000000;

    private static final Object sInstanceLock = new Object();
    private static WallpaperColorInfo sInstance;

    public static WallpaperColorInfo getInstance(Context context) {
        synchronized (sInstanceLock) {
            if (sInstance == null) {
                if (Utilities.ATLEAST_Q && !Utilities.HIDDEN_APIS_ALLOWED) {
                    sInstance = new WallpaperColorInfoVL(context.getApplicationContext());
                } else if (Utilities.ATLEAST_OREO_MR1) {
                    sInstance = new WallpaperColorInfoVOMR1(context.getApplicationContext());
                } else {
                    sInstance = new WallpaperColorInfoVL(context.getApplicationContext());
                }
            }
            return sInstance;
        }
    }

    public abstract int getMainColor();

    public abstract int getActualMainColor();

    public abstract int getSecondaryColor();

    public abstract int getActualSecondaryColor();

<<<<<<< HEAD
    public abstract int getTertiaryColor();
=======
    public boolean isMainColorDark() {
        return mExtractionInfo.mainColor == MAIN_COLOR_DARK;
    }

    @Override
    public void onColorsChanged(WallpaperColors colors, int which) {
        if ((which & FLAG_SYSTEM) != 0) {
            update(colors);
            notifyChange();
        }
    }
>>>>>>> c87bbeea

    public abstract boolean isDark();

    public abstract boolean supportsDarkText();

    public abstract void addOnChangeListener(OnChangeListener listener);

    public abstract void removeOnChangeListener(OnChangeListener listener);

    public interface OnChangeListener {
        void onExtractedColorsChanged(WallpaperColorInfo wallpaperColorInfo);
    }
}<|MERGE_RESOLUTION|>--- conflicted
+++ resolved
@@ -4,11 +4,6 @@
 import com.android.launcher3.Utilities;
 
 public abstract class WallpaperColorInfo {
-
-    private static final int MAIN_COLOR_LIGHT = 0xffdadce0;
-    private static final int MAIN_COLOR_DARK = 0xff202124;
-    private static final int MAIN_COLOR_REGULAR = 0xff000000;
-
     private static final Object sInstanceLock = new Object();
     private static WallpaperColorInfo sInstance;
 
@@ -17,6 +12,8 @@
             if (sInstance == null) {
                 if (Utilities.ATLEAST_Q && !Utilities.HIDDEN_APIS_ALLOWED) {
                     sInstance = new WallpaperColorInfoVL(context.getApplicationContext());
+                } else if (Utilities.ATLEAST_P) {
+                    sInstance = new WallpaperColorInfoVP(context.getApplicationContext());
                 } else if (Utilities.ATLEAST_OREO_MR1) {
                     sInstance = new WallpaperColorInfoVOMR1(context.getApplicationContext());
                 } else {
@@ -35,21 +32,11 @@
 
     public abstract int getActualSecondaryColor();
 
-<<<<<<< HEAD
     public abstract int getTertiaryColor();
-=======
+
     public boolean isMainColorDark() {
-        return mExtractionInfo.mainColor == MAIN_COLOR_DARK;
+        return isDark();
     }
-
-    @Override
-    public void onColorsChanged(WallpaperColors colors, int which) {
-        if ((which & FLAG_SYSTEM) != 0) {
-            update(colors);
-            notifyChange();
-        }
-    }
->>>>>>> c87bbeea
 
     public abstract boolean isDark();
 
