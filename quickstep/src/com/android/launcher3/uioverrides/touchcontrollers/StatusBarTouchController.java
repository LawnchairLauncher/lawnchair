/*
 * Copyright (C) 2018 The Android Open Source Project
 *
 * Licensed under the Apache License, Version 2.0 (the "License");
 * you may not use this file except in compliance with the License.
 * You may obtain a copy of the License at
 *
 *      http://www.apache.org/licenses/LICENSE-2.0
 *
 * Unless required by applicable law or agreed to in writing, software
 * distributed under the License is distributed on an "AS IS" BASIS,
 * WITHOUT WARRANTIES OR CONDITIONS OF ANY KIND, either express or implied.
 * See the License for the specific language governing permissions and
 * limitations under the License.
 *
 * Modifications copyright 2021, Lawnchair
 */
package com.android.launcher3.uioverrides.touchcontrollers;

import static android.view.MotionEvent.ACTION_CANCEL;
import static android.view.MotionEvent.ACTION_DOWN;
import static android.view.MotionEvent.ACTION_MOVE;
import static android.view.MotionEvent.ACTION_UP;
import static android.view.WindowManager.LayoutParams.FLAG_SLIPPERY;

import static com.android.launcher3.MotionEventsUtils.isTrackpadScroll;
import static com.android.launcher3.logging.StatsLogManager.LauncherEvent.LAUNCHER_SWIPE_DOWN_WORKSPACE_NOTISHADE_OPEN;

import android.annotation.SuppressLint;
import android.graphics.PointF;
import android.util.SparseArray;
import android.view.MotionEvent;
import android.view.ViewConfiguration;
import android.view.Window;
import android.view.WindowManager;

import com.android.launcher3.AbstractFloatingView;
import com.android.launcher3.DeviceProfile;
import com.android.launcher3.Launcher;
import com.android.launcher3.LauncherState;
import com.android.launcher3.util.TouchController;
import com.android.launcher3.util.VibratorWrapper;
import com.android.quickstep.SystemUiProxy;

import java.io.PrintWriter;
import java.lang.reflect.InvocationTargetException;

import app.lawnchair.LawnchairAppKt;
import app.lawnchair.util.CompatibilityKt;

/**
 * TouchController for handling touch events that get sent to the StatusBar.
 * Once the
 * Once the event delta mDownY passes the touch slop, the events start getting
 * forwarded.
 * All events are offset by initial Y value of the pointer.
 */
public class StatusBarTouchController implements TouchController {

    private static final String TAG = "StatusBarController";

    private final Launcher mLauncher;
    private final SystemUiProxy mSystemUiProxy;
    private final float mTouchSlop;
    private int mLastAction;
    private final SparseArray<PointF> mDownEvents;

    /*
     * If {@code false}, this controller should not handle the input {@link
     * MotionEvent}.
     */
    private boolean mCanIntercept;

<<<<<<< HEAD
    private boolean mExpanded;
    private boolean mVibrated;
=======
    private boolean mIsTrackpadReverseScroll;
>>>>>>> 904a97c6

    public StatusBarTouchController(Launcher l) {
        mLauncher = l;
        mSystemUiProxy = SystemUiProxy.INSTANCE.get(mLauncher);
        // Guard against TAPs by increasing the touch slop.
        mTouchSlop = 2 * ViewConfiguration.get(l).getScaledTouchSlop();
        mDownEvents = new SparseArray<>();
    }

    @Override
    public void dump(String prefix, PrintWriter writer) {
        writer.println(prefix + "mCanIntercept:" + mCanIntercept);
        writer.println(prefix + "mLastAction:" + MotionEvent.actionToString(mLastAction));
        writer.println(prefix + "mSysUiProxy available:"
                + SystemUiProxy.INSTANCE.get(mLauncher).isActive());
    }

    private void dispatchTouchEvent(MotionEvent ev) {
        if (mSystemUiProxy.isActive()) {
            mLastAction = ev.getActionMasked();
            mSystemUiProxy.onStatusBarTouchEvent(ev);
        } else if (!mExpanded) {
            mExpanded = true;
            expand();
        }
        if (!mVibrated) {
            mVibrated = true;
            vibrate();
        }
    }

    @SuppressLint({"WrongConstant", "PrivateApi"})
    private void expand() {
        try {
            Class.forName("android.app.StatusBarManager")
                .getMethod("expandNotificationsPanel")
                .invoke(mLauncher.getSystemService("statusbar"));
        } catch (IllegalAccessException | InvocationTargetException | NoSuchMethodException | ClassNotFoundException e) {
            e.printStackTrace();
        }
    }

    private void vibrate() {
        if (!LawnchairAppKt.getLawnchairApp(mLauncher).isVibrateOnIconAnimation()) {
            VibratorWrapper.INSTANCE.get(mLauncher).vibrate(VibratorWrapper.OVERVIEW_HAPTIC);
        }
    }

    @Override
    public final boolean onControllerInterceptTouchEvent(MotionEvent ev) {
        int action = ev.getActionMasked();
        int idx = ev.getActionIndex();
        int pid = ev.getPointerId(idx);
        if (action == ACTION_DOWN) {
            mCanIntercept = canInterceptTouch(ev);
            if (!mCanIntercept) {
                return false;
            }
            mDownEvents.clear();
            mExpanded = false;
            mVibrated = false;
            mDownEvents.put(pid, new PointF(ev.getX(), ev.getY()));
            mIsTrackpadReverseScroll = !mLauncher.isNaturalScrollingEnabled()
                    && isTrackpadScroll(ev);
        } else if (ev.getActionMasked() == MotionEvent.ACTION_POINTER_DOWN) {
            // Check!! should only set it only when threshold is not entered.
            mDownEvents.put(pid, new PointF(ev.getX(idx), ev.getY(idx)));
        }
        if (!mCanIntercept) {
            return false;
        }
        if (action == ACTION_MOVE && mDownEvents.contains(pid)) {
            float dy = ev.getY(idx) - mDownEvents.get(pid).y;
            float dx = ev.getX(idx) - mDownEvents.get(pid).x;
            if (mIsTrackpadReverseScroll) {
                dy = -dy;
            }
            // Currently input dispatcher will not do touch transfer if there are more than
            // one touch pointer. Hence, even if slope passed, only set the slippery flag
            // when there is single touch event. (context: InputDispatcher.cpp line 1445)
            if (dy > mTouchSlop && dy > Math.abs(dx) && ev.getPointerCount() == 1) {
                ev.setAction(ACTION_DOWN);
                dispatchTouchEvent(ev);
                setWindowSlippery(true);
                return true;
            }
            if (Math.abs(dx) > mTouchSlop) {
                mCanIntercept = false;
            }
        }
        return false;
    }

    @Override
    public final boolean onControllerTouchEvent(MotionEvent ev) {
        int action = ev.getAction();
        if (action == ACTION_UP || action == ACTION_CANCEL) {
            dispatchTouchEvent(ev);
            mLauncher.getStatsLogManager().logger()
                    .log(LAUNCHER_SWIPE_DOWN_WORKSPACE_NOTISHADE_OPEN);
            setWindowSlippery(false);
            mIsTrackpadReverseScroll = false;
            return true;
        } else if (CompatibilityKt.isOnePlusStock() && action == ACTION_MOVE) {
            dispatchTouchEvent(ev);
        }
        return true;
    }

    /**
     * FLAG_SLIPPERY enables touches to slide out of a window into neighboring
     * windows in mid-gesture instead of being captured for the duration of
     * the gesture.
     *
     * This flag changes the behavior of touch focus for this window only.
     * Touches can slide out of the window but they cannot necessarily slide
     * back in (unless the other window with touch focus permits it).
     */
    private void setWindowSlippery(boolean enable) {
        Window w = mLauncher.getWindow();
        WindowManager.LayoutParams wlp = w.getAttributes();
        if (enable) {
            wlp.flags |= FLAG_SLIPPERY;
        } else {
            wlp.flags &= ~FLAG_SLIPPERY;
        }
        w.setAttributes(wlp);
    }

    private boolean canInterceptTouch(MotionEvent ev) {
        if (!mLauncher.isInState(LauncherState.NORMAL) ||
                AbstractFloatingView.getTopOpenViewWithType(mLauncher,
                        AbstractFloatingView.TYPE_STATUS_BAR_SWIPE_DOWN_DISALLOW) != null) {
            return false;
        } else {
            // For NORMAL state, only listen if the event originated above the navbar height
            DeviceProfile dp = mLauncher.getDeviceProfile();
            if (ev.getY() > (mLauncher.getDragLayer().getHeight() - dp.getInsets().bottom)) {
                return false;
            }
        }
        return true;
    }
}<|MERGE_RESOLUTION|>--- conflicted
+++ resolved
@@ -71,12 +71,9 @@
      */
     private boolean mCanIntercept;
 
-<<<<<<< HEAD
     private boolean mExpanded;
     private boolean mVibrated;
-=======
     private boolean mIsTrackpadReverseScroll;
->>>>>>> 904a97c6
 
     public StatusBarTouchController(Launcher l) {
         mLauncher = l;
