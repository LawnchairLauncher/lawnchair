/*
 * Copyright (C) 2019 The Android Open Source Project
 *
 * Licensed under the Apache License, Version 2.0 (the "License");
 * you may not use this file except in compliance with the License.
 * You may obtain a copy of the License at
 *
 *      http://www.apache.org/licenses/LICENSE-2.0
 *
 * Unless required by applicable law or agreed to in writing, software
 * distributed under the License is distributed on an "AS IS" BASIS,
 * WITHOUT WARRANTIES OR CONDITIONS OF ANY KIND, either express or implied.
 * See the License for the specific language governing permissions and
 * limitations under the License.
 */
package com.android.launcher3.uioverrides.touchcontrollers;

import static android.view.MotionEvent.ACTION_DOWN;
<<<<<<< HEAD
import static android.view.MotionEvent.ACTION_MOVE;

=======
>>>>>>> 5f635e80
import static com.android.app.animation.Interpolators.ACCELERATE_0_75;
import static com.android.app.animation.Interpolators.DECELERATE_3;
import static com.android.app.animation.Interpolators.LINEAR;
import static com.android.app.animation.Interpolators.scrollInterpolatorForVelocity;
import static com.android.launcher3.LauncherAnimUtils.newCancelListener;
import static com.android.launcher3.LauncherState.NORMAL;
import static com.android.launcher3.LauncherState.OVERVIEW;
import static com.android.launcher3.LauncherState.OVERVIEW_ACTIONS;
import static com.android.launcher3.LauncherState.QUICK_SWITCH_FROM_HOME;
import static com.android.launcher3.MotionEventsUtils.isTrackpadFourFingerSwipe;
import static com.android.launcher3.MotionEventsUtils.isTrackpadMotionEvent;
import static com.android.launcher3.MotionEventsUtils.isTrackpadMultiFingerSwipe;
import static com.android.launcher3.anim.AlphaUpdateListener.ALPHA_CUTOFF_THRESHOLD;
import static com.android.launcher3.anim.AnimatorListeners.forEndCallback;
import static com.android.launcher3.logging.StatsLogManager.LAUNCHER_STATE_HOME;
import static com.android.launcher3.logging.StatsLogManager.LauncherEvent.LAUNCHER_QUICKSWITCH_RIGHT;
import static com.android.launcher3.logging.StatsLogManager.LauncherEvent.LAUNCHER_UNKNOWN_SWIPEDOWN;
import static com.android.launcher3.logging.StatsLogManager.LauncherEvent.LAUNCHER_UNKNOWN_SWIPEUP;
import static com.android.launcher3.logging.StatsLogManager.getLauncherAtomEvent;
import static com.android.launcher3.states.StateAnimationConfig.ANIM_ALL_APPS_FADE;
import static com.android.launcher3.states.StateAnimationConfig.ANIM_DEPTH;
import static com.android.launcher3.states.StateAnimationConfig.ANIM_VERTICAL_PROGRESS;
import static com.android.launcher3.states.StateAnimationConfig.ANIM_WORKSPACE_FADE;
import static com.android.launcher3.states.StateAnimationConfig.ANIM_WORKSPACE_SCALE;
import static com.android.launcher3.states.StateAnimationConfig.SKIP_ALL_ANIMATIONS;
import static com.android.launcher3.states.StateAnimationConfig.SKIP_OVERVIEW;
import static com.android.launcher3.states.StateAnimationConfig.SKIP_SCRIM;
import static com.android.launcher3.touch.BothAxesSwipeDetector.DIRECTION_RIGHT;
import static com.android.launcher3.touch.BothAxesSwipeDetector.DIRECTION_UP;
import static com.android.launcher3.util.NavigationMode.THREE_BUTTONS;
import static com.android.launcher3.util.VibratorWrapper.OVERVIEW_HAPTIC;
import static com.android.launcher3.util.window.RefreshRateTracker.getSingleFrameMs;
import static com.android.quickstep.views.DesktopTaskView.isDesktopModeSupported;
import static com.android.quickstep.views.RecentsView.ADJACENT_PAGE_HORIZONTAL_OFFSET;
import static com.android.quickstep.views.RecentsView.CONTENT_ALPHA;
import static com.android.quickstep.views.RecentsView.FULLSCREEN_PROGRESS;
import static com.android.quickstep.views.RecentsView.RECENTS_SCALE_PROPERTY;
import static com.android.quickstep.views.RecentsView.TASK_SECONDARY_TRANSLATION;
import static com.android.quickstep.views.RecentsView.TASK_THUMBNAIL_SPLASH_ALPHA;
import static com.android.systemui.shared.system.QuickStepContract.SYSUI_STATE_OVERVIEW_DISABLED;

import android.animation.Animator;
import android.animation.Animator.AnimatorListener;
import android.animation.AnimatorListenerAdapter;
import android.animation.ValueAnimator;
import android.graphics.PointF;
import android.view.MotionEvent;
import android.view.animation.Interpolator;

import com.android.launcher3.LauncherState;
import com.android.launcher3.R;
import com.android.launcher3.Utilities;
import com.android.launcher3.anim.AnimatedFloat;
import com.android.launcher3.anim.AnimatorPlaybackController;
import com.android.launcher3.anim.PendingAnimation;
import com.android.launcher3.states.StateAnimationConfig;
import com.android.launcher3.touch.BaseSwipeDetector;
import com.android.launcher3.touch.BothAxesSwipeDetector;
import com.android.launcher3.uioverrides.QuickstepLauncher;
import com.android.launcher3.util.DisplayController;
import com.android.launcher3.util.TouchController;
import com.android.launcher3.util.VibratorWrapper;
import com.android.quickstep.SystemUiProxy;
import com.android.quickstep.util.AnimatorControllerWithResistance;
import com.android.quickstep.util.LayoutUtils;
import com.android.quickstep.util.MotionPauseDetector;
import com.android.quickstep.util.WorkspaceRevealAnim;
import com.android.quickstep.views.LauncherRecentsView;
import com.android.quickstep.views.RecentsView;
import com.android.systemui.shared.system.InteractionJankMonitorWrapper;

/**
 * Handles quick switching to a recent task from the home screen. To give as
 * much flexibility to
 * the user as possible, also handles swipe up and hold to go to overview and
 * swiping back home.
 */
public class NoButtonQuickSwitchTouchController implements TouchController,
        BothAxesSwipeDetector.Listener {

    private static final float Y_ANIM_MIN_PROGRESS = 0.25f;
    private static final Interpolator FADE_OUT_INTERPOLATOR = DECELERATE_3;
    private static final Interpolator TRANSLATE_OUT_INTERPOLATOR = ACCELERATE_0_75;
    private static final Interpolator SCALE_DOWN_INTERPOLATOR = LINEAR;
    private static final long ATOMIC_DURATION_FROM_PAUSED_TO_OVERVIEW = 300;

    private final QuickstepLauncher mLauncher;
    private final BothAxesSwipeDetector mSwipeDetector;
    private final float mXRange;
    private final float mYRange;
    private final float mMaxYProgress;
    private final MotionPauseDetector mMotionPauseDetector;
    private final float mMotionPauseMinDisplacement;
    private final LauncherRecentsView mRecentsView;
    protected final AnimatorListener mClearStateOnCancelListener = newCancelListener(this::clearState);

    private boolean mNoIntercept;
    private Boolean mIsTrackpadFourFingerSwipe;
    private LauncherState mStartState;

    private boolean mIsHomeScreenVisible = true;

    // As we drag, we control 3 animations: one to get non-overview components out
    // of the way,
    // and the other two to set overview properties based on x and y progress.
    private AnimatorPlaybackController mNonOverviewAnim;
    private AnimatorPlaybackController mXOverviewAnim;
    private AnimatedFloat mYOverviewAnim;

    public NoButtonQuickSwitchTouchController(QuickstepLauncher launcher) {
        mLauncher = launcher;
        mSwipeDetector = new BothAxesSwipeDetector(mLauncher, this);
        mRecentsView = mLauncher.getOverviewPanel();
        mXRange = mLauncher.getDeviceProfile().widthPx / 2f;
        mYRange = LayoutUtils.getShelfTrackingDistance(
                mLauncher, mLauncher.getDeviceProfile(), mRecentsView.getPagedOrientationHandler());
        mMaxYProgress = mLauncher.getDeviceProfile().heightPx / mYRange;
        mMotionPauseDetector = new MotionPauseDetector(mLauncher);
        mMotionPauseMinDisplacement = mLauncher.getResources().getDimension(
                R.dimen.motion_pause_detector_min_displacement_from_app);
    }

    @Override
    public boolean onControllerInterceptTouchEvent(MotionEvent ev) {
        if (ev.getActionMasked() == ACTION_DOWN) {
            mNoIntercept = !canInterceptTouch(ev);
            if (mNoIntercept) {
                return false;
            }

            // Only detect horizontal swipe for intercept, then we will allow swipe up as
            // well.
            mSwipeDetector.setDetectableScrollConditions(DIRECTION_RIGHT,
                    false /* ignoreSlopWhenSettling */);
        } else if (isTrackpadMultiFingerSwipe(ev) && mIsTrackpadFourFingerSwipe == null
                && ev.getActionMasked() == ACTION_MOVE) {
            mIsTrackpadFourFingerSwipe = isTrackpadFourFingerSwipe(ev);
            mNoIntercept = !mIsTrackpadFourFingerSwipe;
            if (mNoIntercept) {
                return false;
            }
        }

        if (mNoIntercept) {
            return false;
        }

        onControllerTouchEvent(ev);
        return mSwipeDetector.isDraggingOrSettling();
    }

    @Override
    public boolean onControllerTouchEvent(MotionEvent ev) {
        return mSwipeDetector.onTouchEvent(ev);
    }

    private boolean canInterceptTouch(MotionEvent ev) {
        if (!isTrackpadMotionEvent(ev) && DisplayController.getNavigationMode(mLauncher) == THREE_BUTTONS) {
            return false;
        }
        if (!mLauncher.isInState(LauncherState.NORMAL)) {
            return false;
        }
        if ((ev.getEdgeFlags() & Utilities.EDGE_NAV_BAR) == 0) {
            return false;
        }
        int stateFlags = SystemUiProxy.INSTANCE.get(mLauncher).getLastSystemUiStateFlags();
        if ((stateFlags & SYSUI_STATE_OVERVIEW_DISABLED) != 0) {
            return false;
        }
        if (isDesktopModeSupported()) {
            // TODO(b/268075592): add support for quickswitch to/from desktop
            return false;
        }
        if (isTrackpadMultiFingerSwipe(ev)) {
            return isTrackpadFourFingerSwipe(ev);
        }
        return true;
    }

    @Override
    public void onDragStart(boolean start) {
        mMotionPauseDetector.clear();
        if (start) {
            InteractionJankMonitorWrapper.begin(mRecentsView,
                    InteractionJankMonitorWrapper.CUJ_QUICK_SWITCH);

            mStartState = mLauncher.getStateManager().getState();

            mMotionPauseDetector.setOnMotionPauseListener(this::onMotionPauseDetected);

            // We have detected horizontal drag start, now allow swipe up as well.
            mSwipeDetector.setDetectableScrollConditions(DIRECTION_RIGHT | DIRECTION_UP,
                    false /* ignoreSlopWhenSettling */);

            setupAnimators();
        }
    }

    private void onMotionPauseDetected() {
        VibratorWrapper.INSTANCE.get(mLauncher).vibrate(OVERVIEW_HAPTIC);
    }

    private void setupAnimators() {
        // Animate the non-overview components (e.g. workspace, shelf) out of the way.
        StateAnimationConfig nonOverviewBuilder = new StateAnimationConfig();
        nonOverviewBuilder.setInterpolator(ANIM_WORKSPACE_FADE, FADE_OUT_INTERPOLATOR);
        nonOverviewBuilder.setInterpolator(ANIM_ALL_APPS_FADE, FADE_OUT_INTERPOLATOR);
        nonOverviewBuilder.setInterpolator(ANIM_WORKSPACE_SCALE, FADE_OUT_INTERPOLATOR);
        nonOverviewBuilder.setInterpolator(ANIM_DEPTH, FADE_OUT_INTERPOLATOR);
        nonOverviewBuilder.setInterpolator(ANIM_VERTICAL_PROGRESS, TRANSLATE_OUT_INTERPOLATOR);
        updateNonOverviewAnim(QUICK_SWITCH_FROM_HOME, nonOverviewBuilder);
        mNonOverviewAnim.dispatchOnStart();

        if (mRecentsView.getTaskViewCount() == 0) {
            mRecentsView.setOnEmptyMessageUpdatedListener(isEmpty -> {
                if (!isEmpty && mSwipeDetector.isDraggingState()) {
                    // We have loaded tasks, update the animators to start at the correct scale etc.
                    setupOverviewAnimators();
                }
            });
        }

        setupOverviewAnimators();
    }

    /** Create state animation to control non-overview components. */
    private void updateNonOverviewAnim(LauncherState toState, StateAnimationConfig config) {
        config.duration = (long) (Math.max(mXRange, mYRange) * 2);
        config.animFlags |= SKIP_OVERVIEW | SKIP_SCRIM;
        mNonOverviewAnim = mLauncher.getStateManager()
                .createAnimationToNewWorkspace(toState, config);
        mNonOverviewAnim.getTarget().addListener(mClearStateOnCancelListener);
    }

    private void setupOverviewAnimators() {
        final LauncherState fromState = QUICK_SWITCH_FROM_HOME;
        final LauncherState toState = OVERVIEW;

        // Set RecentView's initial properties.
        RECENTS_SCALE_PROPERTY.set(mRecentsView, fromState.getOverviewScaleAndOffset(mLauncher)[0]);
        ADJACENT_PAGE_HORIZONTAL_OFFSET.set(mRecentsView, 1f);
        TASK_THUMBNAIL_SPLASH_ALPHA.set(mRecentsView, fromState.showTaskThumbnailSplash() ? 1f : 0);
        mRecentsView.setContentAlpha(1);
        mRecentsView.setFullscreenProgress(fromState.getOverviewFullscreenProgress());
        mLauncher.getActionsView().getVisibilityAlpha().setValue(
                (fromState.getVisibleElements(mLauncher) & OVERVIEW_ACTIONS) != 0 ? 1f : 0f);
        mRecentsView.setTaskIconScaledDown(true);

        float[] scaleAndOffset = toState.getOverviewScaleAndOffset(mLauncher);
        // As we drag right, animate the following properties:
        // - RecentsView translationX
        // - OverviewScrim
        // - RecentsView fade (if it's empty)
        PendingAnimation xAnim = new PendingAnimation((long) (mXRange * 2));
        xAnim.setFloat(mRecentsView, ADJACENT_PAGE_HORIZONTAL_OFFSET, scaleAndOffset[1], LINEAR);
        // Use QuickSwitchState instead of OverviewState to determine scrim color,
        // since we need to take potential taskbar into account.
        xAnim.setViewBackgroundColor(mLauncher.getScrimView(),
                QUICK_SWITCH_FROM_HOME.getWorkspaceScrimColor(mLauncher), LINEAR);
        if (mRecentsView.getTaskViewCount() == 0) {
            xAnim.addFloat(mRecentsView, CONTENT_ALPHA, 0f, 1f, LINEAR);
        }
        mXOverviewAnim = xAnim.createPlaybackController();
        mXOverviewAnim.dispatchOnStart();

        // As we drag up, animate the following properties:
        // - RecentsView scale
        // - RecentsView fullscreenProgress
        PendingAnimation yAnim = new PendingAnimation((long) (mYRange * 2));
        yAnim.setFloat(mRecentsView, RECENTS_SCALE_PROPERTY, scaleAndOffset[0],
                SCALE_DOWN_INTERPOLATOR);
        yAnim.setFloat(mRecentsView, FULLSCREEN_PROGRESS,
                toState.getOverviewFullscreenProgress(), SCALE_DOWN_INTERPOLATOR);
        AnimatorPlaybackController yNormalController = yAnim.createPlaybackController();
        AnimatorControllerWithResistance yAnimWithResistance = AnimatorControllerWithResistance
                .createForRecents(yNormalController, mLauncher,
                        mRecentsView.getPagedViewOrientedState(), mLauncher.getDeviceProfile(),
                        mRecentsView, RECENTS_SCALE_PROPERTY, mRecentsView,
                        TASK_SECONDARY_TRANSLATION);
        mYOverviewAnim = new AnimatedFloat(() -> {
            if (mYOverviewAnim != null) {
                yAnimWithResistance.setProgress(mYOverviewAnim.value, mMaxYProgress);
            }
        });
        yNormalController.dispatchOnStart();
    }

    @Override
    public boolean onDrag(PointF displacement, MotionEvent ev) {
        float xProgress = Math.max(0, displacement.x) / mXRange;
        float yProgress = Math.max(0, -displacement.y) / mYRange;
        yProgress = Utilities.mapRange(yProgress, Y_ANIM_MIN_PROGRESS, 1f);

        boolean wasHomeScreenVisible = mIsHomeScreenVisible;
        if (wasHomeScreenVisible && mNonOverviewAnim != null) {
            mNonOverviewAnim.setPlayFraction(xProgress);
        }
        mIsHomeScreenVisible = FADE_OUT_INTERPOLATOR.getInterpolation(xProgress) <= 1 - ALPHA_CUTOFF_THRESHOLD;

        mMotionPauseDetector.setDisallowPause(-displacement.y < mMotionPauseMinDisplacement);
        mMotionPauseDetector.addPosition(ev);

        if (mXOverviewAnim != null) {
            mXOverviewAnim.setPlayFraction(xProgress);
        }
        if (mYOverviewAnim != null) {
            mYOverviewAnim.updateValue(yProgress);
        }
        return true;
    }

    @Override
    public void onDragEnd(PointF velocity) {
        boolean horizontalFling = mSwipeDetector.isFling(velocity.x);
        boolean verticalFling = mSwipeDetector.isFling(velocity.y);
        boolean noFling = !horizontalFling && !verticalFling;
        if (mMotionPauseDetector.isPaused() && noFling) {
            // Going to Overview.
            cancelAnimations();
            InteractionJankMonitorWrapper.cancel(InteractionJankMonitorWrapper.CUJ_QUICK_SWITCH);

            StateAnimationConfig config = new StateAnimationConfig();
            config.duration = ATOMIC_DURATION_FROM_PAUSED_TO_OVERVIEW;
            Animator overviewAnim = mLauncher.getStateManager().createAtomicAnimation(
                    mStartState, OVERVIEW, config);
            overviewAnim.addListener(new AnimatorListenerAdapter() {
                @Override
                public void onAnimationEnd(Animator animation) {
                    onAnimationToStateCompleted(OVERVIEW);
                    // Animate the icon after onAnimationToStateCompleted() so it doesn't clobber.
                    mRecentsView.animateUpTaskIconScale();
                }
            });
            overviewAnim.start();

            // Create an empty state transition so StateListeners get
            // onStateTransitionStart().
            mLauncher.getStateManager().createAnimationToNewWorkspace(
                    OVERVIEW, config.duration, StateAnimationConfig.SKIP_ALL_ANIMATIONS)
                    .dispatchOnStart();
            return;
        }

        final LauncherState targetState;
        if (horizontalFling && verticalFling) {
            if (velocity.x < 0) {
                // Flinging left and up or down both go back home.
                targetState = NORMAL;
            } else {
                if (velocity.y > 0) {
                    // Flinging right and down goes to quick switch.
                    targetState = QUICK_SWITCH_FROM_HOME;
                } else {
                    // Flinging up and right could go either home or to quick switch.
                    // Determine the target based on the higher velocity.
                    targetState = Math.abs(velocity.x) > Math.abs(velocity.y)
                            ? QUICK_SWITCH_FROM_HOME
                            : NORMAL;
                }
            }
        } else if (horizontalFling) {
            targetState = velocity.x > 0 ? QUICK_SWITCH_FROM_HOME : NORMAL;
        } else if (verticalFling) {
            targetState = velocity.y > 0 ? QUICK_SWITCH_FROM_HOME : NORMAL;
        } else {
            // If user isn't flinging, just snap to the closest state.
            boolean passedHorizontalThreshold = mXOverviewAnim.getInterpolatedProgress() > 0.5f;
            boolean passedVerticalThreshold = mYOverviewAnim.value > 1f;
            targetState = passedHorizontalThreshold && !passedVerticalThreshold
                    ? QUICK_SWITCH_FROM_HOME
                    : NORMAL;
        }

        // Animate the various components to the target state.

        float xProgress = mXOverviewAnim.getProgressFraction();
        float startXProgress = Utilities.boundToRange(xProgress
                + velocity.x * getSingleFrameMs(mLauncher) / mXRange, 0f, 1f);
        final float endXProgress = targetState == NORMAL ? 0 : 1;
        long xDuration = BaseSwipeDetector.calculateDuration(velocity.x,
                Math.abs(endXProgress - startXProgress));
        ValueAnimator xOverviewAnim = mXOverviewAnim.getAnimationPlayer();
        xOverviewAnim.setFloatValues(startXProgress, endXProgress);
        xOverviewAnim.setDuration(xDuration)
                .setInterpolator(scrollInterpolatorForVelocity(velocity.x));
        mXOverviewAnim.dispatchOnStart();

        boolean flingUpToNormal = verticalFling && velocity.y < 0 && targetState == NORMAL;

        float yProgress = mYOverviewAnim.value;
        float startYProgress = Utilities.boundToRange(yProgress
                - velocity.y * getSingleFrameMs(mLauncher) / mYRange, 0f, mMaxYProgress);
        final float endYProgress;
        if (flingUpToNormal) {
            endYProgress = 1;
        } else if (targetState == NORMAL) {
            // Keep overview at its current scale/translationY as it slides off the screen.
            endYProgress = startYProgress;
        } else {
            endYProgress = 0;
        }
        float yDistanceToCover = Math.abs(endYProgress - startYProgress) * mYRange;
        long yDuration = (long) (yDistanceToCover / Math.max(1f, Math.abs(velocity.y)));
        ValueAnimator yOverviewAnim = mYOverviewAnim.animateToValue(startYProgress, endYProgress);
        yOverviewAnim.setDuration(yDuration);
        mYOverviewAnim.updateValue(startYProgress);

        ValueAnimator nonOverviewAnim = mNonOverviewAnim.getAnimationPlayer();
        if (flingUpToNormal && !mIsHomeScreenVisible) {
            // We are flinging to home while workspace is invisible, run the same staggered
            // animation as from an app.
            StateAnimationConfig config = new StateAnimationConfig();
            // Update mNonOverviewAnim to do nothing so it doesn't interfere.
            config.animFlags = SKIP_ALL_ANIMATIONS;
            updateNonOverviewAnim(targetState, config);
            nonOverviewAnim = mNonOverviewAnim.getAnimationPlayer();
            mNonOverviewAnim.dispatchOnStart();

            new WorkspaceRevealAnim(mLauncher, false /* animateOverviewScrim */).start();
        } else {
            boolean canceled = targetState == NORMAL;
            if (canceled) {
                // Let the state manager know that the animation didn't go to the target state,
                // but don't clean up yet (we already clean up when the animation completes).
                mNonOverviewAnim.getTarget().removeListener(mClearStateOnCancelListener);
                mNonOverviewAnim.dispatchOnCancel();
            }
            float startProgress = mNonOverviewAnim.getProgressFraction();
            float endProgress = canceled ? 0 : 1;
            nonOverviewAnim.setFloatValues(startProgress, endProgress);
            mNonOverviewAnim.dispatchOnStart();
        }
        if (targetState == QUICK_SWITCH_FROM_HOME) {
            // Navigating to quick switch, add scroll feedback since the first time is not
            // considered a scroll by the RecentsView.
            VibratorWrapper.INSTANCE.get(mLauncher).vibrate(
                    RecentsView.SCROLL_VIBRATION_PRIMITIVE,
                    RecentsView.SCROLL_VIBRATION_PRIMITIVE_SCALE,
                    RecentsView.SCROLL_VIBRATION_FALLBACK);
        } else {
            InteractionJankMonitorWrapper.cancel(InteractionJankMonitorWrapper.CUJ_QUICK_SWITCH);
        }

        nonOverviewAnim.setDuration(Math.max(xDuration, yDuration));
        mNonOverviewAnim.setEndAction(() -> onAnimationToStateCompleted(targetState));

        cancelAnimations();
        xOverviewAnim.start();
        yOverviewAnim.start();
        nonOverviewAnim.start();
    }

    private void onAnimationToStateCompleted(LauncherState targetState) {
        mLauncher.getStatsLogManager().logger()
                .withSrcState(LAUNCHER_STATE_HOME)
                .withDstState(targetState.statsLogOrdinal)
                .log(getLauncherAtomEvent(mStartState.statsLogOrdinal, targetState.statsLogOrdinal,
                        targetState == QUICK_SWITCH_FROM_HOME
                                ? LAUNCHER_QUICKSWITCH_RIGHT
                                : targetState.ordinal > mStartState.ordinal
                                        ? LAUNCHER_UNKNOWN_SWIPEUP
                                        : LAUNCHER_UNKNOWN_SWIPEDOWN));

        if (targetState == QUICK_SWITCH_FROM_HOME) {
            InteractionJankMonitorWrapper.end(InteractionJankMonitorWrapper.CUJ_QUICK_SWITCH);
        }

        mLauncher.getStateManager().goToState(targetState, false, forEndCallback(this::clearState));
    }

    private void cancelAnimations() {
        if (mNonOverviewAnim != null) {
            mNonOverviewAnim.getAnimationPlayer().cancel();
        }
        if (mXOverviewAnim != null) {
            mXOverviewAnim.getAnimationPlayer().cancel();
        }
        if (mYOverviewAnim != null) {
            mYOverviewAnim.cancelAnimation();
        }
        mMotionPauseDetector.clear();
    }

    private void clearState() {
        cancelAnimations();
        mNonOverviewAnim = null;
        mXOverviewAnim = null;
        mYOverviewAnim = null;
        mIsHomeScreenVisible = true;
        mSwipeDetector.finishedScrolling();
        mRecentsView.setOnEmptyMessageUpdatedListener(null);
    }
}<|MERGE_RESOLUTION|>--- conflicted
+++ resolved
@@ -16,11 +16,7 @@
 package com.android.launcher3.uioverrides.touchcontrollers;
 
 import static android.view.MotionEvent.ACTION_DOWN;
-<<<<<<< HEAD
 import static android.view.MotionEvent.ACTION_MOVE;
-
-=======
->>>>>>> 5f635e80
 import static com.android.app.animation.Interpolators.ACCELERATE_0_75;
 import static com.android.app.animation.Interpolators.DECELERATE_3;
 import static com.android.app.animation.Interpolators.LINEAR;
@@ -93,10 +89,8 @@
 import com.android.systemui.shared.system.InteractionJankMonitorWrapper;
 
 /**
- * Handles quick switching to a recent task from the home screen. To give as
- * much flexibility to
- * the user as possible, also handles swipe up and hold to go to overview and
- * swiping back home.
+ * Handles quick switching to a recent task from the home screen. To give as much flexibility to
+ * the user as possible, also handles swipe up and hold to go to overview and swiping back home.
  */
 public class NoButtonQuickSwitchTouchController implements TouchController,
         BothAxesSwipeDetector.Listener {
@@ -115,7 +109,8 @@
     private final MotionPauseDetector mMotionPauseDetector;
     private final float mMotionPauseMinDisplacement;
     private final LauncherRecentsView mRecentsView;
-    protected final AnimatorListener mClearStateOnCancelListener = newCancelListener(this::clearState);
+    protected final AnimatorListener mClearStateOnCancelListener =
+            newCancelListener(this::clearState);
 
     private boolean mNoIntercept;
     private Boolean mIsTrackpadFourFingerSwipe;
@@ -123,8 +118,7 @@
 
     private boolean mIsHomeScreenVisible = true;
 
-    // As we drag, we control 3 animations: one to get non-overview components out
-    // of the way,
+    // As we drag, we control 3 animations: one to get non-overview components out of the way,
     // and the other two to set overview properties based on x and y progress.
     private AnimatorPlaybackController mNonOverviewAnim;
     private AnimatorPlaybackController mXOverviewAnim;
@@ -136,7 +130,7 @@
         mRecentsView = mLauncher.getOverviewPanel();
         mXRange = mLauncher.getDeviceProfile().widthPx / 2f;
         mYRange = LayoutUtils.getShelfTrackingDistance(
-                mLauncher, mLauncher.getDeviceProfile(), mRecentsView.getPagedOrientationHandler());
+            mLauncher, mLauncher.getDeviceProfile(), mRecentsView.getPagedOrientationHandler());
         mMaxYProgress = mLauncher.getDeviceProfile().heightPx / mYRange;
         mMotionPauseDetector = new MotionPauseDetector(mLauncher);
         mMotionPauseMinDisplacement = mLauncher.getResources().getDimension(
@@ -151,8 +145,7 @@
                 return false;
             }
 
-            // Only detect horizontal swipe for intercept, then we will allow swipe up as
-            // well.
+            // Only detect horizontal swipe for intercept, then we will allow swipe up as well.
             mSwipeDetector.setDetectableScrollConditions(DIRECTION_RIGHT,
                     false /* ignoreSlopWhenSettling */);
         } else if (isTrackpadMultiFingerSwipe(ev) && mIsTrackpadFourFingerSwipe == null
@@ -178,7 +171,8 @@
     }
 
     private boolean canInterceptTouch(MotionEvent ev) {
-        if (!isTrackpadMotionEvent(ev) && DisplayController.getNavigationMode(mLauncher) == THREE_BUTTONS) {
+        if (!isTrackpadMotionEvent(ev) && DisplayController.getNavigationMode(mLauncher)
+                == THREE_BUTTONS) {
             return false;
         }
         if (!mLauncher.isInState(LauncherState.NORMAL)) {
@@ -272,9 +266,9 @@
 
         float[] scaleAndOffset = toState.getOverviewScaleAndOffset(mLauncher);
         // As we drag right, animate the following properties:
-        // - RecentsView translationX
-        // - OverviewScrim
-        // - RecentsView fade (if it's empty)
+        //   - RecentsView translationX
+        //   - OverviewScrim
+        //   - RecentsView fade (if it's empty)
         PendingAnimation xAnim = new PendingAnimation((long) (mXRange * 2));
         xAnim.setFloat(mRecentsView, ADJACENT_PAGE_HORIZONTAL_OFFSET, scaleAndOffset[1], LINEAR);
         // Use QuickSwitchState instead of OverviewState to determine scrim color,
@@ -288,8 +282,8 @@
         mXOverviewAnim.dispatchOnStart();
 
         // As we drag up, animate the following properties:
-        // - RecentsView scale
-        // - RecentsView fullscreenProgress
+        //   - RecentsView scale
+        //   - RecentsView fullscreenProgress
         PendingAnimation yAnim = new PendingAnimation((long) (mYRange * 2));
         yAnim.setFloat(mRecentsView, RECENTS_SCALE_PROPERTY, scaleAndOffset[0],
                 SCALE_DOWN_INTERPOLATOR);
@@ -319,7 +313,8 @@
         if (wasHomeScreenVisible && mNonOverviewAnim != null) {
             mNonOverviewAnim.setPlayFraction(xProgress);
         }
-        mIsHomeScreenVisible = FADE_OUT_INTERPOLATOR.getInterpolation(xProgress) <= 1 - ALPHA_CUTOFF_THRESHOLD;
+        mIsHomeScreenVisible = FADE_OUT_INTERPOLATOR.getInterpolation(xProgress)
+                <= 1 - ALPHA_CUTOFF_THRESHOLD;
 
         mMotionPauseDetector.setDisallowPause(-displacement.y < mMotionPauseMinDisplacement);
         mMotionPauseDetector.addPosition(ev);
@@ -357,8 +352,7 @@
             });
             overviewAnim.start();
 
-            // Create an empty state transition so StateListeners get
-            // onStateTransitionStart().
+            // Create an empty state transition so StateListeners get onStateTransitionStart().
             mLauncher.getStateManager().createAnimationToNewWorkspace(
                     OVERVIEW, config.duration, StateAnimationConfig.SKIP_ALL_ANIMATIONS)
                     .dispatchOnStart();
@@ -378,8 +372,7 @@
                     // Flinging up and right could go either home or to quick switch.
                     // Determine the target based on the higher velocity.
                     targetState = Math.abs(velocity.x) > Math.abs(velocity.y)
-                            ? QUICK_SWITCH_FROM_HOME
-                            : NORMAL;
+                        ? QUICK_SWITCH_FROM_HOME : NORMAL;
                 }
             }
         } else if (horizontalFling) {
@@ -391,8 +384,7 @@
             boolean passedHorizontalThreshold = mXOverviewAnim.getInterpolatedProgress() > 0.5f;
             boolean passedVerticalThreshold = mYOverviewAnim.value > 1f;
             targetState = passedHorizontalThreshold && !passedVerticalThreshold
-                    ? QUICK_SWITCH_FROM_HOME
-                    : NORMAL;
+                    ? QUICK_SWITCH_FROM_HOME : NORMAL;
         }
 
         // Animate the various components to the target state.
