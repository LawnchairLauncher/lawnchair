--- conflicted
+++ resolved
@@ -21,13 +21,6 @@
 import static com.android.launcher3.LauncherState.ALL_APPS;
 import static com.android.launcher3.LauncherState.NORMAL;
 import static com.android.launcher3.LauncherState.OVERVIEW;
-<<<<<<< HEAD
-import static com.android.launcher3.Utilities.EDGE_NAV_BAR;
-import static com.android.launcher3.anim.AnimatorSetBuilder.ANIM_ALL_APPS_FADE;
-import static com.android.launcher3.anim.AnimatorSetBuilder.ANIM_OVERVIEW_FADE;
-import static com.android.launcher3.anim.AnimatorSetBuilder.ANIM_VERTICAL_PROGRESS;
-=======
->>>>>>> 7b96ec1f
 import static com.android.launcher3.anim.Interpolators.ACCEL;
 import static com.android.launcher3.anim.Interpolators.DEACCEL;
 import static com.android.launcher3.anim.Interpolators.LINEAR;
@@ -45,11 +38,6 @@
 import android.view.MotionEvent;
 import android.view.animation.Interpolator;
 
-<<<<<<< HEAD
-import ch.deletescape.lawnchair.LawnchairLauncher;
-import com.android.launcher3.AbstractFloatingView;
-=======
->>>>>>> 7b96ec1f
 import com.android.launcher3.DeviceProfile;
 import com.android.launcher3.Launcher;
 import com.android.launcher3.LauncherState;
@@ -94,9 +82,6 @@
     // If true, we will finish the current animation instantly on second touch.
     private boolean mFinishFastOnSecondTouch;
 
-    private boolean mGoToOverview;
-    private boolean mStartedFromHotseat;
-
     public PortraitStatesTouchController(Launcher l, boolean allowDragToOverview) {
         super(l, SingleAxisSwipeDetector.VERTICAL);
         mOverviewPortraitStateTouchHelper = new PortraitOverviewStateTouchHelper(l);
@@ -105,8 +90,6 @@
 
     @Override
     protected boolean canInterceptTouch(MotionEvent ev) {
-        mStartedFromHotseat = isTouchOverHotseat(mLauncher, ev);
-        mGoToOverview = false;
         if (mCurrentAnimation != null) {
             if (mFinishFastOnSecondTouch) {
                 mCurrentAnimation.getAnimationPlayer().end();
@@ -135,11 +118,8 @@
                 return false;
             }
         } else {
-            if ((ev.getEdgeFlags() & EDGE_NAV_BAR) != 0) {
-                mGoToOverview = true;
-            }
             // If we are swiping to all apps instead of overview, allow it from anywhere.
-            boolean interceptAnywhere = mLauncher.isInState(NORMAL);
+            boolean interceptAnywhere = mLauncher.isInState(NORMAL) && !mAllowDragToOverview;
             // For all other states, only listen if the event originated below the hotseat height
             if (!interceptAnywhere && !isTouchOverHotseat(mLauncher, ev)) {
                 return false;
@@ -180,28 +160,14 @@
             }
             return isDragTowardPositive ? positiveDragTarget : NORMAL;
         } else if (fromState == NORMAL && isDragTowardPositive) {
-<<<<<<< HEAD
-            int stateFlags = OverviewInteractionState.INSTANCE.get(mLauncher)
-                    .getSystemUiStateFlags();
-            boolean overviewEnabled = TouchInteractionService.isConnected()
-=======
             if (TestProtocol.sDebugTracing) {
                 Log.d(TestProtocol.OVERIEW_NOT_ALLAPPS,
                         "PortraitStatesTouchController.getTargetState 3");
             }
             int stateFlags = SystemUiProxy.INSTANCE.get(mLauncher).getLastSystemUiStateFlags();
             return mAllowDragToOverview && TouchInteractionService.isConnected()
->>>>>>> 7b96ec1f
                     && (stateFlags & SYSUI_STATE_OVERVIEW_DISABLED) == 0
-                    && mAllowDragToOverview;
-            if (!mAllowDragToOverview) return ALL_APPS;
-            if (overviewEnabled && mGoToOverview) {
-                return OVERVIEW;
-            }
-            if (mLauncher instanceof LawnchairLauncher) {
-                return ((LawnchairLauncher) mLauncher).getGestureController()
-                        .getVerticalSwipeGesture().getTargetState(mStartedFromHotseat);
-            }
+                    ? OVERVIEW : ALL_APPS;
         }
         return fromState;
     }
