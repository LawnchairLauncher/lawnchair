--- conflicted
+++ resolved
@@ -34,16 +34,15 @@
  */
 public class AllAppsState extends LauncherState {
 
-    private static final int STATE_FLAGS =
-            FLAG_WORKSPACE_INACCESSIBLE | FLAG_CLOSE_POPUPS | FLAG_HOTSEAT_INACCESSIBLE;
+    private static final int STATE_FLAGS = FLAG_WORKSPACE_INACCESSIBLE | FLAG_CLOSE_POPUPS | FLAG_HOTSEAT_INACCESSIBLE;
 
     public AllAppsState(int id) {
         super(id, LAUNCHER_STATE_ALLAPPS, STATE_FLAGS);
     }
 
     @Override
-    public <DEVICE_PROFILE_CONTEXT extends Context & ActivityContext>
-    int getTransitionDuration(DEVICE_PROFILE_CONTEXT context, boolean isToState) {
+    public <DEVICE_PROFILE_CONTEXT extends Context & ActivityContext> int getTransitionDuration(
+            DEVICE_PROFILE_CONTEXT context, boolean isToState) {
         return isToState
                 ? context.getDeviceProfile().allAppsOpenDuration
                 : context.getDeviceProfile().allAppsCloseDuration;
@@ -80,13 +79,14 @@
     }
 
     @Override
-    protected <DEVICE_PROFILE_CONTEXT extends Context & ActivityContext>
-            float getDepthUnchecked(DEVICE_PROFILE_CONTEXT context) {
+    protected <DEVICE_PROFILE_CONTEXT extends Context & ActivityContext> float getDepthUnchecked(
+            DEVICE_PROFILE_CONTEXT context) {
         if (context.getDeviceProfile().isTablet) {
             return context.getDeviceProfile().bottomSheetDepth;
         } else {
             // The scrim fades in at approximately 50% of the swipe gesture.
-            // This means that the depth should be greater than 1, in order to fully zoom out.
+            // This means that the depth should be greater than 1, in order to fully zoom
+            // out.
             return 2f;
         }
     }
@@ -118,12 +118,6 @@
 
     @Override
     public int getWorkspaceScrimColor(Launcher launcher) {
-<<<<<<< HEAD
         return LawnchairUtilsKt.getAllAppsScrimColor(launcher);
-=======
-        return launcher.getDeviceProfile().isTablet
-                ? launcher.getResources().getColor(R.color.widgets_picker_scrim)
-                : Themes.getAttrColor(launcher, R.attr.allAppsScrimColor);
->>>>>>> fc786807
     }
 }