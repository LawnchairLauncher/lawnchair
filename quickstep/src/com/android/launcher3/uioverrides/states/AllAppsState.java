/*
 * Copyright (C) 2017 The Android Open Source Project
 *
 * Licensed under the Apache License, Version 2.0 (the "License");
 * you may not use this file except in compliance with the License.
 * You may obtain a copy of the License at
 *
 *      http://www.apache.org/licenses/LICENSE-2.0
 *
 * Unless required by applicable law or agreed to in writing, software
 * distributed under the License is distributed on an "AS IS" BASIS,
 * WITHOUT WARRANTIES OR CONDITIONS OF ANY KIND, either express or implied.
 * See the License for the specific language governing permissions and
 * limitations under the License.
 */
package com.android.launcher3.uioverrides.states;

import static com.android.app.animation.Interpolators.DECELERATE_2;
import static com.android.launcher3.Flags.enableScalingRevealHomeAnimation;
import static com.android.launcher3.logging.StatsLogManager.LAUNCHER_STATE_ALLAPPS;

import android.content.Context;

import com.android.internal.jank.Cuj;
import com.android.launcher3.DeviceProfile;
import com.android.launcher3.Launcher;
import com.android.launcher3.LauncherState;
import com.android.launcher3.R;
import com.android.launcher3.config.FeatureFlags;
import com.android.launcher3.util.Themes;
import com.android.launcher3.views.ActivityContext;
import com.android.quickstep.util.BaseDepthController;
import com.android.systemui.shared.system.InteractionJankMonitorWrapper;

import java.util.concurrent.TimeUnit;

import app.lawnchair.LawnchairLauncher;
import app.lawnchair.util.LawnchairUtilsKt;

/**
 * Definition for AllApps state
 */
public class AllAppsState extends LauncherState {

<<<<<<< HEAD
    private static final int STATE_FLAGS = FLAG_WORKSPACE_INACCESSIBLE | FLAG_CLOSE_POPUPS | FLAG_HOTSEAT_INACCESSIBLE;
=======
    private static final int STATE_FLAGS =
            FLAG_WORKSPACE_INACCESSIBLE | FLAG_CLOSE_POPUPS | FLAG_HOTSEAT_INACCESSIBLE;
    private static final long BACK_CUJ_TIMEOUT_MS = TimeUnit.SECONDS.toMillis(5);

>>>>>>> 904a97c6

    public AllAppsState(int id) {
        super(id, LAUNCHER_STATE_ALLAPPS, STATE_FLAGS);
    }

    @Override
    public <DEVICE_PROFILE_CONTEXT extends Context & ActivityContext> int getTransitionDuration(
            DEVICE_PROFILE_CONTEXT context, boolean isToState) {
        return isToState
                ? context.getDeviceProfile().allAppsOpenDuration
                : context.getDeviceProfile().allAppsCloseDuration;
    }

    @Override
    public void onBackStarted(Launcher launcher) {
        // Because the back gesture can take longer time depending on when user release the finger,
        // we pass BACK_CUJ_TIMEOUT_MS as timeout to the jank monitor.
        InteractionJankMonitorWrapper.begin(launcher.getAppsView(),
                Cuj.CUJ_LAUNCHER_CLOSE_ALL_APPS_BACK, BACK_CUJ_TIMEOUT_MS);
        super.onBackStarted(launcher);
    }

    @Override
    public void onBackInvoked(Launcher launcher) {
        // In predictive back swipe, onBackInvoked() will be called after onBackStarted().
        // In 3 button mode, onBackStarted() is not called but onBackInvoked() will be called.
        // Thus In onBackInvoked(), we should only begin instrumenting if we didn't call
        // onBackStarted() to start instrumenting CUJ_LAUNCHER_CLOSE_ALL_APPS_BACK.
        if (!InteractionJankMonitorWrapper.isInstrumenting(Cuj.CUJ_LAUNCHER_CLOSE_ALL_APPS_BACK)) {
            InteractionJankMonitorWrapper.begin(
                    launcher.getAppsView(), Cuj.CUJ_LAUNCHER_CLOSE_ALL_APPS_BACK);
        }
        super.onBackInvoked(launcher);
    }

    /** Called when predictive back swipe is cancelled. */
    @Override
    public void onBackCancelled(Launcher launcher) {
        super.onBackCancelled(launcher);
        InteractionJankMonitorWrapper.cancel(Cuj.CUJ_LAUNCHER_CLOSE_ALL_APPS_BACK);
    }

    @Override
    protected void onBackAnimationCompleted(boolean success) {
        if (success) {
            // Animation was successful.
            InteractionJankMonitorWrapper.end(Cuj.CUJ_LAUNCHER_CLOSE_ALL_APPS_BACK);
        } else {
            // Animation was canceled.
            InteractionJankMonitorWrapper.cancel(Cuj.CUJ_LAUNCHER_CLOSE_ALL_APPS_BACK);
        }
    }

    @Override
    public String getDescription(Launcher launcher) {
        return launcher.getAppsView().getDescription();
    }

    @Override
    public int getTitle() {
        return R.string.all_apps_label;
    }

    @Override
    public float getVerticalProgress(Launcher launcher) {
        return 0f;
    }

    @Override
    public ScaleAndTranslation getWorkspaceScaleAndTranslation(Launcher launcher) {
        return new ScaleAndTranslation(launcher.getDeviceProfile().workspaceContentScale, NO_OFFSET,
                NO_OFFSET);
    }

    @Override
    public ScaleAndTranslation getHotseatScaleAndTranslation(Launcher launcher) {
        if (launcher.getDeviceProfile().isTablet) {
            return getWorkspaceScaleAndTranslation(launcher);
        } else {
            ScaleAndTranslation overviewScaleAndTranslation = LauncherState.OVERVIEW
                    .getWorkspaceScaleAndTranslation(launcher);
            return new ScaleAndTranslation(
                    launcher.getDeviceProfile().workspaceContentScale,
                    overviewScaleAndTranslation.translationX,
                    overviewScaleAndTranslation.translationY);
        }
    }

    @Override
    protected <DEVICE_PROFILE_CONTEXT extends Context & ActivityContext> float getDepthUnchecked(
            DEVICE_PROFILE_CONTEXT context) {
        if (context.getDeviceProfile().isTablet) {
            return context.getDeviceProfile().bottomSheetDepth;
        } else {
            // The scrim fades in at approximately 50% of the swipe gesture.
<<<<<<< HEAD
            // This means that the depth should be greater than 1, in order to fully zoom
            // out.
            return 2f;
=======
            if (enableScalingRevealHomeAnimation()) {
                // This means that the depth should be twice of what we want, in order to fully zoom
                // out during the visible portion of the animation.
                return BaseDepthController.DEPTH_60_PERCENT;
            } else {
                // This means that the depth should be greater than 1, in order to fully zoom out.
                return 2f;
            }
>>>>>>> 904a97c6
        }
    }

    @Override
    public PageAlphaProvider getWorkspacePageAlphaProvider(Launcher launcher) {
        PageAlphaProvider superPageAlphaProvider = super.getWorkspacePageAlphaProvider(launcher);
        return new PageAlphaProvider(DECELERATE_2) {
            @Override
            public float getPageAlpha(int pageIndex) {
                return launcher.getDeviceProfile().isTablet
                        ? superPageAlphaProvider.getPageAlpha(pageIndex)
                        : 0;
            }
        };
    }

    @Override
    public int getVisibleElements(Launcher launcher) {
        int elements = ALL_APPS_CONTENT | FLOATING_SEARCH_BAR;
        // Only add HOTSEAT_ICONS for tablets in ALL_APPS state.
        if (launcher.getDeviceProfile().isTablet) {
            elements |= HOTSEAT_ICONS;
        }
        return elements;
    }

    @Override
    public int getFloatingSearchBarRestingMarginBottom(Launcher launcher) {
        return 0;
    }

    @Override
    public int getFloatingSearchBarRestingMarginStart(Launcher launcher) {
        DeviceProfile dp = launcher.getDeviceProfile();
        return dp.allAppsLeftRightMargin + dp.getAllAppsIconStartMargin(launcher);
    }

    @Override
    public int getFloatingSearchBarRestingMarginEnd(Launcher launcher) {
        DeviceProfile dp = launcher.getDeviceProfile();
        return dp.allAppsLeftRightMargin + dp.getAllAppsIconStartMargin(launcher);
    }

    @Override
    public boolean shouldFloatingSearchBarUsePillWhenUnfocused(Launcher launcher) {
        DeviceProfile dp = launcher.getDeviceProfile();
        return dp.isPhone && !dp.isLandscape;
    }

    @Override
    public LauncherState getHistoryForState(LauncherState previousState) {
        return previousState == BACKGROUND_APP ? QUICK_SWITCH_FROM_HOME
                : previousState == OVERVIEW ? OVERVIEW : NORMAL;
    }

    @Override
    public float[] getOverviewScaleAndOffset(Launcher launcher) {
        if (!FeatureFlags.ENABLE_ALL_APPS_FROM_OVERVIEW.get()) {
            return super.getOverviewScaleAndOffset(launcher);
        }
        // This handles the case of returning to the previous app from Overview -> All Apps gesture.
        // This is the start scale/offset of overview that will be used for that transition.
        // TODO (b/283336332): Translate in Y direction (ideally with overview resistance).
        return new float[] {0.5f /* scale */, NO_OFFSET};
    }

    @Override
    public int getWorkspaceScrimColor(Launcher launcher) {
        return LawnchairUtilsKt.getAllAppsScrimColor(launcher);
    }
}<|MERGE_RESOLUTION|>--- conflicted
+++ resolved
@@ -42,14 +42,10 @@
  */
 public class AllAppsState extends LauncherState {
 
-<<<<<<< HEAD
-    private static final int STATE_FLAGS = FLAG_WORKSPACE_INACCESSIBLE | FLAG_CLOSE_POPUPS | FLAG_HOTSEAT_INACCESSIBLE;
-=======
     private static final int STATE_FLAGS =
             FLAG_WORKSPACE_INACCESSIBLE | FLAG_CLOSE_POPUPS | FLAG_HOTSEAT_INACCESSIBLE;
     private static final long BACK_CUJ_TIMEOUT_MS = TimeUnit.SECONDS.toMillis(5);
 
->>>>>>> 904a97c6
 
     public AllAppsState(int id) {
         super(id, LAUNCHER_STATE_ALLAPPS, STATE_FLAGS);
@@ -145,11 +141,6 @@
             return context.getDeviceProfile().bottomSheetDepth;
         } else {
             // The scrim fades in at approximately 50% of the swipe gesture.
-<<<<<<< HEAD
-            // This means that the depth should be greater than 1, in order to fully zoom
-            // out.
-            return 2f;
-=======
             if (enableScalingRevealHomeAnimation()) {
                 // This means that the depth should be twice of what we want, in order to fully zoom
                 // out during the visible portion of the animation.
@@ -158,7 +149,6 @@
                 // This means that the depth should be greater than 1, in order to fully zoom out.
                 return 2f;
             }
->>>>>>> 904a97c6
         }
     }
 
