--- conflicted
+++ resolved
@@ -19,6 +19,7 @@
 
 import com.android.launcher3.DeviceProfile;
 import com.android.launcher3.Launcher;
+import com.android.launcher3.R;
 
 import app.lawnchair.theme.color.ColorTokens;
 
@@ -43,15 +44,11 @@
 
     @Override
     public int getWorkspaceScrimColor(Launcher launcher) {
-<<<<<<< HEAD
-        return ColorTokens.OverviewScrim.resolveColor(launcher);
-=======
         DeviceProfile dp = launcher.getDeviceProfile();
         if (dp.isTaskbarPresentInApps) {
             return launcher.getColor(R.color.taskbar_background);
         }
-        return Themes.getAttrColor(launcher, R.attr.overviewScrimColor);
->>>>>>> 62d30d71
+        return ColorTokens.OverviewScrim.resolveColor(launcher);
     }
 
     @Override
