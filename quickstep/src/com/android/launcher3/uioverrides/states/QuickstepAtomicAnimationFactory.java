--- conflicted
+++ resolved
@@ -107,10 +107,11 @@
                         clampToProgress(LINEAR, 0, 0.33f));
             }
 
-            // We sync the scrim fade with the taskbar animation duration to avoid any flickers for
+            // We sync the scrim fade with the taskbar animation duration to avoid any
+            // flickers for
             // taskbar icons disappearing before hotseat icons show up.
-            float scrimUpperBoundFromSplit =
-                    QuickstepTransitionManager.getTaskbarToHomeDuration() / (float) config.duration;
+            float scrimUpperBoundFromSplit = QuickstepTransitionManager.getTaskbarToHomeDuration()
+                    / (float) config.duration;
             config.setInterpolator(ANIM_OVERVIEW_ACTIONS_FADE, clampToProgress(LINEAR, 0, 0.25f));
             config.setInterpolator(ANIM_SCRIM_FADE,
                     fromState == OVERVIEW_SPLIT_SELECT
@@ -136,18 +137,11 @@
                         numPagesToScroll * PER_PAGE_SCROLL_DURATION);
                 config.duration = Math.max(config.duration, scrollDuration);
 
-<<<<<<< HEAD
                 // Sync scroll so that it ends before or at the same time as the taskbar
                 // animation.
-                if (DisplayController.isTransientTaskbar(mActivity)
-                        && mActivity.getDeviceProfile().isTaskbarPresent) {
-                    config.duration = Math.min(config.duration, TASKBAR_TO_HOME_DURATION);
-=======
-                // Sync scroll so that it ends before or at the same time as the taskbar animation.
                 if (mContainer.getDeviceProfile().isTaskbarPresent) {
                     config.duration = Math.min(
                             config.duration, QuickstepTransitionManager.getTaskbarToHomeDuration());
->>>>>>> 904a97c6
                 }
                 overview.snapToPage(DEFAULT_PAGE, Math.toIntExact(config.duration));
             } else {
@@ -156,14 +150,9 @@
                 config.setInterpolator(ANIM_OVERVIEW_FADE, DECELERATE_1_7);
             }
 
-<<<<<<< HEAD
-            Workspace<?> workspace = mActivity.getWorkspace();
+            Workspace<?> workspace = mContainer.getWorkspace();
             // Start from a higher workspace scale, but only if we're invisible so we don't
             // jump.
-=======
-            Workspace<?> workspace = mContainer.getWorkspace();
-            // Start from a higher workspace scale, but only if we're invisible so we don't jump.
->>>>>>> 904a97c6
             boolean isWorkspaceVisible = workspace.getVisibility() == VISIBLE;
             if (isWorkspaceVisible) {
                 CellLayout currentChild = (CellLayout) workspace.getChildAt(
