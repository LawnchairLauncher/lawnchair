--- conflicted
+++ resolved
@@ -62,13 +62,10 @@
 import static com.android.quickstep.util.AnimUtils.completeRunnableListCallback;
 import static com.android.quickstep.util.SplitAnimationTimings.TABLET_HOME_TO_SPLIT;
 import static com.android.systemui.shared.system.ActivityManagerWrapper.CLOSE_SYSTEM_WINDOWS_REASON_HOME_KEY;
-<<<<<<< HEAD
-=======
 import static com.android.window.flags.Flags.enableDesktopWindowingMode;
 import static com.android.window.flags.Flags.enableDesktopWindowingWallpaperActivity;
 import static com.android.wm.shell.common.split.SplitScreenConstants.SNAP_TO_50_50;
 
->>>>>>> 904a97c6
 import android.animation.Animator;
 import android.animation.AnimatorListenerAdapter;
 import android.animation.AnimatorSet;
@@ -196,12 +193,9 @@
 import com.android.systemui.unfold.dagger.UnfoldMain;
 import com.android.systemui.unfold.progress.RemoteUnfoldTransitionReceiver;
 import com.android.systemui.unfold.updates.RotationChangeProvider;
-<<<<<<< HEAD
-=======
 
 import kotlin.Unit;
 
->>>>>>> 904a97c6
 import java.io.FileDescriptor;
 import java.io.PrintWriter;
 import java.util.ArrayList;
@@ -213,24 +207,12 @@
 import java.util.function.BiConsumer;
 import java.util.function.Predicate;
 import java.util.stream.Stream;
-
-<<<<<<< HEAD
 import app.lawnchair.compat.LawnchairQuickstepCompat;
 
-public class QuickstepLauncher extends Launcher {
+public class QuickstepLauncher extends Launcher implements RecentsViewContainer {
     private static final boolean TRACE_LAYOUTS = SystemProperties.getBoolean("persist.debug.trace_layouts", false);
     private static final String TRACE_RELAYOUT_CLASS = SystemProperties.get("persist.debug.trace_request_layout_class",
             null);
-
-    private static final String TAG = "QuickstepLauncher";
-
-=======
-public class QuickstepLauncher extends Launcher implements RecentsViewContainer {
-    private static final boolean TRACE_LAYOUTS =
-            SystemProperties.getBoolean("persist.debug.trace_layouts", false);
-    private static final String TRACE_RELAYOUT_CLASS =
-            SystemProperties.get("persist.debug.trace_request_layout_class", null);
->>>>>>> 904a97c6
     public static final boolean GO_LOW_RAM_RECENTS_ENABLED = false;
 
     protected static final String RING_APPEAR_ANIMATION_PREFIX = "RingAppearAnimation\t";
@@ -257,13 +239,10 @@
      * recover. In all other cases this will remain null.
      */
     private PendingSplitSelectInfo mPendingSplitSelectInfo = null;
-<<<<<<< HEAD
-=======
 
     @Nullable
     private DesktopRecentsTransitionController mDesktopRecentsTransitionController;
 
->>>>>>> 904a97c6
     private SafeCloseable mViewCapture;
     private boolean mEnableWidgetDepth;
 
@@ -277,22 +256,15 @@
     protected void setupViews() {
         super.setupViews();
         mActionsView = findViewById(R.id.overview_actions_view);
-<<<<<<< HEAD
-        RecentsView overviewPanel = (RecentsView) getOverviewPanel();
+        RecentsView<?, ?> overviewPanel = getOverviewPanel();
+        SystemUiProxy systemUiProxy = SystemUiProxy.INSTANCE.get(this);
         mSplitSelectStateController = new SplitSelectStateController(this, mHandler, getStateManager(),
                 getDepthController(), getStatsLogManager(),
-                SystemUiProxy.INSTANCE.get(this), RecentsModel.INSTANCE.get(this));
-        overviewPanel.init(mActionsView, mSplitSelectStateController);
-=======
-        RecentsView<?,?> overviewPanel = getOverviewPanel();
-        SystemUiProxy systemUiProxy = SystemUiProxy.INSTANCE.get(this);
-        mSplitSelectStateController =
-                new SplitSelectStateController(this, mHandler, getStateManager(),
-                        getDepthController(), getStatsLogManager(),
-                        systemUiProxy, RecentsModel.INSTANCE.get(this),
-                        () -> onStateBack());
+                systemUiProxy, RecentsModel.INSTANCE.get(this),
+                () -> onStateBack());
         RecentsAnimationDeviceState deviceState = new RecentsAnimationDeviceState(asContext());
-        // TODO(b/337863494): Explore use of the same OverviewComponentObserver across launcher
+        // TODO(b/337863494): Explore use of the same OverviewComponentObserver across
+        // launcher
         OverviewComponentObserver overviewComponentObserver = new OverviewComponentObserver(
                 asContext(), deviceState);
         if (enableDesktopWindowingMode()) {
@@ -302,7 +274,6 @@
         }
         overviewPanel.init(mActionsView, mSplitSelectStateController,
                 mDesktopRecentsTransitionController);
->>>>>>> 904a97c6
         mSplitWithKeyboardShortcutController = new SplitWithKeyboardShortcutController(this,
                 mSplitSelectStateController, overviewComponentObserver, deviceState);
         mSplitToWorkspaceController = new SplitToWorkspaceController(this,
@@ -322,14 +293,9 @@
         }
         mHotseatPredictionController = new HotseatPredictionController(this);
         mEnableWidgetDepth = SystemProperties.getBoolean("ro.launcher.depth.widget", true);
-<<<<<<< HEAD
         getWorkspace().addOverlayCallback(
                 progress -> onTaskbarInAppDisplayProgressUpdate(progress, MINUS_ONE_PAGE_PROGRESS_INDEX));
-=======
-        getWorkspace().addOverlayCallback(progress ->
-                onTaskbarInAppDisplayProgressUpdate(progress, MINUS_ONE_PAGE_PROGRESS_INDEX));
         addBackAnimationCallback(mSplitSelectStateController.getSplitBackHandler());
->>>>>>> 904a97c6
     }
 
     @Override
@@ -404,22 +370,17 @@
 
     @Override
     public RunnableList startActivitySafely(View v, Intent intent, ItemInfo item) {
-        // Only pause is taskbar controller is not present until the transition (if it exists) ends
+        // Only pause is taskbar controller is not present until the transition (if it
+        // exists) ends
         mHotseatPredictionController.setPauseUIUpdate(getTaskbarUIController() == null);
-        PredictionRowView<?> predictionRowView =
-                getAppsView().getFloatingHeaderView().findFixedRowByType(PredictionRowView.class);
+        PredictionRowView<?> predictionRowView = getAppsView().getFloatingHeaderView()
+                .findFixedRowByType(PredictionRowView.class);
         // Pause the prediction row updates until the transition (if it exists) ends.
         predictionRowView.setPredictionUiUpdatePaused(true);
         RunnableList result = super.startActivitySafely(v, intent, item);
         if (result == null) {
-<<<<<<< HEAD
-            if (getTaskbarUIController() == null) {
-                mHotseatPredictionController.setPauseUIUpdate(false);
-            }
-=======
             mHotseatPredictionController.setPauseUIUpdate(false);
             predictionRowView.setPredictionUiUpdatePaused(false);
->>>>>>> 904a97c6
         } else {
             result.add(() -> {
                 mHotseatPredictionController.setPauseUIUpdate(false);
@@ -555,10 +516,7 @@
         mIsPredictiveBackToHomeInProgress = false;
 
         if (mUnfoldTransitionProgressProvider != null) {
-            if (FeatureFlags.RECEIVE_UNFOLD_EVENTS_FROM_SYSUI.get()) {
-                SystemUiProxy.INSTANCE.get(this).setUnfoldAnimationListener(null);
-            }
-
+            SystemUiProxy.INSTANCE.get(this).setUnfoldAnimationListener(null);
             mUnfoldTransitionProgressProvider.destroy();
         }
         mTISBindHelper.onDestroy();
@@ -578,13 +536,8 @@
         super.onDestroy();
         mHotseatPredictionController.destroy();
         mSplitWithKeyboardShortcutController.onDestroy();
-<<<<<<< HEAD
-        if (mViewCapture != null)
-            mViewCapture.close();
-=======
         if (mViewCapture != null) mViewCapture.close();
         removeBackAnimationCallback(mSplitSelectStateController.getSplitBackHandler());
->>>>>>> 904a97c6
     }
 
     @Override
@@ -636,16 +589,10 @@
         NavigationMode mode = DisplayController.getNavigationMode(this);
         ArrayList<TouchController> list = new ArrayList<>();
         list.add(getDragController());
-<<<<<<< HEAD
-        Consumer<AnimatorSet> splitAnimator = animatorSet -> animatorSet
-                .play(mSplitSelectStateController.getSplitAnimationController()
-                        .createPlaceholderDismissAnim(this));
-=======
         BiConsumer<AnimatorSet, Long> splitAnimator = (animatorSet, duration) ->
                 animatorSet.play(mSplitSelectStateController.getSplitAnimationController()
                         .createPlaceholderDismissAnim(this, LAUNCHER_SPLIT_SELECTION_EXIT_HOME,
                                 duration));
->>>>>>> 904a97c6
         switch (mode) {
             case NO_BUTTON:
                 list.add(new NoButtonQuickSwitchTouchController(this));
@@ -709,16 +656,11 @@
             mViewCapture = ViewCaptureFactory.getInstance(this).startCapture(getWindow());
         }
         getWindow().addPrivateFlags(PRIVATE_FLAG_OPTIMIZE_MEASURE);
-<<<<<<< HEAD
+        QuickstepOnboardingPrefs.setup(this);
         if (Utilities.ATLEAST_U) {
             View.setTraceLayoutSteps(TRACE_LAYOUTS);
             View.setTracedRequestLayoutClassClass(TRACE_RELAYOUT_CLASS);
         }
-=======
-        QuickstepOnboardingPrefs.setup(this);
-        View.setTraceLayoutSteps(TRACE_LAYOUTS);
-        View.setTracedRequestLayoutClassClass(TRACE_RELAYOUT_CLASS);
->>>>>>> 904a97c6
     }
 
     @Override
@@ -739,12 +681,7 @@
                 Collections.singletonList(splitSelectSource.itemInfo.getComponentKey()),
                 false /* findExactPairMatch */,
                 foundTasks -> {
-<<<<<<< HEAD
-                    @Nullable
-                    Task foundTask = foundTasks.get(0);
-=======
                     @Nullable Task foundTask = foundTasks[0];
->>>>>>> 904a97c6
                     boolean taskWasFound = foundTask != null;
                     splitSelectSource.alreadyRunningTaskId = taskWasFound
                             ? foundTask.key.id
@@ -800,8 +737,6 @@
         anim.buildAnim().start();
     }
 
-<<<<<<< HEAD
-=======
     @Override
     public boolean isSplitSelectionActive() {
         if (mSplitSelectStateController == null) {
@@ -821,7 +756,6 @@
         }
     }
 
->>>>>>> 904a97c6
     @Override
     protected void onResume() {
         super.onResume();
@@ -1034,17 +968,6 @@
 
     @Override
     public void setResumed() {
-<<<<<<< HEAD
-        if (DesktopTaskView.DESKTOP_MODE_SUPPORTED) {
-            DesktopVisibilityController controller = mDesktopVisibilityController;
-            if (controller != null && controller.areFreeformTasksVisible()
-                    && !controller.isRecentsGestureInProgress()) {
-                // Return early to skip setting activity to appear as resumed
-                // TODO(b/255649902): shouldn't be needed when we have a separate launcher state
-                // for desktop that we can use to control other parts of launcher
-                return;
-            }
-=======
         if (!enableDesktopWindowingWallpaperActivity()
                 && mDesktopVisibilityController != null
                 && mDesktopVisibilityController.areDesktopTasksVisible()
@@ -1052,7 +975,6 @@
             // Return early to skip setting activity to appear as resumed
             // TODO: b/333533253 - Remove after flag rollout
             return;
->>>>>>> 904a97c6
         }
         super.setResumed();
     }
@@ -1106,18 +1028,6 @@
 
     /** Receives animation progress from sysui process. */
     private void initRemotelyCalculatedUnfoldAnimation(UnfoldTransitionConfig config) {
-<<<<<<< HEAD
-        RemoteUnfoldSharedComponent unfoldComponent = UnfoldTransitionFactory.createRemoteUnfoldSharedComponent(
-                /* context= */ this,
-                config,
-                getMainExecutor(),
-                getMainThreadHandler(),
-                /* backgroundExecutor= */ UI_HELPER_EXECUTOR,
-                /* tracingTagPrefix= */ "launcher",
-                getSystemService(DisplayManager.class));
-        final RemoteUnfoldTransitionReceiver remoteUnfoldTransitionProgressProvider = unfoldComponent
-                .getRemoteTransitionProgress().orElseThrow(
-=======
         RemoteUnfoldSharedComponent unfoldComponent =
                 UnfoldTransitionFactory.createRemoteUnfoldSharedComponent(
                         /* context= */ this,
@@ -1132,7 +1042,6 @@
 
         final RemoteUnfoldTransitionReceiver remoteUnfoldTransitionProgressProvider =
                 unfoldComponent.getRemoteTransitionProgress().orElseThrow(
->>>>>>> 904a97c6
                         () -> new IllegalStateException(
                                 "Trying to create getRemoteTransitionProgress when the transition "
                                         + "is disabled"));
@@ -1239,15 +1148,10 @@
 
     @Override
     public ActivityOptionsWrapper getActivityLaunchOptions(View v, @Nullable ItemInfo item) {
-<<<<<<< HEAD
         ActivityOptionsWrapper activityOptions = mAppTransitionManager.hasControlRemoteAppTransitionPermission()
                 ? mAppTransitionManager.getActivityLaunchOptions(v)
                 : super.getActivityLaunchOptions(v, item);
         if (mLastTouchUpTime > 0 && LawnchairQuickstepCompat.ATLEAST_S) {
-=======
-        ActivityOptionsWrapper activityOptions = mAppTransitionManager.getActivityLaunchOptions(v);
-        if (mLastTouchUpTime > 0) {
->>>>>>> 904a97c6
             activityOptions.options.setSourceInfo(ActivityOptions.SourceInfo.TYPE_LAUNCHER,
                     mLastTouchUpTime);
         }
@@ -1273,13 +1177,6 @@
     @Override
     public ActivityOptionsWrapper makeDefaultActivityOptions(int splashScreenStyle) {
         RunnableList callbacks = new RunnableList();
-<<<<<<< HEAD
-        ActivityOptions options = ActivityOptions.makeCustomAnimation(
-            this, 0, 0, Color.TRANSPARENT,
-            Executors.MAIN_EXECUTOR.getHandler(), null,
-            elapsedRealTime -> callbacks.executeAllAndDestroy());
-        options.setSplashScreenStyle(splashScreenStyle);
-=======
         ActivityOptions options = ActivityOptions.makeCustomAnimation(this, 0, 0);
         options.setSplashScreenStyle(splashScreenStyle);
         options.setPendingIntentBackgroundActivityStartMode(
@@ -1288,7 +1185,6 @@
         IRemoteCallback endCallback = completeRunnableListCallback(callbacks);
         options.setOnAnimationAbortListener(endCallback);
         options.setOnAnimationFinishedListener(endCallback);
->>>>>>> 904a97c6
         return new ActivityOptionsWrapper(options, callbacks);
     }
 
@@ -1323,16 +1219,9 @@
         switch (info.container) {
             case Favorites.CONTAINER_DESKTOP:
             case Favorites.CONTAINER_HOTSEAT:
-<<<<<<< HEAD
-                // Fall through and continue it's on the workspace (we don't support swiping
-                // back
-                // to other containers like all apps or the hotseat predictions (which can
-                // change)
-=======
             case Favorites.CONTAINER_PRIVATESPACE:
                 // Fall through and continue it's on the workspace (we don't support swiping back
                 // to other containers like all apps or the hotseat predictions (which can change)
->>>>>>> 904a97c6
                 break;
             default:
                 if (info.container >= 0) {
@@ -1471,22 +1360,12 @@
     /**
      * Launches the given {@link GroupTask} in splitscreen.
      */
-<<<<<<< HEAD
-    public void launchSplitTasks(@NonNull View taskView, @NonNull GroupTask groupTask) {
-        if (groupTask.task2 == null) {
-            UI_HELPER_EXECUTOR.execute(() -> ActivityManagerWrapper.getInstance().startActivityFromRecents(
-                    groupTask.task1.key,
-                    getActivityLaunchOptions(taskView, null).options));
-            return;
-        }
-=======
     public void launchSplitTasks(
             @NonNull GroupTask groupTask, @Nullable RemoteTransition remoteTransition) {
         // Top/left and bottom/right tasks respectively.
         Task task1 = groupTask.task1;
         // task2 should never be null when calling this method. Allow a crash to catch invalid calls
         Task task2 = groupTask.task2;
->>>>>>> 904a97c6
         mSplitSelectStateController.launchExistingSplitPair(
                 null /* launchingTaskView */,
                 task1.key.id,
@@ -1518,11 +1397,6 @@
         return (mTaskbarUIController != null && mTaskbarUIController.isBubbleBarEnabled());
     }
 
-    @Override
-    public boolean hasBubbles() {
-        return (mTaskbarUIController != null && mTaskbarUIController.hasBubbles());
-    }
-
     @NonNull
     public TISBindHelper getTISBindHelper() {
         return mTISBindHelper;
@@ -1538,14 +1412,9 @@
     }
 
     private static final class LauncherTaskViewController extends
-<<<<<<< HEAD
-            TaskViewTouchController<Launcher> {
-        LauncherTaskViewController(Launcher activity) {
-=======
             TaskViewTouchController<QuickstepLauncher> {
 
         LauncherTaskViewController(QuickstepLauncher activity) {
->>>>>>> 904a97c6
             super(activity);
         }
 
@@ -1555,7 +1424,6 @@
         }
 
         @Override
-        protected boolean isRecentsModal() {
             return mContainer.isInState(OVERVIEW_MODAL_TASK);
         }
 
@@ -1595,26 +1463,12 @@
         switch (name) {
             case "TextClock", "android.widget.TextClock" -> {
                 TextClock tc = new TextClock(context, attrs);
-<<<<<<< HEAD
-                if (mAsyncClockEventDelegate == null) {
-                    mAsyncClockEventDelegate = new AsyncClockEventDelegate(this);
-                }
-//                tc.setClockEventDelegate(mAsyncClockEventDelegate);
-=======
                 tc.setClockEventDelegate(AsyncClockEventDelegate.INSTANCE.get(this));
->>>>>>> 904a97c6
                 return tc;
             }
             case "AnalogClock", "android.widget.AnalogClock" -> {
                 AnalogClock ac = new AnalogClock(context, attrs);
-<<<<<<< HEAD
-                if (mAsyncClockEventDelegate == null) {
-                    mAsyncClockEventDelegate = new AsyncClockEventDelegate(this);
-                }
-//                ac.setClockEventDelegate(mAsyncClockEventDelegate);
-=======
                 ac.setClockEventDelegate(AsyncClockEventDelegate.INSTANCE.get(this));
->>>>>>> 904a97c6
                 return ac;
             }
         }
