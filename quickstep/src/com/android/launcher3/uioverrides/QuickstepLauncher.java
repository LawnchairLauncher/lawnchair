--- conflicted
+++ resolved
@@ -330,14 +330,6 @@
 
     @Override
     public RunnableList startActivitySafely(View v, Intent intent, ItemInfo item) {
-<<<<<<< HEAD
-        // Only pause is taskbar controller is not present until the transition (if it
-        // exists) ends
-        mHotseatPredictionController.setPauseUIUpdate(getTaskbarUIController() == null);
-        RunnableList result = super.startActivitySafely(v, intent, item);
-        if (result == null) {
-            mHotseatPredictionController.setPauseUIUpdate(false);
-=======
         // Only pause is taskbar controller is not present until the transition (if it exists) ends
         mHotseatPredictionController.setPauseUIUpdate(getTaskbarUIController() == null);
         RunnableList result = super.startActivitySafely(v, intent, item);
@@ -345,7 +337,6 @@
             if (getTaskbarUIController() == null) {
                 mHotseatPredictionController.setPauseUIUpdate(false);
             }
->>>>>>> 5e0122d1
         } else {
             result.add(() -> mHotseatPredictionController.setPauseUIUpdate(false));
         }
@@ -460,14 +451,10 @@
     public void onDestroy() {
         mAppTransitionManager.onActivityDestroyed();
         if (mUnfoldTransitionProgressProvider != null) {
-<<<<<<< HEAD
-            SystemUiProxy.INSTANCE.get(this).setUnfoldAnimationListener(null);
-=======
             if (FeatureFlags.RECEIVE_UNFOLD_EVENTS_FROM_SYSUI.get()) {
                 SystemUiProxy.INSTANCE.get(this).setUnfoldAnimationListener(null);
             }
 
->>>>>>> 5e0122d1
             mUnfoldTransitionProgressProvider.destroy();
         }
         mTISBindHelper.onDestroy();
