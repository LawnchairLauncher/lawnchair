--- conflicted
+++ resolved
@@ -29,27 +29,13 @@
 import android.view.ViewRootImpl;
 import android.view.ViewTreeObserver;
 
-import androidx.datastore.preferences.core.Preferences;
-
 import com.android.launcher3.BaseActivity;
 import com.android.launcher3.Launcher;
 import com.android.launcher3.LauncherState;
 import com.android.launcher3.anim.PendingAnimation;
 import com.android.launcher3.statemanager.StateManager.StateHandler;
 import com.android.launcher3.states.StateAnimationConfig;
-<<<<<<< HEAD
-import com.android.systemui.shared.system.BlurUtils;
-import com.android.systemui.shared.system.WallpaperManagerCompat;
-import com.patrykmichalik.opto.domain.Preference;
-import com.patrykmichalik.opto.core.PreferenceExtensionsKt;
-
-import app.lawnchair.LawnchairApp;
-import app.lawnchair.preferences.BasePreferenceManager;
-import app.lawnchair.preferences.PreferenceManager;
-import app.lawnchair.preferences2.PreferenceManager2;
-=======
 import com.android.quickstep.util.BaseDepthController;
->>>>>>> fc786807
 
 import java.io.PrintWriter;
 import java.util.function.Consumer;
@@ -71,19 +57,8 @@
 
     private View.OnAttachStateChangeListener mOnAttachListener;
 
-    private BasePreferenceManager.FloatPref mDrawerOpacity;
-    private final boolean mEnableDepth;
-
     public DepthController(Launcher l) {
-<<<<<<< HEAD
-        mLauncher = l;
-        // TODO: No need to use app context here after merging Android 13 branch.
-        // https://cs.android.com/android/platform/superproject/+/master:packages/apps/Launcher3/quickstep/src/com/android/launcher3/uioverrides/QuickstepLauncher.java;drc=eef0b1640bbc8c26c824836271a71b929726e895;l=175
-        Preference<Boolean, Boolean, ?> depthPref = PreferenceManager2.getInstance(LawnchairApp.getInstance()).getWallpaperDepthEffect();
-        mEnableDepth = PreferenceExtensionsKt.firstBlocking(depthPref);
-=======
         super(l);
->>>>>>> fc786807
     }
 
     private void onLauncherDraw() {
@@ -93,13 +68,9 @@
         view.post(() -> view.getViewTreeObserver().removeOnDrawListener(mOnDrawListener));
     }
 
-<<<<<<< HEAD
-        if (Utilities.ATLEAST_R && mLauncher.getRootView() != null && mOnAttachListener == null) {
-=======
     private void ensureDependencies() {
         if (mLauncher.getRootView() != null && mOnAttachListener == null) {
             View rootView = mLauncher.getRootView();
->>>>>>> fc786807
             mOnAttachListener = new View.OnAttachStateChangeListener() {
                 @Override
                 public void onViewAttachedToWindow(View view) {
@@ -108,22 +79,12 @@
                     mLauncher.getScrimView().addOpaquenessListener(mOpaquenessListener);
 
                     // To handle the case where window token is invalid during last setDepth call.
-<<<<<<< HEAD
-                    IBinder windowToken = mLauncher.getRootView().getWindowToken();
-                    if (windowToken != null) {
-                        mWallpaperManager.setWallpaperZoomOut(windowToken, mEnableDepth ? mDepth : 1f);
-                    }
-                    onAttached();
-=======
                     applyDepthAndBlur();
->>>>>>> fc786807
                 }
 
                 @Override
                 public void onViewDetachedFromWindow(View view) {
-                    if (Utilities.ATLEAST_S) {
-                        CrossWindowBlurListeners.getInstance().removeListener(mCrossWindowBlurListener);
-                    }
+                    CrossWindowBlurListeners.getInstance().removeListener(mCrossWindowBlurListener);
                     mLauncher.getScrimView().removeOpaquenessListener(mOpaquenessListener);
                 }
             };
@@ -132,31 +93,12 @@
                 mOnAttachListener.onViewAttachedToWindow(rootView);
             }
         }
-        if (mDrawerOpacity == null) {
-            mDrawerOpacity = PreferenceManager.getInstance(mLauncher).getDrawerOpacity();
-        }
     }
 
-<<<<<<< HEAD
-    private void onAttached() {
-        if (Utilities.ATLEAST_S) {
-            CrossWindowBlurListeners.getInstance().addListener(mLauncher.getMainExecutor(),
-                    mCrossWindowBlurListener);
-        }
-        mLauncher.getScrimView().addOpaquenessListener(mOpaquenessListener);
-    }
-
-    public void setHasContentBehindLauncher(boolean hasContentBehindLauncher) {
-        mHasContentBehindLauncher = hasContentBehindLauncher;
-    }
-
-=======
->>>>>>> fc786807
     /**
      * Sets if the underlying activity is started or not
      */
     public void setActivityStarted(boolean isStarted) {
-        if (!Utilities.ATLEAST_R) return;
         if (isStarted) {
             mLauncher.getDragLayer().getViewTreeObserver().addOnDrawListener(mOnDrawListener);
         } else {
@@ -179,117 +121,21 @@
 
     @Override
     public void setStateWithAnimation(LauncherState toState, StateAnimationConfig config,
-            PendingAnimation animation) {
+                                      PendingAnimation animation) {
         if (config.hasAnimationFlag(SKIP_DEPTH_CONTROLLER)
                 || mIgnoreStateChangesDuringMultiWindowAnimation) {
             return;
         }
 
         float toDepth = toState.getDepth(mLauncher);
-<<<<<<< HEAD
-        if (Float.compare(mDepth, toDepth) != 0) {
-            animation.setFloat(this, DEPTH, toDepth, config.getInterpolator(ANIM_DEPTH, LINEAR));
-        }
-    }
-
-    public void reapplyDepth() {
-        LauncherState toState = mLauncher.getStateManager().getState();
-        float toDepth = toState.getDepth(mLauncher);
-        setDepth(toDepth, true);
-    }
-
-    /**
-     * If we're launching an app from the home screen.
-     */
-    public void setIsInLaunchTransition(boolean inLaunchTransition) {
-        boolean blurEnabled = SystemProperties.getBoolean("ro.launcher.blur.appLaunch", true);
-        mBlurDisabledForAppLaunch = inLaunchTransition && !blurEnabled;
-        if (!inLaunchTransition) {
-            // Reset depth at the end of the launch animation, so the wallpaper won't be
-            // zoomed out if an app crashes.
-            setDepth(0f);
-        }
-    }
-
-    private void setDepth(float depth) {
-        setDepth(depth, false);
-    }
-
-    private void setDepth(float depth, boolean force) {
-        if (!Utilities.ATLEAST_R) return;
-        depth = Utilities.boundToRange(depth, 0, 1);
-        // Round out the depth to dedupe frequent, non-perceptable updates
-        int depthI = (int) (depth * 256);
-        float depthF = depthI / 256f;
-        if (Float.compare(mDepth, depthF) == 0 && !force) {
-            return;
-        }
-        dispatchTransactionSurface(depthF);
-        mDepth = depthF;
-    }
-
-    public void onOverlayScrollChanged(float progress) {
-        if (!Utilities.ATLEAST_R) return;
-        // Round out the progress to dedupe frequent, non-perceptable updates
-        int progressI = (int) (progress * 256);
-        float progressF = Utilities.boundToRange(progressI / 256f, 0f, 1f);
-        if (Float.compare(mOverlayScrollProgress, progressF) == 0) {
-            return;
-        }
-        mOverlayScrollProgress = progressF;
-        dispatchTransactionSurface(mDepth);
-    }
-
-    private boolean dispatchTransactionSurface(float depth) {
-        boolean supportsBlur = BlurUtils.supportsBlursOnWindows();
-        if (supportsBlur && (mSurface == null || !mSurface.isValid())) {
-            return false;
-        }
-        ensureDependencies();
-        depth = Math.max(depth, mOverlayScrollProgress);
-        IBinder windowToken = mLauncher.getRootView().getWindowToken();
-        if (windowToken != null) {
-            mWallpaperManager.setWallpaperZoomOut(windowToken, mEnableDepth ? depth : 1f);
-        }
-
-        if (supportsBlur) {
-            boolean hasOpaqueBg = mLauncher.getScrimView().isFullyOpaque();
-            boolean isSurfaceOpaque = !mHasContentBehindLauncher && hasOpaqueBg;
-
-            mCurrentBlur = !mCrossWindowBlursEnabled || mBlurDisabledForAppLaunch || hasOpaqueBg
-                    ? 0 : (int) (depth * mMaxBlurRadius);
-            SurfaceControl.Transaction transaction = new SurfaceControl.Transaction()
-                    .setBackgroundBlurRadius(mSurface, mCurrentBlur)
-                    .setOpaque(mSurface, isSurfaceOpaque);
-
-            // Set early wake-up flags when we know we're executing an expensive operation, this way
-            // SurfaceFlinger will adjust its internal offsets to avoid jank.
-            boolean wantsEarlyWakeUp = depth > 0 && depth < 1;
-            if (wantsEarlyWakeUp && !mInEarlyWakeUp) {
-                transaction.setEarlyWakeupStart();
-                mInEarlyWakeUp = true;
-            } else if (!wantsEarlyWakeUp && mInEarlyWakeUp) {
-                transaction.setEarlyWakeupEnd();
-                mInEarlyWakeUp = false;
-            }
-
-            AttachedSurfaceControl rootSurfaceControl =
-                    mLauncher.getRootView().getRootSurfaceControl();
-            if (rootSurfaceControl != null) {
-                rootSurfaceControl.applyTransactionOnDraw(transaction);
-            }
-        }
-        return true;
-=======
         animation.setFloat(stateDepth, MULTI_PROPERTY_VALUE, toDepth,
                 config.getInterpolator(ANIM_DEPTH, LINEAR));
     }
 
     @Override
-    protected void applyDepthAndBlur() {
+    public void applyDepthAndBlur() {
         ensureDependencies();
         super.applyDepthAndBlur();
->>>>>>> fc786807
     }
 
     @Override
@@ -297,7 +143,7 @@
         mIgnoreStateChangesDuringMultiWindowAnimation = true;
 
         ObjectAnimator mwAnimation = ObjectAnimator.ofFloat(stateDepth, MULTI_PROPERTY_VALUE,
-                mLauncher.getStateManager().getState().getDepth(mLauncher, isInMultiWindowMode))
+                        mLauncher.getStateManager().getState().getDepth(mLauncher, isInMultiWindowMode))
                 .setDuration(300);
         mwAnimation.addListener(new AnimatorListenerAdapter() {
             @Override
