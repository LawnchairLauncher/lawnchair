--- conflicted
+++ resolved
@@ -101,12 +101,8 @@
     }
 
     /**
-<<<<<<< HEAD
      * Cleans up after this controller so it can be garbage collected without
      * leaving traces.
-=======
-     * Cleans up after this controller so it can be garbage collected without leaving traces.
->>>>>>> bcf36a18
      */
     public void dispose() {
         removeSecondaryListeners();
@@ -212,9 +208,5 @@
         writer.println(prefix + "\tmIgnoreStateChangesDuringMultiWindowAnimation="
                 + mIgnoreStateChangesDuringMultiWindowAnimation);
         writer.println(prefix + "\tmPauseBlurs=" + mPauseBlurs);
-<<<<<<< HEAD
-=======
-        writer.println(prefix + "\tmWaitingOnSurfaceValidity=" + mWaitingOnSurfaceValidity);
->>>>>>> bcf36a18
     }
 }