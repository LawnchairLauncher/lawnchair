/*
 * Copyright (C) 2022 The Android Open Source Project
 *
 * Licensed under the Apache License, Version 2.0 (the "License");
 * you may not use this file except in compliance with the License.
 * You may obtain a copy of the License at
 *
 *      http://www.apache.org/licenses/LICENSE-2.0
 *
 * Unless required by applicable law or agreed to in writing, software
 * distributed under the License is distributed on an "AS IS" BASIS,
 * WITHOUT WARRANTIES OR CONDITIONS OF ANY KIND, either express or implied.
 * See the License for the specific language governing permissions and
 * limitations under the License.
 */
package com.android.launcher3.taskbar.allapps;

import static com.android.launcher3.model.data.AppInfo.EMPTY_ARRAY;

import android.view.View;

import androidx.annotation.NonNull;
import androidx.annotation.Nullable;
import androidx.annotation.VisibleForTesting;

import com.android.launcher3.R;
import com.android.launcher3.appprediction.PredictionRowView;
import com.android.launcher3.dragndrop.DragOptions.PreDragCondition;
import com.android.launcher3.model.data.AppInfo;
import com.android.launcher3.model.data.ItemInfo;
import com.android.launcher3.taskbar.TaskbarControllers;
import com.android.launcher3.taskbar.overlay.TaskbarOverlayContext;
import com.android.launcher3.util.PackageUserKey;

import java.util.Collections;
import java.util.List;
import java.util.Map;
import java.util.function.Predicate;

/**
 * Handles the all apps overlay window initialization, updates, and its data.
 * <p>
 * All apps is in an application overlay window instead of taskbar's navigation
 * bar panel window,
 * because a navigation bar panel is higher than UI components that all apps
 * should be below such as
 * the notification tray.
 * <p>
 * The all apps window is created and destroyed upon opening and closing all
 * apps, respectively.
 * Application data may be bound while the window does not exist, so this
 * controller will store
 * the models for the next all apps session.
 */
public final class TaskbarAllAppsController {

    private TaskbarControllers mControllers;
    private @Nullable TaskbarOverlayContext mOverlayContext;
    private @Nullable TaskbarAllAppsSlideInView mSlideInView;
    private @Nullable TaskbarAllAppsContainerView mAppsView;
    private @Nullable TaskbarSearchSessionController mSearchSessionController;

    // Application data models.
    private @NonNull AppInfo[] mApps = EMPTY_ARRAY;
    private int mAppsModelFlags;
    private @NonNull List<ItemInfo> mPredictedApps = Collections.emptyList();
    private @Nullable List<ItemInfo> mZeroStateSearchSuggestions;
    private boolean mDisallowGlobalDrag;
    private boolean mDisallowLongClick;

    private Map<PackageUserKey, Integer> mPackageUserKeytoUidMap = Collections.emptyMap();

    /** Initialize the controller. */
    public void init(TaskbarControllers controllers, boolean allAppsVisible) {
        mControllers = controllers;

        /*
         * Recreate All Apps if it was open in the previous Taskbar instance (e.g. the
         * configuration
         * changed).
         */
        if (allAppsVisible) {
            show(false);
        }
    }

    /** Clean up the controller. */
    public void onDestroy() {
        cleanUpOverlay();
    }

    /** Updates the current {@link AppInfo} instances. */
    public void setApps(@Nullable AppInfo[] apps, int flags, Map<PackageUserKey, Integer> map) {
        mApps = apps == null ? EMPTY_ARRAY : apps;
        mAppsModelFlags = flags;
        mPackageUserKeytoUidMap = map;
        if (mAppsView != null) {
            mAppsView.getAppsStore().setApps(
                    mApps, mAppsModelFlags, mPackageUserKeytoUidMap, false);
        }
    }

    public void setDisallowGlobalDrag(boolean disableDragForOverviewState) {
        mDisallowGlobalDrag = disableDragForOverviewState;
    }

    public void setDisallowLongClick(boolean disallowLongClick) {
        mDisallowLongClick = disallowLongClick;
    }

    /** Updates the current predictions. */
    public void setPredictedApps(List<ItemInfo> predictedApps) {
        mPredictedApps = predictedApps;
        if (mAppsView != null) {
            mAppsView.getFloatingHeaderView()
                    .findFixedRowByType(PredictionRowView.class)
                    .setPredictedApps(mPredictedApps);
        }
        if (mSearchSessionController != null) {
            mSearchSessionController.setZeroStatePredictedItems(predictedApps);
        }
    }

    /** Updates the current search suggestions. */
    public void setZeroStateSearchSuggestions(List<ItemInfo> zeroStateSearchSuggestions) {
        mZeroStateSearchSuggestions = zeroStateSearchSuggestions;
    }

    /** Updates the current notification dots. */
    public void updateNotificationDots(Predicate<PackageUserKey> updatedDots) {
        if (mAppsView != null) {
            mAppsView.getAppsStore().updateNotificationDots(updatedDots);
        }
    }

    /**
     * Toggles visibility of {@link TaskbarAllAppsContainerView} in the overlay
     * window.
     */
    public void toggle() {
        toggle(false);
    }

    /** Toggles visibility of {@link TaskbarAllAppsContainerView} with the keyboard for search. */
    public void toggleSearch() {
        toggle(true);
    }

    private void toggle(boolean showKeyboard) {
        if (isOpen()) {
            mSlideInView.close(true);
        } else {
            show(true, showKeyboard);
        }
    }

    /** Returns {@code true} if All Apps is open. */
    public boolean isOpen() {
        return mSlideInView != null && mSlideInView.isOpen();
    }

    private void show(boolean animate) {
        show(animate, false);
    }

    private void show(boolean animate, boolean showKeyboard) {
        if (mAppsView != null) {
            return;
        }
<<<<<<< HEAD
        // mControllers and getSharedState should never be null here. Do not handle
        // null-pointer
        // to catch invalid states.
        mControllers.getSharedState().allAppsVisible = true;

=======
>>>>>>> 5f635e80
        mOverlayContext = mControllers.taskbarOverlayController.requestWindow();

        // Initialize search session for All Apps.
        mSearchSessionController = TaskbarSearchSessionController.newInstance(mOverlayContext);
        mOverlayContext.setSearchSessionController(mSearchSessionController);
        mSearchSessionController.setZeroStatePredictedItems(mPredictedApps);
        if (mZeroStateSearchSuggestions != null) {
            mSearchSessionController.setZeroStateSearchSuggestions(mZeroStateSearchSuggestions);
        }
        mSearchSessionController.startLifecycle();

        mSlideInView = (TaskbarAllAppsSlideInView) mOverlayContext.getLayoutInflater().inflate(
                R.layout.taskbar_all_apps_sheet, mOverlayContext.getDragLayer(), false);
        // Ensures All Apps gets touch events in case it is not the top floating view. Floating
        // views above it may not be able to intercept the touch, so All Apps should try to.
        mOverlayContext.getDragLayer().addTouchController(mSlideInView);
        mSlideInView.addOnCloseListener(this::cleanUpOverlay);
        TaskbarAllAppsViewController viewController = new TaskbarAllAppsViewController(
                mOverlayContext,
                mSlideInView,
                mControllers,
                mSearchSessionController,
                showKeyboard);

        viewController.show(animate);
        mAppsView = mOverlayContext.getAppsView();
        mAppsView.getAppsStore().setApps(mApps, mAppsModelFlags, mPackageUserKeytoUidMap, false);
        mAppsView.getFloatingHeaderView()
                .findFixedRowByType(PredictionRowView.class)
                .setPredictedApps(mPredictedApps);
        // 1 alternative that would be more work:
        // Create a shared drag layer between taskbar and taskbarAllApps so that when
        // dragging
        // starts and taskbarAllApps can close, but the drag layer that the view is
        // being dragged in
        // doesn't also close
        mOverlayContext.getDragController().setDisallowGlobalDrag(mDisallowGlobalDrag);
        mOverlayContext.getDragController().setDisallowLongClick(mDisallowLongClick);
    }

    private void cleanUpOverlay() {
        // Floating search bar is added to the drag layer in
        // ActivityAllAppsContainerView onAttach;
        // removed here as this is a special case that we remove the all apps panel.
        if (mAppsView != null && mOverlayContext != null
                && mAppsView.getSearchUiDelegate().isSearchBarFloating()) {
            mOverlayContext.getDragLayer().removeView(mAppsView.getSearchView());
            mAppsView.getSearchUiDelegate().onDestroySearchBar();
        }
        if (mSearchSessionController != null) {
            mSearchSessionController.onDestroy();
            mSearchSessionController = null;
        }
        if (mOverlayContext != null) {
            mOverlayContext.getDragLayer().removeTouchController(mSlideInView);
            mOverlayContext.setSearchSessionController(null);
            mOverlayContext = null;
        }
        mSlideInView = null;
        mAppsView = null;
    }

    @VisibleForTesting
    public int getTaskbarAllAppsTopPadding() {
        // Allow null-pointer since this should only be null if the apps view is not
        // showing.
        return mAppsView.getActiveRecyclerView().getClipBounds().top;
    }

    @VisibleForTesting
    public int getTaskbarAllAppsScroll() {
        // Allow null-pointer since this should only be null if the apps view is not
        // showing.
        return mAppsView.getActiveRecyclerView().computeVerticalScrollOffset();
    }

    /** @see TaskbarSearchSessionController#createPreDragConditionForSearch(View) */
    @Nullable
    public PreDragCondition createPreDragConditionForSearch(View view) {
        return mSearchSessionController != null
                ? mSearchSessionController.createPreDragConditionForSearch(view)
                : null;
    }
}<|MERGE_RESOLUTION|>--- conflicted
+++ resolved
@@ -36,20 +36,15 @@
 import java.util.List;
 import java.util.Map;
 import java.util.function.Predicate;
-
 /**
  * Handles the all apps overlay window initialization, updates, and its data.
  * <p>
- * All apps is in an application overlay window instead of taskbar's navigation
- * bar panel window,
- * because a navigation bar panel is higher than UI components that all apps
- * should be below such as
+ * All apps is in an application overlay window instead of taskbar's navigation bar panel window,
+ * because a navigation bar panel is higher than UI components that all apps should be below such as
  * the notification tray.
  * <p>
- * The all apps window is created and destroyed upon opening and closing all
- * apps, respectively.
- * Application data may be bound while the window does not exist, so this
- * controller will store
+ * The all apps window is created and destroyed upon opening and closing all apps, respectively.
+ * Application data may be bound while the window does not exist, so this controller will store
  * the models for the next all apps session.
  */
 public final class TaskbarAllAppsController {
@@ -75,8 +70,7 @@
         mControllers = controllers;
 
         /*
-         * Recreate All Apps if it was open in the previous Taskbar instance (e.g. the
-         * configuration
+         * Recreate All Apps if it was open in the previous Taskbar instance (e.g. the configuration
          * changed).
          */
         if (allAppsVisible) {
@@ -133,10 +127,7 @@
         }
     }
 
-    /**
-     * Toggles visibility of {@link TaskbarAllAppsContainerView} in the overlay
-     * window.
-     */
+    /** Toggles visibility of {@link TaskbarAllAppsContainerView} in the overlay window. */
     public void toggle() {
         toggle(false);
     }
@@ -167,14 +158,6 @@
         if (mAppsView != null) {
             return;
         }
-<<<<<<< HEAD
-        // mControllers and getSharedState should never be null here. Do not handle
-        // null-pointer
-        // to catch invalid states.
-        mControllers.getSharedState().allAppsVisible = true;
-
-=======
->>>>>>> 5f635e80
         mOverlayContext = mControllers.taskbarOverlayController.requestWindow();
 
         // Initialize search session for All Apps.
@@ -206,18 +189,15 @@
                 .findFixedRowByType(PredictionRowView.class)
                 .setPredictedApps(mPredictedApps);
         // 1 alternative that would be more work:
-        // Create a shared drag layer between taskbar and taskbarAllApps so that when
-        // dragging
-        // starts and taskbarAllApps can close, but the drag layer that the view is
-        // being dragged in
+        // Create a shared drag layer between taskbar and taskbarAllApps so that when dragging
+        // starts and taskbarAllApps can close, but the drag layer that the view is being dragged in
         // doesn't also close
         mOverlayContext.getDragController().setDisallowGlobalDrag(mDisallowGlobalDrag);
         mOverlayContext.getDragController().setDisallowLongClick(mDisallowLongClick);
     }
 
     private void cleanUpOverlay() {
-        // Floating search bar is added to the drag layer in
-        // ActivityAllAppsContainerView onAttach;
+        // Floating search bar is added to the drag layer in ActivityAllAppsContainerView onAttach;
         // removed here as this is a special case that we remove the all apps panel.
         if (mAppsView != null && mOverlayContext != null
                 && mAppsView.getSearchUiDelegate().isSearchBarFloating()) {
@@ -239,15 +219,13 @@
 
     @VisibleForTesting
     public int getTaskbarAllAppsTopPadding() {
-        // Allow null-pointer since this should only be null if the apps view is not
-        // showing.
+        // Allow null-pointer since this should only be null if the apps view is not showing.
         return mAppsView.getActiveRecyclerView().getClipBounds().top;
     }
 
     @VisibleForTesting
     public int getTaskbarAllAppsScroll() {
-        // Allow null-pointer since this should only be null if the apps view is not
-        // showing.
+        // Allow null-pointer since this should only be null if the apps view is not showing.
         return mAppsView.getActiveRecyclerView().computeVerticalScrollOffset();
     }
 
