/*
 * Copyright (C) 2022 The Android Open Source Project
 *
 * Licensed under the Apache License, Version 2.0 (the "License");
 * you may not use this file except in compliance with the License.
 * You may obtain a copy of the License at
 *
 *      http://www.apache.org/licenses/LICENSE-2.0
 *
 * Unless required by applicable law or agreed to in writing, software
 * distributed under the License is distributed on an "AS IS" BASIS,
 * WITHOUT WARRANTIES OR CONDITIONS OF ANY KIND, either express or implied.
 * See the License for the specific language governing permissions and
 * limitations under the License.
 */
package com.android.launcher3.taskbar.allapps;

import static com.android.launcher3.model.data.AppInfo.EMPTY_ARRAY;

import android.view.View;

import androidx.annotation.NonNull;
import androidx.annotation.Nullable;
import androidx.annotation.VisibleForTesting;

import com.android.launcher3.R;
import com.android.launcher3.appprediction.PredictionRowView;
import com.android.launcher3.dragndrop.DragOptions.PreDragCondition;
import com.android.launcher3.model.data.AppInfo;
import com.android.launcher3.model.data.ItemInfo;
import com.android.launcher3.taskbar.TaskbarControllers;
import com.android.launcher3.taskbar.overlay.TaskbarOverlayContext;
import com.android.launcher3.util.PackageUserKey;

import java.util.Collections;
import java.util.List;
import java.util.Map;
import java.util.function.Predicate;

/**
 * Handles the all apps overlay window initialization, updates, and its data.
 * <p>
 * All apps is in an application overlay window instead of taskbar's navigation
 * bar panel window,
 * because a navigation bar panel is higher than UI components that all apps
 * should be below such as
 * the notification tray.
 * <p>
 * The all apps window is created and destroyed upon opening and closing all
 * apps, respectively.
 * Application data may be bound while the window does not exist, so this
 * controller will store
 * the models for the next all apps session.
 */
public final class TaskbarAllAppsController {

    private TaskbarControllers mControllers;
    private @Nullable TaskbarOverlayContext mOverlayContext;
    private @Nullable TaskbarAllAppsSlideInView mSlideInView;
    private @Nullable TaskbarAllAppsContainerView mAppsView;
    private @Nullable TaskbarSearchSessionController mSearchSessionController;

    // Application data models.
    private @NonNull AppInfo[] mApps = EMPTY_ARRAY;
    private int mAppsModelFlags;
    private @NonNull List<ItemInfo> mPredictedApps = Collections.emptyList();
    private @Nullable List<ItemInfo> mZeroStateSearchSuggestions;
    private boolean mDisallowGlobalDrag;
    private boolean mDisallowLongClick;

    private Map<PackageUserKey, Integer> mPackageUserKeytoUidMap = Collections.emptyMap();

    /** Initialize the controller. */
    public void init(TaskbarControllers controllers, boolean allAppsVisible) {
        mControllers = controllers;

        /*
         * Recreate All Apps if it was open in the previous Taskbar instance (e.g. the
         * configuration
         * changed).
         */
        if (allAppsVisible) {
            show(false);
        }
    }

    /** Clean up the controller. */
    public void onDestroy() {
        cleanUpOverlay();
    }

    /** Updates the current {@link AppInfo} instances. */
    public void setApps(@Nullable AppInfo[] apps, int flags, Map<PackageUserKey, Integer> map) {
        mApps = apps == null ? EMPTY_ARRAY : apps;
        mAppsModelFlags = flags;
        mPackageUserKeytoUidMap = map;
        if (mAppsView != null) {
            mAppsView.getAppsStore().setApps(
                    mApps, mAppsModelFlags, mPackageUserKeytoUidMap, false);
        }
    }

    public void setDisallowGlobalDrag(boolean disableDragForOverviewState) {
        mDisallowGlobalDrag = disableDragForOverviewState;
    }

    public void setDisallowLongClick(boolean disallowLongClick) {
        mDisallowLongClick = disallowLongClick;
    }

    /** Updates the current predictions. */
    public void setPredictedApps(List<ItemInfo> predictedApps) {
        mPredictedApps = predictedApps;
        if (mAppsView != null) {
            mAppsView.getFloatingHeaderView()
                    .findFixedRowByType(PredictionRowView.class)
                    .setPredictedApps(mPredictedApps);
        }
        if (mSearchSessionController != null) {
            mSearchSessionController.setZeroStatePredictedItems(predictedApps);
        }
    }

    /** Updates the current search suggestions. */
    public void setZeroStateSearchSuggestions(List<ItemInfo> zeroStateSearchSuggestions) {
        mZeroStateSearchSuggestions = zeroStateSearchSuggestions;
    }

    /** Updates the current notification dots. */
    public void updateNotificationDots(Predicate<PackageUserKey> updatedDots) {
        if (mAppsView != null) {
            mAppsView.getAppsStore().updateNotificationDots(updatedDots);
        }
    }

    /**
     * Toggles visibility of {@link TaskbarAllAppsContainerView} in the overlay
     * window.
     */
    public void toggle() {
        toggle(false);
    }

    /** Toggles visibility of {@link TaskbarAllAppsContainerView} with the keyboard for search. */
    public void toggleSearch() {
        toggle(true);
    }

    private void toggle(boolean showKeyboard) {
        if (isOpen()) {
            mSlideInView.close(true);
        } else {
            show(true, showKeyboard);
        }
    }

    /** Returns {@code true} if All Apps is open. */
    public boolean isOpen() {
        return mSlideInView != null && mSlideInView.isOpen();
    }

    private void show(boolean animate) {
        show(animate, false);
    }

    private void show(boolean animate, boolean showKeyboard) {
        if (mAppsView != null) {
            return;
        }
<<<<<<< HEAD
        // mControllers and getSharedState should never be null here. Do not handle
        // null-pointer
        // to catch invalid states.
        mControllers.getSharedState().allAppsVisible = true;

=======
>>>>>>> 904a97c6
        mOverlayContext = mControllers.taskbarOverlayController.requestWindow();

        // Initialize search session for All Apps.
        mSearchSessionController = TaskbarSearchSessionController.newInstance(mOverlayContext);
        mOverlayContext.setSearchSessionController(mSearchSessionController);
        mSearchSessionController.setZeroStatePredictedItems(mPredictedApps);
        if (mZeroStateSearchSuggestions != null) {
            mSearchSessionController.setZeroStateSearchSuggestions(mZeroStateSearchSuggestions);
        }
        mSearchSessionController.startLifecycle();

        mSlideInView = (TaskbarAllAppsSlideInView) mOverlayContext.getLayoutInflater().inflate(
                R.layout.taskbar_all_apps_sheet, mOverlayContext.getDragLayer(), false);
        // Ensures All Apps gets touch events in case it is not the top floating view. Floating
        // views above it may not be able to intercept the touch, so All Apps should try to.
        mOverlayContext.getDragLayer().addTouchController(mSlideInView);
        mSlideInView.addOnCloseListener(this::cleanUpOverlay);
        TaskbarAllAppsViewController viewController = new TaskbarAllAppsViewController(
                mOverlayContext,
                mSlideInView,
                mControllers,
                mSearchSessionController,
                showKeyboard);

        viewController.show(animate);
        mAppsView = mOverlayContext.getAppsView();
        mAppsView.getAppsStore().setApps(mApps, mAppsModelFlags, mPackageUserKeytoUidMap, false);
        mAppsView.getFloatingHeaderView()
                .findFixedRowByType(PredictionRowView.class)
                .setPredictedApps(mPredictedApps);
        // 1 alternative that would be more work:
        // Create a shared drag layer between taskbar and taskbarAllApps so that when
        // dragging
        // starts and taskbarAllApps can close, but the drag layer that the view is
        // being dragged in
        // doesn't also close
        mOverlayContext.getDragController().setDisallowGlobalDrag(mDisallowGlobalDrag);
        mOverlayContext.getDragController().setDisallowLongClick(mDisallowLongClick);
    }

    private void cleanUpOverlay() {
        // Floating search bar is added to the drag layer in
        // ActivityAllAppsContainerView onAttach;
        // removed here as this is a special case that we remove the all apps panel.
        if (mAppsView != null && mOverlayContext != null
                && mAppsView.getSearchUiDelegate().isSearchBarFloating()) {
            mOverlayContext.getDragLayer().removeView(mAppsView.getSearchView());
            mAppsView.getSearchUiDelegate().onDestroySearchBar();
        }
        if (mSearchSessionController != null) {
            mSearchSessionController.onDestroy();
            mSearchSessionController = null;
        }
        if (mOverlayContext != null) {
            mOverlayContext.getDragLayer().removeTouchController(mSlideInView);
            mOverlayContext.setSearchSessionController(null);
            mOverlayContext = null;
        }
        mSlideInView = null;
        mAppsView = null;
    }

    @VisibleForTesting
    public int getTaskbarAllAppsTopPadding() {
        // Allow null-pointer since this should only be null if the apps view is not
        // showing.
        return mAppsView.getActiveRecyclerView().getClipBounds().top;
    }

    @VisibleForTesting
    public int getTaskbarAllAppsScroll() {
        // Allow null-pointer since this should only be null if the apps view is not
        // showing.
        return mAppsView.getActiveRecyclerView().computeVerticalScrollOffset();
    }

    /** @see TaskbarSearchSessionController#createPreDragConditionForSearch(View) */
    @Nullable
    public PreDragCondition createPreDragConditionForSearch(View view) {
        return mSearchSessionController != null
                ? mSearchSessionController.createPreDragConditionForSearch(view)
                : null;
    }
}<|MERGE_RESOLUTION|>--- conflicted
+++ resolved
@@ -141,7 +141,10 @@
         toggle(false);
     }
 
-    /** Toggles visibility of {@link TaskbarAllAppsContainerView} with the keyboard for search. */
+    /**
+     * Toggles visibility of {@link TaskbarAllAppsContainerView} with the keyboard
+     * for search.
+     */
     public void toggleSearch() {
         toggle(true);
     }
@@ -167,14 +170,11 @@
         if (mAppsView != null) {
             return;
         }
-<<<<<<< HEAD
         // mControllers and getSharedState should never be null here. Do not handle
         // null-pointer
         // to catch invalid states.
         mControllers.getSharedState().allAppsVisible = true;
 
-=======
->>>>>>> 904a97c6
         mOverlayContext = mControllers.taskbarOverlayController.requestWindow();
 
         // Initialize search session for All Apps.
@@ -188,8 +188,10 @@
 
         mSlideInView = (TaskbarAllAppsSlideInView) mOverlayContext.getLayoutInflater().inflate(
                 R.layout.taskbar_all_apps_sheet, mOverlayContext.getDragLayer(), false);
-        // Ensures All Apps gets touch events in case it is not the top floating view. Floating
-        // views above it may not be able to intercept the touch, so All Apps should try to.
+        // Ensures All Apps gets touch events in case it is not the top floating view.
+        // Floating
+        // views above it may not be able to intercept the touch, so All Apps should try
+        // to.
         mOverlayContext.getDragLayer().addTouchController(mSlideInView);
         mSlideInView.addOnCloseListener(this::cleanUpOverlay);
         TaskbarAllAppsViewController viewController = new TaskbarAllAppsViewController(
