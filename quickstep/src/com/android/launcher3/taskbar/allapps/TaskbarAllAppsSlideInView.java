--- conflicted
+++ resolved
@@ -120,8 +120,8 @@
         final boolean isOpening = mToTranslationShift == TRANSLATION_SHIFT_OPENED;
 
         if (mActivityContext.getDeviceProfile().isPhone) {
-            final Interpolator allAppsFadeInterpolator =
-                    isOpening ? ALL_APPS_FADE_MANUAL : Interpolators.reverse(ALL_APPS_FADE_MANUAL);
+            final Interpolator allAppsFadeInterpolator = isOpening ? ALL_APPS_FADE_MANUAL
+                    : Interpolators.reverse(ALL_APPS_FADE_MANUAL);
             animation.setViewAlpha(mAppsView, 1 - mToTranslationShift, allAppsFadeInterpolator);
         }
 
@@ -193,12 +193,7 @@
     protected void onAttachedToWindow() {
         super.onAttachedToWindow();
         mActivityContext.addOnDeviceProfileChangeListener(this);
-<<<<<<< HEAD
-        // TODO LAWNCHAIR
-        if (FeatureFlags.ENABLE_BACK_SWIPE_LAUNCHER_ANIMATION.get()) {
-=======
         if (enablePredictiveBackGesture()) {
->>>>>>> 904a97c6
             mAppsView.getAppsRecyclerViewContainer().setOutlineProvider(mViewOutlineProvider);
             mAppsView.getAppsRecyclerViewContainer().setClipToOutline(true);
             OnBackInvokedDispatcher dispatcher = findOnBackInvokedDispatcher();
@@ -225,11 +220,16 @@
 
     @Override
     protected void dispatchDraw(Canvas canvas) {
-        // We should call drawOnScrimWithBottomOffset() rather than drawOnScrimWithScale(). Because
-        // for taskbar all apps, the scrim view is a child view of AbstractSlideInView. Thus scaling
-        // down in AbstractSlideInView#onScaleProgressChanged() with SCALE_PROPERTY has already
-        // done the job - there is no need to re-apply scale effect here. But it also means we need
-        // to pass extra bottom offset to background scrim to fill the bottom gap during predictive
+        // We should call drawOnScrimWithBottomOffset() rather than
+        // drawOnScrimWithScale(). Because
+        // for taskbar all apps, the scrim view is a child view of AbstractSlideInView.
+        // Thus scaling
+        // down in AbstractSlideInView#onScaleProgressChanged() with SCALE_PROPERTY has
+        // already
+        // done the job - there is no need to re-apply scale effect here. But it also
+        // means we need
+        // to pass extra bottom offset to background scrim to fill the bottom gap during
+        // predictive
         // back swipe.
         mAppsView.drawOnScrimWithBottomOffset(canvas, getBottomOffsetPx());
         super.dispatchDraw(canvas);
@@ -284,8 +284,10 @@
     }
 
     /**
-     * In taskbar all apps search mode, we should scale down content inside all apps, rather
-     * than the whole all apps bottom sheet, to indicate we will navigate back within the all apps.
+     * In taskbar all apps search mode, we should scale down content inside all
+     * apps, rather
+     * than the whole all apps bottom sheet, to indicate we will navigate back
+     * within the all apps.
      */
     @Override
     public boolean shouldAnimateContentViewInBackSwipe() {
@@ -302,7 +304,8 @@
     @Override
     public void onBackInvoked() {
         if (mAllAppsCallbacks.handleSearchBackInvoked()) {
-            // We need to scale back taskbar all apps if we navigate back within search inside all
+            // We need to scale back taskbar all apps if we navigate back within search
+            // inside all
             // apps
             post(this::animateSwipeToDismissProgressToStart);
         } else {
