/*
 * Copyright (C) 2021 The Android Open Source Project
 *
 * Licensed under the Apache License, Version 2.0 (the "License");
 * you may not use this file except in compliance with the License.
 * You may obtain a copy of the License at
 *
 *      http://www.apache.org/licenses/LICENSE-2.0
 *
 * Unless required by applicable law or agreed to in writing, software
 * distributed under the License is distributed on an "AS IS" BASIS,
 * WITHOUT WARRANTIES OR CONDITIONS OF ANY KIND, either express or implied.
 * See the License for the specific language governing permissions and
 * limitations under the License.
 */
package com.android.launcher3.taskbar;

import static com.android.launcher3.QuickstepTransitionManager.TRANSIENT_TASKBAR_TRANSITION_DURATION;
import static com.android.launcher3.statemanager.BaseState.FLAG_NON_INTERACTIVE;
import static com.android.launcher3.taskbar.TaskbarEduTooltipControllerKt.TOOLTIP_STEP_FEATURES;
import static com.android.launcher3.taskbar.TaskbarLauncherStateController.FLAG_VISIBLE;
import static com.android.quickstep.TaskAnimationManager.ENABLE_SHELL_TRANSITIONS;
import static com.android.window.flags.Flags.enableDesktopWindowingWallpaperActivity;

import android.animation.Animator;
import android.animation.AnimatorSet;
import android.window.RemoteTransition;

import androidx.annotation.NonNull;
import androidx.annotation.Nullable;

import com.android.launcher3.DeviceProfile;
import com.android.launcher3.Flags;
import com.android.launcher3.LauncherState;
import com.android.launcher3.QuickstepTransitionManager;
import com.android.launcher3.Utilities;
import com.android.launcher3.anim.AnimatedFloat;
import com.android.launcher3.logging.InstanceId;
import com.android.launcher3.logging.InstanceIdSequence;
import com.android.launcher3.model.data.ItemInfo;
import com.android.launcher3.statehandlers.DesktopVisibilityController;
import com.android.launcher3.taskbar.bubbles.BubbleBarController;
import com.android.launcher3.uioverrides.QuickstepLauncher;
import com.android.launcher3.util.DisplayController;
import com.android.launcher3.util.MultiPropertyFactory;
import com.android.launcher3.util.OnboardingPrefs;
import com.android.quickstep.HomeVisibilityState;
import com.android.quickstep.LauncherActivityInterface;
import com.android.quickstep.RecentsAnimationCallbacks;
import com.android.quickstep.SystemUiProxy;
import com.android.quickstep.util.GroupTask;
import com.android.quickstep.util.TISBindHelper;
import com.android.quickstep.views.RecentsView;
import com.android.systemui.shared.system.QuickStepContract.SystemUiStateFlags;

import java.io.PrintWriter;
import java.util.Arrays;

/**
 * A data source which integrates with a Launcher instance
 */
public class LauncherTaskbarUIController extends TaskbarUIController {

    private static final String TAG = "TaskbarUIController";

    public static final int MINUS_ONE_PAGE_PROGRESS_INDEX = 0;
    public static final int ALL_APPS_PAGE_PROGRESS_INDEX = 1;
    public static final int WIDGETS_PAGE_PROGRESS_INDEX = 2;
    public static final int SYSUI_SURFACE_PROGRESS_INDEX = 3;

    public static final int DISPLAY_PROGRESS_COUNT = 4;

    private final AnimatedFloat mTaskbarInAppDisplayProgress = new AnimatedFloat(
            this::onInAppDisplayProgressChanged);
    private final MultiPropertyFactory<AnimatedFloat> mTaskbarInAppDisplayProgressMultiProp =
            new MultiPropertyFactory<>(mTaskbarInAppDisplayProgress,
                    AnimatedFloat.VALUE, DISPLAY_PROGRESS_COUNT, Float::max);

    private final QuickstepLauncher mLauncher;
    private final HomeVisibilityState mHomeState;

    private final DeviceProfile.OnDeviceProfileChangeListener mOnDeviceProfileChangeListener =
            dp -> {
                onStashedInAppChanged(dp);
                if (mControllers != null && mControllers.taskbarViewController != null) {
                    mControllers.taskbarViewController.onRotationChanged(dp);
                }
            };
    private final HomeVisibilityState.VisibilityChangeListener  mVisibilityChangeListener =
            this::onLauncherVisibilityChanged;

    // Initialized in init.
    private final TaskbarLauncherStateController
            mTaskbarLauncherStateController = new TaskbarLauncherStateController();

    public LauncherTaskbarUIController(QuickstepLauncher launcher) {
        mLauncher = launcher;
        mHomeState =  SystemUiProxy.INSTANCE.get(mLauncher).getHomeVisibilityState();
    }

    @Override
    protected void init(TaskbarControllers taskbarControllers) {
        super.init(taskbarControllers);

        mTaskbarLauncherStateController.init(mControllers, mLauncher,
                mControllers.getSharedState().sysuiStateFlags);

        mLauncher.setTaskbarUIController(this);
        mHomeState.addListener(mVisibilityChangeListener);
        onLauncherVisibilityChanged(
                Flags.useActivityOverlay()
                        ? mHomeState.isHomeVisible() : mLauncher.hasBeenResumed(),
                true /* fromInit */);

        onStashedInAppChanged(mLauncher.getDeviceProfile());
        mLauncher.addOnDeviceProfileChangeListener(mOnDeviceProfileChangeListener);

        // Restore the in-app display progress from before Taskbar was recreated.
        float[] prevProgresses = mControllers.getSharedState().inAppDisplayProgressMultiPropValues;
        // Make a copy of the previous progress to set since updating the multiprop will update
        // the property which also calls onInAppDisplayProgressChanged() which writes the current
        // values into the shared state
        prevProgresses = Arrays.copyOf(prevProgresses, prevProgresses.length);
        for (int i = 0; i < prevProgresses.length; i++) {
            mTaskbarInAppDisplayProgressMultiProp.get(i).setValue(prevProgresses[i]);
        }
    }

    @Override
    protected void onDestroy() {
        super.onDestroy();
        onLauncherVisibilityChanged(false);
        mTaskbarLauncherStateController.onDestroy();

        mLauncher.setTaskbarUIController(null);
        mLauncher.removeOnDeviceProfileChangeListener(mOnDeviceProfileChangeListener);
        mHomeState.removeListener(mVisibilityChangeListener);
    }

    private void onInAppDisplayProgressChanged() {
        if (mControllers != null) {
            // Update our shared state so we can restore it if taskbar gets recreated.
            for (int i = 0; i < DISPLAY_PROGRESS_COUNT; i++) {
                mControllers.getSharedState().inAppDisplayProgressMultiPropValues[i] =
                        mTaskbarInAppDisplayProgressMultiProp.get(i).getValue();
            }
            // Ensure nav buttons react to our latest state if necessary.
            mControllers.navbarButtonsViewController.updateNavButtonTranslationY();
        }
    }

    @Override
    protected boolean isTaskbarTouchable() {
        return !(mTaskbarLauncherStateController.isAnimatingToLauncher()
                && mTaskbarLauncherStateController.isTaskbarAlignedWithHotseat());
    }

    public void setShouldDelayLauncherStateAnim(boolean shouldDelayLauncherStateAnim) {
        mTaskbarLauncherStateController.setShouldDelayLauncherStateAnim(
                shouldDelayLauncherStateAnim);
    }

    /**
     * Adds the Launcher resume animator to the given animator set.
     *
     * This should be used to run a Launcher resume animation whose progress matches a
     * swipe progress.
     *
     * @param placeholderDuration a placeholder duration to be used to ensure all full-length
     *                            sub-animations are properly coordinated. This duration should not
     *                            actually be used since this animation tracks a swipe progress.
     */
    protected void addLauncherVisibilityChangedAnimation(AnimatorSet animation,
            int placeholderDuration) {
        animation.play(onLauncherVisibilityChanged(
                /* isResumed= */ true,
                /* fromInit= */ false,
                /* startAnimation= */ false,
                placeholderDuration));
    }

    /**
     * Should be called from onResume() and onPause(), and animates the Taskbar accordingly.
     */
    @Override
    public void onLauncherVisibilityChanged(boolean isVisible) {
        onLauncherVisibilityChanged(isVisible, false /* fromInit */);
    }

    private void onLauncherVisibilityChanged(boolean isVisible, boolean fromInit) {
        onLauncherVisibilityChanged(
                isVisible,
                fromInit,
                /* startAnimation= */ true,
                DisplayController.isTransientTaskbar(mLauncher)
                        ? TRANSIENT_TASKBAR_TRANSITION_DURATION
                        : (!isVisible
                                ? QuickstepTransitionManager.TASKBAR_TO_APP_DURATION
                                : QuickstepTransitionManager.getTaskbarToHomeDuration()));
    }

    @Nullable
    private Animator onLauncherVisibilityChanged(
            boolean isVisible, boolean fromInit, boolean startAnimation, int duration) {
        // Launcher is resumed during the swipe-to-overview gesture under shell-transitions, so
        // avoid updating taskbar state in that situation (when it's non-interactive -- or
        // "background") to avoid premature animations.
        if (ENABLE_SHELL_TRANSITIONS && isVisible
                && mLauncher.getStateManager().getState().hasFlag(FLAG_NON_INTERACTIVE)
                && !mLauncher.getStateManager().getState().isTaskbarAlignedWithHotseat(mLauncher)) {
            return null;
        }

        DesktopVisibilityController desktopController =
                LauncherActivityInterface.INSTANCE.getDesktopVisibilityController();
        if (!enableDesktopWindowingWallpaperActivity()
                && desktopController != null
                && desktopController.areDesktopTasksVisible()) {
            // TODO: b/333533253 - Remove after flag rollout
            isVisible = false;
        }

        mTaskbarLauncherStateController.updateStateForFlag(FLAG_VISIBLE, isVisible);
        if (fromInit) {
            duration = 0;
        }
        return mTaskbarLauncherStateController.applyState(duration, startAnimation);
    }

    @Override
    public void onStateTransitionCompletedAfterSwipeToHome(LauncherState state) {
        mTaskbarLauncherStateController.onStateTransitionCompletedAfterSwipeToHome(state);
    }

    @Override
    public void refreshResumedState() {
        onLauncherVisibilityChanged(Flags.useActivityOverlay()
                ? mHomeState.isHomeVisible() : mLauncher.hasBeenResumed());
    }

    @Override
    public void adjustHotseatForBubbleBar(boolean isBubbleBarVisible) {
        if (mLauncher.getHotseat() != null) {
            mLauncher.getHotseat().adjustForBubbleBar(isBubbleBarVisible);
        }
    }

    /**
     * Create Taskbar animation when going from an app to Launcher as part of recents transition.
     * @param toState If known, the state we will end up in when reaching Launcher.
     * @param callbacks callbacks to track the recents animation lifecycle. The state change is
     *                 automatically reset once the recents animation finishes
     */
    public Animator createAnimToLauncher(@NonNull LauncherState toState,
            @NonNull RecentsAnimationCallbacks callbacks, long duration) {
        return mTaskbarLauncherStateController.createAnimToLauncher(toState, callbacks, duration);
    }

    public void updateTaskbarLauncherStateGoingHome() {
        mTaskbarLauncherStateController.updateStateForFlag(FLAG_VISIBLE, true);
        mTaskbarLauncherStateController.applyState();
    }

    public boolean isDraggingItem() {
        return mControllers.taskbarDragController.isDragging();
    }

    @Override
    protected void onStashedInAppChanged() {
        onStashedInAppChanged(mLauncher.getDeviceProfile());
    }

    private void onStashedInAppChanged(DeviceProfile deviceProfile) {
        boolean taskbarStashedInApps = mControllers.taskbarStashController.isStashedInApp();
        deviceProfile.isTaskbarPresentInApps = !taskbarStashedInApps;
<<<<<<< HEAD
        updateTaskTransitionSpec(taskbarStashedInApps);
    }

    private void updateTaskTransitionSpec(boolean taskbarIsHidden) {
        try {
            if (taskbarIsHidden) {
                // Clear custom task transition settings when the taskbar is stashed
                WindowManagerGlobal.getWindowManagerService().clearTaskTransitionSpec();
            } else {
                // Adjust task transition spec to account for taskbar being visible
                if (Utilities.ATLEAST_U) {
                    WindowManagerGlobal.getWindowManagerService().setTaskTransitionSpec(
                            new TaskTransitionSpec(
                                    mLauncher.getColor(R.color.taskbar_background)));
                }
            }
        } catch (RemoteException e) {
            // This shouldn't happen but if it does task animations won't look good until the
            // taskbar stashing state is changed.
            Log.e(TAG, "Failed to update task transition spec to account for new taskbar state",
                    e);
        }
=======
>>>>>>> 904a97c6
    }

    /**
     * Starts a Taskbar EDU flow, if the user should see one upon launching an application.
     */
    public void showEduOnAppLaunch() {
        if (!shouldShowEduOnAppLaunch()) {
            // Called in case the edu finishes and search edu is still pending
            mControllers.taskbarEduTooltipController.maybeShowSearchEdu();
            return;
        }

        // Persistent features EDU tooltip.
        if (!DisplayController.isTransientTaskbar(mLauncher)) {
            mControllers.taskbarEduTooltipController.maybeShowFeaturesEdu();
            return;
        }

        // Transient swipe EDU tooltip.
        mControllers.taskbarEduTooltipController.maybeShowSwipeEdu();
    }

    /** Will make the next onRecentsAnimationFinished() animation a no-op. */
    public void setSkipNextRecentsAnimEnd() {
        mTaskbarLauncherStateController.setSkipNextRecentsAnimEnd();
    }

    /**
     * Returns {@code true} if a Taskbar education should be shown on application launch.
     */
    public boolean shouldShowEduOnAppLaunch() {
        if (Utilities.isRunningInTestHarness()) {
            return false;
        }

        // Persistent features EDU tooltip.
        if (!DisplayController.isTransientTaskbar(mLauncher)) {
            return !OnboardingPrefs.TASKBAR_EDU_TOOLTIP_STEP.hasReachedMax(mLauncher);
        }

        // Transient swipe EDU tooltip.
        return mControllers.taskbarEduTooltipController.getTooltipStep() < TOOLTIP_STEP_FEATURES;
    }

    @Override
    public void onTaskbarIconLaunched(ItemInfo item) {
        super.onTaskbarIconLaunched(item);
        InstanceId instanceId = new InstanceIdSequence().newInstanceId();
        mLauncher.logAppLaunch(mControllers.taskbarActivityContext.getStatsLogManager(), item,
                instanceId);
    }

    /**
     * Animates Taskbar elements during a transition to a Launcher state that should use in-app
     * layouts.
     *
     * @param progress [0, 1]
     *                 0 => use home layout
     *                 1 => use in-app layout
     */
    public void onTaskbarInAppDisplayProgressUpdate(float progress, int progressIndex) {
        mTaskbarInAppDisplayProgressMultiProp.get(progressIndex).setValue(progress);
        if (mControllers == null) {
            // This method can be called before init() is called.
            return;
        }
        if (mControllers.uiController.isIconAlignedWithHotseat()
                && !mTaskbarLauncherStateController.isAnimatingToLauncher()) {
            // Only animate the nav buttons while home and not animating home, otherwise let
            // the TaskbarViewController handle it.
            mControllers.navbarButtonsViewController
                    .getTaskbarNavButtonTranslationYForInAppDisplay()
                    .updateValue(mLauncher.getDeviceProfile().getTaskbarOffsetY()
                            * mTaskbarInAppDisplayProgress.value);
            mControllers.navbarButtonsViewController
                    .getOnTaskbarBackgroundNavButtonColorOverride().updateValue(progress);
        }
    }

    /** Returns true iff any in-app display progress > 0. */
    public boolean shouldUseInAppLayout() {
        return mTaskbarInAppDisplayProgress.value > 0;
    }

    public boolean isBubbleBarEnabled() {
        return BubbleBarController.isBubbleBarEnabled();
    }

    /** Whether the bubble bar has any bubbles. */
    public boolean hasBubbles() {
        if (mControllers == null) {
            return false;
        }
        if (mControllers.bubbleControllers.isEmpty()) {
            return false;
        }
        return mControllers.bubbleControllers.get().bubbleBarViewController.hasBubbles();
    }

    @Override
    public void onExpandPip() {
        super.onExpandPip();
        mTaskbarLauncherStateController.updateStateForFlag(FLAG_VISIBLE, false);
        mTaskbarLauncherStateController.applyState();
    }

    @Override
    public void updateStateForSysuiFlags(@SystemUiStateFlags long sysuiFlags) {
        mTaskbarLauncherStateController.updateStateForSysuiFlags(sysuiFlags);
    }

    @Override
    public boolean isIconAlignedWithHotseat() {
        return mTaskbarLauncherStateController.isIconAlignedWithHotseat();
    }

    @Override
    public boolean isHotseatIconOnTopWhenAligned() {
        return mTaskbarLauncherStateController.isInHotseatOnTopStates()
                && mTaskbarInAppDisplayProgressMultiProp.get(MINUS_ONE_PAGE_PROGRESS_INDEX)
                    .getValue() == 0;
    }

    @Override
    protected boolean isInOverviewUi() {
        return mTaskbarLauncherStateController.isInOverviewUi();
    }

    @Override
    protected boolean canToggleHomeAllApps() {
        return mLauncher.isResumed()
                && !mTaskbarLauncherStateController.isInOverviewUi()
                && !mLauncher.areDesktopTasksVisible();
    }

    @Override
    public RecentsView getRecentsView() {
        return mLauncher.getOverviewPanel();
    }

    @Override
    public void launchSplitTasks(
            @NonNull GroupTask groupTask, @Nullable RemoteTransition remoteTransition) {
        mLauncher.launchSplitTasks(groupTask, remoteTransition);
    }

    @Override
    protected void onIconLayoutBoundsChanged() {
        mTaskbarLauncherStateController.resetIconAlignment();
    }

    @Nullable
    @Override
    protected TISBindHelper getTISBindHelper() {
        return mLauncher.getTISBindHelper();
    }

    @Override
    public void dumpLogs(String prefix, PrintWriter pw) {
        super.dumpLogs(prefix, pw);

        pw.println(String.format("%s\tTaskbar in-app display progress: %.2f", prefix,
                mTaskbarInAppDisplayProgress.value));
        mTaskbarInAppDisplayProgressMultiProp.dump(
                prefix + "\t\t",
                pw,
                "mTaskbarInAppDisplayProgressMultiProp",
                "MINUS_ONE_PAGE_PROGRESS_INDEX",
                "ALL_APPS_PAGE_PROGRESS_INDEX",
                "WIDGETS_PAGE_PROGRESS_INDEX",
                "SYSUI_SURFACE_PROGRESS_INDEX");

        mTaskbarLauncherStateController.dumpLogs(prefix + "\t", pw);
    }

    @Override
    protected String getTaskbarUIControllerName() {
        return "LauncherTaskbarUIController";
    }
}<|MERGE_RESOLUTION|>--- conflicted
+++ resolved
@@ -72,30 +72,27 @@
 
     private final AnimatedFloat mTaskbarInAppDisplayProgress = new AnimatedFloat(
             this::onInAppDisplayProgressChanged);
-    private final MultiPropertyFactory<AnimatedFloat> mTaskbarInAppDisplayProgressMultiProp =
-            new MultiPropertyFactory<>(mTaskbarInAppDisplayProgress,
-                    AnimatedFloat.VALUE, DISPLAY_PROGRESS_COUNT, Float::max);
+    private final MultiPropertyFactory<AnimatedFloat> mTaskbarInAppDisplayProgressMultiProp = new MultiPropertyFactory<>(
+            mTaskbarInAppDisplayProgress,
+            AnimatedFloat.VALUE, DISPLAY_PROGRESS_COUNT, Float::max);
 
     private final QuickstepLauncher mLauncher;
     private final HomeVisibilityState mHomeState;
 
-    private final DeviceProfile.OnDeviceProfileChangeListener mOnDeviceProfileChangeListener =
-            dp -> {
-                onStashedInAppChanged(dp);
-                if (mControllers != null && mControllers.taskbarViewController != null) {
-                    mControllers.taskbarViewController.onRotationChanged(dp);
-                }
-            };
-    private final HomeVisibilityState.VisibilityChangeListener  mVisibilityChangeListener =
-            this::onLauncherVisibilityChanged;
+    private final DeviceProfile.OnDeviceProfileChangeListener mOnDeviceProfileChangeListener = dp -> {
+        onStashedInAppChanged(dp);
+        if (mControllers != null && mControllers.taskbarViewController != null) {
+            mControllers.taskbarViewController.onRotationChanged(dp);
+        }
+    };
+    private final HomeVisibilityState.VisibilityChangeListener mVisibilityChangeListener = this::onLauncherVisibilityChanged;
 
     // Initialized in init.
-    private final TaskbarLauncherStateController
-            mTaskbarLauncherStateController = new TaskbarLauncherStateController();
+    private final TaskbarLauncherStateController mTaskbarLauncherStateController = new TaskbarLauncherStateController();
 
     public LauncherTaskbarUIController(QuickstepLauncher launcher) {
         mLauncher = launcher;
-        mHomeState =  SystemUiProxy.INSTANCE.get(mLauncher).getHomeVisibilityState();
+        mHomeState = SystemUiProxy.INSTANCE.get(mLauncher).getHomeVisibilityState();
     }
 
     @Override
@@ -109,7 +106,8 @@
         mHomeState.addListener(mVisibilityChangeListener);
         onLauncherVisibilityChanged(
                 Flags.useActivityOverlay()
-                        ? mHomeState.isHomeVisible() : mLauncher.hasBeenResumed(),
+                        ? mHomeState.isHomeVisible()
+                        : mLauncher.hasBeenResumed(),
                 true /* fromInit */);
 
         onStashedInAppChanged(mLauncher.getDeviceProfile());
@@ -117,8 +115,10 @@
 
         // Restore the in-app display progress from before Taskbar was recreated.
         float[] prevProgresses = mControllers.getSharedState().inAppDisplayProgressMultiPropValues;
-        // Make a copy of the previous progress to set since updating the multiprop will update
-        // the property which also calls onInAppDisplayProgressChanged() which writes the current
+        // Make a copy of the previous progress to set since updating the multiprop will
+        // update
+        // the property which also calls onInAppDisplayProgressChanged() which writes
+        // the current
         // values into the shared state
         prevProgresses = Arrays.copyOf(prevProgresses, prevProgresses.length);
         for (int i = 0; i < prevProgresses.length; i++) {
@@ -141,8 +141,9 @@
         if (mControllers != null) {
             // Update our shared state so we can restore it if taskbar gets recreated.
             for (int i = 0; i < DISPLAY_PROGRESS_COUNT; i++) {
-                mControllers.getSharedState().inAppDisplayProgressMultiPropValues[i] =
-                        mTaskbarInAppDisplayProgressMultiProp.get(i).getValue();
+                mControllers
+                        .getSharedState().inAppDisplayProgressMultiPropValues[i] = mTaskbarInAppDisplayProgressMultiProp
+                                .get(i).getValue();
             }
             // Ensure nav buttons react to our latest state if necessary.
             mControllers.navbarButtonsViewController.updateNavButtonTranslationY();
@@ -163,12 +164,16 @@
     /**
      * Adds the Launcher resume animator to the given animator set.
      *
-     * This should be used to run a Launcher resume animation whose progress matches a
+     * This should be used to run a Launcher resume animation whose progress matches
+     * a
      * swipe progress.
      *
-     * @param placeholderDuration a placeholder duration to be used to ensure all full-length
-     *                            sub-animations are properly coordinated. This duration should not
-     *                            actually be used since this animation tracks a swipe progress.
+     * @param placeholderDuration a placeholder duration to be used to ensure all
+     *                            full-length
+     *                            sub-animations are properly coordinated. This
+     *                            duration should not
+     *                            actually be used since this animation tracks a
+     *                            swipe progress.
      */
     protected void addLauncherVisibilityChangedAnimation(AnimatorSet animation,
             int placeholderDuration) {
@@ -180,7 +185,8 @@
     }
 
     /**
-     * Should be called from onResume() and onPause(), and animates the Taskbar accordingly.
+     * Should be called from onResume() and onPause(), and animates the Taskbar
+     * accordingly.
      */
     @Override
     public void onLauncherVisibilityChanged(boolean isVisible) {
@@ -202,8 +208,10 @@
     @Nullable
     private Animator onLauncherVisibilityChanged(
             boolean isVisible, boolean fromInit, boolean startAnimation, int duration) {
-        // Launcher is resumed during the swipe-to-overview gesture under shell-transitions, so
-        // avoid updating taskbar state in that situation (when it's non-interactive -- or
+        // Launcher is resumed during the swipe-to-overview gesture under
+        // shell-transitions, so
+        // avoid updating taskbar state in that situation (when it's non-interactive --
+        // or
         // "background") to avoid premature animations.
         if (ENABLE_SHELL_TRANSITIONS && isVisible
                 && mLauncher.getStateManager().getState().hasFlag(FLAG_NON_INTERACTIVE)
@@ -211,8 +219,8 @@
             return null;
         }
 
-        DesktopVisibilityController desktopController =
-                LauncherActivityInterface.INSTANCE.getDesktopVisibilityController();
+        DesktopVisibilityController desktopController = LauncherActivityInterface.INSTANCE
+                .getDesktopVisibilityController();
         if (!enableDesktopWindowingWallpaperActivity()
                 && desktopController != null
                 && desktopController.areDesktopTasksVisible()) {
@@ -235,7 +243,8 @@
     @Override
     public void refreshResumedState() {
         onLauncherVisibilityChanged(Flags.useActivityOverlay()
-                ? mHomeState.isHomeVisible() : mLauncher.hasBeenResumed());
+                ? mHomeState.isHomeVisible()
+                : mLauncher.hasBeenResumed());
     }
 
     @Override
@@ -246,10 +255,14 @@
     }
 
     /**
-     * Create Taskbar animation when going from an app to Launcher as part of recents transition.
-     * @param toState If known, the state we will end up in when reaching Launcher.
-     * @param callbacks callbacks to track the recents animation lifecycle. The state change is
-     *                 automatically reset once the recents animation finishes
+     * Create Taskbar animation when going from an app to Launcher as part of
+     * recents transition.
+     * 
+     * @param toState   If known, the state we will end up in when reaching
+     *                  Launcher.
+     * @param callbacks callbacks to track the recents animation lifecycle. The
+     *                  state change is
+     *                  automatically reset once the recents animation finishes
      */
     public Animator createAnimToLauncher(@NonNull LauncherState toState,
             @NonNull RecentsAnimationCallbacks callbacks, long duration) {
@@ -273,35 +286,11 @@
     private void onStashedInAppChanged(DeviceProfile deviceProfile) {
         boolean taskbarStashedInApps = mControllers.taskbarStashController.isStashedInApp();
         deviceProfile.isTaskbarPresentInApps = !taskbarStashedInApps;
-<<<<<<< HEAD
-        updateTaskTransitionSpec(taskbarStashedInApps);
-    }
-
-    private void updateTaskTransitionSpec(boolean taskbarIsHidden) {
-        try {
-            if (taskbarIsHidden) {
-                // Clear custom task transition settings when the taskbar is stashed
-                WindowManagerGlobal.getWindowManagerService().clearTaskTransitionSpec();
-            } else {
-                // Adjust task transition spec to account for taskbar being visible
-                if (Utilities.ATLEAST_U) {
-                    WindowManagerGlobal.getWindowManagerService().setTaskTransitionSpec(
-                            new TaskTransitionSpec(
-                                    mLauncher.getColor(R.color.taskbar_background)));
-                }
-            }
-        } catch (RemoteException e) {
-            // This shouldn't happen but if it does task animations won't look good until the
-            // taskbar stashing state is changed.
-            Log.e(TAG, "Failed to update task transition spec to account for new taskbar state",
-                    e);
-        }
-=======
->>>>>>> 904a97c6
-    }
-
-    /**
-     * Starts a Taskbar EDU flow, if the user should see one upon launching an application.
+    }
+
+    /**
+     * Starts a Taskbar EDU flow, if the user should see one upon launching an
+     * application.
      */
     public void showEduOnAppLaunch() {
         if (!shouldShowEduOnAppLaunch()) {
@@ -326,7 +315,8 @@
     }
 
     /**
-     * Returns {@code true} if a Taskbar education should be shown on application launch.
+     * Returns {@code true} if a Taskbar education should be shown on application
+     * launch.
      */
     public boolean shouldShowEduOnAppLaunch() {
         if (Utilities.isRunningInTestHarness()) {
@@ -351,7 +341,8 @@
     }
 
     /**
-     * Animates Taskbar elements during a transition to a Launcher state that should use in-app
+     * Animates Taskbar elements during a transition to a Launcher state that should
+     * use in-app
      * layouts.
      *
      * @param progress [0, 1]
@@ -418,7 +409,7 @@
     public boolean isHotseatIconOnTopWhenAligned() {
         return mTaskbarLauncherStateController.isInHotseatOnTopStates()
                 && mTaskbarInAppDisplayProgressMultiProp.get(MINUS_ONE_PAGE_PROGRESS_INDEX)
-                    .getValue() == 0;
+                        .getValue() == 0;
     }
 
     @Override
