/*
 * Copyright (C) 2023 The Android Open Source Project
 *
 * Licensed under the Apache License, Version 2.0 (the "License");
 * you may not use this file except in compliance with the License.
 * You may obtain a copy of the License at
 *
 *      http://www.apache.org/licenses/LICENSE-2.0
 *
 * Unless required by applicable law or agreed to in writing, software
 * distributed under the License is distributed on an "AS IS" BASIS,
 * WITHOUT WARRANTIES OR CONDITIONS OF ANY KIND, either express or implied.
 * See the License for the specific language governing permissions and
 * limitations under the License.
 */
package com.android.launcher3.taskbar

import android.content.Context
import android.content.Intent
import android.net.Uri
import android.os.Bundle
import android.text.SpannableString
import android.text.method.LinkMovementMethod
import android.text.style.URLSpan
import android.view.Gravity
import android.view.View
import android.view.View.GONE
import android.view.View.VISIBLE
import android.view.ViewGroup.LayoutParams.MATCH_PARENT
import android.view.ViewGroup.MarginLayoutParams
import android.view.accessibility.AccessibilityEvent
import android.view.accessibility.AccessibilityNodeInfo
import android.widget.TextView
import androidx.annotation.IntDef
import androidx.annotation.LayoutRes
import androidx.core.text.HtmlCompat
import androidx.core.view.updateLayoutParams
import com.airbnb.lottie.LottieAnimationView
import com.android.launcher3.LauncherPrefs
import com.android.launcher3.R
import com.android.launcher3.Utilities
import com.android.launcher3.config.FeatureFlags.enableTaskbarPinning
import com.android.launcher3.taskbar.TaskbarAutohideSuspendController.FLAG_AUTOHIDE_SUSPEND_EDU_OPEN
import com.android.launcher3.taskbar.TaskbarControllers.LoggableTaskbarController
import com.android.launcher3.util.DisplayController
import com.android.launcher3.util.OnboardingPrefs.TASKBAR_EDU_TOOLTIP_STEP
import com.android.launcher3.util.OnboardingPrefs.TASKBAR_SEARCH_EDU_SEEN
import com.android.launcher3.util.ResourceBasedOverride
import com.android.launcher3.views.ActivityContext
import com.android.launcher3.views.BaseDragLayer
import com.android.quickstep.util.LottieAnimationColorUtils
import java.io.PrintWriter

/** First EDU step for swiping up to show transient Taskbar. */
const val TOOLTIP_STEP_SWIPE = 0
/** Second EDU step for explaining Taskbar functionality when unstashed. */
const val TOOLTIP_STEP_FEATURES = 1
/** Third EDU step for explaining Taskbar pinning. */
const val TOOLTIP_STEP_PINNING = 2

/**
 * EDU is completed.
 *
 * This value should match the maximum count for [TASKBAR_EDU_TOOLTIP_STEP].
 */
const val TOOLTIP_STEP_NONE = 3
/** The base URL for the Privacy Policy that will later be localized. */
private const val PRIVACY_POLICY_BASE_URL = "https://policies.google.com/privacy/embedded?hl="
/** The base URL for the Terms of Service that will later be localized. */
private const val TOS_BASE_URL = "https://policies.google.com/terms?hl="

/** Current step in the tooltip EDU flow. */
@Retention(AnnotationRetention.SOURCE)
@IntDef(TOOLTIP_STEP_SWIPE, TOOLTIP_STEP_FEATURES, TOOLTIP_STEP_PINNING, TOOLTIP_STEP_NONE)
annotation class TaskbarEduTooltipStep

/** Controls stepping through the Taskbar tooltip EDU. */
open class TaskbarEduTooltipController(context: Context) :
    ResourceBasedOverride, LoggableTaskbarController {

    protected val activityContext: TaskbarActivityContext = ActivityContext.lookupContext(context)
    open val shouldShowSearchEdu = false
    private val isTooltipEnabled: Boolean
        get() {
            return !Utilities.isRunningInTestHarness() &&
                !activityContext.isPhoneMode &&
                !activityContext.isTinyTaskbar
        }

    private val isOpen: Boolean
        get() = tooltip?.isOpen ?: false

    val isBeforeTooltipFeaturesStep: Boolean
        get() = isTooltipEnabled && tooltipStep <= TOOLTIP_STEP_FEATURES

    private lateinit var controllers: TaskbarControllers

    // Keep track of whether the user has seen the Search Edu
    private var userHasSeenSearchEdu: Boolean
        get() {
            return TASKBAR_SEARCH_EDU_SEEN.get(activityContext)
        }
        private set(seen) {
            LauncherPrefs.get(activityContext).put(TASKBAR_SEARCH_EDU_SEEN, seen)
        }

    @TaskbarEduTooltipStep
    var tooltipStep: Int
        get() {
            return TASKBAR_EDU_TOOLTIP_STEP.get(activityContext)
        }
        private set(step) {
            TASKBAR_EDU_TOOLTIP_STEP.set(step, activityContext)
        }

    private var tooltip: TaskbarEduTooltip? = null

    fun init(controllers: TaskbarControllers) {
        this.controllers = controllers
        // We want to show the Search Edu right after pinning the taskbar, so we post it here
        activityContext.dragLayer.post { maybeShowSearchEdu() }
    }

    /** Shows swipe EDU tooltip if it is the current [tooltipStep]. */
    fun maybeShowSwipeEdu() {
        if (
            !isTooltipEnabled ||
                !DisplayController.isTransientTaskbar(activityContext) ||
                tooltipStep > TOOLTIP_STEP_SWIPE
        ) {
            return
        }

        tooltipStep = TOOLTIP_STEP_FEATURES
        inflateTooltip(R.layout.taskbar_edu_swipe)
        tooltip?.run {
            requireViewById<LottieAnimationView>(R.id.swipe_animation).supportLightTheme()
            show()
        }
    }

    /**
     * Shows feature EDU tooltip if this step has not been seen.
     *
     * If [TOOLTIP_STEP_SWIPE] has not been seen at this point, the first step is skipped because a
     * swipe up is necessary to show this step.
     */
    fun maybeShowFeaturesEdu() {
        if (!isTooltipEnabled || tooltipStep > TOOLTIP_STEP_FEATURES) {
            maybeShowPinningEdu()
            maybeShowSearchEdu()
            return
        }

        tooltipStep = TOOLTIP_STEP_NONE
        inflateTooltip(R.layout.taskbar_edu_features)
        tooltip?.run {
<<<<<<< HEAD
            val splitscreenAnim = requireViewById<LottieAnimationView>(R.id.splitscreen_animation)
            val suggestionsAnim = requireViewById<LottieAnimationView>(R.id.suggestions_animation)
            val settingsAnim = requireViewById<LottieAnimationView>(R.id.settings_animation)
            val settingsEdu = requireViewById<View>(R.id.settings_edu)
=======
            allowTouchDismissal = false
            val splitscreenAnim = requireViewById<LottieAnimationView>(R.id.splitscreen_animation)
            val suggestionsAnim = requireViewById<LottieAnimationView>(R.id.suggestions_animation)
            val pinningAnim = requireViewById<LottieAnimationView>(R.id.pinning_animation)
            val pinningEdu = requireViewById<View>(R.id.pinning_edu)
>>>>>>> 904a97c6
            splitscreenAnim.supportLightTheme()
            suggestionsAnim.supportLightTheme()
            pinningAnim.supportLightTheme()
            if (DisplayController.isTransientTaskbar(activityContext)) {
                splitscreenAnim.setAnimation(R.raw.taskbar_edu_splitscreen_transient)
                suggestionsAnim.setAnimation(R.raw.taskbar_edu_suggestions_transient)
                pinningEdu.visibility = if (enableTaskbarPinning()) VISIBLE else GONE
            } else {
                splitscreenAnim.setAnimation(R.raw.taskbar_edu_splitscreen_persistent)
                suggestionsAnim.setAnimation(R.raw.taskbar_edu_suggestions_persistent)
                pinningEdu.visibility = GONE
            }

            // Set up layout parameters.
            content.updateLayoutParams { width = MATCH_PARENT }
            updateLayoutParams<MarginLayoutParams> {
                if (DisplayController.isTransientTaskbar(activityContext)) {
                    width =
                        resources.getDimensionPixelSize(
                            if (enableTaskbarPinning())
                                R.dimen.taskbar_edu_features_tooltip_width_with_three_features
                            else R.dimen.taskbar_edu_features_tooltip_width_with_two_features
                        )

                    bottomMargin += activityContext.deviceProfile.taskbarHeight
                } else {
                    width =
                        resources.getDimensionPixelSize(
                            R.dimen.taskbar_edu_features_tooltip_width_with_two_features
                        )
                }
            }

            findViewById<View>(R.id.done_button)?.setOnClickListener { hide() }
            show()
        }
    }

    /**
     * Shows standalone Pinning EDU tooltip if this EDU has not been seen.
     *
     * We show this standalone edu if users have seen the previous version of taskbar education,
     * which did not include the pinning feature.
     */
    private fun maybeShowPinningEdu() {
        // use old value of tooltipStep that was set to the previous value of TOOLTIP_STEP_NONE (2
        // for the original 2 edu steps) as a proxy to needing to show the separate pinning edu
        if (
            !enableTaskbarPinning() ||
                !DisplayController.isTransientTaskbar(activityContext) ||
                !isTooltipEnabled ||
                tooltipStep > TOOLTIP_STEP_PINNING ||
                tooltipStep < TOOLTIP_STEP_FEATURES
        ) {
            return
        }
        tooltipStep = TOOLTIP_STEP_NONE
        inflateTooltip(R.layout.taskbar_edu_pinning)

        tooltip?.run {
            allowTouchDismissal = true
            requireViewById<LottieAnimationView>(R.id.standalone_pinning_animation)
                .supportLightTheme()

            updateLayoutParams<BaseDragLayer.LayoutParams> {
                if (DisplayController.isTransientTaskbar(activityContext)) {
                    bottomMargin += activityContext.deviceProfile.taskbarHeight
                }
                // Unlike other tooltips, we want to align with taskbar divider rather than center.
                gravity = Gravity.BOTTOM
                marginStart = 0
                width =
                    resources.getDimensionPixelSize(
                        R.dimen.taskbar_edu_features_tooltip_width_with_one_feature
                    )
            }

            // Calculate the amount the tooltip must be shifted by to align with the taskbar divider
            val taskbarDividerView = controllers.taskbarViewController.taskbarDividerView
            val dividerLocation = taskbarDividerView.x + taskbarDividerView.width / 2
            x = dividerLocation - layoutParams.width / 2

            show()
        }
    }

    /**
     * Shows standalone Search EDU tooltip if this EDU has not been seen.
     *
     * We show this standalone edu for users to learn to how to trigger Search from the pinned
     * taskbar
     */
    fun maybeShowSearchEdu() {
        if (
            !enableTaskbarPinning() ||
                !DisplayController.isPinnedTaskbar(activityContext) ||
                !isTooltipEnabled ||
                !shouldShowSearchEdu ||
                userHasSeenSearchEdu
        ) {
            return
        }
        userHasSeenSearchEdu = true
        inflateTooltip(R.layout.taskbar_edu_search)
        tooltip?.run {
            allowTouchDismissal = true
            requireViewById<LottieAnimationView>(R.id.search_edu_animation).supportLightTheme()
            val eduSubtitle: TextView = requireViewById(R.id.search_edu_text)
            showDisclosureText(eduSubtitle)
            updateLayoutParams<BaseDragLayer.LayoutParams> {
                if (DisplayController.isTransientTaskbar(activityContext)) {
                    bottomMargin += activityContext.deviceProfile.taskbarHeight
                }
                // Unlike other tooltips, we want to align with the all apps button rather than
                // center.
                gravity = Gravity.BOTTOM
                marginStart = 0
                width =
                    resources.getDimensionPixelSize(
                        R.dimen.taskbar_edu_features_tooltip_width_with_one_feature
                    )
            }

            // Calculate the amount the tooltip must be shifted by to align with the action key
            val allAppsButtonView = controllers.taskbarViewController.allAppsButtonView
            if (allAppsButtonView != null) {
                val allAppsIconLocation = allAppsButtonView.x + allAppsButtonView.width / 2
                x = allAppsIconLocation - layoutParams.width / 2
            }

            show()
        }
    }

    /**
     * Set up the provided TextView to display legal disclosures. The method takes locale into
     * account to show the appropriate links to regional disclosures.
     */
    private fun TaskbarEduTooltip.showDisclosureText(
        textView: TextView,
        stringId: Int = R.string.taskbar_edu_search_disclosure,
    ) {
        val locale = resources.configuration.locales[0]
        val text =
            SpannableString(
                HtmlCompat.fromHtml(
                    resources.getString(
                        stringId,
                        PRIVACY_POLICY_BASE_URL + locale.language,
                        TOS_BASE_URL + locale.language,
                    ),
                    HtmlCompat.FROM_HTML_MODE_COMPACT,
                )
            )
        // Directly process URLSpan clicks
        text.getSpans(0, text.length, URLSpan::class.java).forEach { urlSpan ->
            val url: URLSpan =
                object : URLSpan(urlSpan.url) {
                    override fun onClick(widget: View) {
                        val uri = Uri.parse(urlSpan.url)
                        val context = widget.context
                        val intent =
                            Intent(Intent.ACTION_VIEW, uri).setFlags(Intent.FLAG_ACTIVITY_NEW_TASK)
                        context.startActivity(intent)
                    }
                }

            val spanStart = text.getSpanStart(urlSpan)
            val spanEnd = text.getSpanEnd(urlSpan)
            val spanFlags = text.getSpanFlags(urlSpan)
            text.removeSpan(urlSpan)
            text.setSpan(url, spanStart, spanEnd, spanFlags)
        }
        textView.text = text
        textView.movementMethod = LinkMovementMethod.getInstance()
    }

    /** Closes the current [tooltip]. */
    fun hide() {
        tooltip?.close(true)
    }

    /** Initializes [tooltip] with content from [contentResId]. */
    private fun inflateTooltip(@LayoutRes contentResId: Int) {
        val overlayContext = controllers.taskbarOverlayController.requestWindow()
        val tooltip =
            overlayContext.layoutInflater.inflate(
                R.layout.taskbar_edu_tooltip,
                overlayContext.dragLayer,
                false
            ) as TaskbarEduTooltip

        controllers.taskbarAutohideSuspendController.updateFlag(
            FLAG_AUTOHIDE_SUSPEND_EDU_OPEN,
            true
        )

        tooltip.onCloseCallback = {
            this.tooltip = null
            controllers.taskbarAutohideSuspendController.updateFlag(
                FLAG_AUTOHIDE_SUSPEND_EDU_OPEN,
                false
            )
            controllers.taskbarStashController.updateAndAnimateTransientTaskbar(true)
        }
        tooltip.accessibilityDelegate = createAccessibilityDelegate()

        overlayContext.layoutInflater.inflate(contentResId, tooltip.content, true)
        this.tooltip = tooltip
    }

    private fun createAccessibilityDelegate() =
        object : View.AccessibilityDelegate() {
            override fun performAccessibilityAction(
                host: View,
                action: Int,
                args: Bundle?
            ): Boolean {
                if (action == R.id.close) {
                    hide()
                    return true
                }
                return super.performAccessibilityAction(host, action, args)
            }

            override fun onPopulateAccessibilityEvent(host: View, event: AccessibilityEvent) {
                super.onPopulateAccessibilityEvent(host, event)
                if (event.eventType == AccessibilityEvent.TYPE_WINDOW_STATE_CHANGED) {
                    event.text.add(host.context?.getText(R.string.taskbar_edu_a11y_title))
                }
            }

            override fun onInitializeAccessibilityNodeInfo(
                host: View,
                info: AccessibilityNodeInfo
            ) {
                super.onInitializeAccessibilityNodeInfo(host, info)
                info.addAction(
                    AccessibilityNodeInfo.AccessibilityAction(
                        R.id.close,
                        host.context?.getText(R.string.taskbar_edu_close)
                    )
                )
            }
        }

    override fun dumpLogs(prefix: String?, pw: PrintWriter?) {
        pw?.println(prefix + "TaskbarEduTooltipController:")
        pw?.println("$prefix\tisTooltipEnabled=$isTooltipEnabled")
        pw?.println("$prefix\tisOpen=$isOpen")
        pw?.println("$prefix\ttooltipStep=$tooltipStep")
    }

    companion object {
        @JvmStatic
        fun newInstance(context: Context): TaskbarEduTooltipController {
            return ResourceBasedOverride.Overrides.getObject(
                TaskbarEduTooltipController::class.java,
                context,
                R.string.taskbar_edu_tooltip_controller_class
            )
        }
    }
}

/**
 * Maps colors in the dark-themed Lottie assets to their light-themed equivalents.
 *
 * For instance, `".blue100" to R.color.lottie_blue400` means objects that are material blue100 in
 * dark theme should be changed to material blue400 in light theme.
 */
private val DARK_TO_LIGHT_COLORS =
    mapOf(
        ".blue100" to R.color.lottie_blue400,
        ".blue400" to R.color.lottie_blue600,
        ".green100" to R.color.lottie_green400,
        ".green400" to R.color.lottie_green600,
        ".grey300" to R.color.lottie_grey600,
        ".grey400" to R.color.lottie_grey700,
        ".grey800" to R.color.lottie_grey200,
        ".red400" to R.color.lottie_red600,
        ".yellow100" to R.color.lottie_yellow400,
        ".yellow400" to R.color.lottie_yellow600,
    )

private fun LottieAnimationView.supportLightTheme() {
    if (Utilities.isDarkTheme(context)) {
        return
    }

    LottieAnimationColorUtils.updateToColorResources(this, DARK_TO_LIGHT_COLORS, context.theme)
}<|MERGE_RESOLUTION|>--- conflicted
+++ resolved
@@ -155,18 +155,11 @@
         tooltipStep = TOOLTIP_STEP_NONE
         inflateTooltip(R.layout.taskbar_edu_features)
         tooltip?.run {
-<<<<<<< HEAD
-            val splitscreenAnim = requireViewById<LottieAnimationView>(R.id.splitscreen_animation)
-            val suggestionsAnim = requireViewById<LottieAnimationView>(R.id.suggestions_animation)
-            val settingsAnim = requireViewById<LottieAnimationView>(R.id.settings_animation)
-            val settingsEdu = requireViewById<View>(R.id.settings_edu)
-=======
             allowTouchDismissal = false
             val splitscreenAnim = requireViewById<LottieAnimationView>(R.id.splitscreen_animation)
             val suggestionsAnim = requireViewById<LottieAnimationView>(R.id.suggestions_animation)
             val pinningAnim = requireViewById<LottieAnimationView>(R.id.pinning_animation)
             val pinningEdu = requireViewById<View>(R.id.pinning_edu)
->>>>>>> 904a97c6
             splitscreenAnim.supportLightTheme()
             suggestionsAnim.supportLightTheme()
             pinningAnim.supportLightTheme()
