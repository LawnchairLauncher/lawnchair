--- conflicted
+++ resolved
@@ -72,32 +72,26 @@
     }
 
     /**
-     * This should only be called by TaskbarStashController so that a
-     * TaskbarUIController can
+     * This should only be called by TaskbarStashController so that a TaskbarUIController can
      * disable stashing. All other controllers should use
-     * {@link TaskbarStashController#supportsVisualStashing()} as the source of
-     * truth.
+     * {@link TaskbarStashController#supportsVisualStashing()} as the source of truth.
      */
     public boolean supportsVisualStashing() {
         return true;
     }
 
-    protected void onStashedInAppChanged() {
-    }
+    protected void onStashedInAppChanged() { }
 
     /**
      * Called when taskbar icon layout bounds change.
      */
-    protected void onIconLayoutBoundsChanged() {
-    }
+    protected void onIconLayoutBoundsChanged() { }
 
     /** Called when an icon is launched. */
     @CallSuper
     public void onTaskbarIconLaunched(ItemInfo item) {
-        // When launching from Taskbar, e.g. from Overview, set FLAG_IN_APP immediately
-        // instead of
-        // waiting for onPause, to reduce potential visual noise during the app open
-        // transition.
+        // When launching from Taskbar, e.g. from Overview, set FLAG_IN_APP immediately instead of
+        // waiting for onPause, to reduce potential visual noise during the app open transition.
         mControllers.taskbarStashController.updateStateForFlag(FLAG_IN_APP, true);
         mControllers.taskbarStashController.applyState();
     }
@@ -108,9 +102,7 @@
 
     /**
      * Called when swiping from the bottom nav region in fully gestural mode.
-     * 
-     * @param inProgress True if the animation started, false if we just settled on
-     *                   an end target.
+     * @param inProgress True if the animation started, false if we just settled on an end target.
      */
     public void setSystemGestureInProgress(boolean inProgress) {
         mControllers.taskbarStashController.setSystemGestureInProgress(inProgress);
@@ -127,8 +119,7 @@
     }
 
     /**
-     * User expands PiP to full-screen (or split-screen) mode, try to hide the
-     * Taskbar.
+     * User expands PiP to full-screen (or split-screen) mode, try to hide the Taskbar.
      */
     public void onExpandPip() {
         if (mControllers != null) {
@@ -167,9 +158,7 @@
 
     /**
      * @param ev MotionEvent in screen coordinates.
-     * 
-     * @return Whether any Taskbar item could handle the given MotionEvent if given
-     * the chance.
+     * @return Whether any Taskbar item could handle the given MotionEvent if given the chance.
      */
     public boolean isEventOverAnyTaskbarItem(MotionEvent ev) {
         return mControllers.taskbarViewController.isEventOverAnyItem(ev)
@@ -192,8 +181,7 @@
     }
 
     /**
-     * Returns true if hotseat icons are on top of view hierarchy when aligned in
-     * the current state.
+     * Returns true if hotseat icons are on top of view hierarchy when aligned in the current state.
      */
     public boolean isHotseatIconOnTopWhenAligned() {
         return true;
@@ -214,10 +202,8 @@
 
     /**
      * Returns RecentsView. Overwritten in LauncherTaskbarUIController and
-     * FallbackTaskbarUIController with Launcher-specific implementations. Returns
-     * null for other
-     * UI controllers (like DesktopTaskbarUIController) that don't have a
-     * RecentsView.
+     * FallbackTaskbarUIController with Launcher-specific implementations. Returns null for other
+     * UI controllers (like DesktopTaskbarUIController) that don't have a RecentsView.
      */
     public @Nullable RecentsView getRecentsView() {
         return null;
@@ -233,14 +219,14 @@
                 Collections.singletonList(splitSelectSource.itemInfo.getComponentKey()),
                 false /* findExactPairMatch */,
                 foundTasks -> {
-                    @Nullable
-                    Task foundTask = foundTasks.get(0);
+                    @Nullable Task foundTask = foundTasks.get(0);
                     splitSelectSource.alreadyRunningTaskId = foundTask == null
                             ? INVALID_TASK_ID
                             : foundTask.key.id;
                     splitSelectSource.animateCurrentTaskDismissal = foundTask != null;
                     recentsView.initiateSplitSelect(splitSelectSource);
-                });
+                }
+        );
     }
 
     /**
@@ -252,8 +238,7 @@
                 Collections.singletonList(info.getComponentKey()),
                 false /* findExactPairMatch */,
                 foundTasks -> {
-                    @Nullable
-                    Task foundTask = foundTasks.get(0);
+                    @Nullable Task foundTask = foundTasks.get(0);
                     if (foundTask != null) {
                         TaskView foundTaskView = recents.getTaskViewByTaskId(foundTask.key.id);
                         // TODO (b/266482558): This additional null check is needed because there
@@ -264,8 +249,8 @@
                         if (foundTaskView != null) {
                             // There is already a running app of this type, use that as second app.
                             // Get index of task (0 or 1), in case it's a GroupedTaskView
-                            TaskIdAttributeContainer taskAttributes = foundTaskView
-                                    .getTaskAttributesById(foundTask.key.id);
+                            TaskIdAttributeContainer taskAttributes =
+                                    foundTaskView.getTaskAttributesById(foundTask.key.id);
                             recents.confirmSplitSelect(
                                     foundTaskView,
                                     foundTask,
@@ -287,14 +272,14 @@
                             null /* thumbnail */,
                             intent,
                             info.user);
-                });
+                }
+        );
     }
 
     /**
      * Opens the Keyboard Quick Switch View.
      *
-     * This will set the focus to the first task from the right (from the left in
-     * RTL)
+     * This will set the focus to the first task from the right (from the left in RTL)
      */
     public void openQuickSwitchView() {
         mControllers.keyboardQuickSwitchController.openQuickSwitchView();
@@ -303,13 +288,10 @@
     /**
      * Launches the focused task and closes the Keyboard Quick Switch View.
      *
-     * If the overlay or view are closed, or the overview task is focused, then
-     * Overview is
-     * launched. If the overview task is launched, then the first hidden task is
-     * focused.
+     * If the overlay or view are closed, or the overview task is focused, then Overview is
+     * launched. If the overview task is launched, then the first hidden task is focused.
      *
-     * @return the index of what task should be focused in ; -1 iff Overview
-     *         shouldn't be launched
+     * @return the index of what task should be focused in ; -1 iff Overview shouldn't be launched
      */
     public int launchFocusedTask() {
         int focusedTaskIndex = mControllers.keyboardQuickSwitchController.launchFocusedTask();
@@ -320,16 +302,10 @@
     /**
      * Launches the given task in split-screen.
      */
-<<<<<<< HEAD
-    public void launchSplitTasks(@NonNull View taskview, @NonNull GroupTask groupTask) {
-    }
-=======
     public void launchSplitTasks(@NonNull GroupTask groupTask) { }
->>>>>>> 5f635e80
 
     /**
      * Returns the matching view (if any) in the taskbar.
-     * 
      * @param view The view to match.
      */
     public @Nullable View findMatchingView(View view) {
@@ -341,8 +317,7 @@
             return null;
         }
 
-        // Taskbar has the same items as the hotseat and we can use screenId to find the
-        // match.
+        // Taskbar has the same items as the hotseat and we can use screenId to find the match.
         int screenId = info.screenId;
         View[] views = mControllers.taskbarViewController.getIconViews();
         for (int i = views.length - 1; i >= 0; --i) {
@@ -366,8 +341,7 @@
     /**
      * Refreshes the resumed state of this ui controller.
      */
-    public void refreshResumedState() {
-    }
+    public void refreshResumedState() {}
 
     /**
      * Returns a stream of split screen menu options appropriate to the device.
