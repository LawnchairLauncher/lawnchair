/*
 * Copyright (C) 2021 The Android Open Source Project
 *
 * Licensed under the Apache License, Version 2.0 (the "License");
 * you may not use this file except in compliance with the License.
 * You may obtain a copy of the License at
 *
 *      http://www.apache.org/licenses/LICENSE-2.0
 *
 * Unless required by applicable law or agreed to in writing, software
 * distributed under the License is distributed on an "AS IS" BASIS,
 * WITHOUT WARRANTIES OR CONDITIONS OF ANY KIND, either express or implied.
 * See the License for the specific language governing permissions and
 * limitations under the License.
 */
package com.android.launcher3.taskbar;

import static android.view.accessibility.AccessibilityEvent.TYPE_WINDOW_CONTENT_CHANGED;

import static com.android.launcher3.BubbleTextView.DISPLAY_TASKBAR;
import static com.android.launcher3.Flags.enableCursorHoverStates;
import static com.android.launcher3.LauncherSettings.Favorites.ITEM_TYPE_APP_PAIR;
import static com.android.launcher3.LauncherSettings.Favorites.ITEM_TYPE_FOLDER;
import static com.android.launcher3.config.FeatureFlags.ENABLE_ALL_APPS_SEARCH_IN_TASKBAR;
import static com.android.launcher3.config.FeatureFlags.enableTaskbarPinning;
import static com.android.launcher3.icons.IconNormalizer.ICON_VISIBLE_AREA_FACTOR;
import static com.android.launcher3.util.Executors.MAIN_EXECUTOR;

import android.content.Context;
import android.content.res.Resources;
import android.graphics.Canvas;
import android.graphics.Rect;
import android.os.Bundle;
import android.util.AttributeSet;
import android.view.DisplayCutout;
import android.view.InputDevice;
import android.view.LayoutInflater;
import android.view.MotionEvent;
import android.view.View;
import android.view.ViewConfiguration;
import android.view.accessibility.AccessibilityNodeInfo;
import android.widget.FrameLayout;

import androidx.annotation.DimenRes;
import androidx.annotation.DrawableRes;
import androidx.annotation.LayoutRes;
import androidx.annotation.NonNull;
import androidx.annotation.Nullable;

import com.android.launcher3.BubbleTextView;
import com.android.launcher3.DeviceProfile;
import com.android.launcher3.Insettable;
import com.android.launcher3.R;
import com.android.launcher3.Utilities;
import com.android.launcher3.apppairs.AppPairIcon;
import com.android.launcher3.folder.FolderIcon;
import com.android.launcher3.folder.PreviewBackground;
import com.android.launcher3.model.data.AppPairInfo;
import com.android.launcher3.model.data.CollectionInfo;
import com.android.launcher3.model.data.FolderInfo;
import com.android.launcher3.model.data.ItemInfo;
import com.android.launcher3.model.data.WorkspaceItemInfo;
import com.android.launcher3.util.DisplayController;
import com.android.launcher3.util.LauncherBindableItemsContainer;
import com.android.launcher3.util.Themes;
import com.android.launcher3.views.ActivityContext;
import com.android.launcher3.views.IconButtonView;
<<<<<<< HEAD
import com.patrykmichalik.opto.core.PreferenceExtensionsKt;
=======
import com.android.quickstep.DeviceConfigWrapper;
import com.android.quickstep.util.AssistStateManager;
>>>>>>> 904a97c6

import java.util.function.Predicate;

import app.lawnchair.hotseat.HotseatMode;
import app.lawnchair.preferences2.PreferenceManager2;
import app.lawnchair.theme.color.tokens.ColorTokens;

/**
 * Hosts the Taskbar content such as Hotseat and Recent Apps. Drawn on top of
 * other apps.
 */
public class TaskbarView extends FrameLayout implements FolderIcon.FolderIconParent, Insettable,
        DeviceProfile.OnDeviceProfileChangeListener {
    private static final Rect sTmpRect = new Rect();

    private final int[] mTempOutLocation = new int[2];
    private final Rect mIconLayoutBounds;
    private final int mIconTouchSize;
    private final int mItemMarginLeftRight;
    private final int mItemPadding;
    private final int mFolderLeaveBehindColor;
    private final boolean mIsRtl;

    private final TaskbarActivityContext mActivityContext;

    // Initialized in init.
    private TaskbarViewCallbacks mControllerCallbacks;
    private View.OnClickListener mIconClickListener;
    private View.OnLongClickListener mIconLongClickListener;

    // Only non-null when the corresponding Folder is open.
    private @Nullable FolderIcon mLeaveBehindFolderIcon;

    // Only non-null when device supports having an All Apps button.
    private @Nullable IconButtonView mAllAppsButton;
    private Runnable mAllAppsTouchRunnable;
    private long mAllAppsButtonTouchDelayMs;
    private boolean mAllAppsTouchTriggered;

    // Only non-null when device supports having an All Apps button.
    private @Nullable IconButtonView mTaskbarDivider;

    private final View mQsb;

    private final float mTransientTaskbarMinWidth;

    private boolean mShouldTryStartAlign;

    public TaskbarView(@NonNull Context context) {
        this(context, null);
    }

    public TaskbarView(@NonNull Context context, @Nullable AttributeSet attrs) {
        this(context, attrs, 0);
    }

    public TaskbarView(@NonNull Context context, @Nullable AttributeSet attrs,
            int defStyleAttr) {
        this(context, attrs, defStyleAttr, 0);
    }

    public TaskbarView(@NonNull Context context, @Nullable AttributeSet attrs, int defStyleAttr,
            int defStyleRes) {
        super(context, attrs, defStyleAttr, defStyleRes);
        PreferenceManager2 preferenceManager2 = PreferenceManager2.getInstance(context);
        HotseatMode hotseatMode = PreferenceExtensionsKt.firstBlocking(preferenceManager2.getHotseatMode());
        mActivityContext = ActivityContext.lookupContext(context);
        mIconLayoutBounds = mActivityContext.getTransientTaskbarBounds();
        Resources resources = getResources();
        boolean isTransientTaskbar = DisplayController.isTransientTaskbar(mActivityContext)
                && !mActivityContext.isPhoneMode();
        mIsRtl = Utilities.isRtl(resources);
<<<<<<< HEAD
        mTransientTaskbarMinWidth = context.getResources().getDimension(
                R.dimen.transient_taskbar_min_width);
        mTransientTaskbarAllAppsButtonTranslationXOffset = resources.getDimension(isTransientTaskbar
                ? R.dimen.transient_taskbar_all_apps_button_translation_x_offset
                : R.dimen.taskbar_all_apps_button_translation_x_offset);
=======
        mTransientTaskbarMinWidth = resources.getDimension(R.dimen.transient_taskbar_min_width);
>>>>>>> 904a97c6

        onDeviceProfileChanged(mActivityContext.getDeviceProfile());

        int actualMargin = resources.getDimensionPixelSize(R.dimen.taskbar_icon_spacing);
        int actualIconSize = mActivityContext.getDeviceProfile().taskbarIconSize;
        if (enableTaskbarPinning() && !mActivityContext.isThreeButtonNav()) {
            DeviceProfile deviceProfile = mActivityContext.getTransientTaskbarDeviceProfile();
            actualIconSize = deviceProfile.taskbarIconSize;
        }
        int visualIconSize = (int) (actualIconSize * ICON_VISIBLE_AREA_FACTOR);

        mIconTouchSize = Math.max(actualIconSize,
                resources.getDimensionPixelSize(R.dimen.taskbar_icon_min_touch_size));

        // We layout the icons to be of mIconTouchSize in width and height
        mItemMarginLeftRight = actualMargin - (mIconTouchSize - visualIconSize) / 2;

<<<<<<< HEAD
        mFolderLeaveBehindColor = Themes.getAttrColor(context, android.R.attr.textColorTertiary);
=======
        // We always layout taskbar as a transient taskbar when we have taskbar pinning feature on,
        // then we scale and translate the icons to match persistent taskbar designs, so we use
        // taskbar icon size from current device profile to calculate correct item padding.
        mItemPadding = (mIconTouchSize - mActivityContext.getDeviceProfile().taskbarIconSize) / 2;
        mFolderLeaveBehindColor = Themes.getAttrColor(mActivityContext,
                android.R.attr.textColorTertiary);
>>>>>>> 904a97c6

        // Needed to draw folder leave-behind when opening one.
        setWillNotDraw(false);

        mAllAppsButton = (IconButtonView) LayoutInflater.from(context)
                .inflate(R.layout.taskbar_all_apps_button, this, false);
        mAllAppsButton.setIconDrawable(resources.getDrawable(
                getAllAppsButton(isTransientTaskbar)));
        mAllAppsButton.setPadding(mItemPadding, mItemPadding, mItemPadding, mItemPadding);
        mAllAppsButton.setForegroundTint(
                mActivityContext.getColor(R.color.all_apps_button_color));

        if (enableTaskbarPinning()) {
            mTaskbarDivider = (IconButtonView) LayoutInflater.from(context).inflate(
                    R.layout.taskbar_divider,
                    this, false);
            mTaskbarDivider.setIconDrawable(
                    resources.getDrawable(R.drawable.taskbar_divider_button));
            mTaskbarDivider.setPadding(mItemPadding, mItemPadding, mItemPadding, mItemPadding);
        }

        // TODO: Disable touch events on QSB otherwise it can crash.
<<<<<<< HEAD
        if (hotseatMode.isAvailable(context)) {
            mQsb = LayoutInflater.from(context).inflate(R.layout.search_container_hotseat, this, false);
        } else {
            mQsb = LayoutInflater.from(context).inflate(R.layout.empty_view, this, false);
=======
        mQsb = LayoutInflater.from(context).inflate(R.layout.search_container_hotseat, this, false);

        // Default long press (touch) delay = 400ms
        mAllAppsButtonTouchDelayMs = ViewConfiguration.getLongPressTimeout();
    }

    @DrawableRes
    private int getAllAppsButton(boolean isTransientTaskbar) {
        boolean shouldSelectTransientIcon =
                (isTransientTaskbar || enableTaskbarPinning())
                && !mActivityContext.isThreeButtonNav();
        if (ENABLE_ALL_APPS_SEARCH_IN_TASKBAR.get()) {
            return shouldSelectTransientIcon
                    ? R.drawable.ic_transient_taskbar_all_apps_search_button
                    : R.drawable.ic_taskbar_all_apps_search_button;
        } else {
            return shouldSelectTransientIcon
                    ? R.drawable.ic_transient_taskbar_all_apps_button
                    : R.drawable.ic_taskbar_all_apps_button;
        }
    }

    @DimenRes
    public int getAllAppsButtonTranslationXOffset(boolean isTransientTaskbar) {
        if (isTransientTaskbar) {
            return R.dimen.transient_taskbar_all_apps_button_translation_x_offset;
        } else {
            return ENABLE_ALL_APPS_SEARCH_IN_TASKBAR.get()
                    ? R.dimen.taskbar_all_apps_search_button_translation_x_offset
                    : R.dimen.taskbar_all_apps_button_translation_x_offset;
        }
    }

    @Override
    public void setVisibility(int visibility) {
        boolean changed = getVisibility() != visibility;
        super.setVisibility(visibility);
        if (changed && mControllerCallbacks != null) {
            mControllerCallbacks.notifyVisibilityChanged();
>>>>>>> 904a97c6
        }
    }

    @Override
    protected void onAttachedToWindow() {
        super.onAttachedToWindow();
        mActivityContext.addOnDeviceProfileChangeListener(this);
    }

    @Override
    protected void onDetachedFromWindow() {
        super.onDetachedFromWindow();
        mActivityContext.removeOnDeviceProfileChangeListener(this);
    }

    @Override
    public void onDeviceProfileChanged(DeviceProfile dp) {
        mShouldTryStartAlign = mActivityContext.isThreeButtonNav() && dp.startAlignTaskbar;
    }

    @Override
    public boolean performAccessibilityActionInternal(int action, Bundle arguments) {
        if (action == AccessibilityNodeInfo.ACTION_ACCESSIBILITY_FOCUS) {
            announceForAccessibility(mContext.getString(R.string.taskbar_a11y_shown_title));
        } else if (action == AccessibilityNodeInfo.ACTION_CLEAR_ACCESSIBILITY_FOCUS) {
            announceForAccessibility(mContext.getString(R.string.taskbar_a11y_hidden_title));
        }
        return super.performAccessibilityActionInternal(action, arguments);

    }

    protected void announceAccessibilityChanges() {
        this.performAccessibilityAction(
                isVisibleToUser() ? AccessibilityNodeInfo.ACTION_ACCESSIBILITY_FOCUS
                        : AccessibilityNodeInfo.ACTION_CLEAR_ACCESSIBILITY_FOCUS,
                null);

        ActivityContext.lookupContext(getContext()).getDragLayer()
                .sendAccessibilityEvent(TYPE_WINDOW_CONTENT_CHANGED);
    }

    /**
     * Returns the icon touch size.
     */
    public int getIconTouchSize() {
        return mIconTouchSize;
    }

<<<<<<< HEAD
    protected void init(TaskbarViewController.TaskbarViewCallbacks callbacks) {
        // set taskbar pane title so that accessibility service know it window and
        // focuses.
=======
    protected void init(TaskbarViewCallbacks callbacks) {
        // set taskbar pane title so that accessibility service know it window and focuses.
>>>>>>> 904a97c6
        setAccessibilityPaneTitle(getContext().getString(R.string.taskbar_a11y_title));
        mControllerCallbacks = callbacks;
        mIconClickListener = mControllerCallbacks.getIconOnClickListener();
        mIconLongClickListener = mControllerCallbacks.getIconOnLongClickListener();

        if (mAllAppsButton != null) {
            mAllAppsButton.setOnClickListener(this::onAllAppsButtonClick);
            mAllAppsButton.setOnLongClickListener(this::onAllAppsButtonLongClick);
            mAllAppsButton.setOnTouchListener(this::onAllAppsButtonTouch);
            mAllAppsButton.setHapticFeedbackEnabled(
                    mControllerCallbacks.isAllAppsButtonHapticFeedbackEnabled());
            mAllAppsTouchRunnable = () -> {
                mControllerCallbacks.triggerAllAppsButtonLongClick();
                mAllAppsTouchTriggered = true;
            };
            AssistStateManager assistStateManager = AssistStateManager.INSTANCE.get(mContext);
            if (DeviceConfigWrapper.get().getCustomLpaaThresholds()
                    && assistStateManager.getLPNHDurationMillis().isPresent()) {
                mAllAppsButtonTouchDelayMs = assistStateManager.getLPNHDurationMillis().get();
            }
        }
        if (mTaskbarDivider != null && !mActivityContext.isThreeButtonNav()) {
            mTaskbarDivider.setOnLongClickListener(
                    mControllerCallbacks.getTaskbarDividerLongClickListener());
            mTaskbarDivider.setOnTouchListener(
                    mControllerCallbacks.getTaskbarDividerRightClickListener());
        }
    }

    private void removeAndRecycle(View view) {
        removeView(view);
        view.setOnClickListener(null);
        view.setOnLongClickListener(null);
        if (!(view.getTag() instanceof CollectionInfo)) {
            mActivityContext.getViewCache().recycleView(view.getSourceLayoutResId(), view);
        }
        view.setTag(null);
    }

    /**
     * Inflates/binds the Hotseat views to show in the Taskbar given their
     * ItemInfos.
     */
    protected void updateHotseatItems(ItemInfo[] hotseatItemInfos) {
        int nextViewIndex = 0;
        int numViewsAnimated = 0;

        if (mAllAppsButton != null) {
            removeView(mAllAppsButton);

            if (mTaskbarDivider != null) {
                removeView(mTaskbarDivider);
            }
        }
        removeView(mQsb);

        for (int i = 0; i < hotseatItemInfos.length; i++) {
            ItemInfo hotseatItemInfo = hotseatItemInfos[i];
            if (hotseatItemInfo == null) {
                continue;
            }

            // Replace any Hotseat views with the appropriate type if it's not already that
            // type.
            final int expectedLayoutResId;
            boolean isCollection = false;
            if (hotseatItemInfo.isPredictedItem()) {
                expectedLayoutResId = R.layout.taskbar_predicted_app_icon;
            } else if (hotseatItemInfo instanceof CollectionInfo ci) {
                expectedLayoutResId = ci.itemType == ITEM_TYPE_APP_PAIR
                        ? R.layout.app_pair_icon
                        : R.layout.folder_icon;
                isCollection = true;
            } else {
                expectedLayoutResId = R.layout.taskbar_app_icon;
            }

            View hotseatView = null;
            while (nextViewIndex < getChildCount()) {
                hotseatView = getChildAt(nextViewIndex);

                // see if the view can be reused
                if ((hotseatView.getSourceLayoutResId() != expectedLayoutResId)
                        || (isCollection && (hotseatView.getTag() != hotseatItemInfo))) {
                    // Unlike for BubbleTextView, we can't reapply a new FolderInfo after inflation,
                    // so if the info changes we need to reinflate. This should only happen if a new
                    // folder is dragged to the position that another folder previously existed.
                    removeAndRecycle(hotseatView);
                    hotseatView = null;
                } else {
                    // View found
                    break;
                }
            }

            if (hotseatView == null) {
                if (isCollection) {
                    CollectionInfo collectionInfo = (CollectionInfo) hotseatItemInfo;
                    switch (hotseatItemInfo.itemType) {
                        case ITEM_TYPE_FOLDER:
                            hotseatView = FolderIcon.inflateFolderAndIcon(
                                    expectedLayoutResId, mActivityContext, this,
                                    (FolderInfo) collectionInfo);
                            ((FolderIcon) hotseatView).setTextVisible(false);
                            break;
                        case ITEM_TYPE_APP_PAIR:
                            hotseatView = AppPairIcon.inflateIcon(
                                    expectedLayoutResId, mActivityContext, this,
                                    (AppPairInfo) collectionInfo, DISPLAY_TASKBAR);
                            ((AppPairIcon) hotseatView).setTextVisible(false);
                            break;
                        default:
                            throw new IllegalStateException(
                                    "Unexpected item type: " + hotseatItemInfo.itemType);
                    }
                } else {
                    hotseatView = inflate(expectedLayoutResId);
                }
                LayoutParams lp = new LayoutParams(mIconTouchSize, mIconTouchSize);
                hotseatView.setPadding(mItemPadding, mItemPadding, mItemPadding, mItemPadding);
                addView(hotseatView, nextViewIndex, lp);
            }

            // Apply the Hotseat ItemInfos, or hide the view if there is none for a given
            // index.
            if (hotseatView instanceof BubbleTextView
                    && hotseatItemInfo instanceof WorkspaceItemInfo) {
                BubbleTextView btv = (BubbleTextView) hotseatView;
                WorkspaceItemInfo workspaceInfo = (WorkspaceItemInfo) hotseatItemInfo;

                boolean animate = btv.shouldAnimateIconChange((WorkspaceItemInfo) hotseatItemInfo);
                btv.applyFromWorkspaceItem(workspaceInfo, animate, numViewsAnimated);
                if (animate) {
                    numViewsAnimated++;
                }
            }
            setClickAndLongClickListenersForIcon(hotseatView);
            if (enableCursorHoverStates()) {
                setHoverListenerForIcon(hotseatView);
            }
            nextViewIndex++;
        }
        // Remove remaining views
        while (nextViewIndex < getChildCount()) {
            removeAndRecycle(getChildAt(nextViewIndex));
        }

        if (mAllAppsButton != null) {
<<<<<<< HEAD
            mAllAppsButton.setTranslationXForTaskbarAllAppsIcon(getChildCount() > 0
                    ? mTransientTaskbarAllAppsButtonTranslationXOffset
                    : 0f);
=======
>>>>>>> 904a97c6
            addView(mAllAppsButton, mIsRtl ? getChildCount() : 0);

            // if only all apps button present, don't include divider view.
            if (mTaskbarDivider != null && getChildCount() > 1) {
                addView(mTaskbarDivider, mIsRtl ? (getChildCount() - 1) : 1);
            }
        }
        if (mActivityContext.getDeviceProfile().isQsbInline) {
            addView(mQsb, mIsRtl ? getChildCount() : 0);
            // Always set QSB to invisible after re-adding.
            mQsb.setVisibility(View.INVISIBLE);
        }
    }

    /**
<<<<<<< HEAD
     * Traverse all the child views and change the background of themeIcons
     **/
    public void setThemedIconsBackgroundColor(int color) {
        for (View icon : getIconViews()) {
            if (icon instanceof DoubleShadowBubbleTextView) {
                DoubleShadowBubbleTextView textView = ((DoubleShadowBubbleTextView) icon);
                if (textView.getIcon() != null
                        && textView.getIcon() instanceof ThemedIconDrawable) {
                    ((ThemedIconDrawable) textView.getIcon()).canApplyTheme();
                }
            }
        }
    }

    /**
=======
>>>>>>> 904a97c6
     * Sets OnClickListener and OnLongClickListener for the given view.
     */
    public void setClickAndLongClickListenersForIcon(View icon) {
        icon.setOnClickListener(mIconClickListener);
        icon.setOnLongClickListener(mIconLongClickListener);
        // Add right-click support to btv icons.
        icon.setOnTouchListener((v, event) -> {
            if (event.isFromSource(InputDevice.SOURCE_MOUSE)
                    && (event.getButtonState() & MotionEvent.BUTTON_SECONDARY) != 0
                    && v instanceof BubbleTextView) {
                mActivityContext.showPopupMenuForIcon((BubbleTextView) v);
                return true;
            }
            return false;
        });
    }

    /**
     * Sets OnHoverListener for the given view.
     */
    private void setHoverListenerForIcon(View icon) {
        icon.setOnHoverListener(mControllerCallbacks.getIconOnHoverListener(icon));
    }

    @Override
    protected void onLayout(boolean changed, int left, int top, int right, int bottom) {
        int count = getChildCount();
        DeviceProfile deviceProfile = mActivityContext.getDeviceProfile();
        int spaceNeeded = getIconLayoutWidth();
        int navSpaceNeeded = deviceProfile.hotseatBarEndOffset;
        boolean layoutRtl = isLayoutRtl();
        int centerAlignIconEnd = right - (right - left - spaceNeeded) / 2;
        int iconEnd;

        if (mShouldTryStartAlign) {
            // Taskbar is aligned to the start
            int startSpacingPx = deviceProfile.inlineNavButtonsEndSpacingPx;

            if (layoutRtl) {
                iconEnd = right - startSpacingPx;
            } else {
                iconEnd = startSpacingPx + spaceNeeded;
            }
        } else {
            iconEnd = centerAlignIconEnd;
        }

        boolean needMoreSpaceForNav = layoutRtl
                ? navSpaceNeeded > (iconEnd - spaceNeeded)
                : iconEnd > (right - navSpaceNeeded);
        if (needMoreSpaceForNav) {
            // Add offset to account for nav bar when taskbar is centered
            int offset = layoutRtl
                    ? navSpaceNeeded - (centerAlignIconEnd - spaceNeeded)
                    : (right - navSpaceNeeded) - centerAlignIconEnd;

            iconEnd = centerAlignIconEnd + offset;
        }

        // Currently, we support only one device with display cutout and we only are concern about
        // it when the bottom rect is present and non empty
        DisplayCutout displayCutout = getDisplay().getCutout();
        if (displayCutout != null && !displayCutout.getBoundingRectBottom().isEmpty()) {
            Rect cutoutBottomRect = displayCutout.getBoundingRectBottom();
            // when cutout present at the bottom of screen align taskbar icons to cutout offset
            // if taskbar icon overlaps with cutout
            int taskbarIconLeftBound = iconEnd - spaceNeeded;
            int taskbarIconRightBound = iconEnd;

            boolean doesTaskbarIconsOverlapWithCutout =
                    taskbarIconLeftBound <= cutoutBottomRect.centerX()
                            && cutoutBottomRect.centerX() <= taskbarIconRightBound;

            if (doesTaskbarIconsOverlapWithCutout) {
                if (!layoutRtl) {
                    iconEnd = spaceNeeded + cutoutBottomRect.width();
                } else {
                    iconEnd = right - cutoutBottomRect.width();
                }
            }
        }

        sTmpRect.set(mIconLayoutBounds);

        // Layout the children
        mIconLayoutBounds.right = iconEnd;
        mIconLayoutBounds.top = (bottom - top - mIconTouchSize) / 2;
        mIconLayoutBounds.bottom = mIconLayoutBounds.top + mIconTouchSize;
        for (int i = count; i > 0; i--) {
            View child = getChildAt(i - 1);
            if (child == mQsb) {
                int qsbStart;
                int qsbEnd;
                if (layoutRtl) {
                    qsbStart = iconEnd + mItemMarginLeftRight;
                    qsbEnd = qsbStart + deviceProfile.hotseatQsbWidth;
                } else {
                    qsbEnd = iconEnd - mItemMarginLeftRight;
                    qsbStart = qsbEnd - deviceProfile.hotseatQsbWidth;
                }
                int qsbTop = (bottom - top - deviceProfile.hotseatQsbHeight) / 2;
                int qsbBottom = qsbTop + deviceProfile.hotseatQsbHeight;
                child.layout(qsbStart, qsbTop, qsbEnd, qsbBottom);
            } else if (child == mTaskbarDivider) {
                iconEnd += mItemMarginLeftRight;
                int iconStart = iconEnd - mIconTouchSize;
                child.layout(iconStart, mIconLayoutBounds.top, iconEnd, mIconLayoutBounds.bottom);
                iconEnd = iconStart + mItemMarginLeftRight;
            } else {
                iconEnd -= mItemMarginLeftRight;
                int iconStart = iconEnd - mIconTouchSize;
                child.layout(iconStart, mIconLayoutBounds.top, iconEnd, mIconLayoutBounds.bottom);
                iconEnd = iconStart - mItemMarginLeftRight;
            }
        }

        mIconLayoutBounds.left = iconEnd;

        if (mIconLayoutBounds.right - mIconLayoutBounds.left < mTransientTaskbarMinWidth) {
            int center = mIconLayoutBounds.centerX();
            int distanceFromCenter = (int) mTransientTaskbarMinWidth / 2;
            mIconLayoutBounds.right = center + distanceFromCenter;
            mIconLayoutBounds.left = center - distanceFromCenter;
        }

        if (!sTmpRect.equals(mIconLayoutBounds)) {
            mControllerCallbacks.notifyIconLayoutBoundsChanged();
        }
    }

    /**
     * Returns whether the given MotionEvent, *in screen coorindates*, is within any
     * Taskbar item's
     * touch bounds.
     */
    public boolean isEventOverAnyItem(MotionEvent ev) {
        getLocationOnScreen(mTempOutLocation);
        int xInOurCoordinates = (int) ev.getX() - mTempOutLocation[0];
        int yInOurCoorindates = (int) ev.getY() - mTempOutLocation[1];
        return isShown() && mIconLayoutBounds.contains(xInOurCoordinates, yInOurCoorindates);
    }

    public Rect getIconLayoutBounds() {
        return mIconLayoutBounds;
    }

    /**
     * Returns the space used by the icons
     */
    public int getIconLayoutWidth() {
        int countExcludingQsb = getChildCount();
        DeviceProfile deviceProfile = mActivityContext.getDeviceProfile();
        if (deviceProfile.isQsbInline) {
            countExcludingQsb--;
        }
        int iconLayoutBoundsWidth = countExcludingQsb * (mItemMarginLeftRight * 2 + mIconTouchSize);

        if (enableTaskbarPinning() && countExcludingQsb > 1) {
            // We are removing 4 * mItemMarginLeftRight as there should be no space between
            // All Apps icon, divider icon, and first app icon in taskbar
            iconLayoutBoundsWidth -= mItemMarginLeftRight * 4;
        }
        return iconLayoutBoundsWidth;
    }

    /**
     * Returns the app icons currently shown in the taskbar.
     */
    public View[] getIconViews() {
        final int count = getChildCount();
        View[] icons = new View[count];
        for (int i = 0; i < count; i++) {
            icons[i] = getChildAt(i);
        }
        return icons;
    }

    /**
     * Returns the all apps button in the taskbar.
     */
    @Nullable
    public View getAllAppsButtonView() {
        return mAllAppsButton;
    }

    /**
     * Returns the taskbar divider in the taskbar.
     */
    @Nullable
    public View getTaskbarDividerView() {
        return mTaskbarDivider;
    }

    /**
     * Returns the QSB in the taskbar.
     */
    public View getQsb() {
        return mQsb;
    }

    // FolderIconParent implemented methods.

    @Override
    public void drawFolderLeaveBehindForIcon(FolderIcon child) {
        mLeaveBehindFolderIcon = child;
        invalidate();
    }

    @Override
    public void clearFolderLeaveBehind(FolderIcon child) {
        mLeaveBehindFolderIcon = null;
        invalidate();
    }

    // End FolderIconParent implemented methods.

    @Override
    protected void onDraw(Canvas canvas) {
        super.onDraw(canvas);
        if (mLeaveBehindFolderIcon != null) {
            canvas.save();
            canvas.translate(
                    mLeaveBehindFolderIcon.getLeft() + mLeaveBehindFolderIcon.getTranslationX(),
                    mLeaveBehindFolderIcon.getTop());
            PreviewBackground previewBackground = mLeaveBehindFolderIcon.getFolderBackground();
            previewBackground.drawLeaveBehind(canvas, mFolderLeaveBehindColor);
            canvas.restore();
        }
    }

    private View inflate(@LayoutRes int layoutResId) {
        return mActivityContext.getViewCache().getView(layoutResId, mActivityContext, this);
    }

    @Override
    public void setInsets(Rect insets) {
        // Ignore, we just implement Insettable to draw behind system insets.
    }

    public boolean areIconsVisible() {
        // Consider the overall visibility
        return getVisibility() == VISIBLE;
    }

    /**
     * Maps {@code op} over all the child views.
     */
    public void mapOverItems(LauncherBindableItemsContainer.ItemOperator op) {
        // map over all the shortcuts on the taskbar
        for (int i = 0; i < getChildCount(); i++) {
            View item = getChildAt(i);
            if (op.evaluate((ItemInfo) item.getTag(), item)) {
                return;
            }
        }
    }

    /**
     * Finds the first icon to match one of the given matchers, from highest to
     * lowest priority.
     *
     * @return The first match, or All Apps button if no match was found.
     */
    public View getFirstMatch(Predicate<ItemInfo>... matchers) {
        for (Predicate<ItemInfo> matcher : matchers) {
            for (int i = 0; i < getChildCount(); i++) {
                View item = getChildAt(i);
                if (!(item.getTag() instanceof ItemInfo)) {
                    // Should only happen for All Apps button.
                    continue;
                }
                ItemInfo info = (ItemInfo) item.getTag();
                if (matcher.test(info)) {
                    return item;
                }
            }
        }
        return mAllAppsButton;
    }

    private boolean onAllAppsButtonTouch(View view, MotionEvent ev) {
        switch (ev.getAction()) {
            case MotionEvent.ACTION_DOWN:
                mAllAppsTouchTriggered = false;
                MAIN_EXECUTOR.getHandler().postDelayed(
                        mAllAppsTouchRunnable, mAllAppsButtonTouchDelayMs);
                break;
            case MotionEvent.ACTION_UP:
            case MotionEvent.ACTION_CANCEL:
                cancelAllAppsButtonTouch();
        }
        return false;
    }

    private void cancelAllAppsButtonTouch() {
        MAIN_EXECUTOR.getHandler().removeCallbacks(mAllAppsTouchRunnable);
        // ACTION_UP is first triggered, then click listener / long-click listener is triggered on
        // the next frame, so we need to post twice and delay the reset.
        if (mAllAppsButton != null) {
            mAllAppsButton.post(() -> {
                mAllAppsButton.post(() -> {
                    mAllAppsTouchTriggered = false;
                });
            });
        }
    }

    private void onAllAppsButtonClick(View view) {
        if (!mAllAppsTouchTriggered) {
            mControllerCallbacks.triggerAllAppsButtonClick(view);
        }
    }

    // Handle long click from Switch Access and Voice Access
    private boolean onAllAppsButtonLongClick(View view) {
        if (!MAIN_EXECUTOR.getHandler().hasCallbacks(mAllAppsTouchRunnable)
                && !mAllAppsTouchTriggered) {
            mControllerCallbacks.triggerAllAppsButtonLongClick();
        }
        return true;
    }
}<|MERGE_RESOLUTION|>--- conflicted
+++ resolved
@@ -65,12 +65,9 @@
 import com.android.launcher3.util.Themes;
 import com.android.launcher3.views.ActivityContext;
 import com.android.launcher3.views.IconButtonView;
-<<<<<<< HEAD
 import com.patrykmichalik.opto.core.PreferenceExtensionsKt;
-=======
 import com.android.quickstep.DeviceConfigWrapper;
 import com.android.quickstep.util.AssistStateManager;
->>>>>>> 904a97c6
 
 import java.util.function.Predicate;
 
@@ -143,15 +140,7 @@
         boolean isTransientTaskbar = DisplayController.isTransientTaskbar(mActivityContext)
                 && !mActivityContext.isPhoneMode();
         mIsRtl = Utilities.isRtl(resources);
-<<<<<<< HEAD
-        mTransientTaskbarMinWidth = context.getResources().getDimension(
-                R.dimen.transient_taskbar_min_width);
-        mTransientTaskbarAllAppsButtonTranslationXOffset = resources.getDimension(isTransientTaskbar
-                ? R.dimen.transient_taskbar_all_apps_button_translation_x_offset
-                : R.dimen.taskbar_all_apps_button_translation_x_offset);
-=======
         mTransientTaskbarMinWidth = resources.getDimension(R.dimen.transient_taskbar_min_width);
->>>>>>> 904a97c6
 
         onDeviceProfileChanged(mActivityContext.getDeviceProfile());
 
@@ -169,16 +158,15 @@
         // We layout the icons to be of mIconTouchSize in width and height
         mItemMarginLeftRight = actualMargin - (mIconTouchSize - visualIconSize) / 2;
 
-<<<<<<< HEAD
-        mFolderLeaveBehindColor = Themes.getAttrColor(context, android.R.attr.textColorTertiary);
-=======
-        // We always layout taskbar as a transient taskbar when we have taskbar pinning feature on,
-        // then we scale and translate the icons to match persistent taskbar designs, so we use
-        // taskbar icon size from current device profile to calculate correct item padding.
+        // We always layout taskbar as a transient taskbar when we have taskbar pinning
+        // feature on,
+        // then we scale and translate the icons to match persistent taskbar designs, so
+        // we use
+        // taskbar icon size from current device profile to calculate correct item
+        // padding.
         mItemPadding = (mIconTouchSize - mActivityContext.getDeviceProfile().taskbarIconSize) / 2;
         mFolderLeaveBehindColor = Themes.getAttrColor(mActivityContext,
                 android.R.attr.textColorTertiary);
->>>>>>> 904a97c6
 
         // Needed to draw folder leave-behind when opening one.
         setWillNotDraw(false);
@@ -201,13 +189,11 @@
         }
 
         // TODO: Disable touch events on QSB otherwise it can crash.
-<<<<<<< HEAD
         if (hotseatMode.isAvailable(context)) {
             mQsb = LayoutInflater.from(context).inflate(R.layout.search_container_hotseat, this, false);
         } else {
             mQsb = LayoutInflater.from(context).inflate(R.layout.empty_view, this, false);
-=======
-        mQsb = LayoutInflater.from(context).inflate(R.layout.search_container_hotseat, this, false);
+        }
 
         // Default long press (touch) delay = 400ms
         mAllAppsButtonTouchDelayMs = ViewConfiguration.getLongPressTimeout();
@@ -215,8 +201,7 @@
 
     @DrawableRes
     private int getAllAppsButton(boolean isTransientTaskbar) {
-        boolean shouldSelectTransientIcon =
-                (isTransientTaskbar || enableTaskbarPinning())
+        boolean shouldSelectTransientIcon = (isTransientTaskbar || enableTaskbarPinning())
                 && !mActivityContext.isThreeButtonNav();
         if (ENABLE_ALL_APPS_SEARCH_IN_TASKBAR.get()) {
             return shouldSelectTransientIcon
@@ -246,7 +231,6 @@
         super.setVisibility(visibility);
         if (changed && mControllerCallbacks != null) {
             mControllerCallbacks.notifyVisibilityChanged();
->>>>>>> 904a97c6
         }
     }
 
@@ -295,14 +279,9 @@
         return mIconTouchSize;
     }
 
-<<<<<<< HEAD
-    protected void init(TaskbarViewController.TaskbarViewCallbacks callbacks) {
+    protected void init(TaskbarViewCallbacks callbacks) {
         // set taskbar pane title so that accessibility service know it window and
         // focuses.
-=======
-    protected void init(TaskbarViewCallbacks callbacks) {
-        // set taskbar pane title so that accessibility service know it window and focuses.
->>>>>>> 904a97c6
         setAccessibilityPaneTitle(getContext().getString(R.string.taskbar_a11y_title));
         mControllerCallbacks = callbacks;
         mIconClickListener = mControllerCallbacks.getIconOnClickListener();
@@ -451,18 +430,6 @@
         }
 
         if (mAllAppsButton != null) {
-<<<<<<< HEAD
-            mAllAppsButton.setTranslationXForTaskbarAllAppsIcon(getChildCount() > 0
-                    ? mTransientTaskbarAllAppsButtonTranslationXOffset
-                    : 0f);
-=======
->>>>>>> 904a97c6
-            addView(mAllAppsButton, mIsRtl ? getChildCount() : 0);
-
-            // if only all apps button present, don't include divider view.
-            if (mTaskbarDivider != null && getChildCount() > 1) {
-                addView(mTaskbarDivider, mIsRtl ? (getChildCount() - 1) : 1);
-            }
         }
         if (mActivityContext.getDeviceProfile().isQsbInline) {
             addView(mQsb, mIsRtl ? getChildCount() : 0);
@@ -472,24 +439,6 @@
     }
 
     /**
-<<<<<<< HEAD
-     * Traverse all the child views and change the background of themeIcons
-     **/
-    public void setThemedIconsBackgroundColor(int color) {
-        for (View icon : getIconViews()) {
-            if (icon instanceof DoubleShadowBubbleTextView) {
-                DoubleShadowBubbleTextView textView = ((DoubleShadowBubbleTextView) icon);
-                if (textView.getIcon() != null
-                        && textView.getIcon() instanceof ThemedIconDrawable) {
-                    ((ThemedIconDrawable) textView.getIcon()).canApplyTheme();
-                }
-            }
-        }
-    }
-
-    /**
-=======
->>>>>>> 904a97c6
      * Sets OnClickListener and OnLongClickListener for the given view.
      */
     public void setClickAndLongClickListenersForIcon(View icon) {
@@ -549,19 +498,20 @@
             iconEnd = centerAlignIconEnd + offset;
         }
 
-        // Currently, we support only one device with display cutout and we only are concern about
+        // Currently, we support only one device with display cutout and we only are
+        // concern about
         // it when the bottom rect is present and non empty
         DisplayCutout displayCutout = getDisplay().getCutout();
         if (displayCutout != null && !displayCutout.getBoundingRectBottom().isEmpty()) {
             Rect cutoutBottomRect = displayCutout.getBoundingRectBottom();
-            // when cutout present at the bottom of screen align taskbar icons to cutout offset
+            // when cutout present at the bottom of screen align taskbar icons to cutout
+            // offset
             // if taskbar icon overlaps with cutout
             int taskbarIconLeftBound = iconEnd - spaceNeeded;
             int taskbarIconRightBound = iconEnd;
 
-            boolean doesTaskbarIconsOverlapWithCutout =
-                    taskbarIconLeftBound <= cutoutBottomRect.centerX()
-                            && cutoutBottomRect.centerX() <= taskbarIconRightBound;
+            boolean doesTaskbarIconsOverlapWithCutout = taskbarIconLeftBound <= cutoutBottomRect.centerX()
+                    && cutoutBottomRect.centerX() <= taskbarIconRightBound;
 
             if (doesTaskbarIconsOverlapWithCutout) {
                 if (!layoutRtl) {
@@ -786,7 +736,8 @@
 
     private void cancelAllAppsButtonTouch() {
         MAIN_EXECUTOR.getHandler().removeCallbacks(mAllAppsTouchRunnable);
-        // ACTION_UP is first triggered, then click listener / long-click listener is triggered on
+        // ACTION_UP is first triggered, then click listener / long-click listener is
+        // triggered on
         // the next frame, so we need to post twice and delay the reset.
         if (mAllAppsButton != null) {
             mAllAppsButton.post(() -> {
