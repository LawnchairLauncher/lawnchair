/*
 * Copyright (C) 2021 The Android Open Source Project
 *
 * Licensed under the Apache License, Version 2.0 (the "License");
 * you may not use this file except in compliance with the License.
 * You may obtain a copy of the License at
 *
 *      http://www.apache.org/licenses/LICENSE-2.0
 *
 * Unless required by applicable law or agreed to in writing, software
 * distributed under the License is distributed on an "AS IS" BASIS,
 * WITHOUT WARRANTIES OR CONDITIONS OF ANY KIND, either express or implied.
 * See the License for the specific language governing permissions and
 * limitations under the License.
 */
package com.android.launcher3.taskbar;

import static android.view.View.AccessibilityDelegate;
import static android.view.ViewGroup.LayoutParams.MATCH_PARENT;
import static android.view.ViewTreeObserver.InternalInsetsInfo.TOUCHABLE_INSETS_REGION;
import static android.view.WindowManager.LayoutParams.TYPE_NAVIGATION_BAR_PANEL;

import static com.android.launcher3.LauncherAnimUtils.ROTATION_DRAWABLE_PERCENT;
import static com.android.launcher3.LauncherAnimUtils.VIEW_TRANSLATE_X;
import static com.android.launcher3.Utilities.getDescendantCoordRelativeToAncestor;
import static com.android.launcher3.config.FeatureFlags.ENABLE_TASKBAR_NAVBAR_UNIFICATION;
import static com.android.launcher3.taskbar.LauncherTaskbarUIController.SYSUI_SURFACE_PROGRESS_INDEX;
import static com.android.launcher3.taskbar.TaskbarManager.isPhoneButtonNavMode;
import static com.android.launcher3.taskbar.TaskbarManager.isPhoneMode;
import static com.android.launcher3.taskbar.TaskbarNavButtonController.BUTTON_A11Y;
import static com.android.launcher3.taskbar.TaskbarNavButtonController.BUTTON_BACK;
import static com.android.launcher3.taskbar.TaskbarNavButtonController.BUTTON_HOME;
import static com.android.launcher3.taskbar.TaskbarNavButtonController.BUTTON_IME_SWITCH;
import static com.android.launcher3.taskbar.TaskbarNavButtonController.BUTTON_RECENTS;
import static com.android.launcher3.taskbar.TaskbarViewController.ALPHA_INDEX_KEYGUARD;
import static com.android.launcher3.taskbar.TaskbarViewController.ALPHA_INDEX_SMALL_SCREEN;
import static com.android.launcher3.util.FlagDebugUtils.appendFlag;
import static com.android.launcher3.util.MultiPropertyFactory.MULTI_PROPERTY_VALUE;
import static com.android.systemui.shared.system.QuickStepContract.SYSUI_STATE_A11Y_BUTTON_CLICKABLE;
import static com.android.systemui.shared.system.QuickStepContract.SYSUI_STATE_A11Y_BUTTON_LONG_CLICKABLE;
import static com.android.systemui.shared.system.QuickStepContract.SYSUI_STATE_BACK_DISABLED;
import static com.android.systemui.shared.system.QuickStepContract.SYSUI_STATE_HOME_DISABLED;
import static com.android.systemui.shared.system.QuickStepContract.SYSUI_STATE_IME_SHOWING;
import static com.android.systemui.shared.system.QuickStepContract.SYSUI_STATE_IME_SWITCHER_SHOWING;
import static com.android.systemui.shared.system.QuickStepContract.SYSUI_STATE_NOTIFICATION_PANEL_EXPANDED;
import static com.android.systemui.shared.system.QuickStepContract.SYSUI_STATE_OVERVIEW_DISABLED;
import static com.android.systemui.shared.system.QuickStepContract.SYSUI_STATE_QUICK_SETTINGS_EXPANDED;
import static com.android.systemui.shared.system.QuickStepContract.SYSUI_STATE_SCREEN_PINNING;
import static com.android.systemui.shared.system.QuickStepContract.SYSUI_STATE_VOICE_INTERACTION_WINDOW_SHOWING;

import android.animation.ArgbEvaluator;
import android.animation.ObjectAnimator;
import android.annotation.DrawableRes;
import android.annotation.IdRes;
import android.annotation.LayoutRes;
import android.content.Context;
import android.content.pm.ActivityInfo.Config;
import android.content.res.ColorStateList;
import android.content.res.Resources;
import android.graphics.Color;
import android.graphics.Point;
import android.graphics.Rect;
import android.graphics.Region;
import android.graphics.Region.Op;
import android.graphics.drawable.AnimatedVectorDrawable;
import android.graphics.drawable.PaintDrawable;
import android.graphics.drawable.RotateDrawable;
import android.inputmethodservice.InputMethodService;
import android.os.Handler;
import android.util.Property;
import android.view.Gravity;
import android.view.MotionEvent;
import android.view.View;
import android.view.View.OnAttachStateChangeListener;
import android.view.View.OnClickListener;
import android.view.View.OnHoverListener;
import android.view.ViewGroup;
import android.view.ViewTreeObserver;
import android.view.WindowManager;
import android.widget.FrameLayout;
import android.widget.ImageView;
import android.widget.LinearLayout;

import androidx.annotation.Nullable;

import com.android.launcher3.DeviceProfile;
import com.android.launcher3.LauncherAnimUtils;
import com.android.launcher3.R;
import com.android.launcher3.Utilities;
import com.android.launcher3.anim.AlphaUpdateListener;
import com.android.launcher3.anim.AnimatedFloat;
import com.android.launcher3.taskbar.TaskbarNavButtonController.TaskbarButton;
import com.android.launcher3.taskbar.navbutton.NavButtonLayoutFactory;
import com.android.launcher3.taskbar.navbutton.NavButtonLayoutFactory.NavButtonLayoutter;
import com.android.launcher3.util.DimensionUtils;
import com.android.launcher3.util.MultiPropertyFactory.MultiProperty;
import com.android.launcher3.util.MultiValueAlpha;
import com.android.launcher3.util.TouchController;
import com.android.launcher3.util.window.WindowManagerProxy;
import com.android.launcher3.views.BaseDragLayer;
import com.android.systemui.shared.rotation.FloatingRotationButton;
import com.android.systemui.shared.rotation.RotationButton;
import com.android.systemui.shared.rotation.RotationButtonController;
import com.android.systemui.shared.system.QuickStepContract;

import java.io.PrintWriter;
import java.util.ArrayList;
import java.util.StringJoiner;
import java.util.function.IntPredicate;

/**
 * Controller for managing nav bar buttons in taskbar
 */
public class NavbarButtonsViewController implements TaskbarControllers.LoggableTaskbarController {

    private final Rect mTempRect = new Rect();

    private static final int FLAG_SWITCHER_SHOWING = 1 << 0;
    private static final int FLAG_IME_VISIBLE = 1 << 1;
    private static final int FLAG_ROTATION_BUTTON_VISIBLE = 1 << 2;
    private static final int FLAG_A11Y_VISIBLE = 1 << 3;
    private static final int FLAG_ONLY_BACK_FOR_BOUNCER_VISIBLE = 1 << 4;
    private static final int FLAG_KEYGUARD_VISIBLE = 1 << 5;
    private static final int FLAG_KEYGUARD_OCCLUDED = 1 << 6;
    private static final int FLAG_DISABLE_HOME = 1 << 7;
    private static final int FLAG_DISABLE_RECENTS = 1 << 8;
    private static final int FLAG_DISABLE_BACK = 1 << 9;
    private static final int FLAG_NOTIFICATION_SHADE_EXPANDED = 1 << 10;
    private static final int FLAG_SCREEN_PINNING_ACTIVE = 1 << 11;
    private static final int FLAG_VOICE_INTERACTION_WINDOW_SHOWING = 1 << 12;
    private static final int FLAG_SMALL_SCREEN = 1 << 13;
    private static final int FLAG_SLIDE_IN_VIEW_VISIBLE = 1 << 14;

    /**
     * Flags where a UI could be over Taskbar surfaces, so the color override should
     * be disabled.
     */
    private static final int FLAGS_ON_BACKGROUND_COLOR_OVERRIDE_DISABLED = FLAG_NOTIFICATION_SHADE_EXPANDED
            | FLAG_VOICE_INTERACTION_WINDOW_SHOWING;

    private static final String NAV_BUTTONS_SEPARATE_WINDOW_TITLE = "Taskbar Nav Buttons";

    public static final int ALPHA_INDEX_IMMERSIVE_MODE = 0;
    public static final int ALPHA_INDEX_KEYGUARD_OR_DISABLE = 1;
    public static final int ALPHA_INDEX_SUW = 2;
    private static final int NUM_ALPHA_CHANNELS = 3;

    private final ArrayList<StatePropertyHolder> mPropertyHolders = new ArrayList<>();
    private final ArrayList<ImageView> mAllButtons = new ArrayList<>();
    private int mState;

    private final TaskbarActivityContext mContext;
    private final @Nullable Context mNavigationBarPanelContext;
    private final WindowManagerProxy mWindowManagerProxy;
    private final FrameLayout mNavButtonsView;
    private final LinearLayout mNavButtonContainer;
    // Used for IME+A11Y buttons
    private final ViewGroup mEndContextualContainer;
    private final ViewGroup mStartContextualContainer;
    private final int mLightIconColorOnHome;
    private final int mDarkIconColorOnHome;
    /**
     * Color to use for navigation bar buttons, if they are on on a Taskbar surface
     * background.
     */
    private final int mOnBackgroundIconColor;

    private final AnimatedFloat mTaskbarNavButtonTranslationY = new AnimatedFloat(
            this::updateNavButtonTranslationY);
    private final AnimatedFloat mTaskbarNavButtonTranslationYForInAppDisplay = new AnimatedFloat(
            this::updateNavButtonTranslationY);
    private final AnimatedFloat mTaskbarNavButtonTranslationYForIme = new AnimatedFloat(
            this::updateNavButtonTranslationY);
    private float mLastSetNavButtonTranslationY;
    // Used for System UI state updates that should translate the nav button for
    // in-app display.
    private final AnimatedFloat mNavButtonInAppDisplayProgressForSysui = new AnimatedFloat(
            this::updateNavButtonInAppDisplayProgressForSysui);
    /** Expected nav button dark intensity communicated via the framework. */
    private final AnimatedFloat mTaskbarNavButtonDarkIntensity = new AnimatedFloat(
            this::updateNavButtonColor);
    /** {@code 1} if the Taskbar background color is fully opaque. */
    private final AnimatedFloat mOnTaskbarBackgroundNavButtonColorOverride = new AnimatedFloat(
            this::updateNavButtonColor);
    /** {@code 1} if a Taskbar slide in overlay is visible over Taskbar. */
    private final AnimatedFloat mSlideInViewVisibleNavButtonColorOverride = new AnimatedFloat(
            this::updateNavButtonColor);
    /** Disables the {@link #mOnBackgroundIconColor} override if {@code 0}. */
    private final AnimatedFloat mOnBackgroundNavButtonColorOverrideMultiplier = new AnimatedFloat(
            this::updateNavButtonColor);
    private final RotationButtonListener mRotationButtonListener = new RotationButtonListener();

    private final Rect mFloatingRotationButtonBounds = new Rect();

    // Initialized in init.
    private TaskbarControllers mControllers;
    private boolean mIsImeRenderingNavButtons;
    private ImageView mA11yButton;
    private int mSysuiStateFlags;
    private ImageView mBackButton;
    private ImageView mHomeButton;
    private MultiValueAlpha mBackButtonAlpha;
    private MultiValueAlpha mHomeButtonAlpha;
    private FloatingRotationButton mFloatingRotationButton;
    private ImageView mImeSwitcherButton;

    // Variables for moving nav buttons to a separate window above IME
    private boolean mAreNavButtonsInSeparateWindow = false;
    private BaseDragLayer<TaskbarActivityContext> mSeparateWindowParent; // Initialized in init.
    private final ViewTreeObserver.OnComputeInternalInsetsListener mSeparateWindowInsetsComputer = this::onComputeInsetsForSeparateWindow;
    private final RecentsHitboxExtender mHitboxExtender = new RecentsHitboxExtender();
    private ImageView mRecentsButton;

    public NavbarButtonsViewController(TaskbarActivityContext context,
            @Nullable Context navigationBarPanelContext, FrameLayout navButtonsView) {
        mContext = context;
        mNavigationBarPanelContext = navigationBarPanelContext;
        mWindowManagerProxy = WindowManagerProxy.INSTANCE.get(mContext);
        mNavButtonsView = navButtonsView;
        mNavButtonContainer = mNavButtonsView.findViewById(R.id.end_nav_buttons);
        mEndContextualContainer = mNavButtonsView.findViewById(R.id.end_contextual_buttons);
        mStartContextualContainer = mNavButtonsView.findViewById(R.id.start_contextual_buttons);

        mLightIconColorOnHome = context.getColor(R.color.taskbar_nav_icon_light_color_on_home);
        mDarkIconColorOnHome = context.getColor(R.color.taskbar_nav_icon_dark_color_on_home);
        mOnBackgroundIconColor = Utilities.isDarkTheme(context)
                ? context.getColor(R.color.taskbar_nav_icon_light_color)
                : context.getColor(R.color.taskbar_nav_icon_dark_color);
    }

    /**
     * Initializes the controller
     */
    public void init(TaskbarControllers controllers) {
        mControllers = controllers;
        setupController();
    }

    protected void setupController() {
        boolean isThreeButtonNav = mContext.isThreeButtonNav();
        DeviceProfile deviceProfile = mContext.getDeviceProfile();
        Resources resources = mContext.getResources();
        Point p = !mContext.isUserSetupComplete()
                ? new Point(0, mControllers.taskbarActivityContext.getSetupWindowHeight())
                : DimensionUtils.getTaskbarPhoneDimensions(deviceProfile, resources,
                        TaskbarManager.isPhoneMode(deviceProfile));
        mNavButtonsView.getLayoutParams().height = p.y;

<<<<<<< HEAD
        mIsImeRenderingNavButtons = app.lawnchair.LawnchairApp.isAtleastT()
                ? InputMethodService.canImeRenderGesturalNavButtons() && mContext.imeDrawsImeNavBar()
                : mContext.imeDrawsImeNavBar();
        mDisplayController = DisplayController.INSTANCE.get(mContext);

=======
        mIsImeRenderingNavButtons =
                InputMethodService.canImeRenderGesturalNavButtons() && mContext.imeDrawsImeNavBar();
>>>>>>> 5f635e80
        if (!mIsImeRenderingNavButtons) {
            // IME switcher
            mImeSwitcherButton = addButton(R.drawable.ic_ime_switcher, BUTTON_IME_SWITCH,
                    isThreeButtonNav ? mStartContextualContainer : mEndContextualContainer,
                    mControllers.navButtonController, R.id.ime_switcher);
            mPropertyHolders.add(new StatePropertyHolder(mImeSwitcherButton,
                    flags -> ((flags & FLAG_SWITCHER_SHOWING) != 0)
                            && ((flags & FLAG_ROTATION_BUTTON_VISIBLE) == 0)));
        }

        mPropertyHolders.add(new StatePropertyHolder(
                mControllers.taskbarViewController.getTaskbarIconAlpha()
                        .get(ALPHA_INDEX_KEYGUARD),
                flags -> (flags & FLAG_KEYGUARD_VISIBLE) == 0
                        && (flags & FLAG_SCREEN_PINNING_ACTIVE) == 0));

        mPropertyHolders.add(new StatePropertyHolder(
                mControllers.taskbarViewController.getTaskbarIconAlpha()
                        .get(ALPHA_INDEX_SMALL_SCREEN),
                flags -> (flags & FLAG_SMALL_SCREEN) == 0));

        mPropertyHolders.add(new StatePropertyHolder(mControllers.taskbarDragLayerController
                .getKeyguardBgTaskbar(), flags -> (flags & FLAG_KEYGUARD_VISIBLE) == 0));

        // Force nav buttons (specifically back button) to be visible during setup
        // wizard.
        boolean isInSetup = !mContext.isUserSetupComplete();
        boolean isInKidsMode = mContext.isNavBarKidsModeActive();
        boolean alwaysShowButtons = isThreeButtonNav || isInSetup;

        // Make sure to remove nav bar buttons translation when any of the following
        // occur:
        // - Notification shade is expanded
        // - IME is showing (add separate translation for IME)
        // - VoiceInteractionWindow (assistant) is showing
        int flagsToRemoveTranslation = FLAG_NOTIFICATION_SHADE_EXPANDED | FLAG_IME_VISIBLE
                | FLAG_VOICE_INTERACTION_WINDOW_SHOWING;
        mPropertyHolders.add(new StatePropertyHolder(mNavButtonInAppDisplayProgressForSysui,
                flags -> (flags & flagsToRemoveTranslation) != 0, AnimatedFloat.VALUE,
                1, 0));
        // Center nav buttons in new height for IME.
        float transForIme = (mContext.getDeviceProfile().taskbarHeight
                - mControllers.taskbarInsetsController.getTaskbarHeightForIme()) / 2f;
        // For gesture nav, nav buttons only show for IME anyway so keep them translated
        // down.
        float defaultButtonTransY = alwaysShowButtons ? 0 : transForIme;
        mPropertyHolders.add(new StatePropertyHolder(mTaskbarNavButtonTranslationYForIme,
                flags -> (flags & FLAG_IME_VISIBLE) != 0 && !isInKidsMode, AnimatedFloat.VALUE,
                transForIme, defaultButtonTransY));

        // Start at 1 because relevant flags are unset at init.
        mOnBackgroundNavButtonColorOverrideMultiplier.value = 1;
        mPropertyHolders.add(new StatePropertyHolder(
                mOnBackgroundNavButtonColorOverrideMultiplier,
                flags -> (flags & FLAGS_ON_BACKGROUND_COLOR_OVERRIDE_DISABLED) == 0));

        mPropertyHolders.add(new StatePropertyHolder(
                mSlideInViewVisibleNavButtonColorOverride,
                flags -> (flags & FLAG_SLIDE_IN_VIEW_VISIBLE) != 0));

        if (alwaysShowButtons) {
            initButtons(mNavButtonContainer, mEndContextualContainer,
                    mControllers.navButtonController);
            updateButtonLayoutSpacing();
            updateStateForFlag(FLAG_SMALL_SCREEN, isPhoneButtonNavMode(mContext));

            mPropertyHolders.add(new StatePropertyHolder(
                    mControllers.taskbarDragLayerController.getNavbarBackgroundAlpha(),
                    flags -> (flags & FLAG_ONLY_BACK_FOR_BOUNCER_VISIBLE) != 0));

            // Rotation button
            RotationButton rotationButton = new RotationButtonImpl(
                    addButton(mEndContextualContainer, R.id.rotate_suggestion,
                            R.layout.taskbar_contextual_button));
            rotationButton.hide();
            mControllers.rotationButtonController.setRotationButton(rotationButton, null);
        } else {
            mFloatingRotationButton = new FloatingRotationButton(
                    ENABLE_TASKBAR_NAVBAR_UNIFICATION ? mNavigationBarPanelContext : mContext,
                    R.string.accessibility_rotate_button,
                    R.layout.rotate_suggestion,
                    R.id.rotate_suggestion,
                    R.dimen.floating_rotation_button_min_margin,
                    R.dimen.rounded_corner_content_padding,
                    R.dimen.floating_rotation_button_taskbar_left_margin,
                    R.dimen.floating_rotation_button_taskbar_bottom_margin,
                    R.dimen.floating_rotation_button_diameter,
                    R.dimen.key_button_ripple_max_width,
                    R.bool.floating_rotation_button_position_left);
            mControllers.rotationButtonController.setRotationButton(mFloatingRotationButton,
                    mRotationButtonListener);

            if (!mIsImeRenderingNavButtons) {
                View imeDownButton = addButton(R.drawable.ic_sysbar_back, BUTTON_BACK,
                        mStartContextualContainer, mControllers.navButtonController, R.id.back);
                imeDownButton.setRotation(Utilities.isRtl(resources) ? 90 : -90);
                // Only show when IME is visible.
                mPropertyHolders.add(new StatePropertyHolder(imeDownButton,
                        flags -> (flags & FLAG_IME_VISIBLE) != 0));
            }
        }

        applyState();
        mPropertyHolders.forEach(StatePropertyHolder::endAnimation);

        // Initialize things needed to move nav buttons to separate window.
        mSeparateWindowParent = new BaseDragLayer<TaskbarActivityContext>(mContext, null, 0) {
            @Override
            public void recreateControllers() {
                mControllers = new TouchController[0];
            }

            @Override
            protected boolean canFindActiveController() {
                // We don't have any controllers, but we don't want any floating views such as
                // folder to intercept, either. This ensures nav buttons can always be pressed.
                return false;
            }
        };
        mSeparateWindowParent.recreateControllers();
    }

    private void initButtons(ViewGroup navContainer, ViewGroup endContainer,
            TaskbarNavButtonController navButtonController) {

        mBackButton = addButton(R.drawable.ic_sysbar_back, BUTTON_BACK,
                mNavButtonContainer, mControllers.navButtonController, R.id.back);
        mBackButtonAlpha = new MultiValueAlpha(mBackButton, NUM_ALPHA_CHANNELS);
        mBackButtonAlpha.setUpdateVisibility(true);
        mPropertyHolders.add(new StatePropertyHolder(
                mBackButtonAlpha.get(ALPHA_INDEX_KEYGUARD_OR_DISABLE),
                flags -> {
                    // Show only if not disabled, and if not on the keyguard or otherwise only when
                    // the bouncer or a lockscreen app is showing above the keyguard
                    boolean showingOnKeyguard = (flags & FLAG_KEYGUARD_VISIBLE) == 0 ||
                            (flags & FLAG_ONLY_BACK_FOR_BOUNCER_VISIBLE) != 0 ||
                            (flags & FLAG_KEYGUARD_OCCLUDED) != 0;
                    return (flags & FLAG_DISABLE_BACK) == 0
                            && ((flags & FLAG_KEYGUARD_VISIBLE) == 0 || showingOnKeyguard);
                }));
        mPropertyHolders.add(new StatePropertyHolder(mBackButton,
                flags -> (flags & FLAG_IME_VISIBLE) != 0,
                ROTATION_DRAWABLE_PERCENT, 1f, 0f));
        // Translate back button to be at end/start of other buttons for keyguard
        int navButtonSize = mContext.getResources().getDimensionPixelSize(
                R.dimen.taskbar_nav_buttons_size);
        boolean isRtl = Utilities.isRtl(mContext.getResources());
        if (!isPhoneMode(mContext.getDeviceProfile())) {
            mPropertyHolders.add(new StatePropertyHolder(
                    mBackButton, flags -> (flags & FLAG_ONLY_BACK_FOR_BOUNCER_VISIBLE) != 0
                            || (flags & FLAG_KEYGUARD_VISIBLE) != 0,
                    VIEW_TRANSLATE_X, navButtonSize * (isRtl ? -2 : 2), 0));
        }

        // home button
        mHomeButton = addButton(R.drawable.ic_sysbar_home, BUTTON_HOME, navContainer,
                navButtonController, R.id.home);
        mHomeButtonAlpha = new MultiValueAlpha(mHomeButton, NUM_ALPHA_CHANNELS);
        mHomeButtonAlpha.setUpdateVisibility(true);
        mPropertyHolders.add(
                new StatePropertyHolder(mHomeButtonAlpha.get(
                        ALPHA_INDEX_KEYGUARD_OR_DISABLE),
                        flags -> (flags & FLAG_KEYGUARD_VISIBLE) == 0 &&
                                (flags & FLAG_DISABLE_HOME) == 0));

        // Recents button
        mRecentsButton = addButton(R.drawable.ic_sysbar_recent, BUTTON_RECENTS,
                navContainer, navButtonController, R.id.recent_apps);
        mHitboxExtender.init(mRecentsButton, mNavButtonsView, mContext.getDeviceProfile(),
                () -> {
                    float[] recentsCoords = new float[2];
                    getDescendantCoordRelativeToAncestor(mRecentsButton, mNavButtonsView,
                            recentsCoords, false);
                    return recentsCoords;
                }, new Handler());
        mRecentsButton.setOnClickListener(v -> {
            navButtonController.onButtonClick(BUTTON_RECENTS, v);
            mHitboxExtender.onRecentsButtonClicked();
        });
        mPropertyHolders.add(new StatePropertyHolder(mRecentsButton,
                flags -> (flags & FLAG_KEYGUARD_VISIBLE) == 0 && (flags & FLAG_DISABLE_RECENTS) == 0
                        && !mContext.isNavBarKidsModeActive()));

        // A11y button
        mA11yButton = addButton(R.drawable.ic_sysbar_accessibility_button, BUTTON_A11Y,
                endContainer, navButtonController, R.id.accessibility_button,
                R.layout.taskbar_contextual_button);
        mPropertyHolders.add(new StatePropertyHolder(mA11yButton,
                flags -> (flags & FLAG_A11Y_VISIBLE) != 0
                        && (flags & FLAG_ROTATION_BUTTON_VISIBLE) == 0));
    }

    private void parseSystemUiFlags(int sysUiStateFlags) {
        mSysuiStateFlags = sysUiStateFlags;
        boolean isImeVisible = (sysUiStateFlags & SYSUI_STATE_IME_SHOWING) != 0;
        boolean isImeSwitcherShowing = (sysUiStateFlags & SYSUI_STATE_IME_SWITCHER_SHOWING) != 0;
        boolean a11yVisible = (sysUiStateFlags & SYSUI_STATE_A11Y_BUTTON_CLICKABLE) != 0;
        boolean isHomeDisabled = (sysUiStateFlags & SYSUI_STATE_HOME_DISABLED) != 0;
        boolean isRecentsDisabled = (sysUiStateFlags & SYSUI_STATE_OVERVIEW_DISABLED) != 0;
        boolean isBackDisabled = (sysUiStateFlags & SYSUI_STATE_BACK_DISABLED) != 0;
        int shadeExpandedFlags = SYSUI_STATE_NOTIFICATION_PANEL_EXPANDED
                | SYSUI_STATE_QUICK_SETTINGS_EXPANDED;
        boolean isNotificationShadeExpanded = (sysUiStateFlags & shadeExpandedFlags) != 0;
        boolean isScreenPinningActive = (sysUiStateFlags & SYSUI_STATE_SCREEN_PINNING) != 0;
        boolean isVoiceInteractionWindowShowing = (sysUiStateFlags & SYSUI_STATE_VOICE_INTERACTION_WINDOW_SHOWING) != 0;

        // TODO(b/202218289) we're getting IME as not visible on lockscreen from system
        updateStateForFlag(FLAG_IME_VISIBLE, isImeVisible);
        updateStateForFlag(FLAG_SWITCHER_SHOWING, isImeSwitcherShowing);
        updateStateForFlag(FLAG_A11Y_VISIBLE, a11yVisible);
        updateStateForFlag(FLAG_DISABLE_HOME, isHomeDisabled);
        updateStateForFlag(FLAG_DISABLE_RECENTS, isRecentsDisabled);
        updateStateForFlag(FLAG_DISABLE_BACK, isBackDisabled);
        updateStateForFlag(FLAG_NOTIFICATION_SHADE_EXPANDED, isNotificationShadeExpanded);
        updateStateForFlag(FLAG_SCREEN_PINNING_ACTIVE, isScreenPinningActive);
        updateStateForFlag(FLAG_VOICE_INTERACTION_WINDOW_SHOWING, isVoiceInteractionWindowShowing);

        if (mA11yButton != null) {
            // Only used in 3 button
            boolean a11yLongClickable = (sysUiStateFlags & SYSUI_STATE_A11Y_BUTTON_LONG_CLICKABLE) != 0;
            mA11yButton.setLongClickable(a11yLongClickable);
            updateButtonLayoutSpacing();
        }
    }

    public void updateStateForSysuiFlags(int systemUiStateFlags, boolean skipAnim) {
        if (systemUiStateFlags == mSysuiStateFlags) {
            return;
        }
        parseSystemUiFlags(systemUiStateFlags);
        applyState();
        if (skipAnim) {
            mPropertyHolders.forEach(StatePropertyHolder::endAnimation);
        }
    }

    /**
     * @return {@code true} if A11y is showing in 3 button nav taskbar
     */
    private boolean isA11yButtonPersistent() {
        return mContext.isThreeButtonNav() && (mState & FLAG_A11Y_VISIBLE) != 0;
    }

    /**
     * Should be called when we need to show back button for bouncer
     */
    public void setBackForBouncer(boolean isBouncerVisible) {
        updateStateForFlag(FLAG_ONLY_BACK_FOR_BOUNCER_VISIBLE, isBouncerVisible);
        applyState();
    }

    /**
     * Slightly misnamed, but should be called when keyguard OR AOD is showing.
     * We consider keyguardVisible when it's showing bouncer OR is occlucded by
     * another app
     */
    public void setKeyguardVisible(boolean isKeyguardVisible, boolean isKeyguardOccluded) {
        updateStateForFlag(FLAG_KEYGUARD_VISIBLE, isKeyguardVisible || isKeyguardOccluded);
        updateStateForFlag(FLAG_KEYGUARD_OCCLUDED, isKeyguardOccluded);
        applyState();
    }

    /** {@code true} if a slide in view is currently visible over taskbar. */
    public void setSlideInViewVisible(boolean isSlideInViewVisible) {
        updateStateForFlag(FLAG_SLIDE_IN_VIEW_VISIBLE, isSlideInViewVisible);
        applyState();
    }

    /**
     * Returns true if IME bar is visible
     */
    public boolean isImeVisible() {
        return (mState & FLAG_IME_VISIBLE) != 0;
    }

    /**
     * Returns true if the home button is disabled
     */
    public boolean isHomeDisabled() {
        return (mState & FLAG_DISABLE_HOME) != 0;
    }

    /**
     * Returns true if the recents (overview) button is disabled
     */
    public boolean isRecentsDisabled() {
        return (mState & FLAG_DISABLE_RECENTS) != 0;
    }

    /**
     * Adds the bounds corresponding to all visible buttons to provided region
     */
    public void addVisibleButtonsRegion(BaseDragLayer<?> parent, Region outRegion) {
        int count = mAllButtons.size();
        for (int i = 0; i < count; i++) {
            View button = mAllButtons.get(i);
            if (button.getVisibility() == View.VISIBLE) {
                parent.getDescendantRectRelativeToSelf(button, mTempRect);
                if (mHitboxExtender.extendedHitboxEnabled()) {
                    mTempRect.bottom += mContext.getDeviceProfile().getTaskbarOffsetY();
                }
                outRegion.op(mTempRect, Op.UNION);
            }
        }
    }

    /**
     * Returns multi-value alpha controller for back button.
     */
    public MultiValueAlpha getBackButtonAlpha() {
        return mBackButtonAlpha;
    }

    /**
     * Returns multi-value alpha controller for home button.
     */
    public MultiValueAlpha getHomeButtonAlpha() {
        return mHomeButtonAlpha;
    }

    /**
     * Sets the AccessibilityDelegate for the home button.
     */
    public void setHomeButtonAccessibilityDelegate(AccessibilityDelegate accessibilityDelegate) {
        if (mHomeButton == null) {
            return;
        }
        mHomeButton.setAccessibilityDelegate(accessibilityDelegate);
    }

    /**
     * Sets the AccessibilityDelegate for the back button.
     */
    public void setBackButtonAccessibilityDelegate(AccessibilityDelegate accessibilityDelegate) {
        if (mBackButton == null) {
            return;
        }
        mBackButton.setAccessibilityDelegate(accessibilityDelegate);
    }

    /** Use to set the translationY for the all nav+contextual buttons */
    public AnimatedFloat getTaskbarNavButtonTranslationY() {
        return mTaskbarNavButtonTranslationY;
    }

    /**
     * Use to set the translationY for the all nav+contextual buttons when in
     * Launcher
     */
    public AnimatedFloat getTaskbarNavButtonTranslationYForInAppDisplay() {
        return mTaskbarNavButtonTranslationYForInAppDisplay;
    }

    /** Use to set the dark intensity for the all nav+contextual buttons */
    public AnimatedFloat getTaskbarNavButtonDarkIntensity() {
        return mTaskbarNavButtonDarkIntensity;
    }

    /**
     * Use to override the nav button color with {@link #mOnBackgroundIconColor}.
     */
    public AnimatedFloat getOnTaskbarBackgroundNavButtonColorOverride() {
        return mOnTaskbarBackgroundNavButtonColorOverride;
    }

    /**
     * Does not call {@link #applyState()}. Don't forget to!
     */
    private void updateStateForFlag(int flag, boolean enabled) {
        if (enabled) {
            mState |= flag;
        } else {
            mState &= ~flag;
        }
    }

    private void applyState() {
        int count = mPropertyHolders.size();
        for (int i = 0; i < count; i++) {
            mPropertyHolders.get(i).setState(mState);
        }
    }

    private void updateNavButtonInAppDisplayProgressForSysui() {
        TaskbarUIController uiController = mControllers.uiController;
        if (uiController instanceof LauncherTaskbarUIController) {
            ((LauncherTaskbarUIController) uiController).onTaskbarInAppDisplayProgressUpdate(
                    mNavButtonInAppDisplayProgressForSysui.value, SYSUI_SURFACE_PROGRESS_INDEX);
        }
    }

    /**
     * Sets the translationY of the nav buttons based on the current device state.
     */
    public void updateNavButtonTranslationY() {
        if (isPhoneButtonNavMode(mContext)) {
            return;
        }
        final float normalTranslationY = mTaskbarNavButtonTranslationY.value;
        final float imeAdjustmentTranslationY = mTaskbarNavButtonTranslationYForIme.value;
        TaskbarUIController uiController = mControllers.uiController;
        final float inAppDisplayAdjustmentTranslationY = (uiController instanceof LauncherTaskbarUIController
                && ((LauncherTaskbarUIController) uiController).shouldUseInAppLayout())
                        ? mTaskbarNavButtonTranslationYForInAppDisplay.value
                        : 0;

        mLastSetNavButtonTranslationY = normalTranslationY
                + imeAdjustmentTranslationY
                + inAppDisplayAdjustmentTranslationY;
        mNavButtonsView.setTranslationY(mLastSetNavButtonTranslationY);
    }

    private void updateNavButtonColor() {
        final ArgbEvaluator argbEvaluator = ArgbEvaluator.getInstance();
        final int sysUiNavButtonIconColorOnHome = (int) argbEvaluator.evaluate(
                mTaskbarNavButtonDarkIntensity.value,
                mLightIconColorOnHome,
                mDarkIconColorOnHome);

        // Override the color from framework if nav buttons are over an opaque Taskbar
        // surface.
        final int iconColor = (int) argbEvaluator.evaluate(
                mOnBackgroundNavButtonColorOverrideMultiplier.value
                        * Math.max(
                                mOnTaskbarBackgroundNavButtonColorOverride.value,
                                mSlideInViewVisibleNavButtonColorOverride.value),
                sysUiNavButtonIconColorOnHome,
                mOnBackgroundIconColor);

        for (ImageView button : mAllButtons) {
            button.setImageTintList(ColorStateList.valueOf(iconColor));
        }
    }

    protected ImageView addButton(@DrawableRes int drawableId, @TaskbarButton int buttonType,
            ViewGroup parent, TaskbarNavButtonController navButtonController, @IdRes int id) {
        return addButton(drawableId, buttonType, parent, navButtonController, id,
                R.layout.taskbar_nav_button);
    }

    private ImageView addButton(@DrawableRes int drawableId, @TaskbarButton int buttonType,
            ViewGroup parent, TaskbarNavButtonController navButtonController, @IdRes int id,
            @LayoutRes int layoutId) {
        ImageView buttonView = addButton(parent, id, layoutId);
        buttonView.setImageResource(drawableId);
        buttonView.setContentDescription(parent.getContext().getString(
                navButtonController.getButtonContentDescription(buttonType)));
        buttonView.setOnClickListener(view -> navButtonController.onButtonClick(buttonType, view));
        buttonView.setOnLongClickListener(view -> navButtonController.onButtonLongClick(buttonType, view));
        return buttonView;
    }

    private ImageView addButton(ViewGroup parent, @IdRes int id, @LayoutRes int layoutId) {
        ImageView buttonView = (ImageView) mContext.getLayoutInflater()
                .inflate(layoutId, parent, false);
        buttonView.setId(id);
        parent.addView(buttonView);
        mAllButtons.add(buttonView);
        return buttonView;
    }

    public boolean isEventOverAnyItem(MotionEvent ev) {
        return mFloatingRotationButtonBounds.contains((int) ev.getX(), (int) ev.getY());
    }

    public void onConfigurationChanged(@Config int configChanges) {
        if (mFloatingRotationButton != null) {
            mFloatingRotationButton.onConfigurationChanged(configChanges);
        }
        if (!mContext.isUserSetupComplete()) {
            handleSetupUi();
        }
        updateButtonLayoutSpacing();
    }

    private void handleSetupUi() {
        // Since setup wizard only has back button enabled, it looks strange to be
        // end-aligned, so start-align instead.
        FrameLayout.LayoutParams navButtonsLayoutParams = (FrameLayout.LayoutParams) mNavButtonContainer
                .getLayoutParams();
        Resources resources = mContext.getResources();
        DeviceProfile deviceProfile = mContext.getDeviceProfile();
        int setupMargin = resources.getDimensionPixelSize(R.dimen.taskbar_contextual_button_margin);
        navButtonsLayoutParams.setMarginStart(setupMargin);
        navButtonsLayoutParams.bottomMargin = !deviceProfile.isLandscape
                ? 0
                : setupMargin -
                        (resources.getDimensionPixelSize(R.dimen.taskbar_nav_buttons_size) / 2);
        navButtonsLayoutParams.setMarginEnd(0);
        navButtonsLayoutParams.gravity = Gravity.START;
        mNavButtonsView.getLayoutParams().height = mControllers.taskbarActivityContext.getSetupWindowHeight();
        mNavButtonContainer.setLayoutParams(navButtonsLayoutParams);
    }

    /**
     * Adds the correct spacing to 3 button nav container depending on if device is
     * in kids mode,
     * setup wizard, or normal 3 button nav.
     */
    private void updateButtonLayoutSpacing() {
        boolean isThreeButtonNav = mContext.isThreeButtonNav();

        DeviceProfile dp = mContext.getDeviceProfile();
        Resources res = mContext.getResources();
        boolean isInSetup = !mContext.isUserSetupComplete();
        // TODO(b/244231596) we're getting the incorrect kidsMode value in small-screen
        boolean isInKidsMode = mContext.isNavBarKidsModeActive();

<<<<<<< HEAD
        if (TaskbarManager.FLAG_HIDE_NAVBAR_WINDOW) {
            NavButtonLayoutter navButtonLayoutter = NavButtonLayoutFactory.Companion.getUiLayoutter(
                    dp, mNavButtonsView, res, isInKidsMode, isInSetup, isThreeButtonNav,
                    TaskbarManager.isPhoneMode(dp), mDisplayController.getInfo().rotation);
            navButtonLayoutter.layoutButtons(dp, isContextualButtonShowing());
=======
        if (ENABLE_TASKBAR_NAVBAR_UNIFICATION) {
            NavButtonLayoutter navButtonLayoutter =
                    NavButtonLayoutFactory.Companion.getUiLayoutter(
                            dp, mNavButtonsView, mImeSwitcherButton,
                            mControllers.rotationButtonController.getRotationButton(),
                            mA11yButton, res, isInKidsMode, isInSetup, isThreeButtonNav,
                            TaskbarManager.isPhoneMode(dp),
                            mWindowManagerProxy.getRotation(mContext));
            navButtonLayoutter.layoutButtons(dp, isA11yButtonPersistent());
>>>>>>> 5f635e80
            updateNavButtonColor();
            return;
        }

        if (isInSetup) {
            handleSetupUi();

            // Hide back button in SUW if keyboard is showing (IME draws its own back).
            mPropertyHolders.add(new StatePropertyHolder(
                    mBackButtonAlpha.get(ALPHA_INDEX_SUW),
                    flags -> (flags & FLAG_IME_VISIBLE) == 0));
        } else if (isInKidsMode) {
            int iconSize = res.getDimensionPixelSize(
                    R.dimen.taskbar_icon_size_kids);
            int buttonWidth = res.getDimensionPixelSize(
                    R.dimen.taskbar_nav_buttons_width_kids);
            int buttonHeight = res.getDimensionPixelSize(
                    R.dimen.taskbar_nav_buttons_height_kids);
            int buttonRadius = res.getDimensionPixelSize(
                    R.dimen.taskbar_nav_buttons_corner_radius_kids);
            int paddingleft = (buttonWidth - iconSize) / 2;
            int paddingRight = paddingleft;
            int paddingTop = (buttonHeight - iconSize) / 2;
            int paddingBottom = paddingTop;

            // Update icons
            final RotateDrawable rotateDrawable = new RotateDrawable();
            rotateDrawable.setDrawable(mContext.getDrawable(R.drawable.ic_sysbar_back_kids));
            rotateDrawable.setFromDegrees(0f);
            rotateDrawable.setToDegrees(-90f);
            mBackButton.setImageDrawable(rotateDrawable);
            mBackButton.setScaleType(ImageView.ScaleType.FIT_CENTER);
            mBackButton.setPadding(paddingleft, paddingTop, paddingRight, paddingBottom);

            mHomeButton.setImageDrawable(
                    mHomeButton.getContext().getDrawable(R.drawable.ic_sysbar_home_kids));
            mHomeButton.setScaleType(ImageView.ScaleType.FIT_CENTER);
            mHomeButton.setPadding(paddingleft, paddingTop, paddingRight, paddingBottom);

            // Home button layout
            LinearLayout.LayoutParams homeLayoutparams = new LinearLayout.LayoutParams(
                    buttonWidth,
                    buttonHeight);
            int homeButtonLeftMargin = res.getDimensionPixelSize(
                    R.dimen.taskbar_home_button_left_margin_kids);
            homeLayoutparams.setMargins(homeButtonLeftMargin, 0, 0, 0);
            mHomeButton.setLayoutParams(homeLayoutparams);

            // Back button layout
            LinearLayout.LayoutParams backLayoutParams = new LinearLayout.LayoutParams(
                    buttonWidth,
                    buttonHeight);
            int backButtonLeftMargin = res.getDimensionPixelSize(
                    R.dimen.taskbar_back_button_left_margin_kids);
            backLayoutParams.setMargins(backButtonLeftMargin, 0, 0, 0);
            mBackButton.setLayoutParams(backLayoutParams);

            // Button backgrounds
            int whiteWith10PctAlpha = Color.argb(0.1f, 1, 1, 1);
            PaintDrawable buttonBackground = new PaintDrawable(whiteWith10PctAlpha);
            buttonBackground.setCornerRadius(buttonRadius);
            mHomeButton.setBackground(buttonBackground);
            mBackButton.setBackground(buttonBackground);

            // Update alignment within taskbar
            FrameLayout.LayoutParams navButtonsLayoutParams = (FrameLayout.LayoutParams) mNavButtonContainer
                    .getLayoutParams();
            navButtonsLayoutParams.setMarginStart(
                    navButtonsLayoutParams.getMarginEnd() / 2);
            navButtonsLayoutParams.setMarginEnd(navButtonsLayoutParams.getMarginStart());
            navButtonsLayoutParams.gravity = Gravity.CENTER;
            mNavButtonContainer.requestLayout();

            mHomeButton.setOnLongClickListener(null);
        } else if (isThreeButtonNav) {
            final RotateDrawable rotateDrawable = new RotateDrawable();
            rotateDrawable.setDrawable(mContext.getDrawable(R.drawable.ic_sysbar_back));
            rotateDrawable.setFromDegrees(0f);
            rotateDrawable.setToDegrees(Utilities.isRtl(mContext.getResources()) ? 90f : -90f);
            mBackButton.setImageDrawable(rotateDrawable);

            // Setup normal 3 button
            // Add spacing after the end of the last nav button
            FrameLayout.LayoutParams navButtonParams = (FrameLayout.LayoutParams) mNavButtonContainer.getLayoutParams();
            navButtonParams.gravity = Gravity.END;
            navButtonParams.width = FrameLayout.LayoutParams.WRAP_CONTENT;
            navButtonParams.height = MATCH_PARENT;

            int navMarginEnd = (int) res.getDimension(dp.inv.inlineNavButtonsEndSpacing);
            int contextualWidth = mEndContextualContainer.getWidth();
            // If contextual buttons are showing, we check if the end margin is enough for
            // the
            // contextual button to be showing - if not, move the nav buttons over a smidge
            if (isA11yButtonPersistent() && navMarginEnd < contextualWidth) {
                // Additional spacing, eat up half of space between last icon and nav button
                navMarginEnd += res.getDimensionPixelSize(R.dimen.taskbar_hotseat_nav_spacing) / 2;
            }
            navButtonParams.setMarginEnd(navMarginEnd);
            mNavButtonContainer.setLayoutParams(navButtonParams);

            // Add the spaces in between the nav buttons
            int spaceInBetween = res.getDimensionPixelSize(R.dimen.taskbar_button_space_inbetween);
            for (int i = 0; i < mNavButtonContainer.getChildCount(); i++) {
                View navButton = mNavButtonContainer.getChildAt(i);
                LinearLayout.LayoutParams buttonLayoutParams = (LinearLayout.LayoutParams) navButton.getLayoutParams();
                buttonLayoutParams.weight = 0;
                if (i == 0) {
                    buttonLayoutParams.setMarginEnd(spaceInBetween / 2);
                } else if (i == mNavButtonContainer.getChildCount() - 1) {
                    buttonLayoutParams.setMarginStart(spaceInBetween / 2);
                } else {
                    buttonLayoutParams.setMarginStart(spaceInBetween / 2);
                    buttonLayoutParams.setMarginEnd(spaceInBetween / 2);
                }
            }
        }

    }

    public void onDestroy() {
        mPropertyHolders.clear();
        mControllers.rotationButtonController.unregisterListeners();
        if (mFloatingRotationButton != null) {
            mFloatingRotationButton.hide();
        }

        moveNavButtonsBackToTaskbarWindow();
        mNavButtonContainer.removeAllViews();
        mEndContextualContainer.removeAllViews();
        mStartContextualContainer.removeAllViews();
        mAllButtons.clear();
    }

    /**
     * Moves mNavButtonsView from TaskbarDragLayer to a placeholder BaseDragLayer on
     * a new window.
     */
    public void moveNavButtonsToNewWindow() {
        if (mAreNavButtonsInSeparateWindow) {
            return;
        }

        if (mIsImeRenderingNavButtons) {
            // IME is rendering the nav buttons, so we don't need to create a new layer for
            // them.
            return;
        }

        mSeparateWindowParent.addOnAttachStateChangeListener(new OnAttachStateChangeListener() {
            @Override
            public void onViewAttachedToWindow(View view) {
                mSeparateWindowParent.getViewTreeObserver().addOnComputeInternalInsetsListener(
                        mSeparateWindowInsetsComputer);
            }

            @Override
            public void onViewDetachedFromWindow(View view) {
                mSeparateWindowParent.removeOnAttachStateChangeListener(this);
                mSeparateWindowParent.getViewTreeObserver().removeOnComputeInternalInsetsListener(
                        mSeparateWindowInsetsComputer);
            }
        });

        mAreNavButtonsInSeparateWindow = true;
        mContext.getDragLayer().removeView(mNavButtonsView);
        mSeparateWindowParent.addView(mNavButtonsView);
        WindowManager.LayoutParams windowLayoutParams = mContext.createDefaultWindowLayoutParams(
                TYPE_NAVIGATION_BAR_PANEL, NAV_BUTTONS_SEPARATE_WINDOW_TITLE);
        mContext.addWindowView(mSeparateWindowParent, windowLayoutParams);

    }

    /**
     * Moves mNavButtonsView from its temporary window and reattaches it to
     * TaskbarDragLayer.
     */
    public void moveNavButtonsBackToTaskbarWindow() {
        if (!mAreNavButtonsInSeparateWindow) {
            return;
        }

        mAreNavButtonsInSeparateWindow = false;
        mContext.removeWindowView(mSeparateWindowParent);
        mSeparateWindowParent.removeView(mNavButtonsView);
        mContext.getDragLayer().addView(mNavButtonsView);
    }

    private void onComputeInsetsForSeparateWindow(ViewTreeObserver.InternalInsetsInfo insetsInfo) {
        addVisibleButtonsRegion(mSeparateWindowParent, insetsInfo.touchableRegion);
        insetsInfo.setTouchableInsets(TOUCHABLE_INSETS_REGION);
    }

    /**
     * Called whenever a new ui controller is set, and should update anything that depends on the
     * ui controller.
     */
    public void onUiControllerChanged() {
        updateNavButtonInAppDisplayProgressForSysui();
        updateNavButtonTranslationY();
    }

    @Override
    public void dumpLogs(String prefix, PrintWriter pw) {
        pw.println(prefix + "NavbarButtonsViewController:");

        pw.println(prefix + "\tmState=" + getStateString(mState));
        pw.println(prefix + "\tmFloatingRotationButtonBounds=" + mFloatingRotationButtonBounds);
        pw.println(prefix + "\tmSysuiStateFlags=" + QuickStepContract.getSystemUiStateString(
                mSysuiStateFlags));
        pw.println(prefix + "\tLast set nav button translationY=" + mLastSetNavButtonTranslationY);
        pw.println(prefix + "\t\tmTaskbarNavButtonTranslationY="
                + mTaskbarNavButtonTranslationY.value);
        pw.println(prefix + "\t\tmTaskbarNavButtonTranslationYForInAppDisplay="
                + mTaskbarNavButtonTranslationYForInAppDisplay.value);
        pw.println(prefix + "\t\tmTaskbarNavButtonTranslationYForIme="
                + mTaskbarNavButtonTranslationYForIme.value);
        pw.println(prefix + "\t\tmTaskbarNavButtonDarkIntensity="
                + mTaskbarNavButtonDarkIntensity.value);
        pw.println(prefix + "\t\tmSlideInViewVisibleNavButtonColorOverride="
                + mSlideInViewVisibleNavButtonColorOverride.value);
        pw.println(prefix + "\t\tmOnTaskbarBackgroundNavButtonColorOverride="
                + mOnTaskbarBackgroundNavButtonColorOverride.value);
        pw.println(prefix + "\t\tmOnBackgroundNavButtonColorOverrideMultiplier="
                + mOnBackgroundNavButtonColorOverrideMultiplier.value);
    }

    private static String getStateString(int flags) {
        StringJoiner str = new StringJoiner("|");
        appendFlag(str, flags, FLAG_SWITCHER_SHOWING, "FLAG_SWITCHER_SHOWING");
        appendFlag(str, flags, FLAG_IME_VISIBLE, "FLAG_IME_VISIBLE");
        appendFlag(str, flags, FLAG_ROTATION_BUTTON_VISIBLE, "FLAG_ROTATION_BUTTON_VISIBLE");
        appendFlag(str, flags, FLAG_A11Y_VISIBLE, "FLAG_A11Y_VISIBLE");
        appendFlag(str, flags, FLAG_ONLY_BACK_FOR_BOUNCER_VISIBLE,
                "FLAG_ONLY_BACK_FOR_BOUNCER_VISIBLE");
        appendFlag(str, flags, FLAG_KEYGUARD_VISIBLE, "FLAG_KEYGUARD_VISIBLE");
        appendFlag(str, flags, FLAG_KEYGUARD_OCCLUDED, "FLAG_KEYGUARD_OCCLUDED");
        appendFlag(str, flags, FLAG_DISABLE_HOME, "FLAG_DISABLE_HOME");
        appendFlag(str, flags, FLAG_DISABLE_RECENTS, "FLAG_DISABLE_RECENTS");
        appendFlag(str, flags, FLAG_DISABLE_BACK, "FLAG_DISABLE_BACK");
        appendFlag(str, flags, FLAG_NOTIFICATION_SHADE_EXPANDED,
                "FLAG_NOTIFICATION_SHADE_EXPANDED");
        appendFlag(str, flags, FLAG_SCREEN_PINNING_ACTIVE, "FLAG_SCREEN_PINNING_ACTIVE");
        appendFlag(str, flags, FLAG_VOICE_INTERACTION_WINDOW_SHOWING,
                "FLAG_VOICE_INTERACTION_WINDOW_SHOWING");
        return str.toString();
    }

    public TouchController getTouchController() {
        return mHitboxExtender;
    }

    /**
     * @param alignment 0 -> Taskbar, 1 -> Workspace
     */
    public void updateTaskbarAlignment(float alignment) {
        mHitboxExtender.onAnimationProgressToOverview(alignment);
    }

    private class RotationButtonListener implements RotationButton.RotationButtonUpdatesCallback {
        @Override
        public void onVisibilityChanged(boolean isVisible) {
            if (isVisible) {
                mFloatingRotationButton.getCurrentView()
                        .getBoundsOnScreen(mFloatingRotationButtonBounds);
            } else {
                mFloatingRotationButtonBounds.setEmpty();
            }
        }
    }

    private class RotationButtonImpl implements RotationButton {

        private final ImageView mButton;
        private AnimatedVectorDrawable mImageDrawable;

        RotationButtonImpl(ImageView button) {
            mButton = button;
        }

        @Override
        public void setRotationButtonController(RotationButtonController rotationButtonController) {
            // TODO(b/187754252) UI polish, different icons based on light/dark context, etc
            mImageDrawable = (AnimatedVectorDrawable) mButton.getContext()
                    .getDrawable(rotationButtonController.getIconResId());
            mButton.setImageDrawable(mImageDrawable);
            mButton.setContentDescription(mButton.getResources()
                    .getString(R.string.accessibility_rotate_button));
            mImageDrawable.setCallback(mButton);
        }

        @Override
        public View getCurrentView() {
            return mButton;
        }

        @Override
        public boolean show() {
            mButton.setVisibility(View.VISIBLE);
            mState |= FLAG_ROTATION_BUTTON_VISIBLE;
            applyState();
            return true;
        }

        @Override
        public boolean hide() {
            mButton.setVisibility(View.GONE);
            mState &= ~FLAG_ROTATION_BUTTON_VISIBLE;
            applyState();
            return true;
        }

        @Override
        public boolean isVisible() {
            return mButton.getVisibility() == View.VISIBLE;
        }

        @Override
        public void updateIcon(int lightIconColor, int darkIconColor) {
            // TODO(b/187754252): UI Polish
        }

        @Override
        public void setOnClickListener(OnClickListener onClickListener) {
            mButton.setOnClickListener(onClickListener);
        }

        @Override
        public void setOnHoverListener(OnHoverListener onHoverListener) {
            mButton.setOnHoverListener(onHoverListener);
        }

        @Override
        public AnimatedVectorDrawable getImageDrawable() {
            return mImageDrawable;
        }

        @Override
        public void setDarkIntensity(float darkIntensity) {
            // TODO(b/187754252) UI polish
        }

        @Override
        public boolean acceptRotationProposal() {
            return mButton.isAttachedToWindow();
        }
    }

    private static class StatePropertyHolder {

        private final float mEnabledValue, mDisabledValue;
        private final ObjectAnimator mAnimator;
        private final IntPredicate mEnableCondition;

        private boolean mIsEnabled = true;

        StatePropertyHolder(View view, IntPredicate enableCondition) {
            this(view, enableCondition, LauncherAnimUtils.VIEW_ALPHA, 1, 0);
            mAnimator.addListener(new AlphaUpdateListener(view));
        }

        StatePropertyHolder(MultiProperty alphaProperty,
                IntPredicate enableCondition) {
            this(alphaProperty, enableCondition, MULTI_PROPERTY_VALUE, 1, 0);
        }

        StatePropertyHolder(AnimatedFloat animatedFloat, IntPredicate enableCondition) {
            this(animatedFloat, enableCondition, AnimatedFloat.VALUE, 1, 0);
        }

        <T> StatePropertyHolder(T target, IntPredicate enabledCondition,
                Property<T, Float> property, float enabledValue, float disabledValue) {
            mEnableCondition = enabledCondition;
            mEnabledValue = enabledValue;
            mDisabledValue = disabledValue;
            mAnimator = ObjectAnimator.ofFloat(target, property, enabledValue, disabledValue);
        }

        public void setState(int flags) {
            boolean isEnabled = mEnableCondition.test(flags);
            if (mIsEnabled != isEnabled) {
                mIsEnabled = isEnabled;
                mAnimator.cancel();
                mAnimator.setFloatValues(mIsEnabled ? mEnabledValue : mDisabledValue);
                mAnimator.start();
            }
        }

        public void endAnimation() {
            if (mAnimator.isRunning()) {
                mAnimator.end();
            }
        }
    }
}<|MERGE_RESOLUTION|>--- conflicted
+++ resolved
@@ -132,11 +132,10 @@
     private static final int FLAG_SLIDE_IN_VIEW_VISIBLE = 1 << 14;
 
     /**
-     * Flags where a UI could be over Taskbar surfaces, so the color override should
-     * be disabled.
-     */
-    private static final int FLAGS_ON_BACKGROUND_COLOR_OVERRIDE_DISABLED = FLAG_NOTIFICATION_SHADE_EXPANDED
-            | FLAG_VOICE_INTERACTION_WINDOW_SHOWING;
+     * Flags where a UI could be over Taskbar surfaces, so the color override should be disabled.
+     */
+    private static final int FLAGS_ON_BACKGROUND_COLOR_OVERRIDE_DISABLED = FLAG_NOTIFICATION_SHADE_EXPANDED |
+            FLAG_NOTIFICATION_SHADE_EXPANDED | FLAG_VOICE_INTERACTION_WINDOW_SHOWING;
 
     private static final String NAV_BUTTONS_SEPARATE_WINDOW_TITLE = "Taskbar Nav Buttons";
 
@@ -159,10 +158,7 @@
     private final ViewGroup mStartContextualContainer;
     private final int mLightIconColorOnHome;
     private final int mDarkIconColorOnHome;
-    /**
-     * Color to use for navigation bar buttons, if they are on on a Taskbar surface
-     * background.
-     */
+    /** Color to use for navigation bar buttons, if they are on on a Taskbar surface background. */
     private final int mOnBackgroundIconColor;
 
     private final AnimatedFloat mTaskbarNavButtonTranslationY = new AnimatedFloat(
@@ -172,8 +168,7 @@
     private final AnimatedFloat mTaskbarNavButtonTranslationYForIme = new AnimatedFloat(
             this::updateNavButtonTranslationY);
     private float mLastSetNavButtonTranslationY;
-    // Used for System UI state updates that should translate the nav button for
-    // in-app display.
+    // Used for System UI state updates that should translate the nav button for in-app display.
     private final AnimatedFloat mNavButtonInAppDisplayProgressForSysui = new AnimatedFloat(
             this::updateNavButtonInAppDisplayProgressForSysui);
     /** Expected nav button dark intensity communicated via the framework. */
@@ -207,7 +202,8 @@
     // Variables for moving nav buttons to a separate window above IME
     private boolean mAreNavButtonsInSeparateWindow = false;
     private BaseDragLayer<TaskbarActivityContext> mSeparateWindowParent; // Initialized in init.
-    private final ViewTreeObserver.OnComputeInternalInsetsListener mSeparateWindowInsetsComputer = this::onComputeInsetsForSeparateWindow;
+    private final ViewTreeObserver.OnComputeInternalInsetsListener mSeparateWindowInsetsComputer =
+            this::onComputeInsetsForSeparateWindow;
     private final RecentsHitboxExtender mHitboxExtender = new RecentsHitboxExtender();
     private ImageView mRecentsButton;
 
@@ -246,16 +242,10 @@
                         TaskbarManager.isPhoneMode(deviceProfile));
         mNavButtonsView.getLayoutParams().height = p.y;
 
-<<<<<<< HEAD
         mIsImeRenderingNavButtons = app.lawnchair.LawnchairApp.isAtleastT()
                 ? InputMethodService.canImeRenderGesturalNavButtons() && mContext.imeDrawsImeNavBar()
                 : mContext.imeDrawsImeNavBar();
-        mDisplayController = DisplayController.INSTANCE.get(mContext);
-
-=======
-        mIsImeRenderingNavButtons =
-                InputMethodService.canImeRenderGesturalNavButtons() && mContext.imeDrawsImeNavBar();
->>>>>>> 5f635e80
+
         if (!mIsImeRenderingNavButtons) {
             // IME switcher
             mImeSwitcherButton = addButton(R.drawable.ic_ime_switcher, BUTTON_IME_SWITCH,
@@ -280,14 +270,12 @@
         mPropertyHolders.add(new StatePropertyHolder(mControllers.taskbarDragLayerController
                 .getKeyguardBgTaskbar(), flags -> (flags & FLAG_KEYGUARD_VISIBLE) == 0));
 
-        // Force nav buttons (specifically back button) to be visible during setup
-        // wizard.
+        // Force nav buttons (specifically back button) to be visible during setup wizard.
         boolean isInSetup = !mContext.isUserSetupComplete();
         boolean isInKidsMode = mContext.isNavBarKidsModeActive();
         boolean alwaysShowButtons = isThreeButtonNav || isInSetup;
 
-        // Make sure to remove nav bar buttons translation when any of the following
-        // occur:
+        // Make sure to remove nav bar buttons translation when any of the following occur:
         // - Notification shade is expanded
         // - IME is showing (add separate translation for IME)
         // - VoiceInteractionWindow (assistant) is showing
@@ -299,8 +287,7 @@
         // Center nav buttons in new height for IME.
         float transForIme = (mContext.getDeviceProfile().taskbarHeight
                 - mControllers.taskbarInsetsController.getTaskbarHeightForIme()) / 2f;
-        // For gesture nav, nav buttons only show for IME anyway so keep them translated
-        // down.
+        // For gesture nav, nav buttons only show for IME anyway so keep them translated down.
         float defaultButtonTransY = alwaysShowButtons ? 0 : transForIme;
         mPropertyHolders.add(new StatePropertyHolder(mTaskbarNavButtonTranslationYForIme,
                 flags -> (flags & FLAG_IME_VISIBLE) != 0 && !isInKidsMode, AnimatedFloat.VALUE,
@@ -418,8 +405,8 @@
         mPropertyHolders.add(
                 new StatePropertyHolder(mHomeButtonAlpha.get(
                         ALPHA_INDEX_KEYGUARD_OR_DISABLE),
-                        flags -> (flags & FLAG_KEYGUARD_VISIBLE) == 0 &&
-                                (flags & FLAG_DISABLE_HOME) == 0));
+                flags -> (flags & FLAG_KEYGUARD_VISIBLE) == 0 &&
+                        (flags & FLAG_DISABLE_HOME) == 0));
 
         // Recents button
         mRecentsButton = addButton(R.drawable.ic_sysbar_recent, BUTTON_RECENTS,
@@ -460,7 +447,8 @@
                 | SYSUI_STATE_QUICK_SETTINGS_EXPANDED;
         boolean isNotificationShadeExpanded = (sysUiStateFlags & shadeExpandedFlags) != 0;
         boolean isScreenPinningActive = (sysUiStateFlags & SYSUI_STATE_SCREEN_PINNING) != 0;
-        boolean isVoiceInteractionWindowShowing = (sysUiStateFlags & SYSUI_STATE_VOICE_INTERACTION_WINDOW_SHOWING) != 0;
+        boolean isVoiceInteractionWindowShowing =
+                (sysUiStateFlags & SYSUI_STATE_VOICE_INTERACTION_WINDOW_SHOWING) != 0;
 
         // TODO(b/202218289) we're getting IME as not visible on lockscreen from system
         updateStateForFlag(FLAG_IME_VISIBLE, isImeVisible);
@@ -475,7 +463,8 @@
 
         if (mA11yButton != null) {
             // Only used in 3 button
-            boolean a11yLongClickable = (sysUiStateFlags & SYSUI_STATE_A11Y_BUTTON_LONG_CLICKABLE) != 0;
+            boolean a11yLongClickable =
+                    (sysUiStateFlags & SYSUI_STATE_A11Y_BUTTON_LONG_CLICKABLE) != 0;
             mA11yButton.setLongClickable(a11yLongClickable);
             updateButtonLayoutSpacing();
         }
@@ -509,8 +498,7 @@
 
     /**
      * Slightly misnamed, but should be called when keyguard OR AOD is showing.
-     * We consider keyguardVisible when it's showing bouncer OR is occlucded by
-     * another app
+     * We consider keyguardVisible when it's showing bouncer OR is occlucded by another app
      */
     public void setKeyguardVisible(boolean isKeyguardVisible, boolean isKeyguardOccluded) {
         updateStateForFlag(FLAG_KEYGUARD_VISIBLE, isKeyguardVisible || isKeyguardOccluded);
@@ -601,10 +589,7 @@
         return mTaskbarNavButtonTranslationY;
     }
 
-    /**
-     * Use to set the translationY for the all nav+contextual buttons when in
-     * Launcher
-     */
+    /** Use to set the translationY for the all nav+contextual buttons when in Launcher */
     public AnimatedFloat getTaskbarNavButtonTranslationYForInAppDisplay() {
         return mTaskbarNavButtonTranslationYForInAppDisplay;
     }
@@ -614,9 +599,7 @@
         return mTaskbarNavButtonDarkIntensity;
     }
 
-    /**
-     * Use to override the nav button color with {@link #mOnBackgroundIconColor}.
-     */
+    /** Use to override the nav button color with {@link #mOnBackgroundIconColor}. */
     public AnimatedFloat getOnTaskbarBackgroundNavButtonColorOverride() {
         return mOnTaskbarBackgroundNavButtonColorOverride;
     }
@@ -657,10 +640,10 @@
         final float normalTranslationY = mTaskbarNavButtonTranslationY.value;
         final float imeAdjustmentTranslationY = mTaskbarNavButtonTranslationYForIme.value;
         TaskbarUIController uiController = mControllers.uiController;
-        final float inAppDisplayAdjustmentTranslationY = (uiController instanceof LauncherTaskbarUIController
-                && ((LauncherTaskbarUIController) uiController).shouldUseInAppLayout())
-                        ? mTaskbarNavButtonTranslationYForInAppDisplay.value
-                        : 0;
+        final float inAppDisplayAdjustmentTranslationY =
+                (uiController instanceof LauncherTaskbarUIController
+                        && ((LauncherTaskbarUIController) uiController).shouldUseInAppLayout())
+                        ? mTaskbarNavButtonTranslationYForInAppDisplay.value : 0;
 
         mLastSetNavButtonTranslationY = normalTranslationY
                 + imeAdjustmentTranslationY
@@ -675,8 +658,7 @@
                 mLightIconColorOnHome,
                 mDarkIconColorOnHome);
 
-        // Override the color from framework if nav buttons are over an opaque Taskbar
-        // surface.
+        // Override the color from framework if nav buttons are over an opaque Taskbar surface.
         final int iconColor = (int) argbEvaluator.evaluate(
                 mOnBackgroundNavButtonColorOverrideMultiplier.value
                         * Math.max(
@@ -704,7 +686,8 @@
         buttonView.setContentDescription(parent.getContext().getString(
                 navButtonController.getButtonContentDescription(buttonType)));
         buttonView.setOnClickListener(view -> navButtonController.onButtonClick(buttonType, view));
-        buttonView.setOnLongClickListener(view -> navButtonController.onButtonLongClick(buttonType, view));
+        buttonView.setOnLongClickListener(view ->
+                navButtonController.onButtonLongClick(buttonType, view));
         return buttonView;
     }
 
@@ -734,8 +717,8 @@
     private void handleSetupUi() {
         // Since setup wizard only has back button enabled, it looks strange to be
         // end-aligned, so start-align instead.
-        FrameLayout.LayoutParams navButtonsLayoutParams = (FrameLayout.LayoutParams) mNavButtonContainer
-                .getLayoutParams();
+        FrameLayout.LayoutParams navButtonsLayoutParams = (FrameLayout.LayoutParams)
+                mNavButtonContainer.getLayoutParams();
         Resources resources = mContext.getResources();
         DeviceProfile deviceProfile = mContext.getDeviceProfile();
         int setupMargin = resources.getDimensionPixelSize(R.dimen.taskbar_contextual_button_margin);
@@ -746,13 +729,13 @@
                         (resources.getDimensionPixelSize(R.dimen.taskbar_nav_buttons_size) / 2);
         navButtonsLayoutParams.setMarginEnd(0);
         navButtonsLayoutParams.gravity = Gravity.START;
-        mNavButtonsView.getLayoutParams().height = mControllers.taskbarActivityContext.getSetupWindowHeight();
+        mNavButtonsView.getLayoutParams().height =
+                mControllers.taskbarActivityContext.getSetupWindowHeight();
         mNavButtonContainer.setLayoutParams(navButtonsLayoutParams);
     }
 
     /**
-     * Adds the correct spacing to 3 button nav container depending on if device is
-     * in kids mode,
+     * Adds the correct spacing to 3 button nav container depending on if device is in kids mode,
      * setup wizard, or normal 3 button nav.
      */
     private void updateButtonLayoutSpacing() {
@@ -764,13 +747,6 @@
         // TODO(b/244231596) we're getting the incorrect kidsMode value in small-screen
         boolean isInKidsMode = mContext.isNavBarKidsModeActive();
 
-<<<<<<< HEAD
-        if (TaskbarManager.FLAG_HIDE_NAVBAR_WINDOW) {
-            NavButtonLayoutter navButtonLayoutter = NavButtonLayoutFactory.Companion.getUiLayoutter(
-                    dp, mNavButtonsView, res, isInKidsMode, isInSetup, isThreeButtonNav,
-                    TaskbarManager.isPhoneMode(dp), mDisplayController.getInfo().rotation);
-            navButtonLayoutter.layoutButtons(dp, isContextualButtonShowing());
-=======
         if (ENABLE_TASKBAR_NAVBAR_UNIFICATION) {
             NavButtonLayoutter navButtonLayoutter =
                     NavButtonLayoutFactory.Companion.getUiLayoutter(
@@ -780,7 +756,6 @@
                             TaskbarManager.isPhoneMode(dp),
                             mWindowManagerProxy.getRotation(mContext));
             navButtonLayoutter.layoutButtons(dp, isA11yButtonPersistent());
->>>>>>> 5f635e80
             updateNavButtonColor();
             return;
         }
@@ -823,7 +798,8 @@
             // Home button layout
             LinearLayout.LayoutParams homeLayoutparams = new LinearLayout.LayoutParams(
                     buttonWidth,
-                    buttonHeight);
+                    buttonHeight
+            );
             int homeButtonLeftMargin = res.getDimensionPixelSize(
                     R.dimen.taskbar_home_button_left_margin_kids);
             homeLayoutparams.setMargins(homeButtonLeftMargin, 0, 0, 0);
@@ -832,7 +808,8 @@
             // Back button layout
             LinearLayout.LayoutParams backLayoutParams = new LinearLayout.LayoutParams(
                     buttonWidth,
-                    buttonHeight);
+                    buttonHeight
+            );
             int backButtonLeftMargin = res.getDimensionPixelSize(
                     R.dimen.taskbar_back_button_left_margin_kids);
             backLayoutParams.setMargins(backButtonLeftMargin, 0, 0, 0);
@@ -846,8 +823,8 @@
             mBackButton.setBackground(buttonBackground);
 
             // Update alignment within taskbar
-            FrameLayout.LayoutParams navButtonsLayoutParams = (FrameLayout.LayoutParams) mNavButtonContainer
-                    .getLayoutParams();
+            FrameLayout.LayoutParams navButtonsLayoutParams = (FrameLayout.LayoutParams)
+                    mNavButtonContainer.getLayoutParams();
             navButtonsLayoutParams.setMarginStart(
                     navButtonsLayoutParams.getMarginEnd() / 2);
             navButtonsLayoutParams.setMarginEnd(navButtonsLayoutParams.getMarginStart());
@@ -864,15 +841,15 @@
 
             // Setup normal 3 button
             // Add spacing after the end of the last nav button
-            FrameLayout.LayoutParams navButtonParams = (FrameLayout.LayoutParams) mNavButtonContainer.getLayoutParams();
+            FrameLayout.LayoutParams navButtonParams =
+                    (FrameLayout.LayoutParams) mNavButtonContainer.getLayoutParams();
             navButtonParams.gravity = Gravity.END;
             navButtonParams.width = FrameLayout.LayoutParams.WRAP_CONTENT;
             navButtonParams.height = MATCH_PARENT;
 
             int navMarginEnd = (int) res.getDimension(dp.inv.inlineNavButtonsEndSpacing);
             int contextualWidth = mEndContextualContainer.getWidth();
-            // If contextual buttons are showing, we check if the end margin is enough for
-            // the
+            // If contextual buttons are showing, we check if the end margin is enough for the
             // contextual button to be showing - if not, move the nav buttons over a smidge
             if (isA11yButtonPersistent() && navMarginEnd < contextualWidth) {
                 // Additional spacing, eat up half of space between last icon and nav button
@@ -885,7 +862,8 @@
             int spaceInBetween = res.getDimensionPixelSize(R.dimen.taskbar_button_space_inbetween);
             for (int i = 0; i < mNavButtonContainer.getChildCount(); i++) {
                 View navButton = mNavButtonContainer.getChildAt(i);
-                LinearLayout.LayoutParams buttonLayoutParams = (LinearLayout.LayoutParams) navButton.getLayoutParams();
+                LinearLayout.LayoutParams buttonLayoutParams =
+                        (LinearLayout.LayoutParams) navButton.getLayoutParams();
                 buttonLayoutParams.weight = 0;
                 if (i == 0) {
                     buttonLayoutParams.setMarginEnd(spaceInBetween / 2);
@@ -915,8 +893,7 @@
     }
 
     /**
-     * Moves mNavButtonsView from TaskbarDragLayer to a placeholder BaseDragLayer on
-     * a new window.
+     * Moves mNavButtonsView from TaskbarDragLayer to a placeholder BaseDragLayer on a new window.
      */
     public void moveNavButtonsToNewWindow() {
         if (mAreNavButtonsInSeparateWindow) {
@@ -924,8 +901,7 @@
         }
 
         if (mIsImeRenderingNavButtons) {
-            // IME is rendering the nav buttons, so we don't need to create a new layer for
-            // them.
+            // IME is rendering the nav buttons, so we don't need to create a new layer for them.
             return;
         }
 
@@ -954,8 +930,7 @@
     }
 
     /**
-     * Moves mNavButtonsView from its temporary window and reattaches it to
-     * TaskbarDragLayer.
+     * Moves mNavButtonsView from its temporary window and reattaches it to TaskbarDragLayer.
      */
     public void moveNavButtonsBackToTaskbarWindow() {
         if (!mAreNavButtonsInSeparateWindow) {
