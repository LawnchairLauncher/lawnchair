--- conflicted
+++ resolved
@@ -940,12 +940,7 @@
     }
 
     /**
-<<<<<<< HEAD
-     * Called whenever a new ui controller is set, and should update anything that
-     * depends on the
-=======
      * Called whenever a new ui controller is set, and should update anything that depends on the
->>>>>>> 5e0122d1
      * ui controller.
      */
     public void onUiControllerChanged() {
