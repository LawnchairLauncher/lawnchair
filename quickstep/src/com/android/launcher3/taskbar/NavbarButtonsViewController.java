--- conflicted
+++ resolved
@@ -246,16 +246,9 @@
                         TaskbarManager.isPhoneMode(deviceProfile));
         mNavButtonsView.getLayoutParams().height = p.y;
 
-<<<<<<< HEAD
         mIsImeRenderingNavButtons = app.lawnchair.LawnchairApp.isAtleastT()
                 ? InputMethodService.canImeRenderGesturalNavButtons() && mContext.imeDrawsImeNavBar()
                 : mContext.imeDrawsImeNavBar();
-        mDisplayController = DisplayController.INSTANCE.get(mContext);
-
-=======
-        mIsImeRenderingNavButtons =
-                InputMethodService.canImeRenderGesturalNavButtons() && mContext.imeDrawsImeNavBar();
->>>>>>> 96fe8417
         if (!mIsImeRenderingNavButtons) {
             // IME switcher
             mImeSwitcherButton = addButton(R.drawable.ic_ime_switcher, BUTTON_IME_SWITCH,
@@ -764,23 +757,14 @@
         // TODO(b/244231596) we're getting the incorrect kidsMode value in small-screen
         boolean isInKidsMode = mContext.isNavBarKidsModeActive();
 
-<<<<<<< HEAD
-        if (TaskbarManager.FLAG_HIDE_NAVBAR_WINDOW) {
+        if (ENABLE_TASKBAR_NAVBAR_UNIFICATION) {
             NavButtonLayoutter navButtonLayoutter = NavButtonLayoutFactory.Companion.getUiLayoutter(
-                    dp, mNavButtonsView, res, isInKidsMode, isInSetup, isThreeButtonNav,
-                    TaskbarManager.isPhoneMode(dp), mDisplayController.getInfo().rotation);
-            navButtonLayoutter.layoutButtons(dp, isContextualButtonShowing());
-=======
-        if (ENABLE_TASKBAR_NAVBAR_UNIFICATION) {
-            NavButtonLayoutter navButtonLayoutter =
-                    NavButtonLayoutFactory.Companion.getUiLayoutter(
-                            dp, mNavButtonsView, mImeSwitcherButton,
-                            mControllers.rotationButtonController.getRotationButton(),
-                            mA11yButton, res, isInKidsMode, isInSetup, isThreeButtonNav,
-                            TaskbarManager.isPhoneMode(dp),
-                            mWindowManagerProxy.getRotation(mContext));
+                    dp, mNavButtonsView, mImeSwitcherButton,
+                    mControllers.rotationButtonController.getRotationButton(),
+                    mA11yButton, res, isInKidsMode, isInSetup, isThreeButtonNav,
+                    TaskbarManager.isPhoneMode(dp),
+                    mWindowManagerProxy.getRotation(mContext));
             navButtonLayoutter.layoutButtons(dp, isA11yButtonPersistent());
->>>>>>> 96fe8417
             updateNavButtonColor();
             return;
         }
@@ -974,7 +958,8 @@
     }
 
     /**
-     * Called whenever a new ui controller is set, and should update anything that depends on the
+     * Called whenever a new ui controller is set, and should update anything that
+     * depends on the
      * ui controller.
      */
     public void onUiControllerChanged() {
