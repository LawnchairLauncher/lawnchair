--- conflicted
+++ resolved
@@ -257,16 +257,11 @@
                         mContext.isPhoneMode());
         mNavButtonsView.getLayoutParams().height = p.y;
 
-<<<<<<< HEAD
         mIsImeRenderingNavButtons = app.lawnchair.LawnchairApp.isAtleastT()
                 ? InputMethodService.canImeRenderGesturalNavButtons() && mContext.imeDrawsImeNavBar()
                 : mContext.imeDrawsImeNavBar();
         mDisplayController = DisplayController.INSTANCE.get(mContext);
 
-=======
-        mIsImeRenderingNavButtons =
-                InputMethodService.canImeRenderGesturalNavButtons() && mContext.imeDrawsImeNavBar();
->>>>>>> 904a97c6
         if (!mIsImeRenderingNavButtons) {
             // IME switcher
             mImeSwitcherButton = addButton(R.drawable.ic_ime_switcher, BUTTON_IME_SWITCH,
@@ -427,13 +422,8 @@
         mPropertyHolders.add(
                 new StatePropertyHolder(mHomeButtonAlpha.get(
                         ALPHA_INDEX_KEYGUARD_OR_DISABLE),
-<<<<<<< HEAD
-                        flags -> (flags & FLAG_KEYGUARD_VISIBLE) == 0 &&
-                                (flags & FLAG_DISABLE_HOME) == 0));
-=======
                         flags -> (flags & FLAG_KEYGUARD_VISIBLE) == 0
                                 && (flags & FLAG_DISABLE_HOME) == 0 && !mContext.isGestureNav()));
->>>>>>> 904a97c6
 
         // Recents button
         mRecentsButton = addButton(R.drawable.ic_sysbar_recent, BUTTON_RECENTS,
@@ -463,8 +453,7 @@
 
         mSpace = new Space(mNavButtonsView.getContext());
         mSpace.setOnClickListener(view -> navButtonController.onButtonClick(BUTTON_SPACE, view));
-        mSpace.setOnLongClickListener(view ->
-                navButtonController.onButtonLongClick(BUTTON_SPACE, view));
+        mSpace.setOnLongClickListener(view -> navButtonController.onButtonLongClick(BUTTON_SPACE, view));
     }
 
     private void parseSystemUiFlags(@SystemUiStateFlags long sysUiStateFlags) {
@@ -479,14 +468,8 @@
                 | SYSUI_STATE_QUICK_SETTINGS_EXPANDED;
         boolean isNotificationShadeExpanded = (sysUiStateFlags & shadeExpandedFlags) != 0;
         boolean isScreenPinningActive = (sysUiStateFlags & SYSUI_STATE_SCREEN_PINNING) != 0;
-<<<<<<< HEAD
         boolean isVoiceInteractionWindowShowing = (sysUiStateFlags & SYSUI_STATE_VOICE_INTERACTION_WINDOW_SHOWING) != 0;
-=======
-        boolean isVoiceInteractionWindowShowing =
-                (sysUiStateFlags & SYSUI_STATE_VOICE_INTERACTION_WINDOW_SHOWING) != 0;
-        boolean isKeyboardShortcutHelperShowing =
-                (sysUiStateFlags & SYSUI_STATE_SHORTCUT_HELPER_SHOWING) != 0;
->>>>>>> 904a97c6
+        boolean isKeyboardShortcutHelperShowing = (sysUiStateFlags & SYSUI_STATE_SHORTCUT_HELPER_SHOWING) != 0;
 
         // TODO(b/202218289) we're getting IME as not visible on lockscreen from system
         updateStateForFlag(FLAG_IME_VISIBLE, isImeVisible);
@@ -771,23 +754,15 @@
     private void handleSetupUi() {
         // Since setup wizard only has back button enabled, it looks strange to be
         // end-aligned, so start-align instead.
-<<<<<<< HEAD
         FrameLayout.LayoutParams navButtonsLayoutParams = (FrameLayout.LayoutParams) mNavButtonContainer
                 .getLayoutParams();
-=======
-        FrameLayout.LayoutParams navButtonsLayoutParams = (FrameLayout.LayoutParams)
-                mNavButtonContainer.getLayoutParams();
-        FrameLayout.LayoutParams navButtonsViewLayoutParams = (FrameLayout.LayoutParams)
-                mNavButtonsView.getLayoutParams();
->>>>>>> 904a97c6
+        FrameLayout.LayoutParams navButtonsViewLayoutParams = (FrameLayout.LayoutParams) mNavButtonsView
+                .getLayoutParams();
         Resources resources = mContext.getResources();
         DeviceProfile deviceProfile = mContext.getDeviceProfile();
 
         navButtonsLayoutParams.setMarginEnd(0);
         navButtonsLayoutParams.gravity = Gravity.START;
-<<<<<<< HEAD
-        mNavButtonsView.getLayoutParams().height = mControllers.taskbarActivityContext.getSetupWindowHeight();
-=======
         mControllers.taskbarActivityContext.setTaskbarWindowSize(
                 mControllers.taskbarActivityContext.getSetupWindowSize());
 
@@ -795,7 +770,7 @@
         // ratio) the back button has to be placed accordingly
         if ((deviceProfile.isTablet && deviceProfile.isLandscape)
                 || (deviceProfile.aspectRatio > SQUARE_ASPECT_RATIO_BOTTOM_BOUND
-                && deviceProfile.aspectRatio < SQUARE_ASPECT_RATIO_UPPER_BOUND)) {
+                        && deviceProfile.aspectRatio < SQUARE_ASPECT_RATIO_UPPER_BOUND)) {
             navButtonsLayoutParams.setMarginStart(
                     resources.getDimensionPixelSize(R.dimen.taskbar_back_button_suw_start_margin));
             navButtonsViewLayoutParams.bottomMargin = resources.getDimensionPixelSize(
@@ -814,7 +789,6 @@
                     R.dimen.taskbar_contextual_button_suw_height);
         }
         mNavButtonsView.setLayoutParams(navButtonsViewLayoutParams);
->>>>>>> 904a97c6
         mNavButtonContainer.setLayoutParams(navButtonsLayoutParams);
     }
 
@@ -832,22 +806,13 @@
         // TODO(b/244231596) we're getting the incorrect kidsMode value in small-screen
         boolean isInKidsMode = mContext.isNavBarKidsModeActive();
 
-<<<<<<< HEAD
-        if (TaskbarManager.FLAG_HIDE_NAVBAR_WINDOW) {
+        if (ENABLE_TASKBAR_NAVBAR_UNIFICATION) {
             NavButtonLayoutter navButtonLayoutter = NavButtonLayoutFactory.Companion.getUiLayoutter(
-                    dp, mNavButtonsView, res, isInKidsMode, isInSetup, isThreeButtonNav,
-                    TaskbarManager.isPhoneMode(dp), mDisplayController.getInfo().rotation);
-            navButtonLayoutter.layoutButtons(dp, isContextualButtonShowing());
-=======
-        if (ENABLE_TASKBAR_NAVBAR_UNIFICATION) {
-            NavButtonLayoutter navButtonLayoutter =
-                    NavButtonLayoutFactory.Companion.getUiLayoutter(
-                            dp, mNavButtonsView, mImeSwitcherButton,
-                            mA11yButton, mSpace, res, isInKidsMode, isInSetup, isThreeButtonNav,
-                            mContext.isPhoneMode(), mWindowManagerProxy.getRotation(mContext));
+                    dp, mNavButtonsView, mImeSwitcherButton,
+                    mA11yButton, mSpace, res, isInKidsMode, isInSetup, isThreeButtonNav,
+                    mContext.isPhoneMode(), mWindowManagerProxy.getRotation(mContext));
             navButtonLayoutter.layoutButtons(mContext, isA11yButtonPersistent());
             updateButtonsBackground();
->>>>>>> 904a97c6
             updateNavButtonColor();
             return;
         }
@@ -1056,7 +1021,8 @@
     }
 
     /**
-     * Called whenever a new ui controller is set, and should update anything that depends on the
+     * Called whenever a new ui controller is set, and should update anything that
+     * depends on the
      * ui controller.
      */
     public void onUiControllerChanged() {
