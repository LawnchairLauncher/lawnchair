--- conflicted
+++ resolved
@@ -36,19 +36,12 @@
 import static com.android.launcher3.logging.StatsLogManager.LauncherEvent.LAUNCHER_FOLDER_OPEN;
 import static com.android.launcher3.taskbar.TaskbarAutohideSuspendController.FLAG_AUTOHIDE_SUSPEND_DRAGGING;
 import static com.android.launcher3.taskbar.TaskbarAutohideSuspendController.FLAG_AUTOHIDE_SUSPEND_FULLSCREEN;
-<<<<<<< HEAD
-import static com.android.launcher3.taskbar.TaskbarManager.FLAG_HIDE_NAVBAR_WINDOW;
-import static com.android.systemui.shared.system.QuickStepContract.SYSUI_STATE_NOTIFICATION_PANEL_VISIBLE;
-import static com.android.systemui.shared.system.QuickStepContract.SYSUI_STATE_VOICE_INTERACTION_WINDOW_SHOWING;
-import static com.android.systemui.shared.testing.ResourceUtils.getBoolByName;
-=======
 import static com.android.launcher3.testing.shared.ResourceUtils.getBoolByName;
 import static com.android.launcher3.util.Executors.UI_HELPER_EXECUTOR;
 import static com.android.quickstep.util.AnimUtils.completeRunnableListCallback;
 import static com.android.systemui.shared.system.QuickStepContract.SYSUI_STATE_NOTIFICATION_PANEL_VISIBLE;
 import static com.android.systemui.shared.system.QuickStepContract.SYSUI_STATE_VOICE_INTERACTION_WINDOW_SHOWING;
 import static com.android.wm.shell.Flags.enableTinyTaskbar;
->>>>>>> 904a97c6
 
 import android.animation.AnimatorSet;
 import android.animation.ValueAnimator;
@@ -155,9 +148,12 @@
 import java.util.function.Consumer;
 
 /**
- * The {@link ActivityContext} with which we inflate Taskbar-related Views. This allows UI elements
- * that are used by both Launcher and Taskbar (such as Folder) to reference a generic
- * ActivityContext and BaseDragLayer instead of the Launcher activity and its DragLayer.
+ * The {@link ActivityContext} with which we inflate Taskbar-related Views. This
+ * allows UI elements
+ * that are used by both Launcher and Taskbar (such as Folder) to reference a
+ * generic
+ * ActivityContext and BaseDragLayer instead of the Launcher activity and its
+ * DragLayer.
  */
 public class TaskbarActivityContext extends BaseTaskbarContext {
 
@@ -189,7 +185,8 @@
     private final boolean mIsNavBarKidsMode;
 
     private boolean mIsDestroyed = false;
-    // The flag to know if the window is excluded from magnification region computation.
+    // The flag to know if the window is excluded from magnification region
+    // computation.
     private boolean mIsExcludeFromMagnificationRegion = false;
     private boolean mBindingItems = false;
     private boolean mAddedWindow = false;
@@ -207,8 +204,8 @@
 
     public TaskbarActivityContext(Context windowContext,
             @Nullable Context navigationBarPanelContext, DeviceProfile launcherDp,
-            TaskbarNavButtonController buttonController, ScopedUnfoldTransitionProgressProvider
-            unfoldTransitionProgressProvider) {
+            TaskbarNavButtonController buttonController,
+            ScopedUnfoldTransitionProgressProvider unfoldTransitionProgressProvider) {
         super(windowContext);
 
         mNavigationBarPanelContext = navigationBarPanelContext;
@@ -219,8 +216,9 @@
         mIsSafeModeEnabled = TraceHelper.allowIpcs("isSafeMode",
                 () -> getPackageManager().isSafeMode());
 
-        // TODO(b/244231596) For shared Taskbar window, update this value in applyDeviceProfile()
-        //  instead so to get correct value when recreating the taskbar
+        // TODO(b/244231596) For shared Taskbar window, update this value in
+        // applyDeviceProfile()
+        // instead so to get correct value when recreating the taskbar
         SettingsCache settingsCache = SettingsCache.INSTANCE.get(this);
         mIsUserSetupComplete = settingsCache.getValue(
                 Settings.Secure.getUriFor(Settings.Secure.USER_SETUP_COMPLETE), 0);
@@ -261,8 +259,7 @@
                     new BubbleBarPinController(this, mDragLayer,
                             () -> DisplayController.INSTANCE.get(this).getInfo().currentSize),
                     new BubblePinController(this, mDragLayer,
-                            () -> DisplayController.INSTANCE.get(this).getInfo().currentSize)
-            ));
+                            () -> DisplayController.INSTANCE.get(this).getInfo().currentSize)));
         }
 
         // Construct controllers.
@@ -305,8 +302,8 @@
                         LauncherActivityInterface.INSTANCE::getDesktopVisibilityController),
                 TaskbarEduTooltipController.newInstance(this),
                 new KeyboardQuickSwitchController(),
-                new TaskbarPinningController(this, () ->
-                        DisplayController.INSTANCE.get(this).getInfo().isInDesktopMode()),
+                new TaskbarPinningController(this,
+                        () -> DisplayController.INSTANCE.get(this).getInfo().isInDesktopMode()),
                 bubbleControllersOptional);
 
         mLauncherPrefs = LauncherPrefs.get(this);
@@ -325,7 +322,8 @@
     }
 
     /**
-     * Copy the original DeviceProfile, match the number of hotseat icons and qsb width and update
+     * Copy the original DeviceProfile, match the number of hotseat icons and qsb
+     * width and update
      * the icon size
      */
     private void applyDeviceProfile(DeviceProfile originDeviceProfile) {
@@ -373,7 +371,8 @@
 
         // Initialize controllers after all are constructed.
         mControllers.init(sharedState);
-        // This may not be necessary and can be reverted once we move towards recreating all
+        // This may not be necessary and can be reverted once we move towards recreating
+        // all
         // controllers without re-creating the window
         mControllers.rotationButtonController.onNavigationModeChanged(mNavMode.resValue);
         updateSysuiStateFlags(sharedState.sysuiStateFlags, true /* fromInit */);
@@ -386,8 +385,10 @@
                 sharedState.mIsLumaSamplingEnabled);
 
         if (ENABLE_TASKBAR_NAVBAR_UNIFICATION) {
-            // W/ the flag not set this entire class gets re-created, which resets the value of
-            // mIsDestroyed. We re-use the class for small-screen, so we explicitly have to mark
+            // W/ the flag not set this entire class gets re-created, which resets the value
+            // of
+            // mIsDestroyed. We re-use the class for small-screen, so we explicitly have to
+            // mark
             // this class as non-destroyed
             mIsDestroyed = false;
         }
@@ -401,8 +402,9 @@
     }
 
     /**
-     * @return {@code true} if the device profile isn't a large screen profile and we are using a
-     * single window for taskbar and navbar.
+     * @return {@code true} if the device profile isn't a large screen profile and
+     *         we are using a
+     *         single window for taskbar and navbar.
      */
     public boolean isPhoneMode() {
         return ENABLE_TASKBAR_NAVBAR_UNIFICATION
@@ -411,14 +413,16 @@
     }
 
     /**
-     * @return {@code true} if {@link #isPhoneMode()} is true and we're using 3 button-nav
+     * @return {@code true} if {@link #isPhoneMode()} is true and we're using 3
+     *         button-nav
      */
     public boolean isPhoneButtonNavMode() {
         return isPhoneMode() && isThreeButtonNav();
     }
 
     /**
-     * @return {@code true} if {@link #isPhoneMode()} is true and we're using gesture nav
+     * @return {@code true} if {@link #isPhoneMode()} is true and we're using
+     *         gesture nav
      */
     public boolean isPhoneGestureNavMode() {
         return isPhoneMode() && !isThreeButtonNav();
@@ -430,7 +434,8 @@
     }
 
     /**
-     * Returns if software keyboard is docked or input toolbar is placed at the taskbar area
+     * Returns if software keyboard is docked or input toolbar is placed at the
+     * taskbar area
      */
     public boolean isImeDocked() {
         View dragLayer = getDragLayer();
@@ -439,8 +444,7 @@
             return false;
         }
 
-        WindowInsetsCompat insetsCompat =
-                WindowInsetsCompat.toWindowInsetsCompat(insets, dragLayer.getRootView());
+        WindowInsetsCompat insetsCompat = WindowInsetsCompat.toWindowInsetsCompat(insets, dragLayer.getRootView());
 
         if (insetsCompat.isVisible(WindowInsetsCompat.Type.ime())) {
             Insets imeInsets = insetsCompat.getInsets(WindowInsetsCompat.Type.ime());
@@ -501,10 +505,13 @@
     }
 
     /**
-     * Creates LayoutParams for adding a view directly to WindowManager as a new window.
+     * Creates LayoutParams for adding a view directly to WindowManager as a new
+     * window.
      *
-     * @param type  The window type to pass to the created WindowManager.LayoutParams.
-     * @param title The window title to pass to the created WindowManager.LayoutParams.
+     * @param type  The window type to pass to the created
+     *              WindowManager.LayoutParams.
+     * @param title The window title to pass to the created
+     *              WindowManager.LayoutParams.
      */
     public WindowManager.LayoutParams createDefaultWindowLayoutParams(int type, String title) {
         int windowFlags = WindowManager.LayoutParams.FLAG_NOT_FOCUSABLE
@@ -527,8 +534,7 @@
         windowLayoutParams.receiveInsetsIgnoringZOrder = true;
         windowLayoutParams.softInputMode = WindowManager.LayoutParams.SOFT_INPUT_ADJUST_NOTHING;
         windowLayoutParams.layoutInDisplayCutoutMode = LAYOUT_IN_DISPLAY_CUTOUT_MODE_ALWAYS;
-        windowLayoutParams.privateFlags =
-                WindowManager.LayoutParams.PRIVATE_FLAG_NO_MOVE_ANIMATION;
+        windowLayoutParams.privateFlags = WindowManager.LayoutParams.PRIVATE_FLAG_NO_MOVE_ANIMATION;
         windowLayoutParams.accessibilityTitle = getString(
                 isPhoneMode() ? R.string.taskbar_phone_a11y_title : R.string.taskbar_a11y_title);
 
@@ -536,20 +542,19 @@
     }
 
     /**
-     * Creates {@link WindowManager.LayoutParams} for Taskbar, and also sets LP.paramsForRotation
+     * Creates {@link WindowManager.LayoutParams} for Taskbar, and also sets
+     * LP.paramsForRotation
      * for taskbar
      */
     private WindowManager.LayoutParams createAllWindowParams() {
-        final int windowType =
-                ENABLE_TASKBAR_NAVBAR_UNIFICATION ? TYPE_NAVIGATION_BAR : TYPE_NAVIGATION_BAR_PANEL;
-        WindowManager.LayoutParams windowLayoutParams =
-                createDefaultWindowLayoutParams(windowType, TaskbarActivityContext.WINDOW_TITLE);
+        final int windowType = ENABLE_TASKBAR_NAVBAR_UNIFICATION ? TYPE_NAVIGATION_BAR : TYPE_NAVIGATION_BAR_PANEL;
+        WindowManager.LayoutParams windowLayoutParams = createDefaultWindowLayoutParams(windowType,
+                TaskbarActivityContext.WINDOW_TITLE);
 
         windowLayoutParams.paramsForRotation = new WindowManager.LayoutParams[4];
         for (int rot = Surface.ROTATION_0; rot <= Surface.ROTATION_270; rot++) {
-            WindowManager.LayoutParams lp =
-                    createDefaultWindowLayoutParams(windowType,
-                            TaskbarActivityContext.WINDOW_TITLE);
+            WindowManager.LayoutParams lp = createDefaultWindowLayoutParams(windowType,
+                    TaskbarActivityContext.WINDOW_TITLE);
             if (isPhoneButtonNavMode()) {
                 populatePhoneButtonNavModeWindowLayoutParams(rot, lp);
             }
@@ -557,8 +562,7 @@
         }
 
         // Override with current layout params
-        WindowManager.LayoutParams currentParams =
-                windowLayoutParams.paramsForRotation[getDisplay().getRotation()];
+        WindowManager.LayoutParams currentParams = windowLayoutParams.paramsForRotation[getDisplay().getRotation()];
         windowLayoutParams.width = currentParams.width;
         windowLayoutParams.height = currentParams.height;
         windowLayoutParams.gravity = currentParams.gravity;
@@ -567,7 +571,8 @@
     }
 
     /**
-     * Update {@link WindowManager.LayoutParams} with values specific to phone and 3 button
+     * Update {@link WindowManager.LayoutParams} with values specific to phone and 3
+     * button
      * navigation users
      */
     private void populatePhoneButtonNavModeWindowLayoutParams(int rot,
@@ -612,8 +617,9 @@
     }
 
     public int getCornerRadius() {
-        return isPhoneMode() ? 0 : getResources().getDimensionPixelSize(
-                R.dimen.persistent_taskbar_corner_radius);
+        return isPhoneMode() ? 0
+                : getResources().getDimensionPixelSize(
+                        R.dimen.persistent_taskbar_corner_radius);
     }
 
     public WindowManager.LayoutParams getWindowLayoutParams() {
@@ -665,16 +671,14 @@
         }
         LauncherAtom.ContainerInfo oldContainer = itemInfoBuilder.getContainerInfo();
 
-        LauncherAtom.TaskBarContainer.Builder taskbarBuilder =
-                LauncherAtom.TaskBarContainer.newBuilder();
+        LauncherAtom.TaskBarContainer.Builder taskbarBuilder = LauncherAtom.TaskBarContainer.newBuilder();
         if (mControllers.uiController.isInOverviewUi()) {
             taskbarBuilder.setTaskSwitcherContainer(
                     LauncherAtom.TaskSwitcherContainer.newBuilder());
         }
 
         if (oldContainer.hasPredictedHotseatContainer()) {
-            LauncherAtom.PredictedHotseatContainer predictedHotseat =
-                    oldContainer.getPredictedHotseatContainer();
+            LauncherAtom.PredictedHotseatContainer predictedHotseat = oldContainer.getPredictedHotseatContainer();
 
             if (predictedHotseat.hasIndex()) {
                 taskbarBuilder.setIndex(predictedHotseat.getIndex());
@@ -771,25 +775,17 @@
     @Override
     public ActivityOptionsWrapper makeDefaultActivityOptions(int splashScreenStyle) {
         RunnableList callbacks = new RunnableList();
-<<<<<<< HEAD
-        ActivityOptions options = ActivityOptions.makeCustomAnimation(
-                this, 0, 0, Color.TRANSPARENT,
-                Executors.MAIN_EXECUTOR.getHandler(), null,
-                elapsedRealTime -> callbacks.executeAllAndDestroy());
+        ActivityOptions options = ActivityOptions.makeCustomAnimation(this, 0, 0);
         if (Utilities.ATLEAST_T) {
             options.setSplashScreenStyle(splashScreenStyle);
         }
         Utilities.allowBGLaunch(options);
-=======
-        ActivityOptions options = ActivityOptions.makeCustomAnimation(this, 0, 0);
-        options.setSplashScreenStyle(splashScreenStyle);
         options.setPendingIntentBackgroundActivityStartMode(
                 ActivityOptions.MODE_BACKGROUND_ACTIVITY_START_ALLOWED);
         IRemoteCallback endCallback = completeRunnableListCallback(callbacks);
         options.setOnAnimationAbortListener(endCallback);
         options.setOnAnimationFinishedListener(endCallback);
 
->>>>>>> 904a97c6
         return new ActivityOptionsWrapper(options, callbacks);
     }
 
@@ -921,10 +917,11 @@
     void onDragEndOrViewRemoved() {
         boolean isDragInProgress = mControllers.taskbarDragController.isSystemDragInProgress();
 
-        // Overlay AFVs are in a separate window and do not require Taskbar to be fullscreen.
+        // Overlay AFVs are in a separate window and do not require Taskbar to be
+        // fullscreen.
         if (!isDragInProgress
                 && !AbstractFloatingView.hasOpenView(
-                this, TYPE_ALL & ~TYPE_TASKBAR_OVERLAY_PROXY)) {
+                        this, TYPE_ALL & ~TYPE_TASKBAR_OVERLAY_PROXY)) {
             // Reverts Taskbar window to its original size
             setTaskbarWindowFullscreen(false);
         }
@@ -937,14 +934,17 @@
     }
 
     /**
-     * Updates the TaskbarContainer size (pass {@link #getDefaultTaskbarWindowSize()} to reset).
+     * Updates the TaskbarContainer size (pass
+     * {@link #getDefaultTaskbarWindowSize()} to reset).
      */
     public void setTaskbarWindowSize(int size) {
-        // In landscape phone button nav mode, we should set the task bar width instead of height
-        // because this is the only case in which the nav bar is not on the display bottom.
+        // In landscape phone button nav mode, we should set the task bar width instead
+        // of height
+        // because this is the only case in which the nav bar is not on the display
+        // bottom.
         boolean landscapePhoneButtonNav = isPhoneButtonNavMode() && mDeviceProfile.isLandscape;
-        if ((landscapePhoneButtonNav ? mWindowLayoutParams.width : mWindowLayoutParams.height)
-                == size || mIsDestroyed) {
+        if ((landscapePhoneButtonNav ? mWindowLayoutParams.width : mWindowLayoutParams.height) == size
+                || mIsDestroyed) {
             return;
         }
         if (size == MATCH_PARENT) {
@@ -952,9 +952,12 @@
         } else {
             mLastRequestedNonFullscreenSize = size;
             if (mIsFullscreen) {
-                // We still need to be fullscreen, so defer any change to our height until we call
-                // setTaskbarWindowFullscreen(false). For example, this could happen when dragging
-                // from the gesture region, as the drag will cancel the gesture and reset launcher's
+                // We still need to be fullscreen, so defer any change to our height until we
+                // call
+                // setTaskbarWindowFullscreen(false). For example, this could happen when
+                // dragging
+                // from the gesture region, as the drag will cancel the gesture and reset
+                // launcher's
                 // state, which in turn normally would reset the taskbar window height as well.
                 return;
             }
@@ -971,22 +974,21 @@
             }
         }
         mControllers.runAfterInit(
-                mControllers.taskbarInsetsController
-                        ::onTaskbarOrBubblebarWindowHeightOrInsetsChanged);
+                mControllers.taskbarInsetsController::onTaskbarOrBubblebarWindowHeightOrInsetsChanged);
         notifyUpdateLayoutParams();
     }
 
     /**
-     * Returns the default size (in most cases height, but in 3-button phone mode, width) of the
+     * Returns the default size (in most cases height, but in 3-button phone mode,
+     * width) of the
      * window, including the static corner radii above taskbar.
      */
     public int getDefaultTaskbarWindowSize() {
         Resources resources = getResources();
 
         if (isPhoneMode()) {
-            return isThreeButtonNav() ?
-                    resources.getDimensionPixelSize(R.dimen.taskbar_phone_size) :
-                    resources.getDimensionPixelSize(R.dimen.taskbar_stashed_size);
+            return isThreeButtonNav() ? resources.getDimensionPixelSize(R.dimen.taskbar_phone_size)
+                    : resources.getDimensionPixelSize(R.dimen.taskbar_stashed_size);
         }
 
         if (!isUserSetupComplete()) {
@@ -998,12 +1000,13 @@
 
         int extraHeightForTaskbarTooltips = enableCursorHoverStates()
                 ? resources.getDimensionPixelSize(R.dimen.arrow_toast_arrow_height)
-                + (resources.getDimensionPixelSize(R.dimen.taskbar_tooltip_vertical_padding) * 2)
-                + calculateTextHeight(
-                resources.getDimensionPixelSize(R.dimen.arrow_toast_text_size))
+                        + (resources.getDimensionPixelSize(R.dimen.taskbar_tooltip_vertical_padding) * 2)
+                        + calculateTextHeight(
+                                resources.getDimensionPixelSize(R.dimen.arrow_toast_text_size))
                 : 0;
 
-        // Return transient taskbar window height when pinning feature is enabled, so taskbar view
+        // Return transient taskbar window height when pinning feature is enabled, so
+        // taskbar view
         // does not get cut off during pinning animation.
         if (shouldTreatAsTransient) {
             DeviceProfile transientTaskbarDp = mDeviceProfile.toBuilder(this)
@@ -1012,9 +1015,8 @@
             return transientTaskbarDp.taskbarHeight
                     + (2 * transientTaskbarDp.taskbarBottomMargin)
                     + Math.max(extraHeightForTaskbarTooltips, resources.getDimensionPixelSize(
-                    R.dimen.transient_taskbar_shadow_blur));
-        }
-
+                            R.dimen.transient_taskbar_shadow_blur));
+        }
 
         return mDeviceProfile.taskbarHeight
                 + getCornerRadius()
@@ -1034,7 +1036,8 @@
     }
 
     /**
-     * Either adds or removes {@link WindowManager.LayoutParams#FLAG_NOT_FOCUSABLE} on the taskbar
+     * Either adds or removes {@link WindowManager.LayoutParams#FLAG_NOT_FOCUSABLE}
+     * on the taskbar
      * window.
      */
     public void setTaskbarWindowFocusable(boolean focusable) {
@@ -1047,7 +1050,8 @@
     }
 
     /**
-     * Applies forcibly show flag to taskbar window iff transient taskbar is unstashed.
+     * Applies forcibly show flag to taskbar window iff transient taskbar is
+     * unstashed.
      */
     public void applyForciblyShownFlagWhileTransientTaskbarUnstashed(boolean shouldForceShow) {
         if (!DisplayController.isTransientTaskbar(this)) {
@@ -1057,8 +1061,10 @@
     }
 
     /**
-     * Either adds or removes {@link WindowManager.LayoutParams#FLAG_NOT_FOCUSABLE} on the taskbar
-     * window. If we're now focusable, also move nav buttons to a separate window above IME.
+     * Either adds or removes {@link WindowManager.LayoutParams#FLAG_NOT_FOCUSABLE}
+     * on the taskbar
+     * window. If we're now focusable, also move nav buttons to a separate window
+     * above IME.
      */
     public void setTaskbarWindowFocusableForIme(boolean focusable) {
         if (focusable) {
@@ -1069,7 +1075,10 @@
         setTaskbarWindowFocusable(focusable);
     }
 
-    /** Adds the given view to WindowManager with the provided LayoutParams (creates new window). */
+    /**
+     * Adds the given view to WindowManager with the provided LayoutParams (creates
+     * new window).
+     */
     public void addWindowView(View view, WindowManager.LayoutParams windowLayoutParams) {
         if (!view.isAttachedToWindow()) {
             mWindowManager.addView(view, windowLayoutParams);
@@ -1147,8 +1156,8 @@
                         }
 
                     } catch (NullPointerException
-                             | ActivityNotFoundException
-                             | SecurityException e) {
+                            | ActivityNotFoundException
+                            | SecurityException e) {
                         Toast.makeText(this, R.string.activity_not_found, Toast.LENGTH_SHORT)
                                 .show();
                         Log.e(TAG, "Unable to launch. tag=" + info + " intent=" + intent, e);
@@ -1197,7 +1206,8 @@
     }
 
     /**
-     * Runs when the user taps a Taskbar icon in TaskbarActivityContext (Overview or inside an app),
+     * Runs when the user taps a Taskbar icon in TaskbarActivityContext (Overview or
+     * inside an app),
      * and calls the appropriate method to animate and launch.
      */
     private void launchFromTaskbar(@Nullable RecentsView recents, @Nullable View launchingIconView,
@@ -1222,20 +1232,24 @@
 
         if (tappedAppPair) {
             // If the icon is an app pair, the logic gets a bit complicated because we play
-            // different animations depending on which app (or app pair) is currently running on
+            // different animations depending on which app (or app pair) is currently
+            // running on
             // screen, so delegate logic to appPairsController.
             recents.getSplitSelectController().getAppPairsController()
                     .handleAppPairLaunchInApp((AppPairIcon) launchingIconView, itemInfos);
         } else {
             // Tapped a single app, nothing complicated here.
-            startItemInfoActivity(itemInfos.get(0), null /*foundTask*/);
-        }
-    }
-
-    /**
-     * Run when the user taps a Taskbar icon while in Overview. If the tapped app is currently
-     * visible to the user in Overview, or is part of a visible split pair, we expand the TaskView
-     * as if the user tapped on it (preserving the split pair). Otherwise, launch it normally
+            startItemInfoActivity(itemInfos.get(0), null /* foundTask */);
+        }
+    }
+
+    /**
+     * Run when the user taps a Taskbar icon while in Overview. If the tapped app is
+     * currently
+     * visible to the user in Overview, or is part of a visible split pair, we
+     * expand the TaskView
+     * as if the user tapped on it (preserving the split pair). Otherwise, launch it
+     * normally
      * (potentially breaking a split pair).
      */
     private void launchFromOverviewTaskbar(@Nullable RecentsView recents,
@@ -1246,13 +1260,13 @@
 
         boolean isLaunchingAppPair = itemInfos.size() == 2;
         // Convert the list of ItemInfo instances to a list of ComponentKeys
-        List<ComponentKey> componentKeys =
-                itemInfos.stream().map(ItemInfo::getComponentKey).toList();
+        List<ComponentKey> componentKeys = itemInfos.stream().map(ItemInfo::getComponentKey).toList();
         recents.getSplitSelectController().findLastActiveTasksAndRunCallback(
                 componentKeys,
                 isLaunchingAppPair,
                 foundTasks -> {
-                    @Nullable Task foundTask = foundTasks[0];
+                    @Nullable
+                    Task foundTask = foundTasks[0];
                     if (foundTask != null) {
                         TaskView foundTaskView = recents.getTaskViewByTaskId(foundTask.key.id);
                         if (foundTaskView != null
@@ -1268,24 +1282,24 @@
                         // Finish recents animation if it's running before launching to ensure
                         // we get both leashes for the animation
                         mControllers.uiController.setSkipNextRecentsAnimEnd();
-                        recents.switchToScreenshot(() ->
-                                recents.finishRecentsAnimation(true /*toRecents*/,
-                                        false /*shouldPip*/,
-                                        () -> recents
-                                                .getSplitSelectController()
-                                                .getAppPairsController()
-                                                .launchAppPair((AppPairIcon) launchingIconView,
-                                                        -1 /*cuj*/)));
+                        recents.switchToScreenshot(() -> recents.finishRecentsAnimation(true /* toRecents */,
+                                false /* shouldPip */,
+                                () -> recents
+                                        .getSplitSelectController()
+                                        .getAppPairsController()
+                                        .launchAppPair((AppPairIcon) launchingIconView,
+                                                -1 /* cuj */)));
                     } else {
                         startItemInfoActivity(itemInfos.get(0), foundTask);
                     }
-                }
-        );
-    }
-
-    /**
-     * Starts an activity with the information provided by the "info" param. However, if
-     * taskInRecents is present, it will prioritize re-launching an existing instance via
+                });
+    }
+
+    /**
+     * Starts an activity with the information provided by the "info" param.
+     * However, if
+     * taskInRecents is present, it will prioritize re-launching an existing
+     * instance via
      * {@link ActivityManagerWrapper#startActivityFromRecents(int, ActivityOptions)}
      */
     private void startItemInfoActivity(ItemInfo info, @Nullable Task taskInRecents) {
@@ -1294,7 +1308,8 @@
         try {
             TestLogging.recordEvent(TestProtocol.SEQUENCE_MAIN, "start: taskbarAppIcon");
             if (info.user.equals(Process.myUserHandle())) {
-                // TODO(b/216683257): Use startActivityForResult for search results that require it.
+                // TODO(b/216683257): Use startActivityForResult for search results that require
+                // it.
                 if (taskInRecents != null) {
                     // Re launch instance from recents
                     ActivityOptionsWrapper opts = getActivityLaunchOptions(null, info);
@@ -1402,7 +1417,8 @@
     }
 
     /**
-     * Called to start the taskbar translation spring to its settled translation (0).
+     * Called to start the taskbar translation spring to its settled translation
+     * (0).
      */
     public void startTranslationSpring() {
         mControllers.taskbarTranslationController.startSpring();
@@ -1423,16 +1439,19 @@
     }
 
     /**
-     * Called when we detect a motion down or up/cancel in the nav region while stashed.
+     * Called when we detect a motion down or up/cancel in the nav region while
+     * stashed.
      *
-     * @param animateForward Whether to animate towards the unstashed hint state or back to stashed.
+     * @param animateForward Whether to animate towards the unstashed hint state or
+     *                       back to stashed.
      */
     public void startTaskbarUnstashHint(boolean animateForward) {
         mControllers.taskbarStashController.startUnstashHint(animateForward);
     }
 
     /**
-     * Enables the auto timeout for taskbar stashing. This method should only be used for taskbar
+     * Enables the auto timeout for taskbar stashing. This method should only be
+     * used for taskbar
      * testing.
      */
     @VisibleForTesting
@@ -1475,16 +1494,21 @@
     /**
      * Displays a single frame of the Launcher start from SUW animation.
      *
-     * This animation is a combination of the Launcher resume animation, which animates the hotseat
-     * icons into position, the Taskbar unstash to hotseat animation, which animates the Taskbar
-     * stash bar into the hotseat icons, and an override to prevent showing the Taskbar all apps
+     * This animation is a combination of the Launcher resume animation, which
+     * animates the hotseat
+     * icons into position, the Taskbar unstash to hotseat animation, which animates
+     * the Taskbar
+     * stash bar into the hotseat icons, and an override to prevent showing the
+     * Taskbar all apps
      * button.
      *
-     * This should be used to run a Taskbar unstash to hotseat animation whose progress matches a
+     * This should be used to run a Taskbar unstash to hotseat animation whose
+     * progress matches a
      * swipe progress.
      *
      * @param duration a placeholder duration to be used to ensure all full-length
-     *                 sub-animations are properly coordinated. This duration should not actually
+     *                 sub-animations are properly coordinated. This duration should
+     *                 not actually
      *                 be used since this animation tracks a swipe progress.
      */
     protected AnimatorPlaybackController createLauncherStartFromSuwAnim(int duration) {
@@ -1516,7 +1540,8 @@
     /**
      * Called when we determine the touchable region.
      *
-     * @param exclude {@code true} then the magnification region computation will omit the window.
+     * @param exclude {@code true} then the magnification region computation will
+     *                omit the window.
      */
     public void excludeFromMagnificationRegion(boolean exclude) {
         if (mIsExcludeFromMagnificationRegion == exclude) {
@@ -1525,11 +1550,9 @@
 
         mIsExcludeFromMagnificationRegion = exclude;
         if (exclude) {
-            mWindowLayoutParams.privateFlags |=
-                    WindowManager.LayoutParams.PRIVATE_FLAG_EXCLUDE_FROM_SCREEN_MAGNIFICATION;
+            mWindowLayoutParams.privateFlags |= WindowManager.LayoutParams.PRIVATE_FLAG_EXCLUDE_FROM_SCREEN_MAGNIFICATION;
         } else {
-            mWindowLayoutParams.privateFlags &=
-                    ~WindowManager.LayoutParams.PRIVATE_FLAG_EXCLUDE_FROM_SCREEN_MAGNIFICATION;
+            mWindowLayoutParams.privateFlags &= ~WindowManager.LayoutParams.PRIVATE_FLAG_EXCLUDE_FROM_SCREEN_MAGNIFICATION;
         }
         notifyUpdateLayoutParams();
     }
