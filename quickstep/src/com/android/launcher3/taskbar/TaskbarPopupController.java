/*
 * Copyright (C) 2021 The Android Open Source Project
 *
 * Licensed under the Apache License, Version 2.0 (the "License");
 * you may not use this file except in compliance with the License.
 * You may obtain a copy of the License at
 *
 *      http://www.apache.org/licenses/LICENSE-2.0
 *
 * Unless required by applicable law or agreed to in writing, software
 * distributed under the License is distributed on an "AS IS" BASIS,
 * WITHOUT WARRANTIES OR CONDITIONS OF ANY KIND, either express or implied.
 * See the License for the specific language governing permissions and
 * limitations under the License.
 */
package com.android.launcher3.taskbar;

import static com.android.launcher3.util.SplitConfigurationOptions.getLogEventForPosition;

import android.content.Intent;
import android.content.pm.LauncherApps;
import android.graphics.Point;
import android.util.Pair;
import android.view.MotionEvent;
import android.view.View;

import androidx.annotation.NonNull;

import com.android.internal.logging.InstanceId;
import com.android.launcher3.AbstractFloatingView;
import com.android.launcher3.BubbleTextView;
import com.android.launcher3.LauncherSettings;
import com.android.launcher3.R;
import com.android.launcher3.config.FeatureFlags;
import com.android.launcher3.dot.FolderDotInfo;
import com.android.launcher3.folder.Folder;
import com.android.launcher3.folder.FolderIcon;
import com.android.launcher3.model.data.FolderInfo;
import com.android.launcher3.model.data.ItemInfo;
import com.android.launcher3.model.data.WorkspaceItemInfo;
import com.android.launcher3.notification.NotificationListener;
import com.android.launcher3.popup.PopupContainerWithArrow;
import com.android.launcher3.popup.PopupDataProvider;
import com.android.launcher3.popup.SystemShortcut;
import com.android.launcher3.shortcuts.DeepShortcutView;
import com.android.launcher3.splitscreen.SplitShortcut;
import com.android.launcher3.util.ComponentKey;
import com.android.launcher3.util.LauncherBindableItemsContainer;
import com.android.launcher3.util.PackageUserKey;
import com.android.launcher3.util.ShortcutUtil;
import com.android.launcher3.util.SplitConfigurationOptions.SplitPositionOption;
import com.android.launcher3.views.ActivityContext;
import com.android.quickstep.SystemUiProxy;
import com.android.quickstep.util.LogUtils;

import java.io.PrintWriter;
import java.util.HashMap;
import java.util.List;
import java.util.Objects;
import java.util.function.Predicate;
import java.util.stream.Collectors;
import java.util.stream.Stream;

/**
 * Implements interfaces required to show and allow interacting with a PopupContainerWithArrow.
 * Controls the long-press menu on Taskbar and AllApps icons.
 */
public class TaskbarPopupController implements TaskbarControllers.LoggableTaskbarController {

    private static final SystemShortcut.Factory<BaseTaskbarContext>
            APP_INFO = SystemShortcut.AppInfo::new;

    private final TaskbarActivityContext mContext;
    private final PopupDataProvider mPopupDataProvider;

    // Initialized in init.
    private TaskbarControllers mControllers;
    private boolean mAllowInitialSplitSelection;

    public TaskbarPopupController(TaskbarActivityContext context) {
        mContext = context;
        mPopupDataProvider = new PopupDataProvider(this::updateNotificationDots);
    }

    public void init(TaskbarControllers controllers) {
        mControllers = controllers;

        NotificationListener.addNotificationsChangedListener(mPopupDataProvider);
    }

    public void onDestroy() {
        NotificationListener.removeNotificationsChangedListener(mPopupDataProvider);
    }

    @NonNull
    public PopupDataProvider getPopupDataProvider() {
        return mPopupDataProvider;
    }

    public void setDeepShortcutMap(HashMap<ComponentKey, Integer> deepShortcutMapCopy) {
        mPopupDataProvider.setDeepShortcutMap(deepShortcutMapCopy);
    }

    public void setAllowInitialSplitSelection(boolean allowInitialSplitSelection) {
        mAllowInitialSplitSelection = allowInitialSplitSelection;
    }

    private void updateNotificationDots(Predicate<PackageUserKey> updatedDots) {
        final PackageUserKey packageUserKey = new PackageUserKey(null, null);
        Predicate<ItemInfo> matcher = info -> !packageUserKey.updateFromItemInfo(info)
                || updatedDots.test(packageUserKey);

        LauncherBindableItemsContainer.ItemOperator op = (info, v) -> {
            if (info instanceof WorkspaceItemInfo && v instanceof BubbleTextView) {
                if (matcher.test(info)) {
                    ((BubbleTextView) v).applyDotState(info, true /* animate */);
                }
            } else if (info instanceof FolderInfo && v instanceof FolderIcon) {
                FolderInfo fi = (FolderInfo) info;
                if (fi.anyMatch(matcher)) {
                    FolderDotInfo folderDotInfo = new FolderDotInfo();
                    for (ItemInfo si : fi.getContents()) {
                        folderDotInfo.addDotInfo(mPopupDataProvider.getDotInfoForItem(si));
                    }
                    ((FolderIcon) v).setDotInfo(folderDotInfo);
                }
            }

            // process all the shortcuts
            return false;
        };

        mControllers.taskbarViewController.mapOverItems(op);
        Folder folder = Folder.getOpen(mContext);
        if (folder != null) {
            folder.iterateOverItems(op);
        }
        mControllers.taskbarAllAppsController.updateNotificationDots(updatedDots);
    }

    /**
     * Shows the notifications and deep shortcuts associated with a Taskbar {@param icon}.
     * @return the container if shown or null.
     */
    public PopupContainerWithArrow<BaseTaskbarContext> showForIcon(BubbleTextView icon) {
        BaseTaskbarContext context = ActivityContext.lookupContext(icon.getContext());
        if (PopupContainerWithArrow.getOpen(context) != null) {
            // There is already an items container open, so don't open this one.
            icon.clearFocus();
            return null;
        }
        ItemInfo item = (ItemInfo) icon.getTag();
        if (!ShortcutUtil.supportsShortcuts(item)) {
            return null;
        }

        PopupContainerWithArrow<BaseTaskbarContext> container;
        int deepShortcutCount = mPopupDataProvider.getShortcutCountForItem(item);
        // TODO(b/198438631): add support for INSTALL shortcut factory
        List<SystemShortcut> systemShortcuts = getSystemShortcuts()
                .map(s -> s.getShortcut(context, item, icon))
                .filter(Objects::nonNull)
                .collect(Collectors.toList());

<<<<<<< HEAD
        if (FeatureFlags.showMaterialUPopup(icon.getContext())) {
            container = (PopupContainerWithArrow) context.getLayoutInflater().inflate(
                    R.layout.popup_container_material_u, context.getDragLayer(), false);
            container.populateAndShowRowsMaterialU(icon, deepShortcutCount, systemShortcuts);
        } else {
            container = (PopupContainerWithArrow) context.getLayoutInflater().inflate(
=======
        container = (PopupContainerWithArrow) context.getLayoutInflater().inflate(
>>>>>>> 904a97c6
                    R.layout.popup_container, context.getDragLayer(), false);
        container.populateAndShowRows(icon, deepShortcutCount, systemShortcuts);

        // TODO (b/198438631): configure for taskbar/context
        container.setPopupItemDragHandler(new TaskbarPopupItemDragHandler());
        mControllers.taskbarDragController.addDragListener(container);
        container.requestFocus();

        // Make focusable to receive back events
        context.onPopupVisibilityChanged(true);
        container.addOnCloseCallback(() -> {
            context.getDragLayer().post(() -> context.onPopupVisibilityChanged(false));
        });

        return container;
    }

    // Create a Stream of all applicable system shortcuts
    private Stream<SystemShortcut.Factory> getSystemShortcuts() {
        // append split options to APP_INFO shortcut, the order here will reflect in the popup
        return Stream.concat(
                Stream.of(APP_INFO),
                mControllers.uiController.getSplitMenuOptions()
        );
    }

    @Override
    public void dumpLogs(String prefix, PrintWriter pw) {
        pw.println(prefix + "TaskbarPopupController:");

        mPopupDataProvider.dump(prefix + "\t", pw);
    }

    private class TaskbarPopupItemDragHandler implements
            PopupContainerWithArrow.PopupItemDragHandler {

        protected final Point mIconLastTouchPos = new Point();

        TaskbarPopupItemDragHandler() {}

        @Override
        public boolean onTouch(View view, MotionEvent ev) {
            // Touched a shortcut, update where it was touched so we can drag from there on
            // long click.
            switch (ev.getAction()) {
                case MotionEvent.ACTION_DOWN:
                case MotionEvent.ACTION_MOVE:
                    mIconLastTouchPos.set((int) ev.getX(), (int) ev.getY());
                    break;
            }
            return false;
        }

        @Override
        public boolean onLongClick(View v) {
            // Return early if not the correct view
            if (!(v.getParent() instanceof DeepShortcutView)) return false;

            DeepShortcutView sv = (DeepShortcutView) v.getParent();
            sv.setWillDrawIcon(false);

            // Move the icon to align with the center-top of the touch point
            Point iconShift = new Point();
            iconShift.x = mIconLastTouchPos.x - sv.getIconCenter().x;
            iconShift.y = mIconLastTouchPos.y - mContext.getDeviceProfile().taskbarIconSize;

            ((TaskbarDragController) ActivityContext.lookupContext(
                    v.getContext()).getDragController()).startDragOnLongClick(sv, iconShift);

            return false;
        }
    }

    /**
     * Creates a factory function representing a single "split position" menu item ("Split left,"
     * "Split right," or "Split top").
     * @param position A SplitPositionOption representing whether we are splitting top, left, or
     *                 right.
     * @return A factory function to be used in populating the long-press menu.
     */
    SystemShortcut.Factory<BaseTaskbarContext> createSplitShortcutFactory(
            SplitPositionOption position) {
        return (context, itemInfo, originalView) -> new TaskbarSplitShortcut(context, itemInfo,
                originalView, position, mAllowInitialSplitSelection);
    }

     /**
     * A single menu item ("Split left," "Split right," or "Split top") that executes a split
     * from the taskbar, as if the user performed a drag and drop split.
     * Includes an onClick method that initiates the actual split.
     */
    private static class TaskbarSplitShortcut extends
             SplitShortcut<BaseTaskbarContext> {
         /**
          * If {@code true}, clicking this shortcut will not attempt to start a split app directly,
          * but be the first app in split selection mode
          */
         private final boolean mAllowInitialSplitSelection;

         TaskbarSplitShortcut(BaseTaskbarContext context, ItemInfo itemInfo, View originalView,
                SplitPositionOption position, boolean allowInitialSplitSelection) {
             super(position.iconResId, position.textResId, context, itemInfo, originalView,
                     position);
             mAllowInitialSplitSelection = allowInitialSplitSelection;
         }

        @Override
        public void onClick(View view) {
            // Add callbacks depending on what type of Taskbar context we're in (Taskbar or AllApps)
            mTarget.onSplitScreenMenuButtonClicked();
            AbstractFloatingView.closeAllOpenViews(mTarget);

            // Depending on what app state we're in, we either want to initiate the split screen
            // staging process or immediately launch a split with an existing app.
            // - Initiate the split screen staging process
             if (mAllowInitialSplitSelection) {
                 super.onClick(view);
                 return;
             }

            // - Immediately launch split with the running app
            Pair<InstanceId, com.android.launcher3.logging.InstanceId> instanceIds =
                    LogUtils.getShellShareableInstanceId();
            mTarget.getStatsLogManager().logger()
                    .withItemInfo(mItemInfo)
                    .withInstanceId(instanceIds.second)
                    .log(getLogEventForPosition(getPosition().stagePosition));

            if (mItemInfo.itemType == LauncherSettings.Favorites.ITEM_TYPE_DEEP_SHORTCUT) {
                WorkspaceItemInfo workspaceItemInfo = (WorkspaceItemInfo) mItemInfo;
                SystemUiProxy.INSTANCE.get(mTarget).startShortcut(
                        workspaceItemInfo.getIntent().getPackage(),
                        workspaceItemInfo.getDeepShortcutId(),
                        getPosition().stagePosition,
                        null,
                        workspaceItemInfo.user,
                        instanceIds.first);
            } else {
                SystemUiProxy.INSTANCE.get(mTarget).startIntent(
                        mTarget.getSystemService(LauncherApps.class).getMainActivityLaunchIntent(
                                mItemInfo.getIntent().getComponent(),
                                null,
                                mItemInfo.user),
                        mItemInfo.user.getIdentifier(),
                        new Intent(),
                        getPosition().stagePosition,
                        null,
                        instanceIds.first);
            }
        }
    }
}
<|MERGE_RESOLUTION|>--- conflicted
+++ resolved
@@ -62,13 +62,13 @@
 import java.util.stream.Stream;
 
 /**
- * Implements interfaces required to show and allow interacting with a PopupContainerWithArrow.
+ * Implements interfaces required to show and allow interacting with a
+ * PopupContainerWithArrow.
  * Controls the long-press menu on Taskbar and AllApps icons.
  */
 public class TaskbarPopupController implements TaskbarControllers.LoggableTaskbarController {
 
-    private static final SystemShortcut.Factory<BaseTaskbarContext>
-            APP_INFO = SystemShortcut.AppInfo::new;
+    private static final SystemShortcut.Factory<BaseTaskbarContext> APP_INFO = SystemShortcut.AppInfo::new;
 
     private final TaskbarActivityContext mContext;
     private final PopupDataProvider mPopupDataProvider;
@@ -162,16 +162,12 @@
                 .filter(Objects::nonNull)
                 .collect(Collectors.toList());
 
-<<<<<<< HEAD
         if (FeatureFlags.showMaterialUPopup(icon.getContext())) {
             container = (PopupContainerWithArrow) context.getLayoutInflater().inflate(
                     R.layout.popup_container_material_u, context.getDragLayer(), false);
             container.populateAndShowRowsMaterialU(icon, deepShortcutCount, systemShortcuts);
         } else {
             container = (PopupContainerWithArrow) context.getLayoutInflater().inflate(
-=======
-        container = (PopupContainerWithArrow) context.getLayoutInflater().inflate(
->>>>>>> 904a97c6
                     R.layout.popup_container, context.getDragLayer(), false);
         container.populateAndShowRows(icon, deepShortcutCount, systemShortcuts);
 
@@ -191,11 +187,11 @@
 
     // Create a Stream of all applicable system shortcuts
     private Stream<SystemShortcut.Factory> getSystemShortcuts() {
-        // append split options to APP_INFO shortcut, the order here will reflect in the popup
+        // append split options to APP_INFO shortcut, the order here will reflect in the
+        // popup
         return Stream.concat(
                 Stream.of(APP_INFO),
-                mControllers.uiController.getSplitMenuOptions()
-        );
+                mControllers.uiController.getSplitMenuOptions());
     }
 
     @Override
@@ -210,7 +206,8 @@
 
         protected final Point mIconLastTouchPos = new Point();
 
-        TaskbarPopupItemDragHandler() {}
+        TaskbarPopupItemDragHandler() {
+        }
 
         @Override
         public boolean onTouch(View view, MotionEvent ev) {
@@ -228,7 +225,8 @@
         @Override
         public boolean onLongClick(View v) {
             // Return early if not the correct view
-            if (!(v.getParent() instanceof DeepShortcutView)) return false;
+            if (!(v.getParent() instanceof DeepShortcutView))
+                return false;
 
             DeepShortcutView sv = (DeepShortcutView) v.getParent();
             sv.setWillDrawIcon(false);
@@ -246,9 +244,12 @@
     }
 
     /**
-     * Creates a factory function representing a single "split position" menu item ("Split left,"
+     * Creates a factory function representing a single "split position" menu item
+     * ("Split left,"
      * "Split right," or "Split top").
-     * @param position A SplitPositionOption representing whether we are splitting top, left, or
+     * 
+     * @param position A SplitPositionOption representing whether we are splitting
+     *                 top, left, or
      *                 right.
      * @return A factory function to be used in populating the long-press menu.
      */
@@ -258,43 +259,47 @@
                 originalView, position, mAllowInitialSplitSelection);
     }
 
-     /**
-     * A single menu item ("Split left," "Split right," or "Split top") that executes a split
+    /**
+     * A single menu item ("Split left," "Split right," or "Split top") that
+     * executes a split
      * from the taskbar, as if the user performed a drag and drop split.
      * Includes an onClick method that initiates the actual split.
      */
     private static class TaskbarSplitShortcut extends
-             SplitShortcut<BaseTaskbarContext> {
-         /**
-          * If {@code true}, clicking this shortcut will not attempt to start a split app directly,
-          * but be the first app in split selection mode
-          */
-         private final boolean mAllowInitialSplitSelection;
-
-         TaskbarSplitShortcut(BaseTaskbarContext context, ItemInfo itemInfo, View originalView,
+            SplitShortcut<BaseTaskbarContext> {
+        /**
+         * If {@code true}, clicking this shortcut will not attempt to start a split app
+         * directly,
+         * but be the first app in split selection mode
+         */
+        private final boolean mAllowInitialSplitSelection;
+
+        TaskbarSplitShortcut(BaseTaskbarContext context, ItemInfo itemInfo, View originalView,
                 SplitPositionOption position, boolean allowInitialSplitSelection) {
-             super(position.iconResId, position.textResId, context, itemInfo, originalView,
-                     position);
-             mAllowInitialSplitSelection = allowInitialSplitSelection;
-         }
+            super(position.iconResId, position.textResId, context, itemInfo, originalView,
+                    position);
+            mAllowInitialSplitSelection = allowInitialSplitSelection;
+        }
 
         @Override
         public void onClick(View view) {
-            // Add callbacks depending on what type of Taskbar context we're in (Taskbar or AllApps)
+            // Add callbacks depending on what type of Taskbar context we're in (Taskbar or
+            // AllApps)
             mTarget.onSplitScreenMenuButtonClicked();
             AbstractFloatingView.closeAllOpenViews(mTarget);
 
-            // Depending on what app state we're in, we either want to initiate the split screen
+            // Depending on what app state we're in, we either want to initiate the split
+            // screen
             // staging process or immediately launch a split with an existing app.
             // - Initiate the split screen staging process
-             if (mAllowInitialSplitSelection) {
-                 super.onClick(view);
-                 return;
-             }
+            if (mAllowInitialSplitSelection) {
+                super.onClick(view);
+                return;
+            }
 
             // - Immediately launch split with the running app
-            Pair<InstanceId, com.android.launcher3.logging.InstanceId> instanceIds =
-                    LogUtils.getShellShareableInstanceId();
+            Pair<InstanceId, com.android.launcher3.logging.InstanceId> instanceIds = LogUtils
+                    .getShellShareableInstanceId();
             mTarget.getStatsLogManager().logger()
                     .withItemInfo(mItemInfo)
                     .withInstanceId(instanceIds.second)
@@ -323,4 +328,4 @@
             }
         }
     }
-}
+}