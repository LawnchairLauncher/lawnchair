/*
 * Copyright (C) 2021 The Android Open Source Project
 *
 * Licensed under the Apache License, Version 2.0 (the "License");
 * you may not use this file except in compliance with the License.
 * You may obtain a copy of the License at
 *
 *      http://www.apache.org/licenses/LICENSE-2.0
 *
 * Unless required by applicable law or agreed to in writing, software
 * distributed under the License is distributed on an "AS IS" BASIS,
 * WITHOUT WARRANTIES OR CONDITIONS OF ANY KIND, either express or implied.
 * See the License for the specific language governing permissions and
 * limitations under the License.
 */
package com.android.launcher3.taskbar;

import static android.content.Context.RECEIVER_NOT_EXPORTED;
import static android.content.pm.PackageManager.FEATURE_PC;
import static android.view.Display.DEFAULT_DISPLAY;
import static android.view.WindowManager.LayoutParams.TYPE_NAVIGATION_BAR_PANEL;

import static com.android.launcher3.util.DisplayController.CHANGE_DENSITY;
import static com.android.launcher3.util.DisplayController.CHANGE_NAVIGATION_MODE;
import static com.android.launcher3.util.DisplayController.TASKBAR_NOT_DESTROYED_TAG;
import static com.android.launcher3.util.Executors.UI_HELPER_EXECUTOR;
import static com.android.launcher3.util.FlagDebugUtils.formatFlagChange;

import android.annotation.SuppressLint;
import android.app.PendingIntent;
import android.content.ComponentCallbacks;
import android.content.Context;
import android.content.Intent;
import android.content.IntentFilter;
import android.content.pm.ActivityInfo;
import android.content.res.Configuration;
import android.hardware.display.DisplayManager;
import android.net.Uri;
import android.os.Handler;
import android.os.SystemProperties;
import android.provider.Settings;
import android.util.Log;
import android.view.Display;

import androidx.annotation.NonNull;
import androidx.annotation.Nullable;
import androidx.annotation.VisibleForTesting;

import com.android.launcher3.DeviceProfile;
import com.android.launcher3.LauncherAppState;
<<<<<<< HEAD
import com.android.launcher3.Utilities;
import com.android.launcher3.config.FeatureFlags;
=======
import com.android.launcher3.anim.AnimatorPlaybackController;
>>>>>>> fc786807
import com.android.launcher3.statemanager.StatefulActivity;
import com.android.launcher3.taskbar.unfold.NonDestroyableScopedUnfoldTransitionProgressProvider;
import com.android.launcher3.uioverrides.QuickstepLauncher;
import com.android.launcher3.util.DisplayController;
import com.android.launcher3.util.NavigationMode;
import com.android.launcher3.util.SettingsCache;
import com.android.launcher3.util.SimpleBroadcastReceiver;
import com.android.quickstep.RecentsActivity;
import com.android.quickstep.SystemUiProxy;
import com.android.quickstep.TouchInteractionService;
import com.android.systemui.shared.system.QuickStepContract;
import com.android.systemui.unfold.UnfoldTransitionProgressProvider;
import com.android.systemui.unfold.util.ScopedUnfoldTransitionProgressProvider;

import java.io.PrintWriter;
import java.util.StringJoiner;

/**
 * Class to manage taskbar lifecycle
 */
public class TaskbarManager {
    private static final String TAG = "TaskbarManager";
    private static final boolean DEBUG = false;

    public static final boolean FLAG_HIDE_NAVBAR_WINDOW =
            SystemProperties.getBoolean("persist.wm.debug.hide_navbar_window", false);

    private static final Uri USER_SETUP_COMPLETE_URI = Settings.Secure.getUriFor(
            Settings.Secure.USER_SETUP_COMPLETE);

    private static final Uri NAV_BAR_KIDS_MODE = Settings.Secure.getUriFor(
            Settings.Secure.NAV_BAR_KIDS_MODE);

    private final Context mContext;
    private final DisplayController mDisplayController;
    private final TaskbarNavButtonController mNavButtonController;
    private final SettingsCache.OnChangeListener mUserSetupCompleteListener;
    private final SettingsCache.OnChangeListener mNavBarKidsModeListener;
    private final ComponentCallbacks mComponentCallbacks;
    private final SimpleBroadcastReceiver mShutdownReceiver;

    // The source for this provider is set when Launcher is available
    // We use 'non-destroyable' version here so the original provider won't be destroyed
    // as it is tied to the activity lifecycle, not the taskbar lifecycle.
    // It's destruction/creation will be managed by the activity.
    private final ScopedUnfoldTransitionProgressProvider mUnfoldProgressProvider =
            new NonDestroyableScopedUnfoldTransitionProgressProvider();
    private NavigationMode mNavMode;

    private TaskbarActivityContext mTaskbarActivityContext;
    private StatefulActivity mActivity;
    /**
     * Cache a copy here so we can initialize state whenever taskbar is recreated, since
     * this class does not get re-initialized w/ new taskbars.
     */
    private final TaskbarSharedState mSharedState = new TaskbarSharedState();

    /**
     * We use WindowManager's ComponentCallbacks() for most of the config changes, however for
     * navigation mode, that callback gets called too soon, before it's internal navigation mode
     * reflects the current one.
     * DisplayController's callback is delayed enough to get the correct nav mode value
     *
     * We also use density change here because DeviceProfile has had a chance to update it's state
     * whereas density for component callbacks registered in this class don't update DeviceProfile.
     * Confused? Me too. Make it less confusing (TODO: b/227669780)
     *
     * Flags used with {@link #mDispInfoChangeListener}
     */
    private static final int CHANGE_FLAGS = CHANGE_NAVIGATION_MODE | CHANGE_DENSITY;
    private final DisplayController.DisplayInfoChangeListener mDispInfoChangeListener;

    private boolean mUserUnlocked = false;

    public static final int SYSTEM_ACTION_ID_TASKBAR = 499;

    /**
     * For Taskbar broadcast intent filter.
     */
    public static final String ACTION_SHOW_TASKBAR = "ACTION_SHOW_TASKBAR";

    private final SimpleBroadcastReceiver mTaskbarBroadcastReceiver =
            new SimpleBroadcastReceiver(this::showTaskbarFromBroadcast);

    @SuppressLint("WrongConstant")
    public TaskbarManager(TouchInteractionService service) {
        mDisplayController = DisplayController.INSTANCE.get(service);
        Display display =
                service.getSystemService(DisplayManager.class).getDisplay(DEFAULT_DISPLAY);
        mContext = Utilities.ATLEAST_S
                ? service.createWindowContext(display, TYPE_NAVIGATION_BAR_PANEL, null)
                : null;
        mNavButtonController = new TaskbarNavButtonController(service,
                SystemUiProxy.INSTANCE.get(mContext), new Handler());
        mUserSetupCompleteListener = isUserSetupComplete -> recreateTaskbar();
        mNavBarKidsModeListener = isNavBarKidsMode -> recreateTaskbar();
        // TODO(b/227669780): Consolidate this w/ DisplayController callbacks
        mComponentCallbacks = new ComponentCallbacks() {
            private Configuration mOldConfig = mContext.getResources().getConfiguration();

            @Override
            public void onConfigurationChanged(Configuration newConfig) {
                debugWhyTaskbarNotDestroyed(
                        "TaskbarManager#mComponentCallbacks.onConfigurationChanged: " + newConfig);
                DeviceProfile dp = mUserUnlocked
                        ? LauncherAppState.getIDP(mContext).getDeviceProfile(mContext)
                        : null;
                int configDiff = mOldConfig.diff(newConfig);
                int configDiffForRecreate = configDiff;
                int configsRequiringRecreate = ActivityInfo.CONFIG_ASSETS_PATHS
                        | ActivityInfo.CONFIG_LAYOUT_DIRECTION | ActivityInfo.CONFIG_UI_MODE
                        | ActivityInfo.CONFIG_SCREEN_SIZE;
                if ((configDiff & ActivityInfo.CONFIG_SCREEN_SIZE) != 0
                        && mTaskbarActivityContext != null && dp != null
                        && !isPhoneMode(dp)) {
                    // Additional check since this callback gets fired multiple times w/o
                    // screen size changing, or when simply rotating the device.
                    // In the case of phone device rotation, we do want to call recreateTaskbar()
                    DeviceProfile oldDp = mTaskbarActivityContext.getDeviceProfile();
                    boolean isOrientationChange =
                            (configDiff & ActivityInfo.CONFIG_ORIENTATION) != 0;
                    int oldWidth = isOrientationChange ? oldDp.heightPx : oldDp.widthPx;
                    int oldHeight = isOrientationChange ? oldDp.widthPx : oldDp.heightPx;
                    if (dp.widthPx == oldWidth && dp.heightPx == oldHeight) {
                        configDiffForRecreate &= ~ActivityInfo.CONFIG_SCREEN_SIZE;
                    }
                }
                if ((configDiff & ActivityInfo.CONFIG_UI_MODE) != 0) {
                    // Only recreate for theme changes, not other UI mode changes such as docking.
                    int oldUiNightMode = (mOldConfig.uiMode & Configuration.UI_MODE_NIGHT_MASK);
                    int newUiNightMode = (newConfig.uiMode & Configuration.UI_MODE_NIGHT_MASK);
                    if (oldUiNightMode == newUiNightMode) {
                        configDiffForRecreate &= ~ActivityInfo.CONFIG_UI_MODE;
                    }
                }

                debugWhyTaskbarNotDestroyed("ComponentCallbacks#onConfigurationChanged() "
                        + "configDiffForRecreate="
                        + Configuration.configurationDiffToString(configDiffForRecreate));
                if ((configDiffForRecreate & configsRequiringRecreate) != 0) {
                    recreateTaskbar();
                } else {
                    // Config change might be handled without re-creating the taskbar
                    if (mTaskbarActivityContext != null) {
                        if (dp != null && !isTaskbarPresent(dp)) {
                            destroyExistingTaskbar();
                        } else {
                            if (dp != null && isTaskbarPresent(dp)) {
                                mTaskbarActivityContext.updateDeviceProfile(dp, mNavMode);
                            }
                            mTaskbarActivityContext.onConfigurationChanged(configDiff);
                        }
                    }
                }
                mOldConfig = newConfig;
            }

            @Override
            public void onLowMemory() { }
        };
        mShutdownReceiver = new SimpleBroadcastReceiver(i ->
                destroyExistingTaskbar());
        mDispInfoChangeListener = (context, info, flags) -> {
            if ((flags & CHANGE_FLAGS) != 0) {
                mNavMode = info.navigationMode;
                recreateTaskbar();
            }
            debugWhyTaskbarNotDestroyed("DisplayInfoChangeListener#"
                    + mDisplayController.getChangeFlagsString(flags));
        };
        mNavMode = mDisplayController.getInfo().navigationMode;
        mDisplayController.addChangeListener(mDispInfoChangeListener);
        SettingsCache.INSTANCE.get(mContext).register(USER_SETUP_COMPLETE_URI,
                mUserSetupCompleteListener);
        SettingsCache.INSTANCE.get(mContext).register(NAV_BAR_KIDS_MODE,
                mNavBarKidsModeListener);
        mContext.registerComponentCallbacks(mComponentCallbacks);
        mShutdownReceiver.register(mContext, Intent.ACTION_SHUTDOWN);
        UI_HELPER_EXECUTOR.execute(() -> {
            mSharedState.taskbarSystemActionPendingIntent = PendingIntent.getBroadcast(
                    mContext,
                    SYSTEM_ACTION_ID_TASKBAR,
                    new Intent(ACTION_SHOW_TASKBAR).setPackage(mContext.getPackageName()),
                    PendingIntent.FLAG_UPDATE_CURRENT | PendingIntent.FLAG_IMMUTABLE);
            mContext.registerReceiver(
                    mTaskbarBroadcastReceiver,
                    new IntentFilter(ACTION_SHOW_TASKBAR),
                    RECEIVER_NOT_EXPORTED);
        });

        debugWhyTaskbarNotDestroyed("TaskbarManager created");
        recreateTaskbar();
    }

    private void destroyExistingTaskbar() {
        debugWhyTaskbarNotDestroyed("destroyExistingTaskbar: " + mTaskbarActivityContext);
        if (mTaskbarActivityContext != null) {
            mTaskbarActivityContext.onDestroy();
            if (!FLAG_HIDE_NAVBAR_WINDOW) {
                mTaskbarActivityContext = null;
            }
        }
    }

    /**
     * Show Taskbar upon receiving broadcast
     */
    private void showTaskbarFromBroadcast(Intent intent) {
        if (ACTION_SHOW_TASKBAR.equals(intent.getAction()) && mTaskbarActivityContext != null) {
            mTaskbarActivityContext.showTaskbarFromBroadcast();
        }
    }

    /**
     * Displays a frame of the first Launcher reveal animation.
     *
     * This should be used to run a first Launcher reveal animation whose progress matches a swipe
     * progress.
     */
    public AnimatorPlaybackController createLauncherStartFromSuwAnim(int duration) {
        return mTaskbarActivityContext == null
                ? null : mTaskbarActivityContext.createLauncherStartFromSuwAnim(duration);
    }

    /**
     * Called when the user is unlocked
     */
    public void onUserUnlocked() {
        mUserUnlocked = true;
        recreateTaskbar();
    }

    public void onUserPreferenceChanged() {
        recreateTaskbar();
    }

    /**
     * Sets a {@link StatefulActivity} to act as taskbar callback
     */
    public void setActivity(@NonNull StatefulActivity activity) {
        if (mActivity == activity) {
            return;
        }
        if (mActivity != null) {
            mActivity.removeOnDeviceProfileChangeListener(mDebugActivityDeviceProfileChanged);
        }
        mActivity = activity;
        debugWhyTaskbarNotDestroyed("Set mActivity=" + mActivity);
        mActivity.addOnDeviceProfileChangeListener(mDebugActivityDeviceProfileChanged);
        UnfoldTransitionProgressProvider unfoldTransitionProgressProvider =
                getUnfoldTransitionProgressProviderForActivity(activity);
        mUnfoldProgressProvider.setSourceProvider(unfoldTransitionProgressProvider);

        if (mTaskbarActivityContext != null) {
            mTaskbarActivityContext.setUIController(
                    createTaskbarUIControllerForActivity(mActivity));
        }
    }

    /**
     * Returns an {@link UnfoldTransitionProgressProvider} to use while the given StatefulActivity
     * is active.
     */
    private UnfoldTransitionProgressProvider getUnfoldTransitionProgressProviderForActivity(
            StatefulActivity activity) {
        if (activity instanceof QuickstepLauncher) {
            return ((QuickstepLauncher) activity).getUnfoldTransitionProgressProvider();
        }
        return null;
    }

    /**
     * Creates a {@link TaskbarUIController} to use while the given StatefulActivity is active.
     */
    private TaskbarUIController createTaskbarUIControllerForActivity(StatefulActivity activity) {
        if (activity instanceof QuickstepLauncher) {
            if (mTaskbarActivityContext.getPackageManager().hasSystemFeature(FEATURE_PC)) {
                return new DesktopTaskbarUIController((QuickstepLauncher) activity);
            }
            return new LauncherTaskbarUIController((QuickstepLauncher) activity);
        }
        if (activity instanceof RecentsActivity) {
            return new FallbackTaskbarUIController((RecentsActivity) activity);
        }
        return TaskbarUIController.DEFAULT;
    }

    /**
     * Clears a previously set {@link StatefulActivity}
     */
    public void clearActivity(@NonNull StatefulActivity activity) {
        if (mActivity == activity) {
            mActivity.removeOnDeviceProfileChangeListener(mDebugActivityDeviceProfileChanged);
            mActivity = null;
            debugWhyTaskbarNotDestroyed("clearActivity");
            if (mTaskbarActivityContext != null) {
                mTaskbarActivityContext.setUIController(TaskbarUIController.DEFAULT);
            }
            mUnfoldProgressProvider.setSourceProvider(null);
        }
    }

    /**
     * This method is called multiple times (ex. initial init, then when user unlocks) in which case
     * we fully want to destroy an existing taskbar and create a new one.
     * In other case (folding/unfolding) we don't need to remove and add window.
     */
    @VisibleForTesting
    public void recreateTaskbar() {
        DeviceProfile dp = mUserUnlocked ?
                LauncherAppState.getIDP(mContext).getDeviceProfile(mContext) : null;

        destroyExistingTaskbar();

<<<<<<< HEAD
        SystemUiProxy sysui = SystemUiProxy.INSTANCE.get(mContext);
        sysui.setTaskbarEnabled(isTaskBarEnabled);
        if (!isTaskBarEnabled) {
            sysui.notifyTaskbarStatus(/* visible */ false, /* stashed */ false);
=======
        boolean isTaskbarEnabled = dp != null && isTaskbarPresent(dp);
        debugWhyTaskbarNotDestroyed("recreateTaskbar: isTaskbarEnabled=" + isTaskbarEnabled
                + " [dp != null (i.e. mUserUnlocked)]=" + (dp != null)
                + " FLAG_HIDE_NAVBAR_WINDOW=" + FLAG_HIDE_NAVBAR_WINDOW
                + " dp.isTaskbarPresent=" + (dp == null ? "null" : dp.isTaskbarPresent));
        if (!isTaskbarEnabled) {
            SystemUiProxy.INSTANCE.get(mContext)
                    .notifyTaskbarStatus(/* visible */ false, /* stashed */ false);
>>>>>>> fc786807
            return;
        }

        if (mTaskbarActivityContext == null) {
            mTaskbarActivityContext = new TaskbarActivityContext(mContext, dp, mNavButtonController,
                    mUnfoldProgressProvider);
        } else {
            mTaskbarActivityContext.updateDeviceProfile(dp, mNavMode);
        }
        mTaskbarActivityContext.init(mSharedState);

        if (mActivity != null) {
            mTaskbarActivityContext.setUIController(
                    createTaskbarUIControllerForActivity(mActivity));
        }
    }

    public void onSystemUiFlagsChanged(int systemUiStateFlags) {
        if (DEBUG) {
            Log.d(TAG, "SysUI flags changed: " + formatFlagChange(systemUiStateFlags,
                    mSharedState.sysuiStateFlags, QuickStepContract::getSystemUiStateString));
        }
        mSharedState.sysuiStateFlags = systemUiStateFlags;
        if (mTaskbarActivityContext != null) {
            mTaskbarActivityContext.updateSysuiStateFlags(systemUiStateFlags, false /* fromInit */);
        }
    }

    public void onLongPressHomeEnabled(boolean assistantLongPressEnabled) {
        if (mNavButtonController != null) {
            mNavButtonController.setAssistantLongPressEnabled(assistantLongPressEnabled);
        }
    }

    /**
     * Sets the flag indicating setup UI is visible
     */
    public void setSetupUIVisible(boolean isVisible) {
        mSharedState.setupUIVisible = isVisible;
        if (mTaskbarActivityContext != null) {
            mTaskbarActivityContext.setSetupUIVisible(isVisible);
        }
    }

    /**
     * @return {@code true} if provided device profile isn't a large screen profile
     *                      and we are using a single window for taskbar and navbar.
     */
    public static boolean isPhoneMode(DeviceProfile deviceProfile) {
        return TaskbarManager.FLAG_HIDE_NAVBAR_WINDOW && deviceProfile.isPhone;
    }

    /**
     * @return {@code true} if {@link #isPhoneMode(DeviceProfile)} is true and we're using
     *                      3 button-nav
     */
    public static boolean isPhoneButtonNavMode(TaskbarActivityContext context) {
        return isPhoneMode(context.getDeviceProfile()) && context.isThreeButtonNav();
    }

    private boolean isTaskbarPresent(DeviceProfile deviceProfile) {
        return FLAG_HIDE_NAVBAR_WINDOW || deviceProfile.isTaskbarPresent;
    }

    public void onRotationProposal(int rotation, boolean isValid) {
        if (mTaskbarActivityContext != null) {
            mTaskbarActivityContext.onRotationProposal(rotation, isValid);
        }
    }

    public void disableNavBarElements(int displayId, int state1, int state2, boolean animate) {
        mSharedState.disableNavBarDisplayId = displayId;
        mSharedState.disableNavBarState1 = state1;
        mSharedState.disableNavBarState2 = state2;
        if (mTaskbarActivityContext != null) {
            mTaskbarActivityContext.disableNavBarElements(displayId, state1, state2, animate);
        }
    }

    public void onSystemBarAttributesChanged(int displayId, int behavior) {
        mSharedState.systemBarAttrsDisplayId = displayId;
        mSharedState.systemBarAttrsBehavior = behavior;
        if (mTaskbarActivityContext != null) {
            mTaskbarActivityContext.onSystemBarAttributesChanged(displayId, behavior);
        }
    }

    public void onNavButtonsDarkIntensityChanged(float darkIntensity) {
        mSharedState.navButtonsDarkIntensity = darkIntensity;
        if (mTaskbarActivityContext != null) {
            mTaskbarActivityContext.onNavButtonsDarkIntensityChanged(darkIntensity);
        }
    }

    /**
     * Called when the manager is no longer needed
     */
    public void destroy() {
        debugWhyTaskbarNotDestroyed("TaskbarManager#destroy()");
        if (mActivity != null) {
            mActivity.removeOnDeviceProfileChangeListener(mDebugActivityDeviceProfileChanged);
        }

        UI_HELPER_EXECUTOR.execute(
                () -> mTaskbarBroadcastReceiver.unregisterReceiverSafely(mContext));
        destroyExistingTaskbar();
        mDisplayController.removeChangeListener(mDispInfoChangeListener);
        SettingsCache.INSTANCE.get(mContext).unregister(USER_SETUP_COMPLETE_URI,
                mUserSetupCompleteListener);
        SettingsCache.INSTANCE.get(mContext).unregister(NAV_BAR_KIDS_MODE,
                mNavBarKidsModeListener);
        mContext.unregisterComponentCallbacks(mComponentCallbacks);
        mContext.unregisterReceiver(mShutdownReceiver);
    }

    public @Nullable TaskbarActivityContext getCurrentActivityContext() {
        return mTaskbarActivityContext;
    }

    public void dumpLogs(String prefix, PrintWriter pw) {
        pw.println(prefix + "TaskbarManager:");
        if (mTaskbarActivityContext == null) {
            pw.println(prefix + "\tTaskbarActivityContext: null");
        } else {
            mTaskbarActivityContext.dumpLogs(prefix + "\t", pw);
        }
    }

    /** Temp logs for b/254119092. */
    public void debugWhyTaskbarNotDestroyed(String debugReason) {
        StringJoiner log = new StringJoiner("\n");
        log.add(debugReason);

        boolean activityTaskbarPresent = mActivity != null
                && mActivity.getDeviceProfile().isTaskbarPresent;
        boolean contextTaskbarPresent = mUserUnlocked
                && LauncherAppState.getIDP(mContext).getDeviceProfile(mContext).isTaskbarPresent;
        if (activityTaskbarPresent == contextTaskbarPresent) {
            log.add("mActivity and mContext agree taskbarIsPresent=" + contextTaskbarPresent);
            Log.d(TASKBAR_NOT_DESTROYED_TAG, log.toString());
            return;
        }

        log.add("mActivity and mContext device profiles have different values, add more logs.");

        log.add("\tmActivity logs:");
        log.add("\t\tmActivity=" + mActivity);
        if (mActivity != null) {
            log.add("\t\tmActivity.getResources().getConfiguration()="
                    + mActivity.getResources().getConfiguration());
            log.add("\t\tmActivity.getDeviceProfile().isTaskbarPresent="
                    + activityTaskbarPresent);
        }
        log.add("\tmContext logs:");
        log.add("\t\tmContext=" + mContext);
        log.add("\t\tmContext.getResources().getConfiguration()="
                + mContext.getResources().getConfiguration());
        if (mUserUnlocked) {
            log.add("\t\tLauncherAppState.getIDP().getDeviceProfile(mContext).isTaskbarPresent="
                    + contextTaskbarPresent);
        } else {
            log.add("\t\tCouldn't get DeviceProfile because !mUserUnlocked");
        }

        Log.d(TASKBAR_NOT_DESTROYED_TAG, log.toString());
    }

    private final DeviceProfile.OnDeviceProfileChangeListener mDebugActivityDeviceProfileChanged =
            dp -> debugWhyTaskbarNotDestroyed("mActivity onDeviceProfileChanged");
}<|MERGE_RESOLUTION|>--- conflicted
+++ resolved
@@ -48,12 +48,9 @@
 
 import com.android.launcher3.DeviceProfile;
 import com.android.launcher3.LauncherAppState;
-<<<<<<< HEAD
 import com.android.launcher3.Utilities;
 import com.android.launcher3.config.FeatureFlags;
-=======
 import com.android.launcher3.anim.AnimatorPlaybackController;
->>>>>>> fc786807
 import com.android.launcher3.statemanager.StatefulActivity;
 import com.android.launcher3.taskbar.unfold.NonDestroyableScopedUnfoldTransitionProgressProvider;
 import com.android.launcher3.uioverrides.QuickstepLauncher;
@@ -78,8 +75,8 @@
     private static final String TAG = "TaskbarManager";
     private static final boolean DEBUG = false;
 
-    public static final boolean FLAG_HIDE_NAVBAR_WINDOW =
-            SystemProperties.getBoolean("persist.wm.debug.hide_navbar_window", false);
+    public static final boolean FLAG_HIDE_NAVBAR_WINDOW = SystemProperties
+            .getBoolean("persist.wm.debug.hide_navbar_window", false);
 
     private static final Uri USER_SETUP_COMPLETE_URI = Settings.Secure.getUriFor(
             Settings.Secure.USER_SETUP_COMPLETE);
@@ -96,29 +93,35 @@
     private final SimpleBroadcastReceiver mShutdownReceiver;
 
     // The source for this provider is set when Launcher is available
-    // We use 'non-destroyable' version here so the original provider won't be destroyed
+    // We use 'non-destroyable' version here so the original provider won't be
+    // destroyed
     // as it is tied to the activity lifecycle, not the taskbar lifecycle.
     // It's destruction/creation will be managed by the activity.
-    private final ScopedUnfoldTransitionProgressProvider mUnfoldProgressProvider =
-            new NonDestroyableScopedUnfoldTransitionProgressProvider();
+    private final ScopedUnfoldTransitionProgressProvider mUnfoldProgressProvider = new NonDestroyableScopedUnfoldTransitionProgressProvider();
     private NavigationMode mNavMode;
 
     private TaskbarActivityContext mTaskbarActivityContext;
     private StatefulActivity mActivity;
     /**
-     * Cache a copy here so we can initialize state whenever taskbar is recreated, since
+     * Cache a copy here so we can initialize state whenever taskbar is recreated,
+     * since
      * this class does not get re-initialized w/ new taskbars.
      */
     private final TaskbarSharedState mSharedState = new TaskbarSharedState();
 
     /**
-     * We use WindowManager's ComponentCallbacks() for most of the config changes, however for
-     * navigation mode, that callback gets called too soon, before it's internal navigation mode
+     * We use WindowManager's ComponentCallbacks() for most of the config changes,
+     * however for
+     * navigation mode, that callback gets called too soon, before it's internal
+     * navigation mode
      * reflects the current one.
-     * DisplayController's callback is delayed enough to get the correct nav mode value
+     * DisplayController's callback is delayed enough to get the correct nav mode
+     * value
      *
-     * We also use density change here because DeviceProfile has had a chance to update it's state
-     * whereas density for component callbacks registered in this class don't update DeviceProfile.
+     * We also use density change here because DeviceProfile has had a chance to
+     * update it's state
+     * whereas density for component callbacks registered in this class don't update
+     * DeviceProfile.
      * Confused? Me too. Make it less confusing (TODO: b/227669780)
      *
      * Flags used with {@link #mDispInfoChangeListener}
@@ -135,14 +138,13 @@
      */
     public static final String ACTION_SHOW_TASKBAR = "ACTION_SHOW_TASKBAR";
 
-    private final SimpleBroadcastReceiver mTaskbarBroadcastReceiver =
-            new SimpleBroadcastReceiver(this::showTaskbarFromBroadcast);
+    private final SimpleBroadcastReceiver mTaskbarBroadcastReceiver = new SimpleBroadcastReceiver(
+            this::showTaskbarFromBroadcast);
 
     @SuppressLint("WrongConstant")
     public TaskbarManager(TouchInteractionService service) {
         mDisplayController = DisplayController.INSTANCE.get(service);
-        Display display =
-                service.getSystemService(DisplayManager.class).getDisplay(DEFAULT_DISPLAY);
+        Display display = service.getSystemService(DisplayManager.class).getDisplay(DEFAULT_DISPLAY);
         mContext = Utilities.ATLEAST_S
                 ? service.createWindowContext(display, TYPE_NAVIGATION_BAR_PANEL, null)
                 : null;
@@ -173,8 +175,7 @@
                     // screen size changing, or when simply rotating the device.
                     // In the case of phone device rotation, we do want to call recreateTaskbar()
                     DeviceProfile oldDp = mTaskbarActivityContext.getDeviceProfile();
-                    boolean isOrientationChange =
-                            (configDiff & ActivityInfo.CONFIG_ORIENTATION) != 0;
+                    boolean isOrientationChange = (configDiff & ActivityInfo.CONFIG_ORIENTATION) != 0;
                     int oldWidth = isOrientationChange ? oldDp.heightPx : oldDp.widthPx;
                     int oldHeight = isOrientationChange ? oldDp.widthPx : oldDp.heightPx;
                     if (dp.widthPx == oldWidth && dp.heightPx == oldHeight) {
@@ -212,10 +213,10 @@
             }
 
             @Override
-            public void onLowMemory() { }
+            public void onLowMemory() {
+            }
         };
-        mShutdownReceiver = new SimpleBroadcastReceiver(i ->
-                destroyExistingTaskbar());
+        mShutdownReceiver = new SimpleBroadcastReceiver(i -> destroyExistingTaskbar());
         mDispInfoChangeListener = (context, info, flags) -> {
             if ((flags & CHANGE_FLAGS) != 0) {
                 mNavMode = info.navigationMode;
@@ -270,12 +271,14 @@
     /**
      * Displays a frame of the first Launcher reveal animation.
      *
-     * This should be used to run a first Launcher reveal animation whose progress matches a swipe
+     * This should be used to run a first Launcher reveal animation whose progress
+     * matches a swipe
      * progress.
      */
     public AnimatorPlaybackController createLauncherStartFromSuwAnim(int duration) {
         return mTaskbarActivityContext == null
-                ? null : mTaskbarActivityContext.createLauncherStartFromSuwAnim(duration);
+                ? null
+                : mTaskbarActivityContext.createLauncherStartFromSuwAnim(duration);
     }
 
     /**
@@ -303,8 +306,8 @@
         mActivity = activity;
         debugWhyTaskbarNotDestroyed("Set mActivity=" + mActivity);
         mActivity.addOnDeviceProfileChangeListener(mDebugActivityDeviceProfileChanged);
-        UnfoldTransitionProgressProvider unfoldTransitionProgressProvider =
-                getUnfoldTransitionProgressProviderForActivity(activity);
+        UnfoldTransitionProgressProvider unfoldTransitionProgressProvider = getUnfoldTransitionProgressProviderForActivity(
+                activity);
         mUnfoldProgressProvider.setSourceProvider(unfoldTransitionProgressProvider);
 
         if (mTaskbarActivityContext != null) {
@@ -314,7 +317,8 @@
     }
 
     /**
-     * Returns an {@link UnfoldTransitionProgressProvider} to use while the given StatefulActivity
+     * Returns an {@link UnfoldTransitionProgressProvider} to use while the given
+     * StatefulActivity
      * is active.
      */
     private UnfoldTransitionProgressProvider getUnfoldTransitionProgressProviderForActivity(
@@ -326,7 +330,8 @@
     }
 
     /**
-     * Creates a {@link TaskbarUIController} to use while the given StatefulActivity is active.
+     * Creates a {@link TaskbarUIController} to use while the given StatefulActivity
+     * is active.
      */
     private TaskbarUIController createTaskbarUIControllerForActivity(StatefulActivity activity) {
         if (activity instanceof QuickstepLauncher) {
@@ -357,23 +362,17 @@
     }
 
     /**
-     * This method is called multiple times (ex. initial init, then when user unlocks) in which case
+     * This method is called multiple times (ex. initial init, then when user
+     * unlocks) in which case
      * we fully want to destroy an existing taskbar and create a new one.
      * In other case (folding/unfolding) we don't need to remove and add window.
      */
     @VisibleForTesting
     public void recreateTaskbar() {
-        DeviceProfile dp = mUserUnlocked ?
-                LauncherAppState.getIDP(mContext).getDeviceProfile(mContext) : null;
+        DeviceProfile dp = mUserUnlocked ? LauncherAppState.getIDP(mContext).getDeviceProfile(mContext) : null;
 
         destroyExistingTaskbar();
 
-<<<<<<< HEAD
-        SystemUiProxy sysui = SystemUiProxy.INSTANCE.get(mContext);
-        sysui.setTaskbarEnabled(isTaskBarEnabled);
-        if (!isTaskBarEnabled) {
-            sysui.notifyTaskbarStatus(/* visible */ false, /* stashed */ false);
-=======
         boolean isTaskbarEnabled = dp != null && isTaskbarPresent(dp);
         debugWhyTaskbarNotDestroyed("recreateTaskbar: isTaskbarEnabled=" + isTaskbarEnabled
                 + " [dp != null (i.e. mUserUnlocked)]=" + (dp != null)
@@ -382,7 +381,6 @@
         if (!isTaskbarEnabled) {
             SystemUiProxy.INSTANCE.get(mContext)
                     .notifyTaskbarStatus(/* visible */ false, /* stashed */ false);
->>>>>>> fc786807
             return;
         }
 
@@ -429,15 +427,16 @@
 
     /**
      * @return {@code true} if provided device profile isn't a large screen profile
-     *                      and we are using a single window for taskbar and navbar.
+     *         and we are using a single window for taskbar and navbar.
      */
     public static boolean isPhoneMode(DeviceProfile deviceProfile) {
         return TaskbarManager.FLAG_HIDE_NAVBAR_WINDOW && deviceProfile.isPhone;
     }
 
     /**
-     * @return {@code true} if {@link #isPhoneMode(DeviceProfile)} is true and we're using
-     *                      3 button-nav
+     * @return {@code true} if {@link #isPhoneMode(DeviceProfile)} is true and we're
+     *         using
+     *         3 button-nav
      */
     public static boolean isPhoneButtonNavMode(TaskbarActivityContext context) {
         return isPhoneMode(context.getDeviceProfile()) && context.isThreeButtonNav();
@@ -550,6 +549,6 @@
         Log.d(TASKBAR_NOT_DESTROYED_TAG, log.toString());
     }
 
-    private final DeviceProfile.OnDeviceProfileChangeListener mDebugActivityDeviceProfileChanged =
-            dp -> debugWhyTaskbarNotDestroyed("mActivity onDeviceProfileChanged");
+    private final DeviceProfile.OnDeviceProfileChangeListener mDebugActivityDeviceProfileChanged = dp -> debugWhyTaskbarNotDestroyed(
+            "mActivity onDeviceProfileChanged");
 }