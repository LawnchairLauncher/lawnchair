/*
 * Copyright (C) 2021 The Android Open Source Project
 *
 * Licensed under the Apache License, Version 2.0 (the "License");
 * you may not use this file except in compliance with the License.
 * You may obtain a copy of the License at
 *
 *      http://www.apache.org/licenses/LICENSE-2.0
 *
 * Unless required by applicable law or agreed to in writing, software
 * distributed under the License is distributed on an "AS IS" BASIS,
 * WITHOUT WARRANTIES OR CONDITIONS OF ANY KIND, either express or implied.
 * See the License for the specific language governing permissions and
 * limitations under the License.
 */
package com.android.launcher3.taskbar;

import static android.content.Context.RECEIVER_NOT_EXPORTED;
import static android.content.pm.PackageManager.FEATURE_PC;
import static android.view.Display.DEFAULT_DISPLAY;
<<<<<<< HEAD
import static android.view.WindowManager.LayoutParams.TYPE_APPLICATION_OVERLAY;
=======
import static android.view.WindowManager.LayoutParams.TYPE_NAVIGATION_BAR;
>>>>>>> 96fe8417
import static android.view.WindowManager.LayoutParams.TYPE_NAVIGATION_BAR_PANEL;

import static com.android.launcher3.BaseActivity.EVENT_DESTROYED;
import static com.android.launcher3.LauncherState.OVERVIEW;
import static com.android.launcher3.config.FeatureFlags.ENABLE_TASKBAR_NAVBAR_UNIFICATION;
import static com.android.launcher3.config.FeatureFlags.enableTaskbarNoRecreate;
import static com.android.launcher3.util.DisplayController.TASKBAR_NOT_DESTROYED_TAG;
import static com.android.launcher3.util.Executors.UI_HELPER_EXECUTOR;
import static com.android.launcher3.util.FlagDebugUtils.formatFlagChange;
import static com.android.quickstep.util.SystemActionConstants.ACTION_SHOW_TASKBAR;
import static com.android.quickstep.util.SystemActionConstants.SYSTEM_ACTION_ID_TASKBAR;

import android.annotation.SuppressLint;
import android.app.PendingIntent;
import android.content.ComponentCallbacks;
import android.content.Context;
import android.content.Intent;
import android.content.IntentFilter;
import android.content.pm.ActivityInfo;
import android.content.res.Configuration;
import android.hardware.display.DisplayManager;
import android.net.Uri;
import android.os.Handler;
import android.os.Trace;
import android.provider.Settings;
import android.util.Log;
import android.view.Display;
import android.view.MotionEvent;
import android.view.WindowManager;
import android.widget.FrameLayout;

import androidx.annotation.NonNull;
import androidx.annotation.Nullable;
import androidx.annotation.VisibleForTesting;

import com.android.launcher3.DeviceProfile;
import com.android.launcher3.InvariantDeviceProfile.OnIDPChangeListener;
import com.android.launcher3.LauncherAppState;
<<<<<<< HEAD
import com.android.launcher3.LauncherPrefs;
import com.android.launcher3.Utilities;
=======
>>>>>>> 96fe8417
import com.android.launcher3.anim.AnimatorPlaybackController;
import com.android.launcher3.statemanager.StatefulActivity;
import com.android.launcher3.taskbar.unfold.NonDestroyableScopedUnfoldTransitionProgressProvider;
import com.android.launcher3.uioverrides.QuickstepLauncher;
import com.android.launcher3.util.DisplayController;
import com.android.launcher3.util.SettingsCache;
import com.android.launcher3.util.SimpleBroadcastReceiver;
import com.android.quickstep.RecentsActivity;
import com.android.quickstep.SystemUiProxy;
import com.android.quickstep.TouchInteractionService;
import com.android.quickstep.util.AssistUtils;
import com.android.systemui.shared.system.QuickStepContract;
import com.android.systemui.unfold.UnfoldTransitionProgressProvider;
import com.android.systemui.unfold.util.ScopedUnfoldTransitionProgressProvider;
import com.android.wm.shell.Flags;

import java.io.PrintWriter;
import java.util.StringJoiner;

import app.lawnchair.compat.LawnchairQuickstepCompat;

/**
 * Class to manage taskbar lifecycle
 */
public class TaskbarManager {
    private static final String TAG = "TaskbarManager";
    private static final boolean DEBUG = false;

    /**
     * All the configurations which do not initiate taskbar recreation.
     * This includes all the configurations defined in Launcher's manifest entry and
     * ActivityController#filterConfigChanges
     */
    private static final int SKIP_RECREATE_CONFIG_CHANGES = ActivityInfo.CONFIG_WINDOW_CONFIGURATION
            | ActivityInfo.CONFIG_KEYBOARD
            | ActivityInfo.CONFIG_KEYBOARD_HIDDEN
            | ActivityInfo.CONFIG_MCC
            | ActivityInfo.CONFIG_MNC
            | ActivityInfo.CONFIG_NAVIGATION
            | ActivityInfo.CONFIG_ORIENTATION
            | ActivityInfo.CONFIG_SCREEN_SIZE
            | ActivityInfo.CONFIG_SCREEN_LAYOUT
            | ActivityInfo.CONFIG_SMALLEST_SCREEN_SIZE;

<<<<<<< HEAD
    public static final boolean FLAG_HIDE_NAVBAR_WINDOW = SystemProperties
            .getBoolean("persist.wm.debug.hide_navbar_window", false);

=======
>>>>>>> 96fe8417
    private static final Uri USER_SETUP_COMPLETE_URI = Settings.Secure.getUriFor(
            Settings.Secure.USER_SETUP_COMPLETE);

    private static final Uri NAV_BAR_KIDS_MODE = Settings.Secure.getUriFor(
            Settings.Secure.NAV_BAR_KIDS_MODE);

    private final Context mContext;
    private final @Nullable Context mNavigationBarPanelContext;
    private WindowManager mWindowManager;
    private FrameLayout mTaskbarRootLayout;
    private boolean mAddedWindow;
    private final TaskbarNavButtonController mNavButtonController;
    private final ComponentCallbacks mComponentCallbacks;

    private final SimpleBroadcastReceiver mShutdownReceiver = new SimpleBroadcastReceiver(
            i -> destroyExistingTaskbar());

    // The source for this provider is set when Launcher is available
    // We use 'non-destroyable' version here so the original provider won't be
    // destroyed
    // as it is tied to the activity lifecycle, not the taskbar lifecycle.
    // It's destruction/creation will be managed by the activity.
    private final ScopedUnfoldTransitionProgressProvider mUnfoldProgressProvider = new NonDestroyableScopedUnfoldTransitionProgressProvider();

    private TaskbarActivityContext mTaskbarActivityContext;
    private StatefulActivity mActivity;
    /**
     * Cache a copy here so we can initialize state whenever taskbar is recreated,
     * since
     * this class does not get re-initialized w/ new taskbars.
     */
    private final TaskbarSharedState mSharedState = new TaskbarSharedState();

    /**
     * We use WindowManager's ComponentCallbacks() for internal UI changes (similar
     * to an Activity)
     * which comes via a different channel
     */
    private final OnIDPChangeListener mIdpChangeListener = c -> recreateTaskbar();
    private final SettingsCache.OnChangeListener mOnSettingsChangeListener = c -> recreateTaskbar();

    private boolean mUserUnlocked = false;

<<<<<<< HEAD
    public static final int SYSTEM_ACTION_ID_TASKBAR = 499;

    /**
     * For Taskbar broadcast intent filter.
     */
    public static final String ACTION_SHOW_TASKBAR = "ACTION_SHOW_TASKBAR";

    private final SimpleBroadcastReceiver mTaskbarBroadcastReceiver = new SimpleBroadcastReceiver(
            this::showTaskbarFromBroadcast);

    private final SharedPreferences.OnSharedPreferenceChangeListener mTaskbarPinningPreferenceChangeListener = (
            sharedPreferences, key) -> {
        if (TASKBAR_PINNING_KEY.equals(key)) {
            recreateTaskbar();
        }
    };

    private final ActivityLifecycleCallbacksAdapter mLifecycleCallbacks =
            new ActivityLifecycleCallbacksAdapter() {
                @Override
                public void onActivityDestroyed(Activity activity) {
                    if (mActivity != activity) return;
                    if (mActivity != null) {
                        mActivity.removeOnDeviceProfileChangeListener(
                                mDebugActivityDeviceProfileChanged);
                        Log.d(TASKBAR_NOT_DESTROYED_TAG,
                                "unregistering activity lifecycle callbacks from "
                                        + "onActivityDestroyed.");
                        mActivity.unregisterActivityLifecycleCallbacks(this);
                    }
                    mActivity = null;
                    debugWhyTaskbarNotDestroyed("clearActivity");
                    if (mTaskbarActivityContext != null) {
                        mTaskbarActivityContext.setUIController(TaskbarUIController.DEFAULT);
                    }
                    mUnfoldProgressProvider.setSourceProvider(null);
                }
            };
=======
    private final SimpleBroadcastReceiver mTaskbarBroadcastReceiver =
            new SimpleBroadcastReceiver(this::showTaskbarFromBroadcast);

    private final Runnable mActivityOnDestroyCallback = new Runnable() {
        @Override
        public void run() {
            if (mActivity != null) {
                mActivity.removeOnDeviceProfileChangeListener(
                        mDebugActivityDeviceProfileChanged);
                Log.d(TASKBAR_NOT_DESTROYED_TAG,
                        "unregistering activity lifecycle callbacks from "
                                + "onActivityDestroyed.");
                mActivity.removeEventCallback(EVENT_DESTROYED, this);
            }
            mActivity = null;
            debugWhyTaskbarNotDestroyed("clearActivity");
            if (mTaskbarActivityContext != null) {
                mTaskbarActivityContext.setUIController(TaskbarUIController.DEFAULT);
            }
            mUnfoldProgressProvider.setSourceProvider(null);
        }
    };
>>>>>>> 96fe8417

    UnfoldTransitionProgressProvider.TransitionProgressListener mUnfoldTransitionProgressListener =
            new UnfoldTransitionProgressProvider.TransitionProgressListener() {
                @Override
                public void onTransitionStarted() {
                    Log.d(TASKBAR_NOT_DESTROYED_TAG,
                            "fold/unfold transition started getting called.");
                }

                @Override
                public void onTransitionProgress(float progress) {
                    Log.d(TASKBAR_NOT_DESTROYED_TAG,
                            "fold/unfold transition progress : " + progress);
                }

                @Override
                public void onTransitionFinishing() {
                    Log.d(TASKBAR_NOT_DESTROYED_TAG,
                            "fold/unfold transition finishing getting called.");

                }

                @Override
                public void onTransitionFinished() {
                    Log.d(TASKBAR_NOT_DESTROYED_TAG,
                            "fold/unfold transition finished getting called.");

                }
            };

    @SuppressLint("WrongConstant")
    public TaskbarManager(TouchInteractionService service) {
        Display display =
                service.getSystemService(DisplayManager.class).getDisplay(DEFAULT_DISPLAY);
<<<<<<< HEAD
        mContext = (LawnchairQuickstepCompat.ATLEAST_T) ?
                service.createWindowContext(display, TYPE_NAVIGATION_BAR_PANEL, null) :
                (LawnchairQuickstepCompat.ATLEAST_S) ?
                        service.createWindowContext(display, TYPE_APPLICATION_OVERLAY, null) :
                        (LawnchairQuickstepCompat.ATLEAST_R) ?
                                service.createWindowContext(TYPE_APPLICATION_OVERLAY, null) :
                                service;

=======
        mContext = service.createWindowContext(display,
                ENABLE_TASKBAR_NAVBAR_UNIFICATION ? TYPE_NAVIGATION_BAR : TYPE_NAVIGATION_BAR_PANEL,
                null);
        mNavigationBarPanelContext = ENABLE_TASKBAR_NAVBAR_UNIFICATION
                ? service.createWindowContext(display, TYPE_NAVIGATION_BAR_PANEL, null)
                : null;
        if (enableTaskbarNoRecreate()) {
            mWindowManager = mContext.getSystemService(WindowManager.class);
            mTaskbarRootLayout = new FrameLayout(mContext) {
                @Override
                public boolean dispatchTouchEvent(MotionEvent ev) {
                    // The motion events can be outside the view bounds of task bar, and hence
                    // manually dispatching them to the drag layer here.
                    if (mTaskbarActivityContext != null
                            && mTaskbarActivityContext.getDragLayer().isAttachedToWindow()) {
                        return mTaskbarActivityContext.getDragLayer().dispatchTouchEvent(ev);
                    }
                    return super.dispatchTouchEvent(ev);
                }
            };
        }
>>>>>>> 96fe8417
        mNavButtonController = new TaskbarNavButtonController(service,
                SystemUiProxy.INSTANCE.get(mContext), new Handler(),
                AssistUtils.newInstance(mContext));
        mComponentCallbacks = new ComponentCallbacks() {
            private Configuration mOldConfig = mContext.getResources().getConfiguration();

            @Override
            public void onConfigurationChanged(Configuration newConfig) {
                if (LawnchairQuickstepCompat.ATLEAST_T) {
                    Trace.instantForTrack(Trace.TRACE_TAG_APP, "TaskbarManager",
                            "onConfigurationChanged: " + newConfig);
                }
                debugWhyTaskbarNotDestroyed(
                        "TaskbarManager#mComponentCallbacks.onConfigurationChanged: " + newConfig);
                DeviceProfile dp = mUserUnlocked
                        ? LauncherAppState.getIDP(mContext).getDeviceProfile(mContext)
                        : null;
                int configDiff = mOldConfig.diff(newConfig) & ~SKIP_RECREATE_CONFIG_CHANGES;

                if ((configDiff & ActivityInfo.CONFIG_UI_MODE) != 0) {
                    // Only recreate for theme changes, not other UI mode changes such as docking.
                    int oldUiNightMode = (mOldConfig.uiMode & Configuration.UI_MODE_NIGHT_MASK);
                    int newUiNightMode = (newConfig.uiMode & Configuration.UI_MODE_NIGHT_MASK);
                    if (oldUiNightMode == newUiNightMode) {
                        configDiff &= ~ActivityInfo.CONFIG_UI_MODE;
                    }
                }

                debugWhyTaskbarNotDestroyed("ComponentCallbacks#onConfigurationChanged() "
                        + "configDiff=" + Configuration.configurationDiffToString(configDiff));
                if (configDiff != 0 || mTaskbarActivityContext == null) {
                    recreateTaskbar();
                } else {
                    // Config change might be handled without re-creating the taskbar
                    if (dp != null && !isTaskbarPresent(dp)) {
                        destroyExistingTaskbar();
                    } else {
                        if (dp != null && isTaskbarPresent(dp)) {
                            if (ENABLE_TASKBAR_NAVBAR_UNIFICATION) {
                                // Re-initialize for screen size change? Should this be done
                                // by looking at screen-size change flag in configDiff in the
                                // block above?
                                recreateTaskbar();
                            } else {
                                mTaskbarActivityContext.updateDeviceProfile(dp);
                            }
                        }
                        mTaskbarActivityContext.onConfigurationChanged(configDiff);
                    }
                }
                mOldConfig = new Configuration(newConfig);
            }

            @Override
            public void onLowMemory() {
            }
        };
        SettingsCache.INSTANCE.get(mContext)
                .register(USER_SETUP_COMPLETE_URI, mOnSettingsChangeListener);
        SettingsCache.INSTANCE.get(mContext)
                .register(NAV_BAR_KIDS_MODE, mOnSettingsChangeListener);
        Log.d(TASKBAR_NOT_DESTROYED_TAG, "registering component callbacks from constructor.");
        mContext.registerComponentCallbacks(mComponentCallbacks);
        mShutdownReceiver.register(mContext, Intent.ACTION_SHUTDOWN);
        UI_HELPER_EXECUTOR.execute(() -> {
            mSharedState.taskbarSystemActionPendingIntent = PendingIntent.getBroadcast(
                    mContext,
                    SYSTEM_ACTION_ID_TASKBAR,
                    new Intent(ACTION_SHOW_TASKBAR).setPackage(mContext.getPackageName()),
                    PendingIntent.FLAG_UPDATE_CURRENT | PendingIntent.FLAG_IMMUTABLE);
            mContext.registerReceiver(
                    mTaskbarBroadcastReceiver,
                    new IntentFilter(ACTION_SHOW_TASKBAR),
                    RECEIVER_NOT_EXPORTED);
        });

        debugWhyTaskbarNotDestroyed("TaskbarManager created");
        recreateTaskbar();
    }

    private void destroyExistingTaskbar() {
        debugWhyTaskbarNotDestroyed("destroyExistingTaskbar: " + mTaskbarActivityContext);
        if (mTaskbarActivityContext != null) {
            mTaskbarActivityContext.onDestroy();
            if (!ENABLE_TASKBAR_NAVBAR_UNIFICATION || enableTaskbarNoRecreate()) {
                mTaskbarActivityContext = null;
            }
        }
        DeviceProfile dp = mUserUnlocked ?
                LauncherAppState.getIDP(mContext).getDeviceProfile(mContext) : null;
        if (dp == null || !isTaskbarPresent(dp)) {
            removeTaskbarRootViewFromWindow();
        }
    }

    /**
     * Show Taskbar upon receiving broadcast
     */
    private void showTaskbarFromBroadcast(Intent intent) {
        if (ACTION_SHOW_TASKBAR.equals(intent.getAction()) && mTaskbarActivityContext != null) {
            mTaskbarActivityContext.showTaskbarFromBroadcast();
        }
    }

    /**
     * Toggles All Apps for Taskbar or Launcher depending on the current state.
     *
     * @param homeAllAppsIntent Intent used if Taskbar is not enabled or Launcher is
     *                          resumed.
     */
    public void toggleAllApps(Intent homeAllAppsIntent) {
        if (mTaskbarActivityContext == null) {
            mContext.startActivity(homeAllAppsIntent);
            return;
        }

        if (mActivity != null && mActivity.isResumed() && !mActivity.isInState(OVERVIEW)) {
            mContext.startActivity(homeAllAppsIntent);
            return;
        }

        mTaskbarActivityContext.toggleAllAppsSearch();
    }

    /**
     * Displays a frame of the first Launcher reveal animation.
     *
     * This should be used to run a first Launcher reveal animation whose progress
     * matches a swipe
     * progress.
     */
    public AnimatorPlaybackController createLauncherStartFromSuwAnim(int duration) {
        return mTaskbarActivityContext == null
                ? null
                : mTaskbarActivityContext.createLauncherStartFromSuwAnim(duration);
    }

    /**
     * Called when the user is unlocked
     */
    public void onUserUnlocked() {
        mUserUnlocked = true;
        LauncherAppState.getIDP(mContext).addOnChangeListener(mIdpChangeListener);
        recreateTaskbar();
        addTaskbarRootViewToWindow();
    }

    public void onUserPreferenceChanged() {
        recreateTaskbar();
    }

    /**
     * Sets a {@link StatefulActivity} to act as taskbar callback
     */
    public void setActivity(@NonNull StatefulActivity activity) {
        if (mActivity == activity) {
            return;
        }
        removeActivityCallbacksAndListeners();
        mActivity = activity;
        debugWhyTaskbarNotDestroyed("Set mActivity=" + mActivity);
        mActivity.addOnDeviceProfileChangeListener(mDebugActivityDeviceProfileChanged);
        Log.d(TASKBAR_NOT_DESTROYED_TAG,
                "registering activity lifecycle callbacks from setActivity().");
<<<<<<< HEAD
        mActivity.registerActivityLifecycleCallbacks(mLifecycleCallbacks);
        UnfoldTransitionProgressProvider unfoldTransitionProgressProvider = getUnfoldTransitionProgressProviderForActivity(
                activity);
=======
        mActivity.addEventCallback(EVENT_DESTROYED, mActivityOnDestroyCallback);
        UnfoldTransitionProgressProvider unfoldTransitionProgressProvider =
                getUnfoldTransitionProgressProviderForActivity(activity);
>>>>>>> 96fe8417
        if (unfoldTransitionProgressProvider != null) {
            unfoldTransitionProgressProvider.addCallback(mUnfoldTransitionProgressListener);
        }
        mUnfoldProgressProvider.setSourceProvider(unfoldTransitionProgressProvider);

        if (mTaskbarActivityContext != null) {
            mTaskbarActivityContext.setUIController(
                    createTaskbarUIControllerForActivity(mActivity));
        }
    }

    /**
     * Returns an {@link UnfoldTransitionProgressProvider} to use while the given
     * StatefulActivity
     * is active.
     */
    private UnfoldTransitionProgressProvider getUnfoldTransitionProgressProviderForActivity(
            StatefulActivity activity) {
        if (activity instanceof QuickstepLauncher) {
            return ((QuickstepLauncher) activity).getUnfoldTransitionProgressProvider();
        }
        return null;
    }

    /**
     * Creates a {@link TaskbarUIController} to use while the given StatefulActivity
     * is active.
     */
    private TaskbarUIController createTaskbarUIControllerForActivity(StatefulActivity activity) {
        if (activity instanceof QuickstepLauncher) {
            if (mTaskbarActivityContext.getPackageManager().hasSystemFeature(FEATURE_PC)) {
                return new DesktopTaskbarUIController((QuickstepLauncher) activity);
            }
            return new LauncherTaskbarUIController((QuickstepLauncher) activity);
        }
        if (activity instanceof RecentsActivity) {
            return new FallbackTaskbarUIController((RecentsActivity) activity);
        }
        return TaskbarUIController.DEFAULT;
    }

    /**
     * This method is called multiple times (ex. initial init, then when user
     * unlocks) in which case
     * we fully want to destroy an existing taskbar and create a new one.
     * In other case (folding/unfolding) we don't need to remove and add window.
     */
    @VisibleForTesting
    public void recreateTaskbar() {
        Trace.beginSection("recreateTaskbar");
        try {
            DeviceProfile dp = mUserUnlocked ? LauncherAppState.getIDP(mContext).getDeviceProfile(mContext) : null;

            destroyExistingTaskbar();

            boolean isTaskbarEnabled = dp != null && isTaskbarPresent(dp);
            debugWhyTaskbarNotDestroyed("recreateTaskbar: isTaskbarEnabled=" + isTaskbarEnabled
<<<<<<< HEAD
                    + " [dp != null (i.e. mUserUnlocked)]=" + (dp != null)
                    + " FLAG_HIDE_NAVBAR_WINDOW=" + FLAG_HIDE_NAVBAR_WINDOW
                    + " dp.isTaskbarPresent=" + (dp == null ? "null" : dp.isTaskbarPresent));
=======
                + " [dp != null (i.e. mUserUnlocked)]=" + (dp != null)
                + " FLAG_HIDE_NAVBAR_WINDOW=" + ENABLE_TASKBAR_NAVBAR_UNIFICATION
                + " dp.isTaskbarPresent=" + (dp == null ? "null" : dp.isTaskbarPresent));
>>>>>>> 96fe8417
            if (!isTaskbarEnabled) {
                SystemUiProxy.INSTANCE.get(mContext)
                        .notifyTaskbarStatus(/* visible */ false, /* stashed */ false);
                return;
            }

<<<<<<< HEAD
            if (mTaskbarActivityContext == null) {
                mTaskbarActivityContext = new TaskbarActivityContext(mContext, dp,
                        mNavButtonController,
=======
            if (enableTaskbarNoRecreate() || mTaskbarActivityContext == null) {
                mTaskbarActivityContext = new TaskbarActivityContext(mContext,
                        mNavigationBarPanelContext, dp, mNavButtonController,
>>>>>>> 96fe8417
                        mUnfoldProgressProvider);
            } else {
                mTaskbarActivityContext.updateDeviceProfile(dp);
            }
            mSharedState.startTaskbarVariantIsTransient =
                    DisplayController.isTransientTaskbar(mTaskbarActivityContext);
            mTaskbarActivityContext.init(mSharedState);

            if (mActivity != null) {
                mTaskbarActivityContext.setUIController(
                        createTaskbarUIControllerForActivity(mActivity));
            }

<<<<<<< HEAD
            // We to wait until user unlocks the device to attach listener.
            LauncherPrefs.get(mContext).addListener(mTaskbarPinningPreferenceChangeListener,
                    TASKBAR_PINNING);
=======
            if (enableTaskbarNoRecreate()) {
                addTaskbarRootViewToWindow();
                mTaskbarRootLayout.removeAllViews();
                mTaskbarRootLayout.addView(mTaskbarActivityContext.getDragLayer());
                mTaskbarActivityContext.notifyUpdateLayoutParams();
            }
>>>>>>> 96fe8417
        } finally {
            Trace.endSection();
        }

        // We to wait until user unlocks the device to attach listener.
        LauncherPrefs.get(mContext).addListener(mTaskbarPinningPreferenceChangeListener,
                TASKBAR_PINNING);
    }

    public void onSystemUiFlagsChanged(int systemUiStateFlags) {
        if (DEBUG) {
            Log.d(TAG, "SysUI flags changed: " + formatFlagChange(systemUiStateFlags,
                    mSharedState.sysuiStateFlags, QuickStepContract::getSystemUiStateString));
        }
        mSharedState.sysuiStateFlags = systemUiStateFlags;
        if (mTaskbarActivityContext != null) {
            mTaskbarActivityContext.updateSysuiStateFlags(systemUiStateFlags, false /* fromInit */);
        }
    }

    public void onLongPressHomeEnabled(boolean assistantLongPressEnabled) {
        if (mNavButtonController != null) {
            mNavButtonController.setAssistantLongPressEnabled(assistantLongPressEnabled);
        }
    }

    /**
     * Sets the flag indicating setup UI is visible
     */
    public void setSetupUIVisible(boolean isVisible) {
        mSharedState.setupUIVisible = isVisible;
        if (mTaskbarActivityContext != null) {
            mTaskbarActivityContext.setSetupUIVisible(isVisible);
        }
    }

    /**
     * @return {@code true} if provided device profile isn't a large screen profile
     *         and we are using a single window for taskbar and navbar.
     */
    public static boolean isPhoneMode(DeviceProfile deviceProfile) {
        return ENABLE_TASKBAR_NAVBAR_UNIFICATION && deviceProfile.isPhone;
    }

    /**
     * @return {@code true} if {@link #isPhoneMode(DeviceProfile)} is true and we're
     *         using
     *         3 button-nav
     */
    public static boolean isPhoneButtonNavMode(TaskbarActivityContext context) {
        return isPhoneMode(context.getDeviceProfile()) && context.isThreeButtonNav();
    }

    private boolean isTaskbarPresent(DeviceProfile deviceProfile) {
        return ENABLE_TASKBAR_NAVBAR_UNIFICATION || deviceProfile.isTaskbarPresent;
    }

    public void onRotationProposal(int rotation, boolean isValid) {
        if (mTaskbarActivityContext != null) {
            mTaskbarActivityContext.onRotationProposal(rotation, isValid);
        }
    }

    public void disableNavBarElements(int displayId, int state1, int state2, boolean animate) {
        mSharedState.disableNavBarDisplayId = displayId;
        mSharedState.disableNavBarState1 = state1;
        mSharedState.disableNavBarState2 = state2;
        if (mTaskbarActivityContext != null) {
            mTaskbarActivityContext.disableNavBarElements(displayId, state1, state2, animate);
        }
    }

    public void onSystemBarAttributesChanged(int displayId, int behavior) {
        mSharedState.systemBarAttrsDisplayId = displayId;
        mSharedState.systemBarAttrsBehavior = behavior;
        if (mTaskbarActivityContext != null) {
            mTaskbarActivityContext.onSystemBarAttributesChanged(displayId, behavior);
        }
    }

    public void onNavButtonsDarkIntensityChanged(float darkIntensity) {
        mSharedState.navButtonsDarkIntensity = darkIntensity;
        if (mTaskbarActivityContext != null) {
            mTaskbarActivityContext.onNavButtonsDarkIntensityChanged(darkIntensity);
        }
    }

    private void removeActivityCallbacksAndListeners() {
        if (mActivity != null) {
            mActivity.removeOnDeviceProfileChangeListener(mDebugActivityDeviceProfileChanged);
            Log.d(TASKBAR_NOT_DESTROYED_TAG,
                    "unregistering activity lifecycle callbacks from "
                            + "removeActivityCallbackAndListeners().");
<<<<<<< HEAD
            mActivity.unregisterActivityLifecycleCallbacks(mLifecycleCallbacks);
            UnfoldTransitionProgressProvider unfoldTransitionProgressProvider = getUnfoldTransitionProgressProviderForActivity(
                    mActivity);
=======
            mActivity.removeEventCallback(EVENT_DESTROYED, mActivityOnDestroyCallback);
            UnfoldTransitionProgressProvider unfoldTransitionProgressProvider =
                    getUnfoldTransitionProgressProviderForActivity(mActivity);
>>>>>>> 96fe8417
            if (unfoldTransitionProgressProvider != null) {
                unfoldTransitionProgressProvider.removeCallback(mUnfoldTransitionProgressListener);
            }
        }
    }

    /**
     * Called when the manager is no longer needed
     */
    public void destroy() {
        debugWhyTaskbarNotDestroyed("TaskbarManager#destroy()");
        removeActivityCallbacksAndListeners();
        UI_HELPER_EXECUTOR.execute(
                () -> mTaskbarBroadcastReceiver.unregisterReceiverSafely(mContext));
        destroyExistingTaskbar();
        if (mUserUnlocked) {
            LauncherAppState.getIDP(mContext).removeOnChangeListener(mIdpChangeListener);
        }
        SettingsCache.INSTANCE.get(mContext)
                .unregister(USER_SETUP_COMPLETE_URI, mOnSettingsChangeListener);
        SettingsCache.INSTANCE.get(mContext)
                .unregister(NAV_BAR_KIDS_MODE, mOnSettingsChangeListener);
        Log.d(TASKBAR_NOT_DESTROYED_TAG, "unregistering component callbacks from destroy().");
        mContext.unregisterComponentCallbacks(mComponentCallbacks);
        mContext.unregisterReceiver(mShutdownReceiver);
    }

    public @Nullable TaskbarActivityContext getCurrentActivityContext() {
        return mTaskbarActivityContext;
    }

    public void dumpLogs(String prefix, PrintWriter pw) {
        pw.println(prefix + "TaskbarManager:");
        if (mTaskbarActivityContext == null) {
            pw.println(prefix + "\tTaskbarActivityContext: null");
        } else {
            mTaskbarActivityContext.dumpLogs(prefix + "\t", pw);
        }
    }

    private void addTaskbarRootViewToWindow() {
        if (enableTaskbarNoRecreate() && !mAddedWindow && mTaskbarActivityContext != null) {
            mWindowManager.addView(mTaskbarRootLayout,
                    mTaskbarActivityContext.getWindowLayoutParams());
            mAddedWindow = true;
        }
    }

    private void removeTaskbarRootViewFromWindow() {
        if (enableTaskbarNoRecreate() && mAddedWindow) {
            mWindowManager.removeViewImmediate(mTaskbarRootLayout);
            mAddedWindow = false;
        }
    }

    /** Temp logs for b/254119092. */
    public void debugWhyTaskbarNotDestroyed(String debugReason) {
        StringJoiner log = new StringJoiner("\n");
        log.add(debugReason);

        boolean activityTaskbarPresent = mActivity != null
                && mActivity.getDeviceProfile().isTaskbarPresent;
        boolean contextTaskbarPresent = mUserUnlocked
                && LauncherAppState.getIDP(mContext).getDeviceProfile(mContext).isTaskbarPresent;
        if (activityTaskbarPresent == contextTaskbarPresent) {
            log.add("mActivity and mContext agree taskbarIsPresent=" + contextTaskbarPresent);
            Log.d(TASKBAR_NOT_DESTROYED_TAG, log.toString());
            return;
        }

        log.add("mActivity and mContext device profiles have different values, add more logs.");

        log.add("\tmActivity logs:");
        log.add("\t\tmActivity=" + mActivity);
        if (mActivity != null) {
            log.add("\t\tmActivity.getResources().getConfiguration()="
                    + mActivity.getResources().getConfiguration());
            log.add("\t\tmActivity.getDeviceProfile().isTaskbarPresent="
                    + activityTaskbarPresent);
        }
        log.add("\tmContext logs:");
        log.add("\t\tmContext=" + mContext);
        log.add("\t\tmContext.getResources().getConfiguration()="
                + mContext.getResources().getConfiguration());
        if (mUserUnlocked) {
            log.add("\t\tLauncherAppState.getIDP().getDeviceProfile(mContext).isTaskbarPresent="
                    + contextTaskbarPresent);
        } else {
            log.add("\t\tCouldn't get DeviceProfile because !mUserUnlocked");
        }

        Log.d(TASKBAR_NOT_DESTROYED_TAG, log.toString());
    }

    private final DeviceProfile.OnDeviceProfileChangeListener mDebugActivityDeviceProfileChanged = dp -> debugWhyTaskbarNotDestroyed(
            "mActivity onDeviceProfileChanged");
}<|MERGE_RESOLUTION|>--- conflicted
+++ resolved
@@ -18,11 +18,7 @@
 import static android.content.Context.RECEIVER_NOT_EXPORTED;
 import static android.content.pm.PackageManager.FEATURE_PC;
 import static android.view.Display.DEFAULT_DISPLAY;
-<<<<<<< HEAD
-import static android.view.WindowManager.LayoutParams.TYPE_APPLICATION_OVERLAY;
-=======
 import static android.view.WindowManager.LayoutParams.TYPE_NAVIGATION_BAR;
->>>>>>> 96fe8417
 import static android.view.WindowManager.LayoutParams.TYPE_NAVIGATION_BAR_PANEL;
 
 import static com.android.launcher3.BaseActivity.EVENT_DESTROYED;
@@ -61,11 +57,8 @@
 import com.android.launcher3.DeviceProfile;
 import com.android.launcher3.InvariantDeviceProfile.OnIDPChangeListener;
 import com.android.launcher3.LauncherAppState;
-<<<<<<< HEAD
 import com.android.launcher3.LauncherPrefs;
 import com.android.launcher3.Utilities;
-=======
->>>>>>> 96fe8417
 import com.android.launcher3.anim.AnimatorPlaybackController;
 import com.android.launcher3.statemanager.StatefulActivity;
 import com.android.launcher3.taskbar.unfold.NonDestroyableScopedUnfoldTransitionProgressProvider;
@@ -110,12 +103,6 @@
             | ActivityInfo.CONFIG_SCREEN_LAYOUT
             | ActivityInfo.CONFIG_SMALLEST_SCREEN_SIZE;
 
-<<<<<<< HEAD
-    public static final boolean FLAG_HIDE_NAVBAR_WINDOW = SystemProperties
-            .getBoolean("persist.wm.debug.hide_navbar_window", false);
-
-=======
->>>>>>> 96fe8417
     private static final Uri USER_SETUP_COMPLETE_URI = Settings.Secure.getUriFor(
             Settings.Secure.USER_SETUP_COMPLETE);
 
@@ -159,48 +146,8 @@
 
     private boolean mUserUnlocked = false;
 
-<<<<<<< HEAD
-    public static final int SYSTEM_ACTION_ID_TASKBAR = 499;
-
-    /**
-     * For Taskbar broadcast intent filter.
-     */
-    public static final String ACTION_SHOW_TASKBAR = "ACTION_SHOW_TASKBAR";
-
     private final SimpleBroadcastReceiver mTaskbarBroadcastReceiver = new SimpleBroadcastReceiver(
             this::showTaskbarFromBroadcast);
-
-    private final SharedPreferences.OnSharedPreferenceChangeListener mTaskbarPinningPreferenceChangeListener = (
-            sharedPreferences, key) -> {
-        if (TASKBAR_PINNING_KEY.equals(key)) {
-            recreateTaskbar();
-        }
-    };
-
-    private final ActivityLifecycleCallbacksAdapter mLifecycleCallbacks =
-            new ActivityLifecycleCallbacksAdapter() {
-                @Override
-                public void onActivityDestroyed(Activity activity) {
-                    if (mActivity != activity) return;
-                    if (mActivity != null) {
-                        mActivity.removeOnDeviceProfileChangeListener(
-                                mDebugActivityDeviceProfileChanged);
-                        Log.d(TASKBAR_NOT_DESTROYED_TAG,
-                                "unregistering activity lifecycle callbacks from "
-                                        + "onActivityDestroyed.");
-                        mActivity.unregisterActivityLifecycleCallbacks(this);
-                    }
-                    mActivity = null;
-                    debugWhyTaskbarNotDestroyed("clearActivity");
-                    if (mTaskbarActivityContext != null) {
-                        mTaskbarActivityContext.setUIController(TaskbarUIController.DEFAULT);
-                    }
-                    mUnfoldProgressProvider.setSourceProvider(null);
-                }
-            };
-=======
-    private final SimpleBroadcastReceiver mTaskbarBroadcastReceiver =
-            new SimpleBroadcastReceiver(this::showTaskbarFromBroadcast);
 
     private final Runnable mActivityOnDestroyCallback = new Runnable() {
         @Override
@@ -221,51 +168,38 @@
             mUnfoldProgressProvider.setSourceProvider(null);
         }
     };
->>>>>>> 96fe8417
-
-    UnfoldTransitionProgressProvider.TransitionProgressListener mUnfoldTransitionProgressListener =
-            new UnfoldTransitionProgressProvider.TransitionProgressListener() {
-                @Override
-                public void onTransitionStarted() {
-                    Log.d(TASKBAR_NOT_DESTROYED_TAG,
-                            "fold/unfold transition started getting called.");
-                }
-
-                @Override
-                public void onTransitionProgress(float progress) {
-                    Log.d(TASKBAR_NOT_DESTROYED_TAG,
-                            "fold/unfold transition progress : " + progress);
-                }
-
-                @Override
-                public void onTransitionFinishing() {
-                    Log.d(TASKBAR_NOT_DESTROYED_TAG,
-                            "fold/unfold transition finishing getting called.");
-
-                }
-
-                @Override
-                public void onTransitionFinished() {
-                    Log.d(TASKBAR_NOT_DESTROYED_TAG,
-                            "fold/unfold transition finished getting called.");
-
-                }
-            };
+
+    UnfoldTransitionProgressProvider.TransitionProgressListener mUnfoldTransitionProgressListener = new UnfoldTransitionProgressProvider.TransitionProgressListener() {
+        @Override
+        public void onTransitionStarted() {
+            Log.d(TASKBAR_NOT_DESTROYED_TAG,
+                    "fold/unfold transition started getting called.");
+        }
+
+        @Override
+        public void onTransitionProgress(float progress) {
+            Log.d(TASKBAR_NOT_DESTROYED_TAG,
+                    "fold/unfold transition progress : " + progress);
+        }
+
+        @Override
+        public void onTransitionFinishing() {
+            Log.d(TASKBAR_NOT_DESTROYED_TAG,
+                    "fold/unfold transition finishing getting called.");
+
+        }
+
+        @Override
+        public void onTransitionFinished() {
+            Log.d(TASKBAR_NOT_DESTROYED_TAG,
+                    "fold/unfold transition finished getting called.");
+
+        }
+    };
 
     @SuppressLint("WrongConstant")
     public TaskbarManager(TouchInteractionService service) {
-        Display display =
-                service.getSystemService(DisplayManager.class).getDisplay(DEFAULT_DISPLAY);
-<<<<<<< HEAD
-        mContext = (LawnchairQuickstepCompat.ATLEAST_T) ?
-                service.createWindowContext(display, TYPE_NAVIGATION_BAR_PANEL, null) :
-                (LawnchairQuickstepCompat.ATLEAST_S) ?
-                        service.createWindowContext(display, TYPE_APPLICATION_OVERLAY, null) :
-                        (LawnchairQuickstepCompat.ATLEAST_R) ?
-                                service.createWindowContext(TYPE_APPLICATION_OVERLAY, null) :
-                                service;
-
-=======
+        Display display = service.getSystemService(DisplayManager.class).getDisplay(DEFAULT_DISPLAY);
         mContext = service.createWindowContext(display,
                 ENABLE_TASKBAR_NAVBAR_UNIFICATION ? TYPE_NAVIGATION_BAR : TYPE_NAVIGATION_BAR_PANEL,
                 null);
@@ -287,7 +221,6 @@
                 }
             };
         }
->>>>>>> 96fe8417
         mNavButtonController = new TaskbarNavButtonController(service,
                 SystemUiProxy.INSTANCE.get(mContext), new Handler(),
                 AssistUtils.newInstance(mContext));
@@ -376,8 +309,7 @@
                 mTaskbarActivityContext = null;
             }
         }
-        DeviceProfile dp = mUserUnlocked ?
-                LauncherAppState.getIDP(mContext).getDeviceProfile(mContext) : null;
+        DeviceProfile dp = mUserUnlocked ? LauncherAppState.getIDP(mContext).getDeviceProfile(mContext) : null;
         if (dp == null || !isTaskbarPresent(dp)) {
             removeTaskbarRootViewFromWindow();
         }
@@ -452,15 +384,9 @@
         mActivity.addOnDeviceProfileChangeListener(mDebugActivityDeviceProfileChanged);
         Log.d(TASKBAR_NOT_DESTROYED_TAG,
                 "registering activity lifecycle callbacks from setActivity().");
-<<<<<<< HEAD
-        mActivity.registerActivityLifecycleCallbacks(mLifecycleCallbacks);
+        mActivity.addEventCallback(EVENT_DESTROYED, mActivityOnDestroyCallback);
         UnfoldTransitionProgressProvider unfoldTransitionProgressProvider = getUnfoldTransitionProgressProviderForActivity(
                 activity);
-=======
-        mActivity.addEventCallback(EVENT_DESTROYED, mActivityOnDestroyCallback);
-        UnfoldTransitionProgressProvider unfoldTransitionProgressProvider =
-                getUnfoldTransitionProgressProviderForActivity(activity);
->>>>>>> 96fe8417
         if (unfoldTransitionProgressProvider != null) {
             unfoldTransitionProgressProvider.addCallback(mUnfoldTransitionProgressListener);
         }
@@ -518,36 +444,23 @@
 
             boolean isTaskbarEnabled = dp != null && isTaskbarPresent(dp);
             debugWhyTaskbarNotDestroyed("recreateTaskbar: isTaskbarEnabled=" + isTaskbarEnabled
-<<<<<<< HEAD
                     + " [dp != null (i.e. mUserUnlocked)]=" + (dp != null)
-                    + " FLAG_HIDE_NAVBAR_WINDOW=" + FLAG_HIDE_NAVBAR_WINDOW
+                    + " FLAG_HIDE_NAVBAR_WINDOW=" + ENABLE_TASKBAR_NAVBAR_UNIFICATION
                     + " dp.isTaskbarPresent=" + (dp == null ? "null" : dp.isTaskbarPresent));
-=======
-                + " [dp != null (i.e. mUserUnlocked)]=" + (dp != null)
-                + " FLAG_HIDE_NAVBAR_WINDOW=" + ENABLE_TASKBAR_NAVBAR_UNIFICATION
-                + " dp.isTaskbarPresent=" + (dp == null ? "null" : dp.isTaskbarPresent));
->>>>>>> 96fe8417
             if (!isTaskbarEnabled) {
                 SystemUiProxy.INSTANCE.get(mContext)
                         .notifyTaskbarStatus(/* visible */ false, /* stashed */ false);
                 return;
             }
 
-<<<<<<< HEAD
-            if (mTaskbarActivityContext == null) {
-                mTaskbarActivityContext = new TaskbarActivityContext(mContext, dp,
-                        mNavButtonController,
-=======
             if (enableTaskbarNoRecreate() || mTaskbarActivityContext == null) {
                 mTaskbarActivityContext = new TaskbarActivityContext(mContext,
                         mNavigationBarPanelContext, dp, mNavButtonController,
->>>>>>> 96fe8417
                         mUnfoldProgressProvider);
             } else {
                 mTaskbarActivityContext.updateDeviceProfile(dp);
             }
-            mSharedState.startTaskbarVariantIsTransient =
-                    DisplayController.isTransientTaskbar(mTaskbarActivityContext);
+            mSharedState.startTaskbarVariantIsTransient = DisplayController.isTransientTaskbar(mTaskbarActivityContext);
             mTaskbarActivityContext.init(mSharedState);
 
             if (mActivity != null) {
@@ -555,18 +468,12 @@
                         createTaskbarUIControllerForActivity(mActivity));
             }
 
-<<<<<<< HEAD
-            // We to wait until user unlocks the device to attach listener.
-            LauncherPrefs.get(mContext).addListener(mTaskbarPinningPreferenceChangeListener,
-                    TASKBAR_PINNING);
-=======
             if (enableTaskbarNoRecreate()) {
                 addTaskbarRootViewToWindow();
                 mTaskbarRootLayout.removeAllViews();
                 mTaskbarRootLayout.addView(mTaskbarActivityContext.getDragLayer());
                 mTaskbarActivityContext.notifyUpdateLayoutParams();
             }
->>>>>>> 96fe8417
         } finally {
             Trace.endSection();
         }
@@ -660,15 +567,9 @@
             Log.d(TASKBAR_NOT_DESTROYED_TAG,
                     "unregistering activity lifecycle callbacks from "
                             + "removeActivityCallbackAndListeners().");
-<<<<<<< HEAD
-            mActivity.unregisterActivityLifecycleCallbacks(mLifecycleCallbacks);
+            mActivity.removeEventCallback(EVENT_DESTROYED, mActivityOnDestroyCallback);
             UnfoldTransitionProgressProvider unfoldTransitionProgressProvider = getUnfoldTransitionProgressProviderForActivity(
                     mActivity);
-=======
-            mActivity.removeEventCallback(EVENT_DESTROYED, mActivityOnDestroyCallback);
-            UnfoldTransitionProgressProvider unfoldTransitionProgressProvider =
-                    getUnfoldTransitionProgressProviderForActivity(mActivity);
->>>>>>> 96fe8417
             if (unfoldTransitionProgressProvider != null) {
                 unfoldTransitionProgressProvider.removeCallback(mUnfoldTransitionProgressListener);
             }
