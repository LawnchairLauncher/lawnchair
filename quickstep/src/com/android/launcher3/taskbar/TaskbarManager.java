--- conflicted
+++ resolved
@@ -17,11 +17,7 @@
 
 import static android.content.Context.RECEIVER_NOT_EXPORTED;
 import static android.view.Display.DEFAULT_DISPLAY;
-<<<<<<< HEAD
-import static android.view.WindowManager.LayoutParams.TYPE_APPLICATION_OVERLAY;
-=======
 import static android.view.WindowManager.LayoutParams.TYPE_NAVIGATION_BAR;
->>>>>>> 904a97c6
 import static android.view.WindowManager.LayoutParams.TYPE_NAVIGATION_BAR_PANEL;
 
 import static com.android.launcher3.BaseActivity.EVENT_DESTROYED;
@@ -64,11 +60,6 @@
 import com.android.launcher3.DeviceProfile;
 import com.android.launcher3.Launcher;
 import com.android.launcher3.LauncherAppState;
-<<<<<<< HEAD
-import com.android.launcher3.LauncherPrefs;
-import com.android.launcher3.Utilities;
-=======
->>>>>>> 904a97c6
 import com.android.launcher3.anim.AnimatorPlaybackController;
 import com.android.launcher3.statemanager.StatefulActivity;
 import com.android.launcher3.taskbar.TaskbarNavButtonController.TaskbarNavButtonCallbacks;
@@ -114,12 +105,9 @@
             | ActivityInfo.CONFIG_SCREEN_LAYOUT
             | ActivityInfo.CONFIG_SMALLEST_SCREEN_SIZE;
 
-<<<<<<< HEAD
     public static final boolean FLAG_HIDE_NAVBAR_WINDOW = SystemProperties
             .getBoolean("persist.wm.debug.hide_navbar_window", false);
 
-=======
->>>>>>> 904a97c6
     private static final Uri USER_SETUP_COMPLETE_URI = Settings.Secure.getUriFor(
             Settings.Secure.USER_SETUP_COMPLETE);
 
@@ -169,33 +157,15 @@
             }
         }
     }
+
     private final SettingsCache.OnChangeListener mOnSettingsChangeListener = c -> recreateTaskbar();
 
     private boolean mUserUnlocked = false;
-
-<<<<<<< HEAD
-    public static final int SYSTEM_ACTION_ID_TASKBAR = 499;
-
-    /**
-     * For Taskbar broadcast intent filter.
-     */
-    public static final String ACTION_SHOW_TASKBAR = "ACTION_SHOW_TASKBAR";
 
     private final SimpleBroadcastReceiver mTaskbarBroadcastReceiver = new SimpleBroadcastReceiver(
             this::showTaskbarFromBroadcast);
 
-    private final SharedPreferences.OnSharedPreferenceChangeListener mTaskbarPinningPreferenceChangeListener = (
-            sharedPreferences, key) -> {
-        if (TASKBAR_PINNING_KEY.equals(key)) {
-            recreateTaskbar();
-        }
-    };
-=======
-    private final SimpleBroadcastReceiver mTaskbarBroadcastReceiver =
-            new SimpleBroadcastReceiver(this::showTaskbarFromBroadcast);
-
     private final AllAppsActionManager mAllAppsActionManager;
->>>>>>> 904a97c6
 
     private final Runnable mActivityOnDestroyCallback = new Runnable() {
         @Override
@@ -217,34 +187,33 @@
         }
     };
 
-    UnfoldTransitionProgressProvider.TransitionProgressListener mUnfoldTransitionProgressListener =
-            new UnfoldTransitionProgressProvider.TransitionProgressListener() {
-                @Override
-                public void onTransitionStarted() {
-                    Log.d(TASKBAR_NOT_DESTROYED_TAG,
-                            "fold/unfold transition started getting called.");
-                }
-
-                @Override
-                public void onTransitionProgress(float progress) {
-                    Log.d(TASKBAR_NOT_DESTROYED_TAG,
-                            "fold/unfold transition progress : " + progress);
-                }
-
-                @Override
-                public void onTransitionFinishing() {
-                    Log.d(TASKBAR_NOT_DESTROYED_TAG,
-                            "fold/unfold transition finishing getting called.");
-
-                }
-
-                @Override
-                public void onTransitionFinished() {
-                    Log.d(TASKBAR_NOT_DESTROYED_TAG,
-                            "fold/unfold transition finished getting called.");
-
-                }
-            };
+    UnfoldTransitionProgressProvider.TransitionProgressListener mUnfoldTransitionProgressListener = new UnfoldTransitionProgressProvider.TransitionProgressListener() {
+        @Override
+        public void onTransitionStarted() {
+            Log.d(TASKBAR_NOT_DESTROYED_TAG,
+                    "fold/unfold transition started getting called.");
+        }
+
+        @Override
+        public void onTransitionProgress(float progress) {
+            Log.d(TASKBAR_NOT_DESTROYED_TAG,
+                    "fold/unfold transition progress : " + progress);
+        }
+
+        @Override
+        public void onTransitionFinishing() {
+            Log.d(TASKBAR_NOT_DESTROYED_TAG,
+                    "fold/unfold transition finishing getting called.");
+
+        }
+
+        @Override
+        public void onTransitionFinished() {
+            Log.d(TASKBAR_NOT_DESTROYED_TAG,
+                    "fold/unfold transition finished getting called.");
+
+        }
+    };
 
     @SuppressLint("WrongConstant")
     public TaskbarManager(
@@ -252,24 +221,14 @@
             AllAppsActionManager allAppsActionManager,
             TaskbarNavButtonCallbacks navCallbacks) {
 
-        Display display =
-<<<<<<< HEAD
-                service.getSystemService(DisplayManager.class).getDisplay(DEFAULT_DISPLAY);
-        mContext = (LawnchairQuickstepCompat.ATLEAST_T) ?
-                service.createWindowContext(display, TYPE_NAVIGATION_BAR_PANEL, null) :
-                (LawnchairQuickstepCompat.ATLEAST_S) ?
-                        service.createWindowContext(display, TYPE_APPLICATION_OVERLAY, null) :
-                        (LawnchairQuickstepCompat.ATLEAST_R) ?
-                                service.createWindowContext(TYPE_APPLICATION_OVERLAY, null) :
-                                service;
-
-        mNavButtonController = new TaskbarNavButtonController(service,
-                SystemUiProxy.INSTANCE.get(mContext), new Handler(),
-=======
-                context.getSystemService(DisplayManager.class).getDisplay(DEFAULT_DISPLAY);
-        mContext = context.createWindowContext(display,
-                ENABLE_TASKBAR_NAVBAR_UNIFICATION ? TYPE_NAVIGATION_BAR : TYPE_NAVIGATION_BAR_PANEL,
-                null);
+        Display display = context.getSystemService(DisplayManager.class).getDisplay(DEFAULT_DISPLAY);
+        mContext = (LawnchairQuickstepCompat.ATLEAST_T)
+                ? service.createWindowContext(display, TYPE_NAVIGATION_BAR_PANEL, null)
+                : (LawnchairQuickstepCompat.ATLEAST_S)
+                        ? service.createWindowContext(display, TYPE_APPLICATION_OVERLAY, null)
+                        : (LawnchairQuickstepCompat.ATLEAST_R)
+                                ? service.createWindowContext(TYPE_APPLICATION_OVERLAY, null)
+                                : service;
         mAllAppsActionManager = allAppsActionManager;
         mNavigationBarPanelContext = ENABLE_TASKBAR_NAVBAR_UNIFICATION
                 ? context.createWindowContext(display, TYPE_NAVIGATION_BAR_PANEL, null)
@@ -294,7 +253,6 @@
                 navCallbacks,
                 SystemUiProxy.INSTANCE.get(mContext),
                 new Handler(),
->>>>>>> 904a97c6
                 AssistUtils.newInstance(mContext));
         mComponentCallbacks = new ComponentCallbacks() {
             private Configuration mOldConfig = mContext.getResources().getConfiguration();
@@ -344,7 +302,8 @@
                     }
                 }
                 mOldConfig = new Configuration(newConfig);
-                // reset taskbar was pinned value, so we don't automatically unstash taskbar upon
+                // reset taskbar was pinned value, so we don't automatically unstash taskbar
+                // upon
                 // user unfolding the device.
                 mSharedState.setTaskbarWasPinned(false);
             }
@@ -384,8 +343,7 @@
                 mTaskbarActivityContext = null;
             }
         }
-        DeviceProfile dp = mUserUnlocked ?
-                LauncherAppState.getIDP(mContext).getDeviceProfile(mContext) : null;
+        DeviceProfile dp = mUserUnlocked ? LauncherAppState.getIDP(mContext).getDeviceProfile(mContext) : null;
         if (dp == null || !isTaskbarEnabled(dp)) {
             removeTaskbarRootViewFromWindow();
         }
@@ -402,18 +360,14 @@
 
     /**
      * Toggles All Apps for Taskbar or Launcher depending on the current state.
-<<<<<<< HEAD
-     *
-     * @param homeAllAppsIntent Intent used if Taskbar is not enabled or Launcher is
-     *                          resumed.
-=======
->>>>>>> 904a97c6
      */
     public void toggleAllApps() {
         if (mTaskbarActivityContext == null || mTaskbarActivityContext.canToggleHomeAllApps()) {
-            // Home All Apps should be toggled from this class, because the controllers are not
+            // Home All Apps should be toggled from this class, because the controllers are
+            // not
             // initialized when Taskbar is disabled (i.e. TaskbarActivityContext is null).
-            if (mActivity instanceof Launcher l) l.toggleAllAppsSearch();
+            if (mActivity instanceof Launcher l)
+                l.toggleAllAppsSearch();
         } else {
             mTaskbarActivityContext.toggleAllAppsSearch();
         }
@@ -459,15 +413,9 @@
         mActivity.addOnDeviceProfileChangeListener(mDebugActivityDeviceProfileChanged);
         Log.d(TASKBAR_NOT_DESTROYED_TAG,
                 "registering activity lifecycle callbacks from setActivity().");
-<<<<<<< HEAD
-        mActivity.registerActivityLifecycleCallbacks(mLifecycleCallbacks);
+        mActivity.addEventCallback(EVENT_DESTROYED, mActivityOnDestroyCallback);
         UnfoldTransitionProgressProvider unfoldTransitionProgressProvider = getUnfoldTransitionProgressProviderForActivity(
                 activity);
-=======
-        mActivity.addEventCallback(EVENT_DESTROYED, mActivityOnDestroyCallback);
-        UnfoldTransitionProgressProvider unfoldTransitionProgressProvider =
-                getUnfoldTransitionProgressProviderForActivity(activity);
->>>>>>> 904a97c6
         if (unfoldTransitionProgressProvider != null) {
             unfoldTransitionProgressProvider.addCallback(mUnfoldTransitionProgressListener);
         }
@@ -522,7 +470,8 @@
         try {
             DeviceProfile dp = mUserUnlocked ? LauncherAppState.getIDP(mContext).getDeviceProfile(mContext) : null;
 
-            // All Apps action is unrelated to navbar unification, so we only need to check DP.
+            // All Apps action is unrelated to navbar unification, so we only need to check
+            // DP.
             final boolean isLargeScreenTaskbar = dp != null && dp.isTaskbarPresent;
             mAllAppsActionManager.setTaskbarPresent(isLargeScreenTaskbar);
 
@@ -530,36 +479,23 @@
 
             boolean isTaskbarEnabled = dp != null && isTaskbarEnabled(dp);
             debugWhyTaskbarNotDestroyed("recreateTaskbar: isTaskbarEnabled=" + isTaskbarEnabled
-<<<<<<< HEAD
                     + " [dp != null (i.e. mUserUnlocked)]=" + (dp != null)
-                    + " FLAG_HIDE_NAVBAR_WINDOW=" + FLAG_HIDE_NAVBAR_WINDOW
+                    + " FLAG_HIDE_NAVBAR_WINDOW=" + ENABLE_TASKBAR_NAVBAR_UNIFICATION
                     + " dp.isTaskbarPresent=" + (dp == null ? "null" : dp.isTaskbarPresent));
-=======
-                + " [dp != null (i.e. mUserUnlocked)]=" + (dp != null)
-                + " FLAG_HIDE_NAVBAR_WINDOW=" + ENABLE_TASKBAR_NAVBAR_UNIFICATION
-                + " dp.isTaskbarPresent=" + (dp == null ? "null" : dp.isTaskbarPresent));
->>>>>>> 904a97c6
             if (!isTaskbarEnabled) {
                 SystemUiProxy.INSTANCE.get(mContext)
                         .notifyTaskbarStatus(/* visible */ false, /* stashed */ false);
                 return;
             }
 
-<<<<<<< HEAD
-            if (mTaskbarActivityContext == null) {
-                mTaskbarActivityContext = new TaskbarActivityContext(mContext, dp,
-                        mNavButtonController,
-=======
             if (enableTaskbarNoRecreate() || mTaskbarActivityContext == null) {
                 mTaskbarActivityContext = new TaskbarActivityContext(mContext,
                         mNavigationBarPanelContext, dp, mNavButtonController,
->>>>>>> 904a97c6
                         mUnfoldProgressProvider);
             } else {
                 mTaskbarActivityContext.updateDeviceProfile(dp);
             }
-            mSharedState.startTaskbarVariantIsTransient =
-                    DisplayController.isTransientTaskbar(mTaskbarActivityContext);
+            mSharedState.startTaskbarVariantIsTransient = DisplayController.isTransientTaskbar(mTaskbarActivityContext);
             mSharedState.allAppsVisible = mSharedState.allAppsVisible && isLargeScreenTaskbar;
             mTaskbarActivityContext.init(mSharedState);
 
@@ -568,18 +504,12 @@
                         createTaskbarUIControllerForActivity(mActivity));
             }
 
-<<<<<<< HEAD
-            // We to wait until user unlocks the device to attach listener.
-            LauncherPrefs.get(mContext).addListener(mTaskbarPinningPreferenceChangeListener,
-                    TASKBAR_PINNING);
-=======
             if (enableTaskbarNoRecreate()) {
                 addTaskbarRootViewToWindow();
                 mTaskbarRootLayout.removeAllViews();
                 mTaskbarRootLayout.addView(mTaskbarActivityContext.getDragLayer());
                 mTaskbarActivityContext.notifyUpdateLayoutParams();
             }
->>>>>>> 904a97c6
         } finally {
             Trace.endSection();
         }
@@ -616,30 +546,8 @@
         }
     }
 
-<<<<<<< HEAD
-    /**
-     * @return {@code true} if provided device profile isn't a large screen profile
-     *         and we are using a single window for taskbar and navbar.
-     */
-    public static boolean isPhoneMode(DeviceProfile deviceProfile) {
-        return TaskbarManager.FLAG_HIDE_NAVBAR_WINDOW && deviceProfile.isPhone;
-    }
-
-    /**
-     * @return {@code true} if {@link #isPhoneMode(DeviceProfile)} is true and we're
-     *         using
-     *         3 button-nav
-     */
-    public static boolean isPhoneButtonNavMode(TaskbarActivityContext context) {
-        return isPhoneMode(context.getDeviceProfile()) && context.isThreeButtonNav();
-    }
-
-    private boolean isTaskbarPresent(DeviceProfile deviceProfile) {
-        return FLAG_HIDE_NAVBAR_WINDOW || deviceProfile.isTaskbarPresent;
-=======
     private boolean isTaskbarEnabled(DeviceProfile deviceProfile) {
         return ENABLE_TASKBAR_NAVBAR_UNIFICATION || deviceProfile.isTaskbarPresent;
->>>>>>> 904a97c6
     }
 
     public void onRotationProposal(int rotation, boolean isValid) {
@@ -686,15 +594,9 @@
             Log.d(TASKBAR_NOT_DESTROYED_TAG,
                     "unregistering activity lifecycle callbacks from "
                             + "removeActivityCallbackAndListeners().");
-<<<<<<< HEAD
-            mActivity.unregisterActivityLifecycleCallbacks(mLifecycleCallbacks);
+            mActivity.removeEventCallback(EVENT_DESTROYED, mActivityOnDestroyCallback);
             UnfoldTransitionProgressProvider unfoldTransitionProgressProvider = getUnfoldTransitionProgressProviderForActivity(
                     mActivity);
-=======
-            mActivity.removeEventCallback(EVENT_DESTROYED, mActivityOnDestroyCallback);
-            UnfoldTransitionProgressProvider unfoldTransitionProgressProvider =
-                    getUnfoldTransitionProgressProviderForActivity(mActivity);
->>>>>>> 904a97c6
             if (unfoldTransitionProgressProvider != null) {
                 unfoldTransitionProgressProvider.removeCallback(mUnfoldTransitionProgressListener);
             }
