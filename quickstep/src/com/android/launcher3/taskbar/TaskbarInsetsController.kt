/*
 * Copyright (C) 2022 The Android Open Source Project
 *
 * Licensed under the Apache License, Version 2.0 (the "License");
 * you may not use this file except in compliance with the License.
 * You may obtain a copy of the License at
 *
 *      http://www.apache.org/licenses/LICENSE-2.0
 *
 * Unless required by applicable law or agreed to in writing, software
 * distributed under the License is distributed on an "AS IS" BASIS,
 * WITHOUT WARRANTIES OR CONDITIONS OF ANY KIND, either express or implied.
 * See the License for the specific language governing permissions and
 * limitations under the License.
 */
package com.android.launcher3.taskbar

<<<<<<< HEAD
=======
import android.graphics.Canvas
import android.graphics.Color
>>>>>>> 904a97c6
import android.graphics.Insets
import android.graphics.Paint
import android.graphics.Rect
import android.graphics.Region
import android.inputmethodservice.InputMethodService.ENABLE_HIDE_IME_CAPTION_BAR
import android.os.Binder
import android.os.IBinder
import android.view.DisplayInfo
import android.view.Gravity
import android.view.InsetsFrameProvider
import android.view.InsetsFrameProvider.SOURCE_DISPLAY
<<<<<<< HEAD
=======
import android.view.InsetsSource.FLAG_ANIMATE_RESIZING
import android.view.InsetsSource.FLAG_INSETS_ROUNDED_CORNER
>>>>>>> 904a97c6
import android.view.InsetsSource.FLAG_SUPPRESS_SCRIM
import android.view.Surface
import android.view.ViewTreeObserver
import android.view.ViewTreeObserver.InternalInsetsInfo.TOUCHABLE_INSETS_FRAME
import android.view.ViewTreeObserver.InternalInsetsInfo.TOUCHABLE_INSETS_REGION
import android.view.WindowInsets
import android.view.WindowInsets.Type.mandatorySystemGestures
import android.view.WindowInsets.Type.navigationBars
import android.view.WindowInsets.Type.systemGestures
import android.view.WindowInsets.Type.tappableElement
import android.view.WindowManager
import android.view.WindowManager.LayoutParams.TYPE_INPUT_METHOD
import android.view.WindowManager.LayoutParams.TYPE_VOICE_INTERACTION
import androidx.core.graphics.toRegion
import com.android.internal.policy.GestureNavigationSettingsObserver
import com.android.launcher3.DeviceProfile
import com.android.launcher3.R
import com.android.launcher3.anim.AlphaUpdateListener
import com.android.launcher3.config.FeatureFlags.ENABLE_TASKBAR_NAVBAR_UNIFICATION
import com.android.launcher3.config.FeatureFlags.enableTaskbarNoRecreate
import com.android.launcher3.taskbar.TaskbarControllers.LoggableTaskbarController
import com.android.launcher3.testing.shared.ResourceUtils
import com.android.launcher3.util.DisplayController
import com.android.launcher3.util.Executors
import java.io.PrintWriter
import kotlin.jvm.optionals.getOrNull
import kotlin.math.max

/** Handles the insets that Taskbar provides to underlying apps and the IME. */
class TaskbarInsetsController(val context: TaskbarActivityContext) : LoggableTaskbarController {

    companion object {
        private const val INDEX_LEFT = 0
        private const val INDEX_RIGHT = 1
        const val FLAG_INSETS_ROUNDED_CORNER = 1 shl 1
    }

    /** The bottom insets taskbar provides to the IME when IME is visible. */
    val taskbarHeightForIme: Int = context.resources.getDimensionPixelSize(R.dimen.taskbar_ime_size)
    // The touchableRegion we will set unless some other state takes precedence.
    private val defaultTouchableRegion: Region = Region()
    private val insetsOwner: IBinder = Binder()
    private val deviceProfileChangeListener = { _: DeviceProfile ->
        onTaskbarOrBubblebarWindowHeightOrInsetsChanged()
    }
    private val gestureNavSettingsObserver =
        GestureNavigationSettingsObserver(
            context.mainThreadHandler,
            Executors.UI_HELPER_EXECUTOR.handler,
            context,
            this::onTaskbarOrBubblebarWindowHeightOrInsetsChanged
        )
    private val debugTouchableRegion = DebugTouchableRegion()

    // Initialized in init.
    private lateinit var controllers: TaskbarControllers
    private lateinit var windowLayoutParams: WindowManager.LayoutParams

    fun init(controllers: TaskbarControllers) {
        this.controllers = controllers
        windowLayoutParams = context.windowLayoutParams
        onTaskbarOrBubblebarWindowHeightOrInsetsChanged()

        context.addOnDeviceProfileChangeListener(deviceProfileChangeListener)
        try {
            gestureNavSettingsObserver.registerForCallingUser()
        } catch (t: Throwable) {
            // Ignore
        }
    }

    fun onDestroy() {
        context.removeOnDeviceProfileChangeListener(deviceProfileChangeListener)
        gestureNavSettingsObserver.unregister()
    }

    fun onTaskbarOrBubblebarWindowHeightOrInsetsChanged() {
        val tappableHeight = controllers.taskbarStashController.tappableHeightToReportToApps
        // We only report tappableElement height for unstashed, persistent taskbar,
        // which is also when we draw the rounded corners above taskbar.
        val insetsRoundedCornerFlag =
            if (tappableHeight > 0) {
                FLAG_INSETS_ROUNDED_CORNER
            } else {
                0
            }

        windowLayoutParams.providedInsets =
            if (enableTaskbarNoRecreate() && controllers.sharedState != null) {
                getProvidedInsets(
                    controllers.sharedState!!.insetsFrameProviders,
                    insetsRoundedCornerFlag
                )
            } else {
                getProvidedInsets(insetsRoundedCornerFlag)
            }

        if (windowLayoutParams.paramsForRotation != null) {
            for (layoutParams in windowLayoutParams.paramsForRotation) {
                layoutParams.providedInsets = getProvidedInsets(insetsRoundedCornerFlag)
            }
        }

        val taskbarTouchableHeight = controllers.taskbarStashController.touchableHeight
        val bubblesTouchableHeight =
            if (controllers.bubbleControllers.isPresent) {
                controllers.bubbleControllers.get().bubbleStashController.touchableHeight
            } else {
                0
            }
        val touchableHeight = max(taskbarTouchableHeight, bubblesTouchableHeight)

        if (
            controllers.bubbleControllers.isPresent &&
                controllers.bubbleControllers.get().bubbleStashController.isBubblesShowingOnHome
        ) {
            val iconBounds =
                controllers.bubbleControllers.get().bubbleBarViewController.bubbleBarBounds
            defaultTouchableRegion.set(
                iconBounds.left,
                iconBounds.top,
                iconBounds.right,
                iconBounds.bottom
            )
        } else {
            defaultTouchableRegion.set(
                0,
                windowLayoutParams.height - touchableHeight,
                context.deviceProfile.widthPx,
                windowLayoutParams.height
            )

            // if there's an animating bubble add it to the touch region so that it's clickable
            val isAnimatingNewBubble =
                controllers.bubbleControllers
                    .getOrNull()
                    ?.bubbleBarViewController
                    ?.isAnimatingNewBubble
                    ?: false
            if (isAnimatingNewBubble) {
                val iconBounds =
                    controllers.bubbleControllers.get().bubbleBarViewController.bubbleBarBounds
                defaultTouchableRegion.op(iconBounds, Region.Op.UNION)
            }
        }

        // Pre-calculate insets for different providers across different rotations for this gravity
        for (rotation in Surface.ROTATION_0..Surface.ROTATION_270) {
            // Add insets for navbar rotated params
            val layoutParams = windowLayoutParams.paramsForRotation[rotation]
            for (provider in layoutParams.providedInsets) {
                setProviderInsets(provider, layoutParams.gravity, rotation)
            }
        }
        // Also set the parent providers (i.e. not in paramsForRotation).
        for (provider in windowLayoutParams.providedInsets) {
            setProviderInsets(provider, windowLayoutParams.gravity, context.display.rotation)
        }
        context.notifyUpdateLayoutParams()
    }

    /**
     * This is for when ENABLE_TASKBAR_NO_RECREATION is enabled. We generate one instance of
     * providedInsets and use it across the entire lifecycle of TaskbarManager. The only thing we
     * need to reset is nav bar flags based on insetsRoundedCornerFlag.
     */
    private fun getProvidedInsets(
        providedInsets: Array<InsetsFrameProvider>,
        insetsRoundedCornerFlag: Int
    ): Array<InsetsFrameProvider> {
        val navBarsFlag =
            (if (context.isGestureNav) FLAG_SUPPRESS_SCRIM else 0) or insetsRoundedCornerFlag
        for (provider in providedInsets) {
            if (provider.type == navigationBars()) {
                provider.setFlags(navBarsFlag, FLAG_SUPPRESS_SCRIM or FLAG_INSETS_ROUNDED_CORNER)
            }
        }
        return providedInsets
    }

    /**
     * The inset types and number of insets provided have to match for both gesture nav and button
     * nav. The values and the order of the elements in array are allowed to differ. Reason being WM
     * does not allow types and number of insets changing for a given window once it is added into
     * the hierarchy for performance reasons.
     */
    private fun getProvidedInsets(insetsRoundedCornerFlag: Int): Array<InsetsFrameProvider> {
        val navBarsFlag =
<<<<<<< HEAD
                (if (context.isGestureNav) FLAG_SUPPRESS_SCRIM else 0) or insetsRoundedCornerFlag
        try {
            return arrayOf(
                InsetsFrameProvider(insetsOwner, 0, navigationBars())
                    .setFlags(
                        navBarsFlag,
                        FLAG_SUPPRESS_SCRIM or FLAG_INSETS_ROUNDED_CORNER
                    ),
                InsetsFrameProvider(insetsOwner, 0, tappableElement()),
                InsetsFrameProvider(insetsOwner, 0, mandatorySystemGestures()),
                InsetsFrameProvider(insetsOwner, INDEX_LEFT, systemGestures())
                    .setSource(SOURCE_DISPLAY),
                InsetsFrameProvider(insetsOwner, INDEX_RIGHT, systemGestures())
                    .setSource(SOURCE_DISPLAY)
            )
        }catch (t: Throwable) {
            return emptyArray()
        }
=======
            (if (context.isGestureNav) FLAG_SUPPRESS_SCRIM or FLAG_ANIMATE_RESIZING else 0) or
                insetsRoundedCornerFlag
        return arrayOf(
            InsetsFrameProvider(insetsOwner, 0, navigationBars())
                .setFlags(
                    navBarsFlag,
                    FLAG_SUPPRESS_SCRIM or FLAG_ANIMATE_RESIZING or FLAG_INSETS_ROUNDED_CORNER
                ),
            InsetsFrameProvider(insetsOwner, 0, tappableElement()),
            InsetsFrameProvider(insetsOwner, 0, mandatorySystemGestures()),
            InsetsFrameProvider(insetsOwner, INDEX_LEFT, systemGestures())
                .setSource(SOURCE_DISPLAY),
            InsetsFrameProvider(insetsOwner, INDEX_RIGHT, systemGestures())
                .setSource(SOURCE_DISPLAY)
        )
>>>>>>> 904a97c6
    }

    private fun setProviderInsets(provider: InsetsFrameProvider, gravity: Int, endRotation: Int) {
        val contentHeight = controllers.taskbarStashController.contentHeightToReportToApps
        val tappableHeight = controllers.taskbarStashController.tappableHeightToReportToApps
        val res = context.resources
        if (provider.type == navigationBars()) {
            provider.insetsSize = getInsetsForGravityWithCutout(contentHeight, gravity, endRotation)
        } else if (provider.type == mandatorySystemGestures()) {
            if (context.isThreeButtonNav) {
                provider.insetsSize = getInsetsForGravityWithCutout(contentHeight, gravity,
                    endRotation)
            } else {
                val gestureHeight =
                        ResourceUtils.getNavbarSize(
                        ResourceUtils.NAVBAR_BOTTOM_GESTURE_SIZE,
                        context.resources)
                val isPinnedTaskbar = context.deviceProfile.isTaskbarPresent
                        && !context.deviceProfile.isTransientTaskbar
                val mandatoryGestureHeight =
                        if (isPinnedTaskbar) contentHeight
                        else gestureHeight
                provider.insetsSize = getInsetsForGravityWithCutout(mandatoryGestureHeight, gravity,
                        endRotation)
            }
        } else if (provider.type == tappableElement()) {
            provider.insetsSize = getInsetsForGravity(tappableHeight, gravity)
        } else if (provider.type == systemGestures() && provider.index == INDEX_LEFT) {
            val leftIndexInset =
                if (context.isThreeButtonNav) 0
                else gestureNavSettingsObserver.getLeftSensitivityForCallingUser(res)
            provider.insetsSize = Insets.of(leftIndexInset, 0, 0, 0)
        } else if (provider.type == systemGestures() && provider.index == INDEX_RIGHT) {
            val rightIndexInset =
                if (context.isThreeButtonNav) 0
                else gestureNavSettingsObserver.getRightSensitivityForCallingUser(res)
            provider.insetsSize = Insets.of(0, 0, rightIndexInset, 0)
        }

        // When in gesture nav, report the stashed height to the IME, to allow hiding the
        // IME navigation bar.
<<<<<<< HEAD
        val imeInsetsSize = if (context.isGestureNav) {
            getInsetsForGravity(controllers.taskbarStashController.stashedHeight, gravity);
        } else {
            getInsetsForGravity(taskbarHeightForIme, gravity)
        }
=======
        val imeInsetsSize =
            if (ENABLE_HIDE_IME_CAPTION_BAR && context.isGestureNav) {
                getInsetsForGravity(controllers.taskbarStashController.stashedHeight, gravity)
            } else {
                getInsetsForGravity(taskbarHeightForIme, gravity)
            }
>>>>>>> 904a97c6
        val imeInsetsSizeOverride =
            arrayOf(
                InsetsFrameProvider.InsetsSizeOverride(TYPE_INPUT_METHOD, imeInsetsSize),
                InsetsFrameProvider.InsetsSizeOverride(
                    TYPE_VOICE_INTERACTION,
                    // No-op override to keep the size and types in sync with the
                    // override below (insetsSizeOverrides must have the same length and
                    // types after the window is added according to
                    // WindowManagerService#relayoutWindow)
                    provider.insetsSize
                )
            )
        // Use 0 tappableElement insets for the VoiceInteractionWindow when gesture nav is enabled.
        val visInsetsSizeForTappableElement =
            if (context.isGestureNav) getInsetsForGravity(0, gravity)
            else getInsetsForGravity(tappableHeight, gravity)
        val insetsSizeOverrideForTappableElement =
            arrayOf(
                InsetsFrameProvider.InsetsSizeOverride(TYPE_INPUT_METHOD, imeInsetsSize),
                InsetsFrameProvider.InsetsSizeOverride(
                    TYPE_VOICE_INTERACTION,
                    visInsetsSizeForTappableElement
                ),
            )
        if (
            (context.isGestureNav || ENABLE_TASKBAR_NAVBAR_UNIFICATION) &&
                provider.type == tappableElement()
        ) {
            provider.insetsSizeOverrides = insetsSizeOverrideForTappableElement
        } else if (provider.type != systemGestures()) {
            // We only override insets at the bottom of the screen
            provider.insetsSizeOverrides = imeInsetsSizeOverride
        }
    }

    /**
     * Calculate the [Insets] for taskbar after a rotation, specifically for any potential cutouts
     * in the screen that can come from the camera.
     */
    private fun getInsetsForGravityWithCutout(inset: Int, gravity: Int, rot: Int): Insets {
        val display = context.display
        // If there is no cutout, fall back to the original method of calculating insets
        val cutout = display.cutout ?: return getInsetsForGravity(inset, gravity)
        val rotation = display.rotation
        val info = DisplayInfo()
        display.getDisplayInfo(info)
        val rotatedCutout = cutout.getRotated(info.logicalWidth, info.logicalHeight, rotation, rot)

        if ((gravity and Gravity.BOTTOM) == Gravity.BOTTOM) {
            return Insets.of(0, 0, 0, maxOf(inset, rotatedCutout.safeInsetBottom))
        }

        // TODO(b/230394142): seascape
        val isSeascape = (gravity and Gravity.START) == Gravity.START
        val leftInset = if (isSeascape) maxOf(inset, rotatedCutout.safeInsetLeft) else 0
        val rightInset = if (isSeascape) 0 else maxOf(inset, rotatedCutout.safeInsetRight)
        return Insets.of(leftInset, 0, rightInset, 0)
    }

    /**
     * @return [Insets] where the [inset] is either used as a bottom inset or right/left inset if
     *   using 3 button nav
     */
    private fun getInsetsForGravity(inset: Int, gravity: Int): Insets {
        if ((gravity and Gravity.BOTTOM) == Gravity.BOTTOM) {
            // Taskbar or portrait phone mode
            return Insets.of(0, 0, 0, inset)
        }

        // TODO(b/230394142): seascape
        val isSeascape = (gravity and Gravity.START) == Gravity.START
        val leftInset = if (isSeascape) inset else 0
        val rightInset = if (isSeascape) 0 else inset
        return Insets.of(leftInset, 0, rightInset, 0)
    }

    /**
     * Called to update the touchable insets.
     *
     * @see ViewTreeObserver.InternalInsetsInfo.setTouchableInsets
     */
    fun updateInsetsTouchability(insetsInfo: ViewTreeObserver.InternalInsetsInfo) {
        insetsInfo.touchableRegion.setEmpty()
        // Always have nav buttons be touchable
        controllers.navbarButtonsViewController.addVisibleButtonsRegion(
            context.dragLayer,
            insetsInfo.touchableRegion
        )
        debugTouchableRegion.lastSetTouchableBounds.set(insetsInfo.touchableRegion.bounds)

        val bubbleBarVisible =
            controllers.bubbleControllers.isPresent &&
                controllers.bubbleControllers.get().bubbleBarViewController.isBubbleBarVisible()
        var insetsIsTouchableRegion = true
        if (
            context.isPhoneButtonNavMode &&
                (!controllers.navbarButtonsViewController.isImeVisible ||
                    !controllers.navbarButtonsViewController.isImeRenderingNavButtons)
        ) {
            insetsInfo.setTouchableInsets(TOUCHABLE_INSETS_FRAME)
            insetsIsTouchableRegion = false
        } else if (context.dragLayer.alpha < AlphaUpdateListener.ALPHA_CUTOFF_THRESHOLD) {
            // Let touches pass through us.
            insetsInfo.setTouchableInsets(TOUCHABLE_INSETS_REGION)
            debugTouchableRegion.lastSetTouchableReason = "Taskbar is invisible"
        } else if (
            controllers.navbarButtonsViewController.isImeVisible &&
                controllers.taskbarStashController.isStashed
        ) {
            // Let touches pass through us.
            insetsInfo.setTouchableInsets(TOUCHABLE_INSETS_REGION)
            debugTouchableRegion.lastSetTouchableReason = "Stashed over IME"
        } else if (!controllers.uiController.isTaskbarTouchable) {
            // Let touches pass through us.
            insetsInfo.setTouchableInsets(TOUCHABLE_INSETS_REGION)
            debugTouchableRegion.lastSetTouchableReason = "Taskbar is not touchable"
        } else if (controllers.taskbarDragController.isSystemDragInProgress) {
            // Let touches pass through us.
            insetsInfo.setTouchableInsets(TOUCHABLE_INSETS_REGION)
            debugTouchableRegion.lastSetTouchableReason = "System drag is in progress"
        } else if (context.isTaskbarWindowFullscreen) {
            // Intercept entire fullscreen window.
            insetsInfo.setTouchableInsets(TOUCHABLE_INSETS_FRAME)
            insetsIsTouchableRegion = false
            debugTouchableRegion.lastSetTouchableReason = "Taskbar is fullscreen"
            context.dragLayer.getBoundsInWindow(debugTouchableRegion.lastSetTouchableBounds, false)
        } else if (
            controllers.taskbarViewController.areIconsVisible() ||
                context.isNavBarKidsModeActive ||
                bubbleBarVisible
        ) {
            // Taskbar has some touchable elements, take over the full taskbar area
            if (
                controllers.uiController.isInOverviewUi &&
                    DisplayController.isTransientTaskbar(context)
            ) {
                val region =
                    controllers.taskbarActivityContext.dragLayer.lastDrawnTransientRect.toRegion()
                val bubbleBarBounds =
                    controllers.bubbleControllers.getOrNull()?.let { bubbleControllers ->
                        if (!bubbleControllers.bubbleStashController.isBubblesShowingOnOverview) {
                            return@let null
                        }
                        if (!bubbleControllers.bubbleBarViewController.isBubbleBarVisible) {
                            return@let null
                        }
                        bubbleControllers.bubbleBarViewController.bubbleBarBounds
                    }

                // Include the bounds of the bubble bar in the touchable region if they exist.
                if (bubbleBarBounds != null) {
                    region.op(bubbleBarBounds, Region.Op.UNION)
                }
                insetsInfo.touchableRegion.set(region)
                debugTouchableRegion.lastSetTouchableReason = "Transient Taskbar is in Overview"
                debugTouchableRegion.lastSetTouchableBounds.set(region.bounds)
            } else {
                insetsInfo.touchableRegion.set(defaultTouchableRegion)
                debugTouchableRegion.lastSetTouchableReason = "Using default touchable region"
                debugTouchableRegion.lastSetTouchableBounds.set(defaultTouchableRegion.bounds)
            }
            insetsInfo.setTouchableInsets(TOUCHABLE_INSETS_REGION)
            insetsIsTouchableRegion = false
        } else {
            insetsInfo.setTouchableInsets(TOUCHABLE_INSETS_REGION)
            debugTouchableRegion.lastSetTouchableReason =
                "Icons are not visible, but other components such as 3 buttons might be"
        }
        context.excludeFromMagnificationRegion(insetsIsTouchableRegion)
    }

    /** Draws the last set touchableRegion as a red rectangle onto the given Canvas. */
    fun drawDebugTouchableRegionBounds(canvas: Canvas) {
        val paint = Paint()
        paint.color = Color.RED
        paint.style = Paint.Style.STROKE
        canvas.drawRect(debugTouchableRegion.lastSetTouchableBounds, paint)
    }

    override fun dumpLogs(prefix: String, pw: PrintWriter) {
        pw.println("${prefix}TaskbarInsetsController:")
        pw.println("$prefix\twindowHeight=${windowLayoutParams.height}")
        for (provider in windowLayoutParams.providedInsets) {
            pw.print(
                "$prefix\tprovidedInsets: (type=" +
                    WindowInsets.Type.toString(provider.type) +
                    " insetsSize=" +
                    provider.insetsSize
            )
            if (provider.insetsSizeOverrides != null) {
                pw.print(" insetsSizeOverrides={")
                for ((i, overrideSize) in provider.insetsSizeOverrides.withIndex()) {
                    if (i > 0) pw.print(", ")
                    pw.print(overrideSize)
                }
                pw.print("})")
            }
            pw.println()
        }
        pw.println("$prefix\tlastSetTouchableBounds=${debugTouchableRegion.lastSetTouchableBounds}")
        pw.println("$prefix\tlastSetTouchableReason=${debugTouchableRegion.lastSetTouchableReason}")
    }

    class DebugTouchableRegion {
        val lastSetTouchableBounds = Rect()
        var lastSetTouchableReason = ""
    }
}<|MERGE_RESOLUTION|>--- conflicted
+++ resolved
@@ -15,11 +15,8 @@
  */
 package com.android.launcher3.taskbar
 
-<<<<<<< HEAD
-=======
 import android.graphics.Canvas
 import android.graphics.Color
->>>>>>> 904a97c6
 import android.graphics.Insets
 import android.graphics.Paint
 import android.graphics.Rect
@@ -31,11 +28,8 @@
 import android.view.Gravity
 import android.view.InsetsFrameProvider
 import android.view.InsetsFrameProvider.SOURCE_DISPLAY
-<<<<<<< HEAD
-=======
 import android.view.InsetsSource.FLAG_ANIMATE_RESIZING
 import android.view.InsetsSource.FLAG_INSETS_ROUNDED_CORNER
->>>>>>> 904a97c6
 import android.view.InsetsSource.FLAG_SUPPRESS_SCRIM
 import android.view.Surface
 import android.view.ViewTreeObserver
@@ -224,26 +218,6 @@
      */
     private fun getProvidedInsets(insetsRoundedCornerFlag: Int): Array<InsetsFrameProvider> {
         val navBarsFlag =
-<<<<<<< HEAD
-                (if (context.isGestureNav) FLAG_SUPPRESS_SCRIM else 0) or insetsRoundedCornerFlag
-        try {
-            return arrayOf(
-                InsetsFrameProvider(insetsOwner, 0, navigationBars())
-                    .setFlags(
-                        navBarsFlag,
-                        FLAG_SUPPRESS_SCRIM or FLAG_INSETS_ROUNDED_CORNER
-                    ),
-                InsetsFrameProvider(insetsOwner, 0, tappableElement()),
-                InsetsFrameProvider(insetsOwner, 0, mandatorySystemGestures()),
-                InsetsFrameProvider(insetsOwner, INDEX_LEFT, systemGestures())
-                    .setSource(SOURCE_DISPLAY),
-                InsetsFrameProvider(insetsOwner, INDEX_RIGHT, systemGestures())
-                    .setSource(SOURCE_DISPLAY)
-            )
-        }catch (t: Throwable) {
-            return emptyArray()
-        }
-=======
             (if (context.isGestureNav) FLAG_SUPPRESS_SCRIM or FLAG_ANIMATE_RESIZING else 0) or
                 insetsRoundedCornerFlag
         return arrayOf(
@@ -259,7 +233,6 @@
             InsetsFrameProvider(insetsOwner, INDEX_RIGHT, systemGestures())
                 .setSource(SOURCE_DISPLAY)
         )
->>>>>>> 904a97c6
     }
 
     private fun setProviderInsets(provider: InsetsFrameProvider, gravity: Int, endRotation: Int) {
@@ -301,20 +274,12 @@
 
         // When in gesture nav, report the stashed height to the IME, to allow hiding the
         // IME navigation bar.
-<<<<<<< HEAD
-        val imeInsetsSize = if (context.isGestureNav) {
-            getInsetsForGravity(controllers.taskbarStashController.stashedHeight, gravity);
-        } else {
-            getInsetsForGravity(taskbarHeightForIme, gravity)
-        }
-=======
         val imeInsetsSize =
             if (ENABLE_HIDE_IME_CAPTION_BAR && context.isGestureNav) {
                 getInsetsForGravity(controllers.taskbarStashController.stashedHeight, gravity)
             } else {
                 getInsetsForGravity(taskbarHeightForIme, gravity)
             }
->>>>>>> 904a97c6
         val imeInsetsSizeOverride =
             arrayOf(
                 InsetsFrameProvider.InsetsSizeOverride(TYPE_INPUT_METHOD, imeInsetsSize),
