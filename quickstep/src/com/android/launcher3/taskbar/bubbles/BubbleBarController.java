--- conflicted
+++ resolved
@@ -90,33 +90,33 @@
  * {@link BubbleBarViewController} which will then update {@link BubbleBarView}
  * as needed.
  *
- * <p>For details around the behavior of the bubble bar, see {@link BubbleBarView}.
+ * <p>
+ * For details around the behavior of the bubble bar, see {@link BubbleBarView}.
  */
 public class BubbleBarController extends IBubblesListener.Stub {
 
     private static final String TAG = "BubbleBarController";
     private static final boolean DEBUG = false;
 
-<<<<<<< HEAD
-    // Whether bubbles are showing in the bubble bar from launcher
-    public static final boolean BUBBLE_BAR_ENABLED = SystemProperties.getBoolean("persist.wm.debug.bubble_bar", false);
-=======
-    /**
-     * Determines whether bubbles can be shown in the bubble bar. This value updates when the
+    /**
+     * Determines whether bubbles can be shown in the bubble bar. This value updates
+     * when the
      * taskbar is recreated.
      *
      * @see #onTaskbarRecreated()
      */
     private static boolean sBubbleBarEnabled = Flags.enableBubbleBar()
             || SystemProperties.getBoolean("persist.wm.debug.bubble_bar", false);
->>>>>>> 904a97c6
 
     /** Whether showing bubbles in the launcher bubble bar is enabled. */
     public static boolean isBubbleBarEnabled() {
         return sBubbleBarEnabled;
     }
 
-    /** Re-reads the value of the flag from SystemProperties when taskbar is recreated. */
+    /**
+     * Re-reads the value of the flag from SystemProperties when taskbar is
+     * recreated.
+     */
     public static void onTaskbarRecreated() {
         sBubbleBarEnabled = Flags.enableBubbleBar()
                 || SystemProperties.getBoolean("persist.wm.debug.bubble_bar", false);
@@ -252,14 +252,9 @@
     private void createAndAddOverflowIfNeeded() {
         if (mOverflowBubble == null) {
             BubbleBarOverflow overflow = createOverflow(mContext);
-<<<<<<< HEAD
-            mMainExecutor.execute(() -> {
+            MAIN_EXECUTOR.execute(() -> {
                 // we're on the main executor now, so check that the overflow hasn't been
                 // created
-=======
-            MAIN_EXECUTOR.execute(() -> {
-                // we're on the main executor now, so check that the overflow hasn't been created
->>>>>>> 904a97c6
                 // again to avoid races.
                 if (mOverflowBubble == null) {
                     mBubbleBarViewController.addBubble(
@@ -332,12 +327,13 @@
         final boolean isCollapsed = (update.expandedChanged && !update.expanded)
                 || (!update.expandedChanged && !mBubbleBarViewController.isExpanded());
         final boolean isExpanding = update.expandedChanged && update.expanded;
-        // don't animate bubbles if this is the initial state because we may be unfolding or
-        // enabling gesture nav. also suppress animation if the bubble bar is hidden for sysui e.g.
+        // don't animate bubbles if this is the initial state because we may be
+        // unfolding or
+        // enabling gesture nav. also suppress animation if the bubble bar is hidden for
+        // sysui e.g.
         // the shade is open, or we're locked.
-        final boolean suppressAnimation =
-                update.initialState || mBubbleBarViewController.isHiddenForSysui()
-                        || mImeVisibilityChecker.isImeVisible();
+        final boolean suppressAnimation = update.initialState || mBubbleBarViewController.isHiddenForSysui()
+                || mImeVisibilityChecker.isImeVisible();
 
         BubbleBarBubble bubbleToSelect = null;
         if (!update.removedBubbles.isEmpty()) {
@@ -473,14 +469,9 @@
      * show it.
      */
     public void showAndSelectBubble(BubbleBarItem b) {
-<<<<<<< HEAD
         if (DEBUG)
             Log.w(TAG, "showingSelectedBubble: " + b.getKey());
-        setSelectedBubble(b);
-=======
-        if (DEBUG) Log.w(TAG, "showingSelectedBubble: " + b.getKey());
         setSelectedBubbleInternal(b);
->>>>>>> 904a97c6
         showSelectedBubble();
     }
 
