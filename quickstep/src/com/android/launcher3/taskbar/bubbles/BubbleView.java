/*
 * Copyright (C) 2023 The Android Open Source Project
 *
 * Licensed under the Apache License, Version 2.0 (the "License");
 * you may not use this file except in compliance with the License.
 * You may obtain a copy of the License at
 *
 *      http://www.apache.org/licenses/LICENSE-2.0
 *
 * Unless required by applicable law or agreed to in writing, software
 * distributed under the License is distributed on an "AS IS" BASIS,
 * WITHOUT WARRANTIES OR CONDITIONS OF ANY KIND, either express or implied.
 * See the License for the specific language governing permissions and
 * limitations under the License.
 */
package com.android.launcher3.taskbar.bubbles;

import android.annotation.Nullable;
import android.content.Context;
import android.graphics.Bitmap;
import android.graphics.Canvas;
import android.graphics.Outline;
import android.graphics.Rect;
import android.text.TextUtils;
import android.util.AttributeSet;
import android.view.LayoutInflater;
import android.view.View;
import android.view.ViewOutlineProvider;
import android.widget.ImageView;

import androidx.constraintlayout.widget.ConstraintLayout;

import com.android.launcher3.R;
import com.android.launcher3.icons.DotRenderer;
import com.android.launcher3.icons.IconNormalizer;
import com.android.wm.shell.animation.Interpolators;
import com.patrykmichalik.opto.core.PreferenceExtensionsKt;
import app.lawnchair.preferences2.PreferenceManager2;
import app.lawnchair.theme.color.ColorOption;

import java.util.EnumSet;

// TODO: (b/276978250) This is will be similar to WMShell's BadgedImageView, it'd be nice to share.

/**
 * View that displays a bubble icon, along with an app badge on either the left
 * or
 * right side of the view.
 */
public class BubbleView extends ConstraintLayout {

    public static final int DEFAULT_PATH_SIZE = 100;

    /**
     * Flags that suppress the visibility of the 'new' dot or the app badge, for one
     * reason or
     * another. If any of these flags are set, the dot will not be shown.
     * If {@link SuppressionFlag#BEHIND_STACK} then the app badge will not be shown.
     */
    enum SuppressionFlag {
        // TODO: (b/277815200) implement flyout
        // Suppressed because the flyout is visible - it will morph into the dot via
        // animation.
        FLYOUT_VISIBLE,
        // Suppressed because this bubble is behind others in the collapsed stack.
        BEHIND_STACK,
    }

    private final EnumSet<SuppressionFlag> mSuppressionFlags = EnumSet.noneOf(SuppressionFlag.class);

    private final ImageView mBubbleIcon;
    private final ImageView mAppIcon;
    private final int mBubbleSize;

    private float mDragTranslationX;
    private float mOffsetX;

    private DotRenderer mDotRenderer;
    private DotRenderer.DrawParams mDrawParams;
    private int mDotColor;
    private Rect mTempBounds = new Rect();

    // Whether the dot is animating
    private boolean mDotIsAnimating;
    // What scale value the dot is animating to
    private float mAnimatingToDotScale;
    // The current scale value of the dot
    private float mDotScale;

    // TODO: (b/273310265) handle RTL
    // Whether the bubbles are positioned on the left or right side of the screen
    private boolean mOnLeft = false;

    private BubbleBarItem mBubble;

    PreferenceManager2 preferenceManager2;

    public BubbleView(Context context) {
        this(context, null);
    }

    public BubbleView(Context context, AttributeSet attrs) {
        this(context, attrs, 0);
    }

    public BubbleView(Context context, AttributeSet attrs, int defStyleAttr) {
        this(context, attrs, defStyleAttr, 0);
    }

    public BubbleView(Context context, AttributeSet attrs, int defStyleAttr,
            int defStyleRes) {
        super(context, attrs, defStyleAttr, defStyleRes);
        // We manage positioning the badge ourselves
        setLayoutDirection(LAYOUT_DIRECTION_LTR);

        LayoutInflater.from(context).inflate(R.layout.bubble_view, this);

        mBubbleSize = getResources().getDimensionPixelSize(R.dimen.bubblebar_icon_size);
        mBubbleIcon = findViewById(R.id.icon_view);
        mAppIcon = findViewById(R.id.app_icon_view);

        preferenceManager2 = PreferenceManager2.INSTANCE.get(context);

        mDrawParams = new DotRenderer.DrawParams();

        setFocusable(true);
        setClickable(true);
        setOutlineProvider(new ViewOutlineProvider() {
            @Override
            public void getOutline(View view, Outline outline) {
                BubbleView.this.getOutline(outline);
            }
        });
    }

    private void getOutline(Outline outline) {
        final int normalizedSize = IconNormalizer.getNormalizedCircleSize(mBubbleSize);
        final int inset = (mBubbleSize - normalizedSize) / 2;
        outline.setOval(inset, inset, inset + normalizedSize, inset + normalizedSize);
    }

    /**
     * Set translation-x while this bubble is being dragged.
     * Translation applied to the view is a sum of {@code translationX} and offset defined by
     * {@link #setOffsetX(float)}.
     */
    public void setDragTranslationX(float translationX) {
        mDragTranslationX = translationX;
        applyDragTranslation();
    }

    /**
     * Get translation value applied via {@link #setDragTranslationX(float)}.
     */
    public float getDragTranslationX() {
        return mDragTranslationX;
    }

    /**
     * Set offset on x-axis while dragging.
     * Used to counter parent translation in order to keep the dragged view at the current position
     * on screen.
     * Translation applied to the view is a sum of {@code offsetX} and translation defined by
     * {@link #setDragTranslationX(float)}
     */
    public void setOffsetX(float offsetX) {
        mOffsetX = offsetX;
        applyDragTranslation();
    }

    private void applyDragTranslation() {
        setTranslationX(mDragTranslationX + mOffsetX);
    }

    @Override
    public void dispatchDraw(Canvas canvas) {
        super.dispatchDraw(canvas);

        if (!shouldDrawDot()) {
            return;
        }

        getDrawingRect(mTempBounds);

        mDrawParams.appColor = mDotColor;
        mDrawParams.iconBounds = mTempBounds;
        mDrawParams.leftAlign = mOnLeft;
        mDrawParams.scale = mDotScale;

        mDotRenderer.draw(canvas, mDrawParams, -1);
    }

    /** Sets the bubble being rendered in this view. */
    public void setBubble(BubbleBarBubble bubble) {
        mBubble = bubble;
        mBubbleIcon.setImageBitmap(bubble.getIcon());
        mAppIcon.setImageBitmap(bubble.getBadge());
        mDotColor = bubble.getDotColor();
<<<<<<< HEAD
        ColorOption dotColorOption = PreferenceExtensionsKt.firstBlocking(preferenceManager2.getNotificationDotColor());
        int dotColor = dotColorOption.getColorPreferenceEntry().getLightColor().invoke(getContext());
        ColorOption counterColorOption = PreferenceExtensionsKt
                .firstBlocking(preferenceManager2.getNotificationDotTextColor());
        int countColor = counterColorOption.getColorPreferenceEntry().getLightColor().invoke(getContext());
        mDotRenderer = new DotRenderer(mBubbleSize, bubble.getDotPath(), DEFAULT_PATH_SIZE, false, null, dotColor, countColor);
=======
        mDotRenderer = new DotRenderer(mBubbleSize, bubble.getDotPath(), DEFAULT_PATH_SIZE);
        String contentDesc = bubble.getInfo().getTitle();
        if (TextUtils.isEmpty(contentDesc)) {
            contentDesc = getResources().getString(R.string.bubble_bar_bubble_fallback_description);
        }
        String appName = bubble.getInfo().getAppName();
        if (!TextUtils.isEmpty(appName)) {
            contentDesc = getResources().getString(R.string.bubble_bar_bubble_description,
                    contentDesc, appName);
        }
        setContentDescription(contentDesc);
>>>>>>> 904a97c6
    }

    /**
     * Sets that this bubble represents the overflow. The overflow appears in the
     * list of bubbles
     * but does not represent app content, instead it shows recent bubbles that
     * couldn't fit into
     * the list of bubbles. It doesn't show an app icon because it is part of system
     * UI / doesn't
     * come from an app.
     */
    public void setOverflow(BubbleBarOverflow overflow, Bitmap bitmap) {
        mBubble = overflow;
        mBubbleIcon.setImageBitmap(bitmap);
        mAppIcon.setVisibility(GONE); // Overflow doesn't show the app badge
        setContentDescription(getResources().getString(R.string.bubble_bar_overflow_description));
    }

    /** Returns the bubble being rendered in this view. */
    @Nullable
    public BubbleBarItem getBubble() {
        return mBubble;
    }

    void updateDotVisibility(boolean animate) {
        final float targetScale = shouldDrawDot() ? 1f : 0f;
        if (animate) {
            animateDotScale();
        } else {
            mDotScale = targetScale;
            mAnimatingToDotScale = targetScale;
            invalidate();
        }
    }

    void updateBadgeVisibility() {
        if (mBubble instanceof BubbleBarOverflow) {
            // The overflow bubble does not have a badge, so just bail.
            return;
        }
        BubbleBarBubble bubble = (BubbleBarBubble) mBubble;
        Bitmap appBadgeBitmap = bubble.getBadge();
        int translationX = mOnLeft
                ? -(bubble.getIcon().getWidth() - appBadgeBitmap.getWidth())
                : 0;
        mAppIcon.setTranslationX(translationX);
        mAppIcon.setVisibility(isBehindStack() ? GONE : VISIBLE);
    }

    /** Sets whether this bubble is in the stack & not the first bubble. **/
    void setBehindStack(boolean behindStack, boolean animate) {
        if (behindStack) {
            mSuppressionFlags.add(SuppressionFlag.BEHIND_STACK);
        } else {
            mSuppressionFlags.remove(SuppressionFlag.BEHIND_STACK);
        }
        updateDotVisibility(animate);
        updateBadgeVisibility();
    }

    /** Whether this bubble is in the stack & not the first bubble. **/
    boolean isBehindStack() {
        return mSuppressionFlags.contains(SuppressionFlag.BEHIND_STACK);
    }

    /** Whether the dot indicating unseen content in a bubble should be shown. */
    private boolean shouldDrawDot() {
        boolean bubbleHasUnseenContent = mBubble != null
                && mBubble instanceof BubbleBarBubble
                && mSuppressionFlags.isEmpty()
                && !((BubbleBarBubble) mBubble).getInfo().isNotificationSuppressed();

        // Always render the dot if it's animating, since it could be animating out.
        // Otherwise, show
        // it if the bubble wants to show it, and we aren't suppressing it.
        return bubbleHasUnseenContent || mDotIsAnimating;
    }

    /** How big the dot should be, fraction from 0 to 1. */
    private void setDotScale(float fraction) {
        mDotScale = fraction;
        invalidate();
    }

    /**
     * Animates the dot to the given scale.
     */
    private void animateDotScale() {
        float toScale = shouldDrawDot() ? 1f : 0f;
        mDotIsAnimating = true;

        // Don't restart the animation if we're already animating to the given value.
        if (mAnimatingToDotScale == toScale || !shouldDrawDot()) {
            mDotIsAnimating = false;
            return;
        }

        mAnimatingToDotScale = toScale;

        final boolean showDot = toScale > 0f;

        // Do NOT wait until after animation ends to setShowDot
        // to avoid overriding more recent showDot states.
        clearAnimation();
        animate()
                .setDuration(200)
                .setInterpolator(Interpolators.FAST_OUT_SLOW_IN)
                .setUpdateListener((valueAnimator) -> {
                    float fraction = valueAnimator.getAnimatedFraction();
                    fraction = showDot ? fraction : 1f - fraction;
                    setDotScale(fraction);
                }).withEndAction(() -> {
                    setDotScale(showDot ? 1f : 0f);
                    mDotIsAnimating = false;
                }).start();
    }

    @Override
    public String toString() {
        String toString = mBubble != null ? mBubble.getKey() : "null";
        return "BubbleView{" + toString + "}";
    }
}<|MERGE_RESOLUTION|>--- conflicted
+++ resolved
@@ -141,7 +141,8 @@
 
     /**
      * Set translation-x while this bubble is being dragged.
-     * Translation applied to the view is a sum of {@code translationX} and offset defined by
+     * Translation applied to the view is a sum of {@code translationX} and offset
+     * defined by
      * {@link #setOffsetX(float)}.
      */
     public void setDragTranslationX(float translationX) {
@@ -158,9 +159,11 @@
 
     /**
      * Set offset on x-axis while dragging.
-     * Used to counter parent translation in order to keep the dragged view at the current position
+     * Used to counter parent translation in order to keep the dragged view at the
+     * current position
      * on screen.
-     * Translation applied to the view is a sum of {@code offsetX} and translation defined by
+     * Translation applied to the view is a sum of {@code offsetX} and translation
+     * defined by
      * {@link #setDragTranslationX(float)}
      */
     public void setOffsetX(float offsetX) {
@@ -196,15 +199,13 @@
         mBubbleIcon.setImageBitmap(bubble.getIcon());
         mAppIcon.setImageBitmap(bubble.getBadge());
         mDotColor = bubble.getDotColor();
-<<<<<<< HEAD
         ColorOption dotColorOption = PreferenceExtensionsKt.firstBlocking(preferenceManager2.getNotificationDotColor());
         int dotColor = dotColorOption.getColorPreferenceEntry().getLightColor().invoke(getContext());
         ColorOption counterColorOption = PreferenceExtensionsKt
                 .firstBlocking(preferenceManager2.getNotificationDotTextColor());
         int countColor = counterColorOption.getColorPreferenceEntry().getLightColor().invoke(getContext());
-        mDotRenderer = new DotRenderer(mBubbleSize, bubble.getDotPath(), DEFAULT_PATH_SIZE, false, null, dotColor, countColor);
-=======
-        mDotRenderer = new DotRenderer(mBubbleSize, bubble.getDotPath(), DEFAULT_PATH_SIZE);
+        mDotRenderer = new DotRenderer(mBubbleSize, bubble.getDotPath(), DEFAULT_PATH_SIZE, false, null, dotColor,
+                countColor);
         String contentDesc = bubble.getInfo().getTitle();
         if (TextUtils.isEmpty(contentDesc)) {
             contentDesc = getResources().getString(R.string.bubble_bar_bubble_fallback_description);
@@ -215,7 +216,6 @@
                     contentDesc, appName);
         }
         setContentDescription(contentDesc);
->>>>>>> 904a97c6
     }
 
     /**
