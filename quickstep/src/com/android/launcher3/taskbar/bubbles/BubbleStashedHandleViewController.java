/*
 * Copyright (C) 2023 The Android Open Source Project
 *
 * Licensed under the Apache License, Version 2.0 (the "License");
 * you may not use this file except in compliance with the License.
 * You may obtain a copy of the License at
 *
 *      http://www.apache.org/licenses/LICENSE-2.0
 *
 * Unless required by applicable law or agreed to in writing, software
 * distributed under the License is distributed on an "AS IS" BASIS,
 * WITHOUT WARRANTIES OR CONDITIONS OF ANY KIND, either express or implied.
 * See the License for the specific language governing permissions and
 * limitations under the License.
 */
package com.android.launcher3.taskbar.bubbles;

import static android.view.View.INVISIBLE;
import static android.view.View.VISIBLE;

import android.animation.Animator;
import android.animation.AnimatorListenerAdapter;
import android.animation.ValueAnimator;
import android.content.res.Resources;
import android.graphics.Outline;
import android.graphics.Rect;
import android.view.MotionEvent;
import android.view.View;
import android.view.ViewOutlineProvider;

import com.android.launcher3.R;
import com.android.launcher3.anim.RevealOutlineAnimation;
import com.android.launcher3.anim.RoundedRectRevealOutlineProvider;
import com.android.launcher3.taskbar.StashedHandleView;
import com.android.launcher3.taskbar.TaskbarActivityContext;
import com.android.launcher3.taskbar.TaskbarControllers;
import com.android.launcher3.util.Executors;
import com.android.launcher3.util.MultiPropertyFactory;
import com.android.launcher3.util.MultiValueAlpha;
import com.android.systemui.shared.navigationbar.RegionSamplingHelper;
import com.android.wm.shell.common.bubbles.BubbleBarLocation;
import com.android.wm.shell.shared.animation.PhysicsAnimator;

/**
 * Handles properties/data collection, then passes the results to our stashed
 * handle View to render.
 */
public class BubbleStashedHandleViewController {

    private final TaskbarActivityContext mActivity;
    private final StashedHandleView mStashedHandleView;
    private final MultiValueAlpha mStashedHandleAlpha;

    // Initialized in init.
    private BubbleBarViewController mBarViewController;
    private BubbleStashController mBubbleStashController;
    private RegionSamplingHelper mRegionSamplingHelper;
    private int mBarSize;
    private int mStashedTaskbarHeight;
    private int mStashedHandleWidth;
    private int mStashedHandleHeight;

    // The bounds we want to clip to in the settled state when showing the stashed
    // handle.
    private final Rect mStashedHandleBounds = new Rect();

    // When the reveal animation is cancelled, we can assume it's about to create a
    // new animation,
    // which should start off at the same point the cancelled one left off.
    private float mStartProgressForNextRevealAnim;
    private boolean mWasLastRevealAnimReversed;

    // XXX: if there are more of these maybe do state flags instead
    private boolean mHiddenForSysui;
    private boolean mHiddenForNoBubbles;
    private boolean mHiddenForHomeButtonDisabled;

    public BubbleStashedHandleViewController(TaskbarActivityContext activity,
            StashedHandleView stashedHandleView) {
        mActivity = activity;
        mStashedHandleView = stashedHandleView;
        mStashedHandleAlpha = new MultiValueAlpha(mStashedHandleView, 1);
    }

    public void init(TaskbarControllers controllers, BubbleControllers bubbleControllers) {
        mBarViewController = bubbleControllers.bubbleBarViewController;
        mBubbleStashController = bubbleControllers.bubbleStashController;

        Resources resources = mActivity.getResources();
        mStashedHandleHeight = resources.getDimensionPixelSize(
                R.dimen.bubblebar_stashed_handle_height);
        mStashedHandleWidth = resources.getDimensionPixelSize(
                R.dimen.bubblebar_stashed_handle_width);
        mBarSize = resources.getDimensionPixelSize(R.dimen.bubblebar_size);

        final int bottomMargin = resources.getDimensionPixelSize(
                R.dimen.transient_taskbar_bottom_margin);
        mStashedHandleView.getLayoutParams().height = mBarSize + bottomMargin;

        mStashedHandleAlpha.get(0).setValue(0);

        mStashedTaskbarHeight = resources.getDimensionPixelSize(
                R.dimen.bubblebar_stashed_size);
        mStashedHandleView.setOutlineProvider(new ViewOutlineProvider() {
            @Override
            public void getOutline(View view, Outline outline) {
                float stashedHandleRadius = view.getHeight() / 2f;
                outline.setRoundRect(mStashedHandleBounds, stashedHandleRadius);
            }
        });

        mRegionSamplingHelper = new RegionSamplingHelper(mStashedHandleView,
                new RegionSamplingHelper.SamplingCallback() {
                    @Override
                    public void onRegionDarknessChanged(boolean isRegionDark) {
                        mStashedHandleView.updateHandleColor(isRegionDark, true /* animate */);
                    }

                    @Override
                    public Rect getSampledRegion(View sampledView) {
                        return mStashedHandleView.getSampledRegion();
                    }
                }, Executors.UI_HELPER_EXECUTOR);

<<<<<<< HEAD
        mStashedHandleView.addOnLayoutChangeListener((view, i, i1, i2, i3, i4, i5, i6, i7) -> updateBounds());
    }

    private void updateBounds() {
        // As more bubbles get added, the icon bounds become larger. To ensure a
        // consistent
        // handle bar position, we pin it to the edge of the screen.
        final int right = mActivity.getDeviceProfile().widthPx - mBarViewController.getHorizontalMargin();

=======
        mStashedHandleView.addOnLayoutChangeListener((view, i, i1, i2, i3, i4, i5, i6, i7) ->
                updateBounds(mBarViewController.getBubbleBarLocation()));
    }

    /** Returns the [PhysicsAnimator] for the stashed handle view. */
    public PhysicsAnimator<View> getPhysicsAnimator() {
        return PhysicsAnimator.getInstance(mStashedHandleView);
    }

    private void updateBounds(BubbleBarLocation bubbleBarLocation) {
        // As more bubbles get added, the icon bounds become larger. To ensure a consistent
        // handle bar position, we pin it to the edge of the screen.
>>>>>>> 904a97c6
        final int stashedCenterY = mStashedHandleView.getHeight() - mStashedTaskbarHeight / 2;
        if (bubbleBarLocation.isOnLeft(mStashedHandleView.isLayoutRtl())) {
            final int left = mBarViewController.getHorizontalMargin();
            mStashedHandleBounds.set(
                    left,
                    stashedCenterY - mStashedHandleHeight / 2,
                    left + mStashedHandleWidth,
                    stashedCenterY + mStashedHandleHeight / 2);
            mStashedHandleView.setPivotX(0);
        } else {
            final int right =
                    mActivity.getDeviceProfile().widthPx - mBarViewController.getHorizontalMargin();
            mStashedHandleBounds.set(
                    right - mStashedHandleWidth,
                    stashedCenterY - mStashedHandleHeight / 2,
                    right,
                    stashedCenterY + mStashedHandleHeight / 2);
            mStashedHandleView.setPivotX(mStashedHandleView.getWidth());
        }

        mStashedHandleView.updateSampledRegion(mStashedHandleBounds);
        mStashedHandleView.setPivotY(mStashedHandleView.getHeight() - mStashedTaskbarHeight / 2f);
    }

    public void onDestroy() {
        mRegionSamplingHelper.stopAndDestroy();
        mRegionSamplingHelper = null;
    }

    /**
     * Returns the height of the stashed handle.
     */
    public int getStashedHeight() {
        return mStashedHandleHeight;
    }

    /**
     * Returns the height when the bubble bar is unstashed (so the height of the
     * bubble bar).
     */
    public int getUnstashedHeight() {
        return mBarSize;
    }

    /**
     * Called when system ui state changes. Bubbles don't show when the device is
     * locked.
     */
    public void setHiddenForSysui(boolean hidden) {
        if (mHiddenForSysui != hidden) {
            mHiddenForSysui = hidden;
            updateVisibilityForStateChange();
        }
    }

    /**
     * Called when the handle should be hidden (or shown) because there are no
     * bubbles
     * (or 1+ bubbles).
     */
    public void setHiddenForBubbles(boolean hidden) {
        if (mHiddenForNoBubbles != hidden) {
            mHiddenForNoBubbles = hidden;
            updateVisibilityForStateChange();
        }
    }

    /**
     * Called when the home button is enabled / disabled. Bubbles don't show if home
     * is disabled.
     */
    // TODO: is this needed for bubbles?
    public void setIsHomeButtonDisabled(boolean homeDisabled) {
        mHiddenForHomeButtonDisabled = homeDisabled;
        updateVisibilityForStateChange();
    }

    // TODO: (b/273592694) animate it?
    private void updateVisibilityForStateChange() {
        if (!mHiddenForSysui && !mHiddenForHomeButtonDisabled && !mHiddenForNoBubbles) {
            mStashedHandleView.setVisibility(VISIBLE);
        } else {
            mStashedHandleView.setVisibility(INVISIBLE);
            mStashedHandleView.setAlpha(0);
        }
        updateRegionSampling();
    }

    /**
     * Called when bubble bar is stash state changes so that updates to the stashed
     * handle color
     * can be started or stopped.
     */
    public void onIsStashedChanged() {
        updateRegionSampling();
    }

    private void updateRegionSampling() {
        boolean handleVisible = mStashedHandleView.getVisibility() == VISIBLE
                && mBubbleStashController.isStashed();
        if (mRegionSamplingHelper != null) {
            mRegionSamplingHelper.setWindowVisible(handleVisible);
            if (handleVisible) {
                mStashedHandleView.updateSampledRegion(mStashedHandleBounds);
                mRegionSamplingHelper.start(mStashedHandleView.getSampledRegion());
            } else {
                mRegionSamplingHelper.stop();
            }
        }
    }

    /**
     * Sets the translation of the stashed handle during the swipe up gesture.
     */
    public void setTranslationYForSwipe(float transY) {
        mStashedHandleView.setTranslationY(transY);
    }

    /**
     * Used by {@link BubbleStashController} to animate the handle when stashing or
     * un stashing.
     */
    public MultiPropertyFactory<View> getStashedHandleAlpha() {
        return mStashedHandleAlpha;
    }

    /**
     * Creates and returns an Animator that updates the stashed handle shape and
     * size.
     * When stashed, the shape is a thin rounded pill. When unstashed, the shape
     * morphs into
     * the size of where the bubble bar icons will be.
     */
    public Animator createRevealAnimToIsStashed(boolean isStashed) {
        Rect bubbleBarBounds = new Rect(mBarViewController.getBubbleBarBounds());

        // Account for the full visual height of the bubble bar
        int heightDiff = (mBarSize - bubbleBarBounds.height()) / 2;
        bubbleBarBounds.top -= heightDiff;
        bubbleBarBounds.bottom += heightDiff;
        float stashedHandleRadius = mStashedHandleView.getHeight() / 2f;
        final RevealOutlineAnimation handleRevealProvider = new RoundedRectRevealOutlineProvider(
                stashedHandleRadius, stashedHandleRadius, bubbleBarBounds, mStashedHandleBounds);

        boolean isReversed = !isStashed;
        boolean changingDirection = mWasLastRevealAnimReversed != isReversed;
        mWasLastRevealAnimReversed = isReversed;
        if (changingDirection) {
            mStartProgressForNextRevealAnim = 1f - mStartProgressForNextRevealAnim;
        }

        ValueAnimator revealAnim = handleRevealProvider.createRevealAnimator(mStashedHandleView,
                isReversed, mStartProgressForNextRevealAnim);
        revealAnim.addListener(new AnimatorListenerAdapter() {
            @Override
            public void onAnimationEnd(Animator animation) {
                mStartProgressForNextRevealAnim = ((ValueAnimator) animation).getAnimatedFraction();
            }
        });
        return revealAnim;
    }

    /** Checks that the stash handle is visible and that the motion event is within bounds. */
    public boolean isEventOverHandle(MotionEvent ev) {
        if (mStashedHandleView.getVisibility() != VISIBLE) {
            return false;
        }

        // the bounds of the handle only include the visible part, so we check that the Y coordinate
        // is anywhere within the stashed taskbar height.
        int top = mActivity.getDeviceProfile().heightPx - mStashedTaskbarHeight;

        return (int) ev.getRawY() >= top && containsX((int) ev.getRawX());
    }

    /** Checks if the given x coordinate is within the stashed handle bounds. */
    public boolean containsX(int x) {
        return x >= mStashedHandleBounds.left && x <= mStashedHandleBounds.right;
    }

    /** Set a bubble bar location */
    public void setBubbleBarLocation(BubbleBarLocation bubbleBarLocation) {
        updateBounds(bubbleBarLocation);
    }
}<|MERGE_RESOLUTION|>--- conflicted
+++ resolved
@@ -122,30 +122,19 @@
                     }
                 }, Executors.UI_HELPER_EXECUTOR);
 
-<<<<<<< HEAD
-        mStashedHandleView.addOnLayoutChangeListener((view, i, i1, i2, i3, i4, i5, i6, i7) -> updateBounds());
-    }
-
-    private void updateBounds() {
+        mStashedHandleView.addOnLayoutChangeListener(
+                (view, i, i1, i2, i3, i4, i5, i6, i7) -> updateBounds(mBarViewController.getBubbleBarLocation()));
+    }
+
+    /** Returns the [PhysicsAnimator] for the stashed handle view. */
+    public PhysicsAnimator<View> getPhysicsAnimator() {
+        return PhysicsAnimator.getInstance(mStashedHandleView);
+    }
+
+    private void updateBounds(BubbleBarLocation bubbleBarLocation) {
         // As more bubbles get added, the icon bounds become larger. To ensure a
         // consistent
         // handle bar position, we pin it to the edge of the screen.
-        final int right = mActivity.getDeviceProfile().widthPx - mBarViewController.getHorizontalMargin();
-
-=======
-        mStashedHandleView.addOnLayoutChangeListener((view, i, i1, i2, i3, i4, i5, i6, i7) ->
-                updateBounds(mBarViewController.getBubbleBarLocation()));
-    }
-
-    /** Returns the [PhysicsAnimator] for the stashed handle view. */
-    public PhysicsAnimator<View> getPhysicsAnimator() {
-        return PhysicsAnimator.getInstance(mStashedHandleView);
-    }
-
-    private void updateBounds(BubbleBarLocation bubbleBarLocation) {
-        // As more bubbles get added, the icon bounds become larger. To ensure a consistent
-        // handle bar position, we pin it to the edge of the screen.
->>>>>>> 904a97c6
         final int stashedCenterY = mStashedHandleView.getHeight() - mStashedTaskbarHeight / 2;
         if (bubbleBarLocation.isOnLeft(mStashedHandleView.isLayoutRtl())) {
             final int left = mBarViewController.getHorizontalMargin();
@@ -156,8 +145,7 @@
                     stashedCenterY + mStashedHandleHeight / 2);
             mStashedHandleView.setPivotX(0);
         } else {
-            final int right =
-                    mActivity.getDeviceProfile().widthPx - mBarViewController.getHorizontalMargin();
+            final int right = mActivity.getDeviceProfile().widthPx - mBarViewController.getHorizontalMargin();
             mStashedHandleBounds.set(
                     right - mStashedHandleWidth,
                     stashedCenterY - mStashedHandleHeight / 2,
@@ -308,13 +296,17 @@
         return revealAnim;
     }
 
-    /** Checks that the stash handle is visible and that the motion event is within bounds. */
+    /**
+     * Checks that the stash handle is visible and that the motion event is within
+     * bounds.
+     */
     public boolean isEventOverHandle(MotionEvent ev) {
         if (mStashedHandleView.getVisibility() != VISIBLE) {
             return false;
         }
 
-        // the bounds of the handle only include the visible part, so we check that the Y coordinate
+        // the bounds of the handle only include the visible part, so we check that the
+        // Y coordinate
         // is anywhere within the stashed taskbar height.
         int top = mActivity.getDeviceProfile().heightPx - mStashedTaskbarHeight;
 
