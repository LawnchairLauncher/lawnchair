--- conflicted
+++ resolved
@@ -156,15 +156,10 @@
     protected void onAttachedToWindow() {
         super.onAttachedToWindow();
         getViewTreeObserver().addOnComputeInternalInsetsListener(mTaskbarInsetsComputer);
-<<<<<<< HEAD
         if (Utilities.ATLEAST_U) {
             mViewCaptureCloseable = SettingsAwareViewCapture.getInstance(getContext())
                     .startCapture(getRootView(), ".Taskbar");
         }
-=======
-        mViewCaptureCloseable = ViewCaptureFactory.getInstance(getContext())
-                .startCapture(getRootView(), ".Taskbar");
->>>>>>> 904a97c6
     }
 
     @Override
