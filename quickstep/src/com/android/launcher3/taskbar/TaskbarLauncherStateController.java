--- conflicted
+++ resolved
@@ -190,7 +190,6 @@
 
     private final StateManager.StateListener<LauncherState> mStateListener = new StateManager.StateListener<LauncherState>() {
 
-<<<<<<< HEAD
         @Override
         public void onStateTransitionStart(LauncherState toState) {
             if (toState != mLauncherState) {
@@ -205,25 +204,10 @@
                 if (toState == LauncherState.NORMAL) {
                     applyState(QuickstepTransitionManager.TASKBAR_TO_HOME_DURATION);
                 } else {
-=======
-                @Override
-                public void onStateTransitionStart(LauncherState toState) {
-                    if (toState != mLauncherState) {
-                        // Treat FLAG_LAUNCHER_IN_STATE_TRANSITION as a changed flag even if a
-                        // previous state transition was already running, so we update the new
-                        // target.
-                        mPrevState &= ~FLAG_LAUNCHER_IN_STATE_TRANSITION;
-                        mLauncherState = toState;
-                    }
-                    updateStateForFlag(FLAG_LAUNCHER_IN_STATE_TRANSITION, true);
-                    if (!mShouldDelayLauncherStateAnim) {
-                        if (toState == LauncherState.NORMAL) {
-                            applyState(QuickstepTransitionManager.TASKBAR_TO_HOME_DURATION);
-                        } else {
-                            applyState();
-                        }
-                    }
+                    applyState();
                 }
+            }
+        }
 
                 @Override
                 public void onStateTransitionComplete(LauncherState finalState) {
@@ -234,28 +218,13 @@
                     if (finalState == LauncherState.NORMAL && mLauncher.isResumed()) {
                         updateStateForFlag(FLAG_RESUMED, true);
                     }
->>>>>>> 5e0122d1
                     applyState();
+                    boolean disallowLongClick = finalState == LauncherState.OVERVIEW_SPLIT_SELECT;
+                    com.android.launcher3.taskbar.Utilities.setOverviewDragState(
+                            mControllers, finalState.disallowTaskbarGlobalDrag(),
+                            disallowLongClick, finalState.allowTaskbarInitialSplitSelection());
                 }
-            }
-        }
-
-        @Override
-        public void onStateTransitionComplete(LauncherState finalState) {
-            mLauncherState = finalState;
-            updateStateForFlag(FLAG_LAUNCHER_IN_STATE_TRANSITION, false);
-            // TODO(b/279514548) Cleans up bad state that can occur when user interacts with
-            // taskbar on top of transparent activity.
-            if (finalState == LauncherState.NORMAL && mLauncher.hasBeenResumed()) {
-                updateStateForFlag(FLAG_RESUMED, true);
-            }
-            applyState();
-            boolean disallowLongClick = finalState == LauncherState.OVERVIEW_SPLIT_SELECT;
-            com.android.launcher3.taskbar.Utilities.setOverviewDragState(
-                    mControllers, finalState.disallowTaskbarGlobalDrag(),
-                    disallowLongClick, finalState.allowTaskbarInitialSplitSelection());
-        }
-    };
+            };
 
     /**
      * Initializes the controller instance, and applies the initial state
