/*
 * Copyright (C) 2021 The Android Open Source Project
 *
 * Licensed under the Apache License, Version 2.0 (the "License");
 * you may not use this file except in compliance with the License.
 * You may obtain a copy of the License at
 *
 *      http://www.apache.org/licenses/LICENSE-2.0
 *
 * Unless required by applicable law or agreed to in writing, software
 * distributed under the License is distributed on an "AS IS" BASIS,
 * WITHOUT WARRANTIES OR CONDITIONS OF ANY KIND, either express or implied.
 * See the License for the specific language governing permissions and
 * limitations under the License.
 */
package com.android.launcher3.taskbar;

import static com.android.app.animation.Interpolators.EMPHASIZED;
import static com.android.launcher3.taskbar.TaskbarKeyguardController.MASK_ANY_SYSUI_LOCKED;
import static com.android.launcher3.taskbar.TaskbarManager.isPhoneMode;
import static com.android.launcher3.taskbar.TaskbarStashController.FLAG_IN_APP;
import static com.android.launcher3.taskbar.TaskbarStashController.FLAG_IN_OVERVIEW;
import static com.android.launcher3.taskbar.TaskbarStashController.FLAG_IN_STASHED_LAUNCHER_STATE;
import static com.android.launcher3.taskbar.TaskbarViewController.ALPHA_INDEX_HOME;
import static com.android.launcher3.util.FlagDebugUtils.appendFlag;
import static com.android.launcher3.util.FlagDebugUtils.formatFlagChange;
import static com.android.systemui.shared.system.QuickStepContract.SYSUI_STATE_AWAKE;
import static com.android.systemui.shared.system.QuickStepContract.SYSUI_STATE_DEVICE_DREAMING;
import static com.android.systemui.shared.system.QuickStepContract.SYSUI_STATE_WAKEFULNESS_MASK;
import static com.android.systemui.shared.system.QuickStepContract.WAKEFULNESS_AWAKE;

import android.animation.Animator;
import android.animation.AnimatorListenerAdapter;
import android.animation.AnimatorSet;
import android.animation.ObjectAnimator;
import android.os.SystemClock;
import android.util.Log;

import androidx.annotation.NonNull;
import androidx.annotation.Nullable;

import com.android.launcher3.AbstractFloatingView;
import com.android.launcher3.DeviceProfile;
import com.android.launcher3.LauncherState;
import com.android.launcher3.QuickstepTransitionManager;
import com.android.launcher3.Utilities;
import com.android.launcher3.anim.AnimatedFloat;
import com.android.launcher3.anim.AnimatorListeners;
import com.android.launcher3.config.FeatureFlags;
import com.android.launcher3.statemanager.StateManager;
import com.android.launcher3.uioverrides.QuickstepLauncher;
import com.android.launcher3.util.MultiPropertyFactory.MultiProperty;
import com.android.quickstep.RecentsAnimationCallbacks;
import com.android.quickstep.RecentsAnimationController;
import com.android.quickstep.views.RecentsView;
import com.android.systemui.animation.ViewRootSync;
import com.android.systemui.shared.recents.model.ThumbnailData;

import java.io.PrintWriter;
import java.util.HashMap;
import java.util.StringJoiner;

/**
 * Track LauncherState, RecentsAnimation, resumed state for task bar in one
 * place here and animate
 * the task bar accordingly.
 */
public class TaskbarLauncherStateController {

    private static final String TAG = TaskbarLauncherStateController.class.getSimpleName();
    private static final boolean DEBUG = false;

    /** Launcher activity is visible and focused. */
    public static final int FLAG_VISIBLE = 1 << 0;

    /**
<<<<<<< HEAD
     * A external transition / animation is running that will result in FLAG_RESUMED
     * being set.
=======
     * A external transition / animation is running that will result in FLAG_VISIBLE being set.
>>>>>>> 96fe8417
     **/
    public static final int FLAG_TRANSITION_TO_VISIBLE = 1 << 1;

    /**
     * Set while the launcher state machine is performing a state transition, see
     * {@link
     * StateManager.StateListener}.
     */
    public static final int FLAG_LAUNCHER_IN_STATE_TRANSITION = 1 << 2;

    /**
     * Whether the screen is currently on, or is transitioning to be on.
     *
     * This is cleared as soon as the screen begins to transition off.
     */
    private static final int FLAG_AWAKE = 1 << 3;

    /**
     * Captures whether the launcher was active at the time the FLAG_AWAKE was
     * cleared.
     * Always cleared when FLAG_AWAKE is set.
     * <p>
     * FLAG_RESUMED will be cleared when the device is asleep, since all apps get
     * paused at this
     * point. Thus, this flag indicates whether the launcher will be shown when the
     * device wakes up
     * again.
     */
    private static final int FLAG_LAUNCHER_WAS_ACTIVE_WHILE_AWAKE = 1 << 4;

    /**
     * Whether the device is currently locked.
     * <ul>
     * <li>While locked, the taskbar is always stashed.
     * <li/>
     * <li>Navbar animations on FLAG_DEVICE_LOCKED transitions will get special
     * treatment.</li>
     * </ul>
     */
    private static final int FLAG_DEVICE_LOCKED = 1 << 5;

    /**
     * Whether the complete taskbar is completely hidden (neither visible stashed or
     * unstashed).
     * This is tracked to allow a nice transition of the taskbar before SysUI forces
     * it away by
     * hiding the inset.
     *
     * This flag is predominanlty set while FLAG_DEVICE_LOCKED is set, thus the
     * taskbar's invisible
     * resting state while hidden is stashed.
     */
    private static final int FLAG_TASKBAR_HIDDEN = 1 << 6;

    private static final int FLAGS_LAUNCHER_ACTIVE = FLAG_VISIBLE | FLAG_TRANSITION_TO_VISIBLE;
    /** Equivalent to an int with all 1s for binary operation purposes */
    private static final int FLAGS_ALL = ~0;

    private static final float TASKBAR_BG_ALPHA_LAUNCHER_NOT_ALIGNED_DELAY_MULT = 0.33f;
    private static final float TASKBAR_BG_ALPHA_NOT_LAUNCHER_NOT_ALIGNED_DELAY_MULT = 0.33f;
    private static final float TASKBAR_BG_ALPHA_LAUNCHER_IS_ALIGNED_DURATION_MULT = 0.25f;

    /**
     * Delay for the taskbar fade-in.
     *
     * Helps to avoid visual noise when unlocking successfully via SFPS, and the
     * device transitions
     * to launcher directly. The delay avoids the navbar to become briefly visible.
     * The duration
     * is the same as in SysUI, see http://shortn/_uNSbDoRUSr.
     */
    private static final long TASKBAR_SHOW_DELAY_MS = 250;

    private final AnimatedFloat mIconAlignment = new AnimatedFloat(this::onIconAlignmentRatioChanged);

    private TaskbarControllers mControllers;
    private AnimatedFloat mTaskbarBackgroundAlpha;
    private AnimatedFloat mTaskbarAlpha;
    private AnimatedFloat mTaskbarCornerRoundness;
    private MultiProperty mIconAlphaForHome;
    private QuickstepLauncher mLauncher;

    private Integer mPrevState;
    private int mState;
    private LauncherState mLauncherState = LauncherState.NORMAL;

    // Time when FLAG_TASKBAR_HIDDEN was last cleared, SystemClock.elapsedRealtime
    // (milliseconds).
    private long mLastUnlockTimeMs = 0;

    private @Nullable TaskBarRecentsAnimationListener mTaskBarRecentsAnimationListener;

    private boolean mIsAnimatingToLauncher;

    private boolean mShouldDelayLauncherStateAnim;

    // We skip any view synchronizations during init/destroy.
    private boolean mCanSyncViews;

    private boolean mIsQsbInline;

    private final DeviceProfile.OnDeviceProfileChangeListener mOnDeviceProfileChangeListener = new DeviceProfile.OnDeviceProfileChangeListener() {
        @Override
        public void onDeviceProfileChanged(DeviceProfile dp) {
            if (mIsQsbInline && !dp.isQsbInline) {
                // We only modify QSB alpha if isQsbInline = true. If we switch to a DP
                // where isQsbInline = false, then we need to reset the alpha.
                mLauncher.getHotseat().setQsbAlpha(1f);
            }
            mIsQsbInline = dp.isQsbInline;
            TaskbarLauncherStateController.this.updateIconAlphaForHome(
                    mIconAlphaForHome.getValue());
        }
    };

    private final StateManager.StateListener<LauncherState> mStateListener = new StateManager.StateListener<LauncherState>() {

        @Override
        public void onStateTransitionStart(LauncherState toState) {
            if (toState != mLauncherState) {
                // Treat FLAG_LAUNCHER_IN_STATE_TRANSITION as a changed flag even if a
                // previous state transition was already running, so we update the new
                // target.
                mPrevState &= ~FLAG_LAUNCHER_IN_STATE_TRANSITION;
                mLauncherState = toState;
            }
            updateStateForFlag(FLAG_LAUNCHER_IN_STATE_TRANSITION, true);
            if (!mShouldDelayLauncherStateAnim) {
                if (toState == LauncherState.NORMAL) {
                    applyState(QuickstepTransitionManager.TASKBAR_TO_HOME_DURATION);
                } else {
                    applyState();
                }
            }
        }

                @Override
                public void onStateTransitionComplete(LauncherState finalState) {
                    mLauncherState = finalState;
                    updateStateForFlag(FLAG_LAUNCHER_IN_STATE_TRANSITION, false);
<<<<<<< HEAD
                    // TODO(b/279514548) Cleans up bad state that can occur when user interacts with
                    // taskbar on top of transparent activity.
                    if (finalState == LauncherState.NORMAL && mLauncher.isResumed()) {
                        updateStateForFlag(FLAG_RESUMED, true);
                    }
=======
>>>>>>> 96fe8417
                    applyState();
                    boolean disallowLongClick =
                            FeatureFlags.enableSplitContextually()
                                    ? mLauncher.isSplitSelectionEnabled()
                                    : finalState == LauncherState.OVERVIEW_SPLIT_SELECT;
                    com.android.launcher3.taskbar.Utilities.setOverviewDragState(
                            mControllers, finalState.disallowTaskbarGlobalDrag(),
                            disallowLongClick, finalState.allowTaskbarInitialSplitSelection());
                }
            };

    /**
<<<<<<< HEAD
     * Initializes the controller instance, and applies the initial state
     * immediately.
     */
=======
     * Callback for when launcher state transition completes after user swipes to home.
     * @param finalState The final state of the transition.
     */
    public void onStateTransitionCompletedAfterSwipeToHome(LauncherState finalState) {
        // TODO(b/279514548) Cleans up bad state that can occur when user interacts with
        // taskbar on top of transparent activity.
        if (!FeatureFlags.enableHomeTransitionListener()
                && (finalState == LauncherState.NORMAL)
                && mLauncher.hasBeenResumed()) {
            updateStateForFlag(FLAG_VISIBLE, true);
            applyState();
        }
    }

    /** Initializes the controller instance, and applies the initial state immediately. */
>>>>>>> 96fe8417
    public void init(TaskbarControllers controllers, QuickstepLauncher launcher,
            int sysuiStateFlags) {
        mCanSyncViews = false;

        mControllers = controllers;
        mLauncher = launcher;

        mIsQsbInline = mLauncher.getDeviceProfile().isQsbInline;

        mTaskbarBackgroundAlpha = mControllers.taskbarDragLayerController
                .getTaskbarBackgroundAlpha();
        mTaskbarAlpha = mControllers.taskbarDragLayerController.getTaskbarAlpha();
        mTaskbarCornerRoundness = mControllers.getTaskbarCornerRoundness();
        mIconAlphaForHome = mControllers.taskbarViewController
                .getTaskbarIconAlpha().get(ALPHA_INDEX_HOME);

        resetIconAlignment();

        mLauncher.getStateManager().addStateListener(mStateListener);
        mLauncherState = launcher.getStateManager().getState();
        updateStateForSysuiFlags(sysuiStateFlags, /* applyState */ false);

        applyState(0);

        mCanSyncViews = true;
        mLauncher.addOnDeviceProfileChangeListener(mOnDeviceProfileChangeListener);
    }

    public void onDestroy() {
        mCanSyncViews = false;

        mIconAlignment.finishAnimation();

        mLauncher.getHotseat().setIconsAlpha(1f);
        mLauncher.getStateManager().removeStateListener(mStateListener);

        mCanSyncViews = true;
        mLauncher.removeOnDeviceProfileChangeListener(mOnDeviceProfileChangeListener);
    }

    /**
     * Creates a transition animation to the launcher activity.
     *
     * Warning: the resulting animation must be played, since this method has side
     * effects on this
     * controller's state.
     */
    public Animator createAnimToLauncher(@NonNull LauncherState toState,
            @NonNull RecentsAnimationCallbacks callbacks, long duration) {
        // If going to overview, stash the task bar
        // If going home, align the icons to hotseat
        AnimatorSet animatorSet = new AnimatorSet();

        // Update stashed flags first to ensure goingToUnstashedLauncherState() returns
        // correctly.
        TaskbarStashController stashController = mControllers.taskbarStashController;
        stashController.updateStateForFlag(FLAG_IN_STASHED_LAUNCHER_STATE,
                toState.isTaskbarStashed(mLauncher));
        if (DEBUG) {
            Log.d(TAG, "createAnimToLauncher - FLAG_IN_APP: " + false);
        }
        stashController.updateStateForFlag(FLAG_IN_APP, false);

        updateStateForFlag(FLAG_TRANSITION_TO_VISIBLE, true);
        animatorSet.play(stashController.createApplyStateAnimator(duration));
        animatorSet.play(applyState(duration, false));

        if (mTaskBarRecentsAnimationListener != null) {
            mTaskBarRecentsAnimationListener.endGestureStateOverride(
                    !mLauncher.isInState(LauncherState.OVERVIEW));
        }
        mTaskBarRecentsAnimationListener = new TaskBarRecentsAnimationListener(callbacks);
        callbacks.addListener(mTaskBarRecentsAnimationListener);
        ((RecentsView) mLauncher.getOverviewPanel())
                .setTaskLaunchListener(() -> mTaskBarRecentsAnimationListener.endGestureStateOverride(true));
        return animatorSet;
    }

    public boolean isAnimatingToLauncher() {
        return mIsAnimatingToLauncher;
    }

    public void setShouldDelayLauncherStateAnim(boolean shouldDelayLauncherStateAnim) {
        if (!shouldDelayLauncherStateAnim && mShouldDelayLauncherStateAnim) {
            // Animate the animation we have delayed immediately. This is usually triggered
            // when
            // the user has released their finger.
            applyState();
        }
        mShouldDelayLauncherStateAnim = shouldDelayLauncherStateAnim;
    }

    /** SysUI flags updated, see QuickStepContract.SYSUI_STATE_* values. */
    public void updateStateForSysuiFlags(int systemUiStateFlags) {
        updateStateForSysuiFlags(systemUiStateFlags, /* applyState */ true);
    }

    private void updateStateForSysuiFlags(int systemUiStateFlags, boolean applyState) {
        final boolean prevIsAwake = hasAnyFlag(FLAG_AWAKE);
        final boolean currIsAwake = hasAnyFlag(systemUiStateFlags, SYSUI_STATE_AWAKE);

        updateStateForFlag(FLAG_AWAKE, currIsAwake);
        if (prevIsAwake != currIsAwake) {
            // The screen is switching between on/off. When turning off, capture whether the
            // launcher is active and memoize this state.
            updateStateForFlag(FLAG_LAUNCHER_WAS_ACTIVE_WHILE_AWAKE,
                    prevIsAwake && hasAnyFlag(FLAGS_LAUNCHER_ACTIVE));
        }

        boolean isDeviceLocked = hasAnyFlag(systemUiStateFlags, MASK_ANY_SYSUI_LOCKED);
        updateStateForFlag(FLAG_DEVICE_LOCKED, isDeviceLocked);

        // Taskbar is hidden whenever the device is dreaming. The dreaming state
        // includes the
        // interactive dreams, AoD, screen off. Since the SYSUI_STATE_DEVICE_DREAMING
        // only kicks in
        // when the device is asleep, the second condition extends ensures that the
        // transition from
        // and to the WAKEFULNESS_ASLEEP state also hide the taskbar, and improves the
        // taskbar
        // hide/reveal animation timings.
        boolean isTaskbarHidden = hasAnyFlag(systemUiStateFlags, SYSUI_STATE_DEVICE_DREAMING)
                || (systemUiStateFlags & SYSUI_STATE_WAKEFULNESS_MASK) != WAKEFULNESS_AWAKE;
        updateStateForFlag(FLAG_TASKBAR_HIDDEN, isTaskbarHidden);

        if (applyState) {
            applyState();
        }
    }

    /**
     * Updates the proper flag to change the state of the task bar.
     *
     * Note that this only updates the flag. {@link #applyState()} needs to be
     * called separately.
     *
     * @param flag    The flag to update.
     * @param enabled Whether to enable the flag
     */
    public void updateStateForFlag(int flag, boolean enabled) {
        if (enabled) {
            mState |= flag;
        } else {
            mState &= ~flag;
        }
    }

    private boolean hasAnyFlag(int flagMask) {
        return hasAnyFlag(mState, flagMask);
    }

    private boolean hasAnyFlag(int flags, int flagMask) {
        return (flags & flagMask) != 0;
    }

    public void applyState() {
        applyState(mControllers.taskbarStashController.getStashDuration());
    }

    public void applyState(long duration) {
        applyState(duration, true);
    }

    public Animator applyState(long duration, boolean start) {
        if (mControllers.taskbarActivityContext.isDestroyed()) {
            return null;
        }
        Animator animator = null;
        if (mPrevState == null || mPrevState != mState) {
            // If this is our initial state, treat all flags as changed.
            int changedFlags = mPrevState == null ? FLAGS_ALL : mPrevState ^ mState;

            if (DEBUG) {
                String stateString;
                if (mPrevState == null) {
                    stateString = getStateString(mState) + "(initial update)";
                } else {
                    stateString = formatFlagChange(mState, mPrevState,
                            TaskbarLauncherStateController::getStateString);
                }
                Log.d(TAG, "applyState: " + stateString
                        + ", duration: " + duration
                        + ", start: " + start);
            }
            mPrevState = mState;
            animator = onStateChangeApplied(changedFlags, duration, start);
        }
        return animator;
    }

    private Animator onStateChangeApplied(int changedFlags, long duration, boolean start) {
        final boolean isInLauncher = isInLauncher();
        final boolean isIconAlignedWithHotseat = isIconAlignedWithHotseat();
        final float toAlignment = isIconAlignedWithHotseat ? 1 : 0;
        boolean handleOpenFloatingViews = false;
        if (DEBUG) {
            Log.d(TAG, "onStateChangeApplied - isInLauncher: " + isInLauncher
                    + ", mLauncherState: " + mLauncherState
                    + ", toAlignment: " + toAlignment);
        }
        mControllers.bubbleControllers.ifPresent(controllers -> {
            // Show the bubble bar when on launcher home or in overview.
            boolean onHome = isInLauncher && mLauncherState == LauncherState.NORMAL;
            boolean onOverview = mLauncherState == LauncherState.OVERVIEW;
            controllers.bubbleStashController.setBubblesShowingOnHome(onHome);
            controllers.bubbleStashController.setBubblesShowingOnOverview(onOverview);
        });

        mControllers.taskbarStashController.updateStateForFlag(FLAG_IN_OVERVIEW,
                mLauncherState == LauncherState.OVERVIEW);

        AnimatorSet animatorSet = new AnimatorSet();

        if (hasAnyFlag(changedFlags, FLAG_LAUNCHER_IN_STATE_TRANSITION)) {
            boolean launcherTransitionCompleted = !hasAnyFlag(FLAG_LAUNCHER_IN_STATE_TRANSITION);
            playStateTransitionAnim(animatorSet, duration, launcherTransitionCompleted);

            if (launcherTransitionCompleted
                    && mLauncherState == LauncherState.QUICK_SWITCH_FROM_HOME) {
                // We're about to be paused, set immediately to ensure seamless handoff.
                updateStateForFlag(FLAG_VISIBLE, false);
                applyState(0 /* duration */);
            }
            if (mLauncherState == LauncherState.NORMAL) {
                // We're changing state to home, should close open popups e.g. Taskbar AllApps
                handleOpenFloatingViews = true;
            }
            if (mLauncherState == LauncherState.OVERVIEW) {
                // Calling to update the insets in
                // TaskbarInsetController#updateInsetsTouchability
                mControllers.taskbarActivityContext.notifyUpdateLayoutParams();
            }
        }

        if (hasAnyFlag(changedFlags, FLAGS_LAUNCHER_ACTIVE)) {
            animatorSet.addListener(new AnimatorListenerAdapter() {
                @Override
                public void onAnimationStart(Animator animation) {
                    mIsAnimatingToLauncher = isInLauncher;

                    TaskbarStashController stashController = mControllers.taskbarStashController;
                    if (DEBUG) {
                        Log.d(TAG, "onAnimationStart - FLAG_IN_APP: " + !isInLauncher);
                    }
                    stashController.updateStateForFlag(FLAG_IN_APP, !isInLauncher);
                    stashController.applyState(duration);
                }

                @Override
                public void onAnimationEnd(Animator animation) {
                    mIsAnimatingToLauncher = false;
                }
            });

            // Handle closing open popups when going home/overview
            handleOpenFloatingViews = true;
        }

        if (handleOpenFloatingViews && isInLauncher) {
            AbstractFloatingView.closeAllOpenViews(mControllers.taskbarActivityContext);
        }

        if (hasAnyFlag(changedFlags, FLAG_TASKBAR_HIDDEN) && !hasAnyFlag(FLAG_TASKBAR_HIDDEN)) {
            // Take note of the current time, as the taskbar is made visible again.
            mLastUnlockTimeMs = SystemClock.elapsedRealtime();
        }

        boolean isHidden = hasAnyFlag(FLAG_TASKBAR_HIDDEN);
        float taskbarAlpha = isHidden ? 0 : 1;
        if (mTaskbarAlpha.isAnimating() || mTaskbarAlpha.value != taskbarAlpha) {
            Animator taskbarVisibility = mTaskbarAlpha.animateToValue(taskbarAlpha);

            taskbarVisibility.setDuration(duration);
            if (isHidden) {
                // Stash the transient taskbar once the taskbar is not visible. This reduces
                // visual noise when unlocking the device afterwards.
                animatorSet.addListener(new AnimatorListenerAdapter() {
                    @Override
                    public void onAnimationEnd(Animator animation) {
                        TaskbarStashController stashController = mControllers.taskbarStashController;
                        stashController.updateAndAnimateTransientTaskbar(
                                /* stash */ true, /* bubblesShouldFollow */ true);
                    }
                });
            } else {
                // delay the fade in animation a bit to reduce visual noise when waking up a
                // device
                // with a fingerprint reader. This should only be done when the device was woken
                // up via fingerprint reader, however since this information is currently not
                // available, opting to always delay the fade-in a bit.
                long durationSinceLastUnlockMs = SystemClock.elapsedRealtime() - mLastUnlockTimeMs;
                taskbarVisibility.setStartDelay(
                        Math.max(0, TASKBAR_SHOW_DELAY_MS - durationSinceLastUnlockMs));
            }
            animatorSet.play(taskbarVisibility);
        }

        float backgroundAlpha = isInLauncher && isTaskbarAlignedWithHotseat() ? 0 : 1;

        // Don't animate if background has reached desired value.
        if (mTaskbarBackgroundAlpha.isAnimating()
                || mTaskbarBackgroundAlpha.value != backgroundAlpha) {
            mTaskbarBackgroundAlpha.cancelAnimation();
            if (DEBUG) {
                Log.d(TAG, "onStateChangeApplied - taskbarBackgroundAlpha - "
                        + mTaskbarBackgroundAlpha.value
                        + " -> " + backgroundAlpha + ": " + duration);
            }

            boolean isInLauncherIconNotAligned = isInLauncher && !isIconAlignedWithHotseat;
            boolean notInLauncherIconNotAligned = !isInLauncher && !isIconAlignedWithHotseat;
            boolean isInLauncherIconIsAligned = isInLauncher && isIconAlignedWithHotseat;

            float startDelay = 0;
            // We want to delay the background from fading in so that the icons have time to
            // move
            // into the bounds of the background before it appears.
            if (isInLauncherIconNotAligned) {
                startDelay = duration * TASKBAR_BG_ALPHA_LAUNCHER_NOT_ALIGNED_DELAY_MULT;
            } else if (notInLauncherIconNotAligned) {
                startDelay = duration * TASKBAR_BG_ALPHA_NOT_LAUNCHER_NOT_ALIGNED_DELAY_MULT;
            }
            float newDuration = duration - startDelay;
            if (isInLauncherIconIsAligned) {
                // Make the background fade out faster so that it is gone by the time the
                // icons move outside of the bounds of the background.
                newDuration = duration * TASKBAR_BG_ALPHA_LAUNCHER_IS_ALIGNED_DURATION_MULT;
            }
            Animator taskbarBackgroundAlpha = mTaskbarBackgroundAlpha
                    .animateToValue(backgroundAlpha)
                    .setDuration((long) newDuration);
            taskbarBackgroundAlpha.setStartDelay((long) startDelay);
            animatorSet.play(taskbarBackgroundAlpha);
        }

        float cornerRoundness = isInLauncher ? 0 : 1;

        // Don't animate if corner roundness has reached desired value.
        if (mTaskbarCornerRoundness.isAnimating()
                || mTaskbarCornerRoundness.value != cornerRoundness) {
            mTaskbarCornerRoundness.cancelAnimation();
            if (DEBUG) {
                Log.d(TAG, "onStateChangeApplied - taskbarCornerRoundness - "
                        + mTaskbarCornerRoundness.value
                        + " -> " + cornerRoundness + ": " + duration);
            }
            animatorSet.play(mTaskbarCornerRoundness.animateToValue(cornerRoundness));
        }

        // Keep isUnlockTransition in sync with its counterpart in
        // TaskbarStashController#createAnimToIsStashed.
        boolean isUnlockTransition = hasAnyFlag(changedFlags, FLAG_DEVICE_LOCKED) && !hasAnyFlag(FLAG_DEVICE_LOCKED);
        if (isUnlockTransition) {
            // When transitioning to unlocked, ensure the hotseat is fully visible from the
            // beginning. The hotseat itself is animated by
            // LauncherUnlockAnimationController.
            mIconAlignment.cancelAnimation();
            // updateValue ensures onIconAlignmentRatioChanged will be called if there is an
            // actual
            // change in value
            mIconAlignment.updateValue(toAlignment);

            // Make sure FLAG_IN_APP is set when launching applications from keyguard.
            if (!isInLauncher) {
                mControllers.taskbarStashController.updateStateForFlag(FLAG_IN_APP, true);
                mControllers.taskbarStashController.applyState(0);
            }
        } else if (mIconAlignment.isAnimatingToValue(toAlignment)
                || mIconAlignment.isSettledOnValue(toAlignment)) {
            // Already at desired value, but make sure we run the callback at the end.
            animatorSet.addListener(AnimatorListeners.forEndCallback(
                    this::onIconAlignmentRatioChanged));
        } else {
            mIconAlignment.cancelAnimation();
            ObjectAnimator iconAlignAnim = mIconAlignment
                    .animateToValue(toAlignment)
                    .setDuration(duration);
            if (DEBUG) {
                Log.d(TAG, "onStateChangeApplied - iconAlignment - "
                        + mIconAlignment.value
                        + " -> " + toAlignment + ": " + duration);
            }
            animatorSet.play(iconAlignAnim);
        }

        animatorSet.setInterpolator(EMPHASIZED);

        if (start) {
            animatorSet.start();
        }
        return animatorSet;
    }

    /**
     * Whether the taskbar is aligned with the hotseat in the current/target
     * launcher state.
     *
     * This refers to the intended state - a transition to this state might be in
     * progress.
     */
    public boolean isTaskbarAlignedWithHotseat() {
        return mLauncherState.isTaskbarAlignedWithHotseat(mLauncher);
    }

    /**
     * Returns if icons should be aligned to hotseat in the current transition
     */
    public boolean isIconAlignedWithHotseat() {
        if (isInLauncher()) {
            boolean isInStashedState = mLauncherState.isTaskbarStashed(mLauncher);
            boolean willStashVisually = isInStashedState
                    && mControllers.taskbarStashController.supportsVisualStashing();
            boolean isTaskbarAlignedWithHotseat = mLauncherState.isTaskbarAlignedWithHotseat(mLauncher);
            return isTaskbarAlignedWithHotseat && !willStashVisually;
        } else {
            return false;
        }
    }

    /**
     * Returns if the current Launcher state has hotseat on top of other elemnets.
     */
    public boolean isInHotseatOnTopStates() {
        return mLauncherState != LauncherState.ALL_APPS;
    }

    boolean isInOverview() {
        return mLauncherState == LauncherState.OVERVIEW;
    }

    private void playStateTransitionAnim(AnimatorSet animatorSet, long duration,
            boolean committed) {
        boolean isInStashedState = mLauncherState.isTaskbarStashed(mLauncher);
        TaskbarStashController stashController = mControllers.taskbarStashController;
        stashController.updateStateForFlag(FLAG_IN_STASHED_LAUNCHER_STATE, isInStashedState);
        Animator stashAnimator = stashController.createApplyStateAnimator(duration);
        if (stashAnimator != null) {
            stashAnimator.addListener(new AnimatorListenerAdapter() {
                @Override
                public void onAnimationEnd(Animator animation) {
                    if (isInStashedState && committed) {
                        // Reset hotseat alpha to default
                        mLauncher.getHotseat().setIconsAlpha(1);
                    }
                }

                @Override
                public void onAnimationStart(Animator animation) {
                    if (mLauncher.getHotseat().getIconsAlpha() > 0) {
                        updateIconAlphaForHome(mLauncher.getHotseat().getIconsAlpha());
                    }
                }
            });
            animatorSet.play(stashAnimator);
        }

        // Translate back to 0 at a shorter or same duration as the icon alignment
        // animation.
        // This ensures there is no jump after switching to hotseat, e.g. when swiping
        // up from
        // overview to home. When not in app, we do duration / 2 just to make it feel
        // snappier.
        long resetDuration = mControllers.taskbarStashController.isInApp()
                ? duration
                : duration / 2;
        if (!mControllers.taskbarTranslationController.willAnimateToZeroBefore(resetDuration)
                && (isAnimatingToLauncher() || mLauncherState == LauncherState.NORMAL)) {
            animatorSet.play(mControllers.taskbarTranslationController
                    .createAnimToResetTranslation(resetDuration));
        }
    }

    /** Whether the launcher is considered active. */
    private boolean isInLauncher() {
        if (hasAnyFlag(FLAG_AWAKE)) {
            return hasAnyFlag(FLAGS_LAUNCHER_ACTIVE);
        } else {
            return hasAnyFlag(FLAG_LAUNCHER_WAS_ACTIVE_WHILE_AWAKE);
        }
    }

    /**
     * Resets and updates the icon alignment.
     */
    protected void resetIconAlignment() {
        mIconAlignment.finishAnimation();
        onIconAlignmentRatioChanged();
    }

    private void onIconAlignmentRatioChanged() {
        float currentValue = mIconAlphaForHome.getValue();
        boolean taskbarWillBeVisible = mIconAlignment.value < 1;
        boolean firstFrameVisChanged = (taskbarWillBeVisible && Float.compare(currentValue, 1) != 0)
                || (!taskbarWillBeVisible && Float.compare(currentValue, 0) != 0);

        mControllers.taskbarViewController.setLauncherIconAlignment(
                mIconAlignment.value, mLauncher.getDeviceProfile());
        mControllers.navbarButtonsViewController.updateTaskbarAlignment(mIconAlignment.value);
        // Switch taskbar and hotseat in last frame
        updateIconAlphaForHome(taskbarWillBeVisible ? 1 : 0);

        // Sync the first frame where we swap taskbar and hotseat.
        if (firstFrameVisChanged && mCanSyncViews && !Utilities.isRunningInTestHarness()) {
            ViewRootSync.synchronizeNextDraw(mLauncher.getHotseat(),
                    mControllers.taskbarActivityContext.getDragLayer(),
                    () -> {
                    });
        }
    }

    private void updateIconAlphaForHome(float alpha) {
        if (mControllers.taskbarActivityContext.isDestroyed()) {
            return;
        }
        mIconAlphaForHome.setValue(alpha);
        boolean hotseatVisible = alpha == 0
                || isPhoneMode(mLauncher.getDeviceProfile())
                || (!mControllers.uiController.isHotseatIconOnTopWhenAligned()
                        && mIconAlignment.value > 0);
        /*
         * Hide Launcher Hotseat icons when Taskbar icons have opacity. Both icon sets
         * should not be visible at the same time.
         */
        mLauncher.getHotseat().setIconsAlpha(hotseatVisible ? 1 : 0);
        if (mIsQsbInline) {
            mLauncher.getHotseat().setQsbAlpha(hotseatVisible ? 1 : 0);
        }
    }

    private final class TaskBarRecentsAnimationListener implements
            RecentsAnimationCallbacks.RecentsAnimationListener {
        private final RecentsAnimationCallbacks mCallbacks;

        TaskBarRecentsAnimationListener(RecentsAnimationCallbacks callbacks) {
            mCallbacks = callbacks;
        }

        @Override
        public void onRecentsAnimationCanceled(HashMap<Integer, ThumbnailData> thumbnailDatas) {
            boolean isInOverview = mLauncher.isInState(LauncherState.OVERVIEW);
            endGestureStateOverride(!isInOverview);
        }

        @Override
        public void onRecentsAnimationFinished(RecentsAnimationController controller) {
            endGestureStateOverride(!controller.getFinishTargetIsLauncher());
        }

        private void endGestureStateOverride(boolean finishedToApp) {
            mCallbacks.removeListener(this);
            mTaskBarRecentsAnimationListener = null;
            ((RecentsView) mLauncher.getOverviewPanel()).setTaskLaunchListener(null);

            // Update the visible state immediately to ensure a seamless handoff
            boolean launcherVisible = !finishedToApp;
            updateStateForFlag(FLAG_TRANSITION_TO_VISIBLE, false);
            updateStateForFlag(FLAG_VISIBLE, launcherVisible);
            applyState();

            TaskbarStashController controller = mControllers.taskbarStashController;
            if (DEBUG) {
                Log.d(TAG, "endGestureStateOverride - FLAG_IN_APP: " + finishedToApp);
            }
            controller.updateStateForFlag(FLAG_IN_APP, finishedToApp);
            controller.applyState();
        }
    }

    private static String getStateString(int flags) {
        StringJoiner result = new StringJoiner("|");
        appendFlag(result, flags, FLAG_VISIBLE, "flag_visible");
        appendFlag(result, flags, FLAG_TRANSITION_TO_VISIBLE, "transition_to_visible");
        appendFlag(result, flags, FLAG_LAUNCHER_IN_STATE_TRANSITION,
                "launcher_in_state_transition");
        appendFlag(result, flags, FLAG_AWAKE, "awake");
        appendFlag(result, flags, FLAG_LAUNCHER_WAS_ACTIVE_WHILE_AWAKE,
                "was_active_while_awake");
        appendFlag(result, flags, FLAG_DEVICE_LOCKED, "device_locked");
        return result.toString();
    }

    protected void dumpLogs(String prefix, PrintWriter pw) {
        pw.println(prefix + "TaskbarLauncherStateController:");
        pw.println(String.format(
                "%s\tmIconAlignment=%.2f",
                prefix,
                mIconAlignment.value));
        pw.println(String.format(
                "%s\tmTaskbarBackgroundAlpha=%.2f", prefix, mTaskbarBackgroundAlpha.value));
        pw.println(String.format(
                "%s\tmIconAlphaForHome=%.2f", prefix, mIconAlphaForHome.getValue()));
        pw.println(String.format("%s\tmPrevState=%s", prefix, getStateString(mPrevState)));
        pw.println(String.format("%s\tmState=%s", prefix, getStateString(mState)));
        pw.println(String.format("%s\tmLauncherState=%s", prefix, mLauncherState));
        pw.println(String.format(
                "%s\tmIsAnimatingToLauncher=%b",
                prefix,
                mIsAnimatingToLauncher));
        pw.println(String.format(
                "%s\tmShouldDelayLauncherStateAnim=%b", prefix, mShouldDelayLauncherStateAnim));
    }
}<|MERGE_RESOLUTION|>--- conflicted
+++ resolved
@@ -74,12 +74,8 @@
     public static final int FLAG_VISIBLE = 1 << 0;
 
     /**
-<<<<<<< HEAD
-     * A external transition / animation is running that will result in FLAG_RESUMED
+     * A external transition / animation is running that will result in FLAG_VISIBLE
      * being set.
-=======
-     * A external transition / animation is running that will result in FLAG_VISIBLE being set.
->>>>>>> 96fe8417
      **/
     public static final int FLAG_TRANSITION_TO_VISIBLE = 1 << 1;
 
@@ -216,36 +212,24 @@
             }
         }
 
-                @Override
-                public void onStateTransitionComplete(LauncherState finalState) {
-                    mLauncherState = finalState;
-                    updateStateForFlag(FLAG_LAUNCHER_IN_STATE_TRANSITION, false);
-<<<<<<< HEAD
-                    // TODO(b/279514548) Cleans up bad state that can occur when user interacts with
-                    // taskbar on top of transparent activity.
-                    if (finalState == LauncherState.NORMAL && mLauncher.isResumed()) {
-                        updateStateForFlag(FLAG_RESUMED, true);
-                    }
-=======
->>>>>>> 96fe8417
-                    applyState();
-                    boolean disallowLongClick =
-                            FeatureFlags.enableSplitContextually()
-                                    ? mLauncher.isSplitSelectionEnabled()
-                                    : finalState == LauncherState.OVERVIEW_SPLIT_SELECT;
-                    com.android.launcher3.taskbar.Utilities.setOverviewDragState(
-                            mControllers, finalState.disallowTaskbarGlobalDrag(),
-                            disallowLongClick, finalState.allowTaskbarInitialSplitSelection());
-                }
-            };
-
-    /**
-<<<<<<< HEAD
-     * Initializes the controller instance, and applies the initial state
-     * immediately.
-     */
-=======
-     * Callback for when launcher state transition completes after user swipes to home.
+        @Override
+        public void onStateTransitionComplete(LauncherState finalState) {
+            mLauncherState = finalState;
+            updateStateForFlag(FLAG_LAUNCHER_IN_STATE_TRANSITION, false);
+            applyState();
+            boolean disallowLongClick = FeatureFlags.enableSplitContextually()
+                    ? mLauncher.isSplitSelectionEnabled()
+                    : finalState == LauncherState.OVERVIEW_SPLIT_SELECT;
+            com.android.launcher3.taskbar.Utilities.setOverviewDragState(
+                    mControllers, finalState.disallowTaskbarGlobalDrag(),
+                    disallowLongClick, finalState.allowTaskbarInitialSplitSelection());
+        }
+    };
+
+    /**
+     * Callback for when launcher state transition completes after user swipes to
+     * home.
+     * 
      * @param finalState The final state of the transition.
      */
     public void onStateTransitionCompletedAfterSwipeToHome(LauncherState finalState) {
@@ -259,8 +243,10 @@
         }
     }
 
-    /** Initializes the controller instance, and applies the initial state immediately. */
->>>>>>> 96fe8417
+    /**
+     * Initializes the controller instance, and applies the initial state
+     * immediately.
+     */
     public void init(TaskbarControllers controllers, QuickstepLauncher launcher,
             int sysuiStateFlags) {
         mCanSyncViews = false;
