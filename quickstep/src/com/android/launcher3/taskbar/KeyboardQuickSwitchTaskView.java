/*
 * Copyright (C) 2023 The Android Open Source Project
 *
 * Licensed under the Apache License, Version 2.0 (the "License");
 * you may not use this file except in compliance with the License.
 * You may obtain a copy of the License at
 *
 *      http://www.apache.org/licenses/LICENSE-2.0
 *
 * Unless required by applicable law or agreed to in writing, software
 * distributed under the License is distributed on an "AS IS" BASIS,
 * WITHOUT WARRANTIES OR CONDITIONS OF ANY KIND, either express or implied.
 * See the License for the specific language governing permissions and
 * limitations under the License.
 */
package com.android.launcher3.taskbar;

import static com.android.quickstep.util.BorderAnimator.DEFAULT_BORDER_COLOR;

import android.animation.Animator;
import android.content.Context;
import android.content.res.Resources;
import android.content.res.TypedArray;
import android.graphics.Bitmap;
import android.graphics.Canvas;
import android.graphics.Color;
import android.graphics.drawable.Drawable;
import android.util.AttributeSet;
import android.view.View;
import android.widget.ImageView;

import androidx.annotation.ColorInt;
import androidx.annotation.NonNull;
import androidx.annotation.Nullable;
import androidx.constraintlayout.widget.ConstraintLayout;

import com.android.launcher3.R;
import com.android.launcher3.util.Preconditions;
import com.android.quickstep.util.BorderAnimator;
import com.android.systemui.shared.recents.model.Task;
import com.android.systemui.shared.recents.model.ThumbnailData;

import java.util.function.Consumer;

import kotlin.Unit;

/**
 * A view that displays a recent task during a keyboard quick switch.
 */
public class KeyboardQuickSwitchTaskView extends ConstraintLayout {

<<<<<<< HEAD
    @ColorInt
    private final int mBorderColor;
=======
    private static final float THUMBNAIL_BLUR_RADIUS = 1f;

    @ColorInt private final int mBorderColor;
>>>>>>> 904a97c6

    @Nullable
    private BorderAnimator mBorderAnimator;

    @Nullable
    private ImageView mThumbnailView1;
    @Nullable
    private ImageView mThumbnailView2;
    @Nullable
    private ImageView mIcon1;
    @Nullable
    private ImageView mIcon2;
    @Nullable
    private View mContent;

    public KeyboardQuickSwitchTaskView(@NonNull Context context) {
        this(context, null);
    }

    public KeyboardQuickSwitchTaskView(@NonNull Context context, @Nullable AttributeSet attrs) {
        this(context, attrs, 0);
    }

    public KeyboardQuickSwitchTaskView(
            @NonNull Context context, @Nullable AttributeSet attrs, int defStyleAttr) {
        this(context, attrs, defStyleAttr, 0);
    }

    public KeyboardQuickSwitchTaskView(
            @NonNull Context context,
            @Nullable AttributeSet attrs,
            int defStyleAttr,
            int defStyleRes) {
        super(context, attrs, defStyleAttr, defStyleRes);
        TypedArray ta = context.obtainStyledAttributes(
                attrs, R.styleable.TaskView, defStyleAttr, defStyleRes);

        setWillNotDraw(false);

        mBorderColor = ta.getColor(
                R.styleable.TaskView_focusBorderColor, DEFAULT_BORDER_COLOR);
        ta.recycle();
    }

    @Override
    protected void onFinishInflate() {
        super.onFinishInflate();
        mThumbnailView1 = findViewById(R.id.thumbnail_1);
        mThumbnailView2 = findViewById(R.id.thumbnail_2);
        mIcon1 = findViewById(R.id.icon_1);
        mIcon2 = findViewById(R.id.icon_2);
        mContent = findViewById(R.id.content);

        Resources resources = mContext.getResources();

        Preconditions.assertNotNull(mContent);
        mBorderAnimator = BorderAnimator.createScalingBorderAnimator(
                /* borderRadiusPx= */ resources.getDimensionPixelSize(
                        R.dimen.keyboard_quick_switch_task_view_radius),
                /* borderWidthPx= */ resources.getDimensionPixelSize(
                                R.dimen.keyboard_quick_switch_border_width),
                /* boundsBuilder= */ bounds -> {
                    bounds.set(0, 0, getWidth(), getHeight());
                    return Unit.INSTANCE;
                },
                /* targetView= */ this,
                /* contentView= */ mContent,
                /* borderColor= */ mBorderColor);
    }

    @Nullable
    protected Animator getFocusAnimator(boolean focused) {
        return mBorderAnimator == null ? null : mBorderAnimator.buildAnimator(focused);
    }

    @Override
    public void draw(Canvas canvas) {
        super.draw(canvas);
        if (mBorderAnimator != null) {
            mBorderAnimator.drawBorder(canvas);
        }
    }

    protected void setThumbnails(
            @NonNull Task task1,
            @Nullable Task task2,
            @Nullable ThumbnailUpdateFunction thumbnailUpdateFunction,
            @Nullable IconUpdateFunction iconUpdateFunction) {
        applyThumbnail(mThumbnailView1, task1, thumbnailUpdateFunction);
        applyThumbnail(mThumbnailView2, task2, thumbnailUpdateFunction);

        if (iconUpdateFunction == null) {
            applyIcon(mIcon1, task1);
            applyIcon(mIcon2, task2);
            setContentDescription(task2 == null
                    ? task1.titleDescription
                    : getContext().getString(
                            R.string.quick_switch_split_task,
                            task1.titleDescription,
                            task2.titleDescription));
            return;
        }
        iconUpdateFunction.updateIconInBackground(task1, t -> {
            applyIcon(mIcon1, task1);
            if (task2 != null) {
                return;
            }
            setContentDescription(task1.titleDescription);
        });
        if (task2 == null) {
            return;
        }
        iconUpdateFunction.updateIconInBackground(task2, t -> {
            applyIcon(mIcon2, task2);
            setContentDescription(getContext().getString(
                    R.string.quick_switch_split_task,
                    task1.titleDescription,
                    task2.titleDescription));
        });
    }

    private void applyThumbnail(
            @Nullable ImageView thumbnailView,
            @Nullable Task task,
            @Nullable ThumbnailUpdateFunction updateFunction) {
        if (thumbnailView == null || task == null) {
            return;
        }
        if (updateFunction == null) {
            applyThumbnail(thumbnailView, task.colorBackground, task.thumbnail);
            return;
        }
        updateFunction.updateThumbnailInBackground(task, thumbnailData ->
                applyThumbnail(thumbnailView, task.colorBackground, thumbnailData));
    }

    private void applyThumbnail(
            @NonNull ImageView thumbnailView,
            @ColorInt int backgroundColor,
            @Nullable ThumbnailData thumbnailData) {
        Bitmap bm = thumbnailData == null ? null : thumbnailData.getThumbnail();

        if (thumbnailView.getVisibility() != VISIBLE) {
            thumbnailView.setVisibility(VISIBLE);
        }
        thumbnailView.getBackground().setTint(bm == null ? backgroundColor : Color.TRANSPARENT);
        thumbnailView.setImageDrawable(new BlurredBitmapDrawable(bm, THUMBNAIL_BLUR_RADIUS));
    }

    private void applyIcon(@Nullable ImageView iconView, @Nullable Task task) {
        if (iconView == null || task == null || task.icon == null) {
            return;
        }
        Drawable.ConstantState constantState = task.icon.getConstantState();
        if (constantState == null) {
            return;
        }
        if (iconView.getVisibility() != VISIBLE) {
            iconView.setVisibility(VISIBLE);
        }
        // Use the bitmap directly since the drawable's scale can change
        iconView.setImageDrawable(
                constantState.newDrawable(getResources(), getContext().getTheme()));
    }

    protected interface ThumbnailUpdateFunction {

        void updateThumbnailInBackground(Task task, Consumer<ThumbnailData> callback);
    }

    protected interface IconUpdateFunction {

        void updateIconInBackground(Task task, Consumer<Task> callback);
    }
}<|MERGE_RESOLUTION|>--- conflicted
+++ resolved
@@ -49,14 +49,10 @@
  */
 public class KeyboardQuickSwitchTaskView extends ConstraintLayout {
 
-<<<<<<< HEAD
+    private static final float THUMBNAIL_BLUR_RADIUS = 1f;
+
     @ColorInt
     private final int mBorderColor;
-=======
-    private static final float THUMBNAIL_BLUR_RADIUS = 1f;
-
-    @ColorInt private final int mBorderColor;
->>>>>>> 904a97c6
 
     @Nullable
     private BorderAnimator mBorderAnimator;
@@ -117,7 +113,7 @@
                 /* borderRadiusPx= */ resources.getDimensionPixelSize(
                         R.dimen.keyboard_quick_switch_task_view_radius),
                 /* borderWidthPx= */ resources.getDimensionPixelSize(
-                                R.dimen.keyboard_quick_switch_border_width),
+                        R.dimen.keyboard_quick_switch_border_width),
                 /* boundsBuilder= */ bounds -> {
                     bounds.set(0, 0, getWidth(), getHeight());
                     return Unit.INSTANCE;
@@ -189,8 +185,8 @@
             applyThumbnail(thumbnailView, task.colorBackground, task.thumbnail);
             return;
         }
-        updateFunction.updateThumbnailInBackground(task, thumbnailData ->
-                applyThumbnail(thumbnailView, task.colorBackground, thumbnailData));
+        updateFunction.updateThumbnailInBackground(task,
+                thumbnailData -> applyThumbnail(thumbnailView, task.colorBackground, thumbnailData));
     }
 
     private void applyThumbnail(
