--- conflicted
+++ resolved
@@ -51,12 +51,9 @@
 import java.util.List;
 import java.util.stream.Collectors;
 
-<<<<<<< HEAD
 import app.lawnchair.preferences2.PreferenceManager2;
 
 @TargetApi(Build.VERSION_CODES.P)
-=======
->>>>>>> 904a97c6
 public class PredictionRowView<T extends Context & ActivityContext>
         extends LinearLayout implements OnDeviceProfileChangeListener, FloatingHeaderRow {
 
@@ -64,25 +61,24 @@
     private int mNumPredictedAppsPerRow;
     // Vertical padding of the icon that contributes to the expected cell height.
     private final int mVerticalPadding;
-    // Extra padding that is used in the top app rows (prediction and search) that is not used in
+    // Extra padding that is used in the top app rows (prediction and search) that
+    // is not used in
     // the regular A-Z list. This only applies to single line label.
     private final int mTopRowExtraHeight;
 
     // Helper to drawing the focus indicator.
     private final FocusIndicatorHelper mFocusHelper;
 
-    // The set of predicted apps resolved from the component names and the current set of apps
+    // The set of predicted apps resolved from the component names and the current
+    // set of apps
     private final List<WorkspaceItemInfo> mPredictedApps = new ArrayList<>();
 
     private FloatingHeaderView mParent;
 
     private boolean mPredictionsEnabled = false;
 
-<<<<<<< HEAD
     private final PreferenceManager2 prefs2 = PreferenceManager2.getInstance(getContext());
-=======
     private boolean mPredictionUiUpdatePaused = false;
->>>>>>> 904a97c6
 
     public PredictionRowView(@NonNull Context context) {
         this(context, null);
@@ -119,7 +115,8 @@
     }
 
     private void updateVisibility() {
-        boolean enabled = mPredictionsEnabled && PreferenceExtensionsKt.firstBlocking(prefs2.getShowSuggestedAppsInDrawer());
+        boolean enabled = mPredictionsEnabled
+                && PreferenceExtensionsKt.firstBlocking(prefs2.getShowSuggestedAppsInDrawer());
         setVisibility(enabled ? VISIBLE : GONE);
         if (mActivityContext.getAppsView() != null) {
             if (enabled) {
@@ -159,11 +156,14 @@
         int iconPadding = deviceProfile.allAppsIconDrawablePaddingPx;
         int textHeight = Utilities.calculateTextHeight(deviceProfile.allAppsIconTextSizePx);
         int totalHeight = iconHeight + iconPadding + textHeight + mVerticalPadding * 2;
-        // Prediction row height will be 4dp bigger than the regular apps in A-Z list when two line
-        // is not enabled. Otherwise, the extra height will increase by just the textHeight.
+        // Prediction row height will be 4dp bigger than the regular apps in A-Z list
+        // when two line
+        // is not enabled. Otherwise, the extra height will increase by just the
+        // textHeight.
         int extraHeight = (Flags.enableTwolineToggle() &&
                 LauncherPrefs.ENABLE_TWOLINE_ALLAPPS_TOGGLE.get(getContext()))
-                ? textHeight : mTopRowExtraHeight;
+                        ? textHeight
+                        : mTopRowExtraHeight;
         totalHeight += extraHeight;
         return getVisibility() == GONE ? 0 : totalHeight + getPaddingTop() + getPaddingBottom();
     }
@@ -193,10 +193,12 @@
     /**
      * Sets the current set of predicted apps.
      *
-     * This can be called before we get the full set of applications, we should merge the results
+     * This can be called before we get the full set of applications, we should
+     * merge the results
      * only in onPredictionsUpdated() which is idempotent.
      *
-     * If the number of predicted apps is the same as the previous list of predicted apps,
+     * If the number of predicted apps is the same as the previous list of predicted
+     * apps,
      * we can optimize by swapping them in place.
      */
     public void setPredictedApps(List<ItemInfo> items) {
@@ -286,7 +288,6 @@
         return false;
     }
 
-
     @Override
     public void setVerticalScroll(int scroll, boolean isScrolledOut) {
         if (!isScrolledOut) {
