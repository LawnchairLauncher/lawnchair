--- conflicted
+++ resolved
@@ -535,14 +535,10 @@
 
             final boolean scrimEnabled = ENABLE_SCRIM_FOR_APP_LAUNCH.get();
             if (scrimEnabled) {
-<<<<<<< HEAD
-                int scrimColor = ColorTokens.OverviewScrim.resolveColor(mLauncher);
-=======
                 boolean useTaskbarColor = mDeviceProfile.isTaskbarPresentInApps;
                 int scrimColor = useTaskbarColor
                         ? mLauncher.getResources().getColor(R.color.taskbar_background)
-                        : Themes.getAttrColor(mLauncher, R.attr.overviewScrimColor);
->>>>>>> 62d30d71
+                        : ColorTokens.OverviewScrim.resolveColor(mLauncher);
                 int scrimColorTrans = ColorUtils.setAlphaComponent(scrimColor, 0);
                 int[] colors = isAppOpening
                         ? new int[]{scrimColorTrans, scrimColor}
