--- conflicted
+++ resolved
@@ -169,7 +169,7 @@
     private static final ConstantItem<Boolean> HAS_ENABLED_QUICKSTEP_ONCE = backedUpItem(
             "launcher.has_enabled_quickstep_once", false, EncryptionType.ENCRYPTED);
 
-    private final TISBinder mTISBinder = LawnchairApp.isRecentsEnabled() ? new TISBinder(this) : null;
+    private final TISBinder mTISBinder = new TISBinder(this);
 
     /**
      * Local IOverviewProxy implementation with some methods for local components
@@ -178,8 +178,7 @@
 
         private final WeakReference<TouchInteractionService> mTis;
 
-        @Nullable
-        private Runnable mOnOverviewTargetChangeListener = null;
+        @Nullable private Runnable mOnOverviewTargetChangeListener = null;
 
         private TISBinder(TouchInteractionService tis) {
             mTis = new WeakReference<>(tis);
@@ -199,8 +198,8 @@
                     bundle.getBinder(KEY_EXTRA_SHELL_SHELL_TRANSITIONS));
             IStartingWindow startingWindow = IStartingWindow.Stub.asInterface(
                     bundle.getBinder(KEY_EXTRA_SHELL_STARTING_WINDOW));
-            ISysuiUnlockAnimationController launcherUnlockAnimationController = ISysuiUnlockAnimationController.Stub
-                    .asInterface(
+            ISysuiUnlockAnimationController launcherUnlockAnimationController =
+                    ISysuiUnlockAnimationController.Stub.asInterface(
                             bundle.getBinder(KEY_EXTRA_UNLOCK_ANIMATION_CONTROLLER));
             IRecentTasks recentTasks = IRecentTasks.Stub.asInterface(
                     bundle.getBinder(KEY_EXTRA_SHELL_RECENT_TASKS));
@@ -230,10 +229,10 @@
         @BinderThread
         @Override
         public void onTaskbarToggled() {
-            if (!FeatureFlags.ENABLE_KEYBOARD_TASKBAR_TOGGLE.get() || !LawnchairQuickstepCompat.ATLEAST_S)
-                return;
+            if (!FeatureFlags.ENABLE_KEYBOARD_TASKBAR_TOGGLE.get()) return;
             MAIN_EXECUTOR.execute(() -> executeForTouchInteractionService(tis -> {
-                TaskbarActivityContext activityContext = tis.mTaskbarManager.getCurrentActivityContext();
+                TaskbarActivityContext activityContext =
+                        tis.mTaskbarManager.getCurrentActivityContext();
 
                 if (activityContext != null) {
                     activityContext.toggleTaskbarStash();
@@ -300,10 +299,8 @@
         }
 
         /**
-         * Sent when the assistant has been invoked with the given type (defined in
-         * AssistManager)
-         * and should be shown. This method is used if
-         * SystemUiProxy#setAssistantOverridesRequested
+         * Sent when the assistant has been invoked with the given type (defined in AssistManager)
+         * and should be shown. This method is used if SystemUiProxy#setAssistantOverridesRequested
          * was previously called including this invocation type.
          */
         @Override
@@ -339,7 +336,8 @@
         @Override
         public void enterStageSplitFromRunningApp(boolean leftOrTop) {
             executeForTouchInteractionService(tis -> {
-                StatefulActivity activity = tis.mOverviewComponentObserver.getActivityInterface().getCreatedActivity();
+                StatefulActivity activity =
+                        tis.mOverviewComponentObserver.getActivityInterface().getCreatedActivity();
                 if (activity != null) {
                     activity.enterStageSplitFromRunningApp(leftOrTop);
                 }
@@ -349,8 +347,7 @@
         /**
          * Preloads the Overview activity.
          * <p>
-         * This method should only be used when the All Set page of the SUW is reached
-         * to safely
+         * This method should only be used when the All Set page of the SUW is reached to safely
          * preload the Launcher for the SUW first reveal.
          */
         public void preloadOverviewForSUWAllSet() {
@@ -359,31 +356,32 @@
 
         @Override
         public void onRotationProposal(int rotation, boolean isValid) {
-            executeForTaskbarManager(taskbarManager -> taskbarManager.onRotationProposal(rotation, isValid));
+            executeForTaskbarManager(taskbarManager ->
+                    taskbarManager.onRotationProposal(rotation, isValid));
         }
 
         @Override
         public void disable(int displayId, int state1, int state2, boolean animate) {
-            executeForTaskbarManager(
-                    taskbarManager -> taskbarManager.disableNavBarElements(displayId, state1, state2, animate));
+            executeForTaskbarManager(taskbarManager ->
+                    taskbarManager.disableNavBarElements(displayId, state1, state2, animate));
         }
 
         @Override
         public void onSystemBarAttributesChanged(int displayId, int behavior) {
-            executeForTaskbarManager(
-                    taskbarManager -> taskbarManager.onSystemBarAttributesChanged(displayId, behavior));
+            executeForTaskbarManager(taskbarManager ->
+                    taskbarManager.onSystemBarAttributesChanged(displayId, behavior));
         }
 
         @Override
         public void onNavButtonsDarkIntensityChanged(float darkIntensity) {
-            executeForTaskbarManager(taskbarManager -> taskbarManager.onNavButtonsDarkIntensityChanged(darkIntensity));
+            executeForTaskbarManager(taskbarManager ->
+                    taskbarManager.onNavButtonsDarkIntensityChanged(darkIntensity));
         }
 
         private void executeForTouchInteractionService(
                 @NonNull Consumer<TouchInteractionService> tisConsumer) {
             TouchInteractionService tis = mTis.get();
-            if (tis == null)
-                return;
+            if (tis == null) return;
             tisConsumer.accept(tis);
         }
 
@@ -391,8 +389,7 @@
                 @NonNull Consumer<TaskbarManager> taskbarManagerConsumer) {
             MAIN_EXECUTOR.execute(() -> executeForTouchInteractionService(tis -> {
                 TaskbarManager taskbarManager = tis.mTaskbarManager;
-                if (taskbarManager == null)
-                    return;
+                if (taskbarManager == null) return;
                 taskbarManagerConsumer.accept(taskbarManager);
             }));
         }
@@ -405,8 +402,7 @@
         @Nullable
         public TaskbarManager getTaskbarManager() {
             TouchInteractionService tis = mTis.get();
-            if (tis == null || !LawnchairQuickstepCompat.ATLEAST_S)
-                return null;
+            if (tis == null) return null;
             return tis.mTaskbarManager;
         }
 
@@ -418,8 +414,7 @@
         @Nullable
         public OverviewCommandHelper getOverviewCommandHelper() {
             TouchInteractionService tis = mTis.get();
-            if (tis == null)
-                return null;
+            if (tis == null) return null;
             return tis.mOverviewCommandHelper;
         }
 
@@ -427,30 +422,16 @@
          * Sets a proxy to bypass swipe up behavior
          */
         public void setSwipeUpProxy(Function<GestureState, AnimatedFloat> proxy) {
-<<<<<<< HEAD
-            TouchInteractionService tis = mTis.get();
-            if (tis == null)
-                return;
-            tis.mSwipeUpProxyProvider = proxy != null ? proxy : (i -> null);
-=======
             executeForTouchInteractionService(
                     tis -> tis.mSwipeUpProxyProvider = proxy != null ? proxy : (i -> null));
->>>>>>> 5f635e80
         }
 
         /**
          * Sets the task id where gestures should be blocked
          */
         public void setGestureBlockedTaskId(int taskId) {
-<<<<<<< HEAD
-            TouchInteractionService tis = mTis.get();
-            if (tis == null)
-                return;
-            tis.mDeviceState.setGestureBlockingTaskId(taskId);
-=======
             executeForTouchInteractionService(
                     tis -> tis.mDeviceState.setGestureBlockingTaskId(taskId));
->>>>>>> 5f635e80
         }
 
         /** Sets a listener to be run on Overview Target updates. */
@@ -484,8 +465,10 @@
         return sIsInitialized;
     }
 
-    private final AbsSwipeUpHandler.Factory mLauncherSwipeHandlerFactory = this::createLauncherSwipeHandler;
-    private final AbsSwipeUpHandler.Factory mFallbackSwipeHandlerFactory = this::createFallbackSwipeHandler;
+    private final AbsSwipeUpHandler.Factory mLauncherSwipeHandlerFactory =
+            this::createLauncherSwipeHandler;
+    private final AbsSwipeUpHandler.Factory mFallbackSwipeHandlerFactory =
+            this::createFallbackSwipeHandler;
 
     private final ScreenOnTracker.ScreenOnListener mScreenOnListener = this::onScreenOnChanged;
 
@@ -511,8 +494,7 @@
     @Override
     public void onCreate() {
         super.onCreate();
-        if (!LawnchairApp.isRecentsEnabled())
-            return;
+        if (!LawnchairApp.isRecentsEnabled()) return;
         // Initialize anything here that is needed in direct boot mode.
         // Everything else should be initialized in onUserUnlocked() below.
         mMainChoreographer = Choreographer.getInstance();
@@ -522,8 +504,7 @@
         mRotationTouchHelper = mDeviceState.getRotationTouchHelper();
         BootAwarePreloader.start(this);
 
-        // Call runOnUserUnlocked() before any other callbacks to ensure everything is
-        // initialized.
+        // Call runOnUserUnlocked() before any other callbacks to ensure everything is initialized.
         LockedUserState.get(this).runOnUserUnlocked(this::onUserUnlocked);
         if (LawnchairQuickstepCompat.ATLEAST_S) {
             LockedUserState.get(this).runOnUserUnlocked(mTaskbarManager::onUserUnlocked);
@@ -570,8 +551,7 @@
     }
 
     /**
-     * Called when the navigation mode changes, guaranteed to be after the device
-     * state has updated.
+     * Called when the navigation mode changes, guaranteed to be after the device state has updated.
      */
     private void onNavigationModeChanged() {
         initInputMonitor("onNavigationModeChanged()");
@@ -610,8 +590,7 @@
 
     private void resetHomeBounceSeenOnQuickstepEnabledFirstTime() {
         if (!LockedUserState.get(this).isUserUnlocked() || mDeviceState.isButtonNavMode()) {
-            // Skip if not yet unlocked (can't read user shared prefs) or if the current
-            // navigation
+            // Skip if not yet unlocked (can't read user shared prefs) or if the current navigation
             // mode doesn't have gestures
             return;
         }
@@ -629,15 +608,6 @@
         Executors.UI_HELPER_EXECUTOR.execute(() -> {
             AccessibilityManager am = getSystemService(AccessibilityManager.class);
 
-<<<<<<< HEAD
-        if (LawnchairQuickstepCompat.ATLEAST_R) {
-            if (isHomeAndOverviewSame) {
-                am.registerSystemAction(createAllAppsAction(), GLOBAL_ACTION_ACCESSIBILITY_ALL_APPS);
-            } else {
-                am.unregisterSystemAction(GLOBAL_ACTION_ACCESSIBILITY_ALL_APPS);
-            }
-        }
-=======
             if (isHomeAndOverviewSame) {
                 am.registerSystemAction(
                         createAllAppsAction(), GLOBAL_ACTION_ACCESSIBILITY_ALL_APPS);
@@ -645,7 +615,6 @@
                 am.unregisterSystemAction(GLOBAL_ACTION_ACCESSIBILITY_ALL_APPS);
             }
         });
->>>>>>> 5f635e80
 
         StatefulActivity newOverviewActivity = mOverviewComponentObserver.getActivityInterface()
                 .getCreatedActivity();
@@ -694,7 +663,8 @@
                 mTaskbarManager.onSystemUiFlagsChanged(systemUiStateFlags);
             }
 
-            int isShadeExpandedFlag = SYSUI_STATE_NOTIFICATION_PANEL_EXPANDED | SYSUI_STATE_QUICK_SETTINGS_EXPANDED;
+            int isShadeExpandedFlag =
+                    SYSUI_STATE_NOTIFICATION_PANEL_EXPANDED | SYSUI_STATE_QUICK_SETTINGS_EXPANDED;
             boolean wasExpanded = (lastSysUIFlags & isShadeExpandedFlag) != 0;
             boolean isExpanded = (systemUiStateFlags & isShadeExpandedFlag) != 0;
             if (wasExpanded != isExpanded && isExpanded) {
@@ -786,18 +756,12 @@
         SafeCloseable traceToken = TraceHelper.INSTANCE.allowIpcs("TIS.onInputEvent");
 
         final int action = event.getActionMasked();
-        // Note this will create a new consumer every mouse click, as after ACTION_UP
-        // from the click
+        // Note this will create a new consumer every mouse click, as after ACTION_UP from the click
         // an ACTION_HOVER_ENTER will fire as well.
-<<<<<<< HEAD
-        boolean isHoverActionWithoutConsumer = isHoverEvent(action)
-                && (mUncheckedConsumer.getType() & TYPE_CURSOR_HOVER) == 0;
-=======
         boolean isHoverActionWithoutConsumer =
                 event.isHoverEvent() && (mUncheckedConsumer.getType() & TYPE_CURSOR_HOVER) == 0;
         CompoundString reasonString = action == ACTION_DOWN
                 ? new CompoundString("onMotionEvent: ") : CompoundString.NO_OP;
->>>>>>> 5f635e80
         if (action == ACTION_DOWN || isHoverActionWithoutConsumer) {
             mRotationTouchHelper.setOrientationTransformIfNeeded(event);
 
@@ -805,16 +769,11 @@
             boolean isInSwipeUpTouchRegion = mRotationTouchHelper.isInSwipeUpTouchRegion(event);
             if ((!isOneHandedModeActive && isInSwipeUpTouchRegion)
                     || isHoverActionWithoutConsumer) {
-<<<<<<< HEAD
-                // Clone the previous gesture state since onConsumerAboutToBeSwitched might
-                // trigger
-=======
                 reasonString.append(!isOneHandedModeActive && isInSwipeUpTouchRegion
                                 ? "one handed mode is not active and event is in swipe up region"
                                 : "isHoverActionWithoutConsumer == true")
                         .append(", creating new input consumer");
                 // Clone the previous gesture state since onConsumerAboutToBeSwitched might trigger
->>>>>>> 5f635e80
                 // onConsumerInactive and wipe the previous gesture state
                 GestureState prevGestureState = new GestureState(mGestureState);
                 GestureState newGestureState = createGestureState(mGestureState,
@@ -998,16 +957,16 @@
             return consumer;
         }
 
-        boolean canStartSystemGesture = mGestureState.isTrackpadGesture() ? mDeviceState.canStartTrackpadGesture()
-                : mDeviceState.canStartSystemGesture();
+        boolean canStartSystemGesture =
+                mGestureState.isTrackpadGesture() ? mDeviceState.canStartTrackpadGesture()
+                        : mDeviceState.canStartSystemGesture();
 
         if (!LockedUserState.get(this).isUserUnlocked()) {
             CompoundString reasonString = newCompoundString("device locked");
             InputConsumer consumer;
             if (canStartSystemGesture) {
                 // This handles apps launched in direct boot mode (e.g. dialer) as well as apps
-                // launched while device is locked even after exiting direct boot mode (e.g.
-                // camera).
+                // launched while device is locked even after exiting direct boot mode (e.g. camera).
                 consumer = createDeviceLockedInputConsumer(
                         newGestureState, reasonString.append(SUBSTRING_PREFIX)
                                 .append("can start system gesture"));
@@ -1022,13 +981,11 @@
 
         CompoundString reasonString;
         InputConsumer base;
-        // When there is an existing recents animation running, bypass systemState check
-        // as this is
+        // When there is an existing recents animation running, bypass systemState check as this is
         // a followup gesture and the first gesture started in a valid system state.
         if (canStartSystemGesture || previousGestureState.isRecentsAnimationRunning()) {
             reasonString = newCompoundString(canStartSystemGesture
-                    ? "can start system gesture"
-                    : "recents animation was running")
+                    ? "can start system gesture" : "recents animation was running")
                     .append(", trying to use base consumer");
             base = newBaseConsumer(previousGestureState, newGestureState, event, reasonString);
         } else {
@@ -1052,9 +1009,8 @@
                 base = tryCreateAssistantInputConsumer(base, newGestureState, event, reasonString);
             }
 
-            // If Taskbar is present, we listen for swipe or cursor hover events to unstash
-            // it.
-            TaskbarActivityContext tac = mTaskbarManager != null ? mTaskbarManager.getCurrentActivityContext() : null;
+            // If Taskbar is present, we listen for swipe or cursor hover events to unstash it.
+            TaskbarActivityContext tac = mTaskbarManager.getCurrentActivityContext();
             if (tac != null && !(base instanceof AssistantInputConsumer)) {
                 // Present always on large screen or on small screen w/ flag
                 DeviceProfile dp = tac.getDeviceProfile();
@@ -1109,8 +1065,7 @@
                         .append(SUBSTRING_PREFIX)
                         .append("screen pinning is active, using ScreenPinnedInputConsumer");
                 // Note: we only allow accessibility to wrap this, and it replaces the previous
-                // base input consumer (which should be NO_OP anyway since topTaskLocked ==
-                // true).
+                // base input consumer (which should be NO_OP anyway since topTaskLocked == true).
                 base = new ScreenPinnedInputConsumer(this, newGestureState);
             }
 
@@ -1197,8 +1152,7 @@
                 && runningTask != null
                 && runningTask.isRootChooseActivity();
 
-        // In the case where we are in an excluded, translucent overlay, ignore it and
-        // treat the
+        // In the case where we are in an excluded, translucent overlay, ignore it and treat the
         // running activity as the task behind the overlay.
         TopTaskTracker.CachedTaskInfo otherVisibleTask = runningTask == null
                 ? null
@@ -1212,11 +1166,13 @@
             gestureState.updateRunningTask(otherVisibleTask);
         }
 
-        boolean previousGestureAnimatedToLauncher = previousGestureState.isRunningAnimationToLauncher();
+        boolean previousGestureAnimatedToLauncher =
+                previousGestureState.isRunningAnimationToLauncher();
         // with shell-transitions, home is resumed during recents animation, so
         // explicitly check against recents animation too.
-        boolean launcherResumedThroughShellTransition = gestureState.getActivityInterface().isResumed()
-                && !previousGestureState.isRecentsAnimationRunning();
+        boolean launcherResumedThroughShellTransition =
+                gestureState.getActivityInterface().isResumed()
+                        && !previousGestureState.isRecentsAnimationRunning();
         if (gestureState.getActivityInterface().isInLiveTileMode()) {
             return createOverviewInputConsumer(
                     previousGestureState,
@@ -1255,8 +1211,7 @@
 
     public AbsSwipeUpHandler.Factory getSwipeUpHandlerFactory() {
         return !mOverviewComponentObserver.isHomeAndOverviewSame()
-                ? mFallbackSwipeHandlerFactory
-                : mLauncherSwipeHandlerFactory;
+                ? mFallbackSwipeHandlerFactory : mLauncherSwipeHandlerFactory;
     }
 
     private InputConsumer createOtherActivityInputConsumer(GestureState gestureState,
@@ -1285,9 +1240,9 @@
             return getDefaultInputConsumer(reasonString
                     .append(SUBSTRING_PREFIX)
                     .append((mDeviceState.isFullyGesturalNavMode()
-                            || gestureState.isTrackpadGesture())
-                                    ? "running task == null"
-                                    : "device is not in gesture nav mode and it's not a trackpad gesture")
+                                    || gestureState.isTrackpadGesture())
+                            ? "running task == null"
+                            : "device is not in gesture nav mode and it's not a trackpad gesture")
                     .append(", trying to use default input consumer"));
         }
     }
@@ -1306,7 +1261,8 @@
         }
 
         boolean hasWindowFocus = activity.getRootView().hasWindowFocus();
-        boolean isPreviousGestureAnimatingToLauncher = previousGestureState.isRunningAnimationToLauncher();
+        boolean isPreviousGestureAnimatingToLauncher =
+                previousGestureState.isRunningAnimationToLauncher();
         boolean isInLiveTileMode = gestureState.getActivityInterface().isInLiveTileMode();
         reasonString.append(SUBSTRING_PREFIX)
                 .append(hasWindowFocus
@@ -1333,10 +1289,8 @@
     }
 
     /**
-     * To be called by the consumer when it's no longer active. This can be called
-     * by any consumer
-     * in the hierarchy at any point during the gesture (ie. if a delegate consumer
-     * starts
+     * To be called by the consumer when it's no longer active. This can be called by any consumer
+     * in the hierarchy at any point during the gesture (ie. if a delegate consumer starts
      * intercepting touches, the base consumer can try to call this).
      */
     private void onConsumerInactive(InputConsumer caller) {
@@ -1348,8 +1302,7 @@
     private void reset() {
         mConsumer = mUncheckedConsumer = getDefaultInputConsumer();
         mGestureState = DEFAULT_STATE;
-        // By default, use batching of the input events, but check receiver before using
-        // in the rare
+        // By default, use batching of the input events, but check receiver before using in the rare
         // case that the monitor was disposed before the swipe settled
         if (mInputEventReceiver != null) {
             mInputEventReceiver.setBatchingEnabled(true);
@@ -1361,8 +1314,7 @@
     }
 
     /**
-     * Returns the {@link ResetGestureInputConsumer} if user is unlocked, else
-     * NO_OP.
+     * Returns the {@link ResetGestureInputConsumer} if user is unlocked, else NO_OP.
      */
     private @NonNull InputConsumer getDefaultInputConsumer(@NonNull CompoundString reasonString) {
         if (mResetGestureInputConsumer != null) {
@@ -1372,8 +1324,7 @@
         } else {
             reasonString.append(SUBSTRING_PREFIX).append(
                     "mResetGestureInputConsumer not initialized, using no-op input consumer");
-            // mResetGestureInputConsumer isn't initialized until onUserUnlocked(), so reset
-            // to
+            // mResetGestureInputConsumer isn't initialized until onUserUnlocked(), so reset to
             // NO_OP until then (we never want these to be null).
             return InputConsumer.NO_OP;
         }
@@ -1402,14 +1353,13 @@
             return;
         }
 
-        final BaseActivityInterface activityInterface = mOverviewComponentObserver.getActivityInterface();
+        final BaseActivityInterface activityInterface =
+                mOverviewComponentObserver.getActivityInterface();
         final Intent overviewIntent = new Intent(
                 mOverviewComponentObserver.getOverviewIntentIgnoreSysUiState());
         if (activityInterface.getCreatedActivity() != null && fromInit) {
-            // The activity has been created before the initialization of overview service.
-            // It is
-            // usually happens when booting or launcher is the top activity, so we should
-            // already
+            // The activity has been created before the initialization of overview service. It is
+            // usually happens when booting or launcher is the top activity, so we should already
             // have the latest state.
             return;
         }
@@ -1427,7 +1377,8 @@
         if (!LockedUserState.get(this).isUserUnlocked()) {
             return;
         }
-        final BaseActivityInterface activityInterface = mOverviewComponentObserver.getActivityInterface();
+        final BaseActivityInterface activityInterface =
+                mOverviewComponentObserver.getActivityInterface();
         final BaseDraggingActivity activity = activityInterface.getCreatedActivity();
         if (activity == null || activity.isStarted()) {
             // We only care about the existing background activity.
