/*
 * Copyright (C) 2022 The Android Open Source Project
 *
 * Licensed under the Apache License, Version 2.0 (the "License");
 * you may not use this file except in compliance with the License.
 * You may obtain a copy of the License at
 *
 *      http://www.apache.org/licenses/LICENSE-2.0
 *
 * Unless required by applicable law or agreed to in writing, software
 * distributed under the License is distributed on an "AS IS" BASIS,
 * WITHOUT WARRANTIES OR CONDITIONS OF ANY KIND, either express or implied.
 * See the License for the specific language governing permissions and
 * limitations under the License.
 */
package com.android.quickstep;

import static android.accessibilityservice.AccessibilityService.GLOBAL_ACTION_ACCESSIBILITY_ALL_APPS;
import static android.view.MotionEvent.ACTION_CANCEL;
import static android.view.MotionEvent.ACTION_DOWN;
import static android.view.MotionEvent.ACTION_MOVE;
import static android.view.MotionEvent.ACTION_POINTER_DOWN;
import static android.view.MotionEvent.ACTION_POINTER_UP;
import static android.view.MotionEvent.ACTION_UP;

import static com.android.launcher3.Launcher.INTENT_ACTION_ALL_APPS_TOGGLE;
import static com.android.launcher3.LauncherPrefs.backedUpItem;
import static com.android.launcher3.MotionEventsUtils.isTrackpadMotionEvent;
import static com.android.launcher3.MotionEventsUtils.isTrackpadMultiFingerSwipe;
import static com.android.launcher3.config.FeatureFlags.ENABLE_TRACKPAD_GESTURE;
import static com.android.launcher3.util.Executors.MAIN_EXECUTOR;
import static com.android.launcher3.util.OnboardingPrefs.HOME_BOUNCE_SEEN;
import static com.android.launcher3.util.window.WindowManagerProxy.MIN_TABLET_WIDTH;
import static com.android.quickstep.GestureState.DEFAULT_STATE;
import static com.android.quickstep.GestureState.TrackpadGestureType.getTrackpadGestureType;
import static com.android.quickstep.InputConsumer.TYPE_CURSOR_HOVER;
import static com.android.quickstep.util.ActiveGestureErrorDetector.GestureEvent.FLAG_USING_OTHER_ACTIVITY_INPUT_CONSUMER;
import static com.android.quickstep.util.ActiveGestureErrorDetector.GestureEvent.MOTION_DOWN;
import static com.android.quickstep.util.ActiveGestureErrorDetector.GestureEvent.MOTION_MOVE;
import static com.android.quickstep.util.ActiveGestureErrorDetector.GestureEvent.MOTION_UP;
import static com.android.systemui.shared.system.ActivityManagerWrapper.CLOSE_SYSTEM_WINDOWS_REASON_RECENTS;
import static com.android.systemui.shared.system.QuickStepContract.KEY_EXTRA_SYSUI_PROXY;
import static com.android.systemui.shared.system.QuickStepContract.KEY_EXTRA_UNFOLD_ANIMATION_FORWARDER;
import static com.android.systemui.shared.system.QuickStepContract.KEY_EXTRA_UNLOCK_ANIMATION_CONTROLLER;
import static com.android.systemui.shared.system.QuickStepContract.SYSUI_STATE_NOTIFICATION_PANEL_EXPANDED;
import static com.android.systemui.shared.system.QuickStepContract.SYSUI_STATE_QUICK_SETTINGS_EXPANDED;
import static com.android.wm.shell.sysui.ShellSharedConstants.KEY_EXTRA_SHELL_BACK_ANIMATION;
import static com.android.wm.shell.sysui.ShellSharedConstants.KEY_EXTRA_SHELL_BUBBLES;
import static com.android.wm.shell.sysui.ShellSharedConstants.KEY_EXTRA_SHELL_DESKTOP_MODE;
import static com.android.wm.shell.sysui.ShellSharedConstants.KEY_EXTRA_SHELL_DRAG_AND_DROP;
import static com.android.wm.shell.sysui.ShellSharedConstants.KEY_EXTRA_SHELL_ONE_HANDED;
import static com.android.wm.shell.sysui.ShellSharedConstants.KEY_EXTRA_SHELL_PIP;
import static com.android.wm.shell.sysui.ShellSharedConstants.KEY_EXTRA_SHELL_RECENT_TASKS;
import static com.android.wm.shell.sysui.ShellSharedConstants.KEY_EXTRA_SHELL_SHELL_TRANSITIONS;
import static com.android.wm.shell.sysui.ShellSharedConstants.KEY_EXTRA_SHELL_SPLIT_SCREEN;
import static com.android.wm.shell.sysui.ShellSharedConstants.KEY_EXTRA_SHELL_STARTING_WINDOW;

import android.annotation.TargetApi;
import android.app.PendingIntent;
import android.app.RemoteAction;
import android.app.Service;
import android.content.IIntentReceiver;
import android.content.IIntentSender;
import android.content.Intent;
import android.content.res.Configuration;
import android.graphics.Region;
import android.graphics.drawable.Icon;
import android.os.Build;
import android.os.Bundle;
import android.os.IBinder;
import android.os.Looper;
import android.os.RemoteException;
import android.os.SystemClock;
import android.os.Trace;
import android.util.Log;
import android.view.Choreographer;
import android.view.InputDevice;
import android.view.InputEvent;
import android.view.MotionEvent;
import android.view.SurfaceControl;
import android.view.accessibility.AccessibilityManager;

import androidx.annotation.BinderThread;
import androidx.annotation.NonNull;
import androidx.annotation.Nullable;
import androidx.annotation.UiThread;

import com.android.launcher3.BaseDraggingActivity;
import com.android.launcher3.ConstantItem;
import com.android.launcher3.DeviceProfile;
import com.android.launcher3.EncryptionType;
import com.android.launcher3.LauncherPrefs;
import com.android.launcher3.R;
import com.android.launcher3.Utilities;
import com.android.launcher3.anim.AnimatedFloat;
import com.android.launcher3.config.FeatureFlags;
import com.android.launcher3.provider.RestoreDbTask;
import com.android.launcher3.statemanager.StatefulActivity;
import com.android.launcher3.taskbar.TaskbarActivityContext;
import com.android.launcher3.taskbar.TaskbarManager;
import com.android.launcher3.testing.TestLogging;
import com.android.launcher3.testing.shared.ResourceUtils;
import com.android.launcher3.testing.shared.TestProtocol;
import com.android.launcher3.uioverrides.flags.FlagsFactory;
import com.android.launcher3.uioverrides.plugins.PluginManagerWrapper;
import com.android.launcher3.util.DisplayController;
import com.android.launcher3.util.Executors;
import com.android.launcher3.util.LockedUserState;
import com.android.launcher3.util.SafeCloseable;
import com.android.launcher3.util.ScreenOnTracker;
import com.android.launcher3.util.TraceHelper;
import com.android.quickstep.inputconsumers.AccessibilityInputConsumer;
import com.android.quickstep.inputconsumers.AssistantInputConsumer;
import com.android.quickstep.inputconsumers.DeviceLockedInputConsumer;
import com.android.quickstep.inputconsumers.NavHandleLongPressInputConsumer;
import com.android.quickstep.inputconsumers.OneHandedModeInputConsumer;
import com.android.quickstep.inputconsumers.OtherActivityInputConsumer;
import com.android.quickstep.inputconsumers.OverviewInputConsumer;
import com.android.quickstep.inputconsumers.OverviewWithoutFocusInputConsumer;
import com.android.quickstep.inputconsumers.ProgressDelegateInputConsumer;
import com.android.quickstep.inputconsumers.ResetGestureInputConsumer;
import com.android.quickstep.inputconsumers.ScreenPinnedInputConsumer;
import com.android.quickstep.inputconsumers.SysUiOverlayInputConsumer;
import com.android.quickstep.inputconsumers.TaskbarUnstashInputConsumer;
import com.android.quickstep.inputconsumers.TrackpadStatusBarInputConsumer;
import com.android.quickstep.util.ActiveGestureLog;
import com.android.quickstep.util.ActiveGestureLog.CompoundString;
import com.android.quickstep.util.AssistStateManager;
import com.android.quickstep.util.AssistUtils;
import com.android.systemui.shared.recents.IOverviewProxy;
import com.android.systemui.shared.recents.ISystemUiProxy;
import com.android.systemui.shared.system.ActivityManagerWrapper;
import com.android.systemui.shared.system.InputChannelCompat.InputEventReceiver;
import com.android.systemui.shared.system.InputConsumerController;
import com.android.systemui.shared.system.InputMonitorCompat;
import com.android.systemui.shared.system.smartspace.ISysuiUnlockAnimationController;
import com.android.systemui.unfold.progress.IUnfoldAnimation;
import com.android.wm.shell.back.IBackAnimation;
import com.android.wm.shell.bubbles.IBubbles;
import com.android.wm.shell.desktopmode.IDesktopMode;
import com.android.wm.shell.draganddrop.IDragAndDrop;
import com.android.wm.shell.onehanded.IOneHanded;
import com.android.wm.shell.pip.IPip;
import com.android.wm.shell.recents.IRecentTasks;
import com.android.wm.shell.splitscreen.ISplitScreen;
import com.android.wm.shell.startingsurface.IStartingWindow;
import com.android.wm.shell.transition.IShellTransitions;

import java.io.FileDescriptor;
import java.io.PrintWriter;
import java.lang.ref.WeakReference;
import java.util.function.Consumer;
import java.util.function.Function;

import app.lawnchair.LawnchairApp;
import app.lawnchair.compat.LawnchairQuickstepCompat;

/**
 * Service connected by system-UI for handling touch interaction.
 */
@TargetApi(Build.VERSION_CODES.R)
public class TouchInteractionService extends Service {

    private static final String SUBSTRING_PREFIX = "; ";
    private static final String NEWLINE_PREFIX = "\n\t\t\t-> ";

    private static final String TAG = "TouchInteractionService";

    private static final ConstantItem<Boolean> HAS_ENABLED_QUICKSTEP_ONCE = backedUpItem(
            "launcher.has_enabled_quickstep_once", false, EncryptionType.ENCRYPTED);

    private final TISBinder mTISBinder = LawnchairApp.isRecentsEnabled() ? new TISBinder(this) : null;

    /**
     * Local IOverviewProxy implementation with some methods for local components
     */
    public static class TISBinder extends IOverviewProxy.Stub {

        private final WeakReference<TouchInteractionService> mTis;

        @Nullable
        private Runnable mOnOverviewTargetChangeListener = null;

        private TISBinder(TouchInteractionService tis) {
            mTis = new WeakReference<>(tis);
        }

        @BinderThread
        public void onInitialize(Bundle bundle) {
            ISystemUiProxy proxy = ISystemUiProxy.Stub.asInterface(
                    bundle.getBinder(KEY_EXTRA_SYSUI_PROXY));
            IPip pip = IPip.Stub.asInterface(bundle.getBinder(KEY_EXTRA_SHELL_PIP));
            IBubbles bubbles = IBubbles.Stub.asInterface(bundle.getBinder(KEY_EXTRA_SHELL_BUBBLES));
            ISplitScreen splitscreen = ISplitScreen.Stub.asInterface(bundle.getBinder(
                    KEY_EXTRA_SHELL_SPLIT_SCREEN));
            IOneHanded onehanded = IOneHanded.Stub.asInterface(
                    bundle.getBinder(KEY_EXTRA_SHELL_ONE_HANDED));
            IShellTransitions shellTransitions = IShellTransitions.Stub.asInterface(
                    bundle.getBinder(KEY_EXTRA_SHELL_SHELL_TRANSITIONS));
            IStartingWindow startingWindow = IStartingWindow.Stub.asInterface(
                    bundle.getBinder(KEY_EXTRA_SHELL_STARTING_WINDOW));
            ISysuiUnlockAnimationController launcherUnlockAnimationController = ISysuiUnlockAnimationController.Stub
                    .asInterface(
                            bundle.getBinder(KEY_EXTRA_UNLOCK_ANIMATION_CONTROLLER));
            IRecentTasks recentTasks = IRecentTasks.Stub.asInterface(
                    bundle.getBinder(KEY_EXTRA_SHELL_RECENT_TASKS));
            IBackAnimation backAnimation = IBackAnimation.Stub.asInterface(
                    bundle.getBinder(KEY_EXTRA_SHELL_BACK_ANIMATION));
            IDesktopMode desktopMode = IDesktopMode.Stub.asInterface(
                    bundle.getBinder(KEY_EXTRA_SHELL_DESKTOP_MODE));
            IUnfoldAnimation unfoldTransition = IUnfoldAnimation.Stub.asInterface(
                    bundle.getBinder(KEY_EXTRA_UNFOLD_ANIMATION_FORWARDER));
            IDragAndDrop dragAndDrop = IDragAndDrop.Stub.asInterface(
                    bundle.getBinder(KEY_EXTRA_SHELL_DRAG_AND_DROP));
            MAIN_EXECUTOR.execute(() -> executeForTouchInteractionService(tis -> {
                try {
                    SystemUiProxy.INSTANCE.get(tis).setProxy(proxy, pip,
                            bubbles, splitscreen, onehanded, shellTransitions, startingWindow,
                            recentTasks, launcherUnlockAnimationController, backAnimation, desktopMode,
                            unfoldTransition, dragAndDrop);
                    tis.initInputMonitor("TISBinder#onInitialize()");
                    tis.preloadOverview(true /* fromInit */);
                } catch (Throwable t) {
                    // Ignore
                }
            }));
            sIsInitialized = true;
        }

        @BinderThread
        @Override
        public void onTaskbarToggled() {
            if (!FeatureFlags.ENABLE_KEYBOARD_TASKBAR_TOGGLE.get() || !LawnchairQuickstepCompat.ATLEAST_S)
                return;
            MAIN_EXECUTOR.execute(() -> executeForTouchInteractionService(tis -> {
                TaskbarActivityContext activityContext = tis.mTaskbarManager.getCurrentActivityContext();

                if (activityContext != null) {
                    activityContext.toggleTaskbarStash();
                }
            }));
        }

        @BinderThread
        public void onOverviewToggle() {
            TestLogging.recordEvent(TestProtocol.SEQUENCE_MAIN, "onOverviewToggle");
            executeForTouchInteractionService(tis -> {
                // If currently screen pinning, do not enter overview
                if (tis.mDeviceState.isScreenPinningActive()) {
                    return;
                }
                TaskUtils.closeSystemWindowsAsync(CLOSE_SYSTEM_WINDOWS_REASON_RECENTS);
                tis.mOverviewCommandHelper.addCommand(OverviewCommandHelper.TYPE_TOGGLE);
            });
        }

        @BinderThread
        @Override
        public void onOverviewShown(boolean triggeredFromAltTab) {
            executeForTouchInteractionService(tis -> {
                if (triggeredFromAltTab) {
                    TaskUtils.closeSystemWindowsAsync(CLOSE_SYSTEM_WINDOWS_REASON_RECENTS);
                    tis.mOverviewCommandHelper.addCommand(
                            OverviewCommandHelper.TYPE_KEYBOARD_INPUT);
                } else {
                    tis.mOverviewCommandHelper.addCommand(OverviewCommandHelper.TYPE_SHOW);
                }
            });
        }

        @BinderThread
        @Override
        public void onOverviewHidden(boolean triggeredFromAltTab, boolean triggeredFromHomeKey) {
            executeForTouchInteractionService(tis -> {
                if (triggeredFromAltTab && !triggeredFromHomeKey) {
                    // onOverviewShownFromAltTab hides the overview and ends at the target app
                    tis.mOverviewCommandHelper.addCommand(OverviewCommandHelper.TYPE_HIDE);
                }
            });
        }

        @BinderThread
        @Override
        public void onAssistantAvailable(boolean available, boolean longPressHomeEnabled) {
            MAIN_EXECUTOR.execute(() -> executeForTouchInteractionService(tis -> {
                tis.mDeviceState.setAssistantAvailable(available);
                tis.onAssistantVisibilityChanged();
                executeForTaskbarManager(taskbarManager -> taskbarManager
                        .onLongPressHomeEnabled(longPressHomeEnabled));
            }));
        }

        @BinderThread
        @Override
        public void onAssistantVisibilityChanged(float visibility) {
            MAIN_EXECUTOR.execute(() -> executeForTouchInteractionService(tis -> {
                tis.mDeviceState.setAssistantVisibility(visibility);
                tis.onAssistantVisibilityChanged();
            }));
        }

        /**
         * Sent when the assistant has been invoked with the given type (defined in
         * AssistManager)
         * and should be shown. This method is used if
         * SystemUiProxy#setAssistantOverridesRequested
         * was previously called including this invocation type.
         */
        @Override
        public void onAssistantOverrideInvoked(int invocationType) {
            executeForTouchInteractionService(tis -> {
                if (!AssistUtils.newInstance(tis).tryStartAssistOverride(invocationType)) {
                    Log.w(TAG, "Failed to invoke Assist override");
                }
            });
        }

        @Override
        public void onNavigationBarSurface(SurfaceControl surface) {
            // TODO: implement
        }

        @BinderThread
        public void onSystemUiStateChanged(int stateFlags) {
            MAIN_EXECUTOR.execute(() -> executeForTouchInteractionService(tis -> {
                int lastFlags = tis.mDeviceState.getSystemUiStateFlags();
                tis.mDeviceState.setSystemUiFlags(stateFlags);
                tis.onSystemUiFlagsChanged(lastFlags);
            }));
        }

        @BinderThread
        public void onActiveNavBarRegionChanges(Region region) {
            MAIN_EXECUTOR.execute(() -> executeForTouchInteractionService(
                    tis -> tis.mDeviceState.setDeferredGestureRegion(region)));
        }

        @BinderThread
        @Override
        public void enterStageSplitFromRunningApp(boolean leftOrTop) {
            executeForTouchInteractionService(tis -> {
                StatefulActivity activity = tis.mOverviewComponentObserver.getActivityInterface().getCreatedActivity();
                if (activity != null) {
                    activity.enterStageSplitFromRunningApp(leftOrTop);
                }
            });
        }

        /**
         * Preloads the Overview activity.
         * <p>
         * This method should only be used when the All Set page of the SUW is reached
         * to safely
         * preload the Launcher for the SUW first reveal.
         */
        public void preloadOverviewForSUWAllSet() {
            executeForTouchInteractionService(tis -> tis.preloadOverview(false, true));
        }

        @Override
        public void onRotationProposal(int rotation, boolean isValid) {
            executeForTaskbarManager(taskbarManager -> taskbarManager.onRotationProposal(rotation, isValid));
        }

        @Override
        public void disable(int displayId, int state1, int state2, boolean animate) {
            executeForTaskbarManager(
                    taskbarManager -> taskbarManager.disableNavBarElements(displayId, state1, state2, animate));
        }

        @Override
        public void onSystemBarAttributesChanged(int displayId, int behavior) {
            executeForTaskbarManager(
                    taskbarManager -> taskbarManager.onSystemBarAttributesChanged(displayId, behavior));
        }

        @Override
        public void onNavButtonsDarkIntensityChanged(float darkIntensity) {
            executeForTaskbarManager(taskbarManager -> taskbarManager.onNavButtonsDarkIntensityChanged(darkIntensity));
        }

        private void executeForTouchInteractionService(
                @NonNull Consumer<TouchInteractionService> tisConsumer) {
            TouchInteractionService tis = mTis.get();
            if (tis == null)
                return;
            tisConsumer.accept(tis);
        }

        private void executeForTaskbarManager(
                @NonNull Consumer<TaskbarManager> taskbarManagerConsumer) {
            MAIN_EXECUTOR.execute(() -> executeForTouchInteractionService(tis -> {
                TaskbarManager taskbarManager = tis.mTaskbarManager;
                if (taskbarManager == null)
                    return;
                taskbarManagerConsumer.accept(taskbarManager);
            }));
        }

        /**
         * Returns the {@link TaskbarManager}.
         * <p>
         * Returns {@code null} if TouchInteractionService is not connected
         */
        @Nullable
        public TaskbarManager getTaskbarManager() {
            TouchInteractionService tis = mTis.get();
            if (tis == null || !LawnchairQuickstepCompat.ATLEAST_S)
                return null;
            return tis.mTaskbarManager;
        }

        /**
         * Returns the {@link OverviewCommandHelper}.
         * <p>
         * Returns {@code null} if TouchInteractionService is not connected
         */
        @Nullable
        public OverviewCommandHelper getOverviewCommandHelper() {
            TouchInteractionService tis = mTis.get();
            if (tis == null)
                return null;
            return tis.mOverviewCommandHelper;
        }

        /**
         * Sets a proxy to bypass swipe up behavior
         */
        public void setSwipeUpProxy(Function<GestureState, AnimatedFloat> proxy) {
<<<<<<< HEAD
            TouchInteractionService tis = mTis.get();
            if (tis == null)
                return;
            tis.mSwipeUpProxyProvider = proxy != null ? proxy : (i -> null);
=======
            executeForTouchInteractionService(
                    tis -> tis.mSwipeUpProxyProvider = proxy != null ? proxy : (i -> null));
>>>>>>> 96fe8417
        }

        /**
         * Sets the task id where gestures should be blocked
         */
        public void setGestureBlockedTaskId(int taskId) {
<<<<<<< HEAD
            TouchInteractionService tis = mTis.get();
            if (tis == null)
                return;
            tis.mDeviceState.setGestureBlockingTaskId(taskId);
=======
            executeForTouchInteractionService(
                    tis -> tis.mDeviceState.setGestureBlockingTaskId(taskId));
>>>>>>> 96fe8417
        }

        /** Sets a listener to be run on Overview Target updates. */
        public void setOverviewTargetChangeListener(@Nullable Runnable listener) {
            mOnOverviewTargetChangeListener = listener;
        }

        protected void onOverviewTargetChange() {
            if (mOnOverviewTargetChangeListener != null) {
                mOnOverviewTargetChangeListener.run();
                mOnOverviewTargetChangeListener = null;
            }
        }

        /** Refreshes the current overview target. */
        public void refreshOverviewTarget() {
            executeForTouchInteractionService(tis -> tis.onOverviewTargetChange(
                    tis.mOverviewComponentObserver.isHomeAndOverviewSame()));
        }
    }

    private static boolean sConnected = false;
    private static boolean sIsInitialized = false;
    private RotationTouchHelper mRotationTouchHelper;

    public static boolean isConnected() {
        return sConnected;
    }

    public static boolean isInitialized() {
        return sIsInitialized;
    }

    private final AbsSwipeUpHandler.Factory mLauncherSwipeHandlerFactory = this::createLauncherSwipeHandler;
    private final AbsSwipeUpHandler.Factory mFallbackSwipeHandlerFactory = this::createFallbackSwipeHandler;

    private final ScreenOnTracker.ScreenOnListener mScreenOnListener = this::onScreenOnChanged;

    private ActivityManagerWrapper mAM;
    private OverviewCommandHelper mOverviewCommandHelper;
    private OverviewComponentObserver mOverviewComponentObserver;
    private InputConsumerController mInputConsumer;
    private RecentsAnimationDeviceState mDeviceState;
    private TaskAnimationManager mTaskAnimationManager;

    private @NonNull InputConsumer mUncheckedConsumer = InputConsumer.NO_OP;
    private @NonNull InputConsumer mConsumer = InputConsumer.NO_OP;
    private Choreographer mMainChoreographer;
    private @Nullable ResetGestureInputConsumer mResetGestureInputConsumer;
    private GestureState mGestureState = DEFAULT_STATE;

    private InputMonitorCompat mInputMonitorCompat;
    private InputEventReceiver mInputEventReceiver;

    private TaskbarManager mTaskbarManager;
    private Function<GestureState, AnimatedFloat> mSwipeUpProxyProvider = i -> null;

    @Override
    public void onCreate() {
        super.onCreate();
        if (!LawnchairApp.isRecentsEnabled())
            return;
        // Initialize anything here that is needed in direct boot mode.
        // Everything else should be initialized in onUserUnlocked() below.
        mMainChoreographer = Choreographer.getInstance();
        mAM = ActivityManagerWrapper.getInstance();
        mDeviceState = new RecentsAnimationDeviceState(this, true);
        mTaskbarManager = LawnchairQuickstepCompat.ATLEAST_S ? new TaskbarManager(this) : null;
        mRotationTouchHelper = mDeviceState.getRotationTouchHelper();
        BootAwarePreloader.start(this);

        // Call runOnUserUnlocked() before any other callbacks to ensure everything is
        // initialized.
        LockedUserState.get(this).runOnUserUnlocked(this::onUserUnlocked);
        if (LawnchairQuickstepCompat.ATLEAST_S) {
            LockedUserState.get(this).runOnUserUnlocked(mTaskbarManager::onUserUnlocked);
        }
        mDeviceState.addNavigationModeChangedCallback(this::onNavigationModeChanged);
        sConnected = true;

        ScreenOnTracker.INSTANCE.get(this).addListener(mScreenOnListener);
    }

    private void disposeEventHandlers(String reason) {
        Log.d(TAG, "disposeEventHandlers: Reason: " + reason);
        if (mInputEventReceiver != null) {
            mInputEventReceiver.dispose();
            mInputEventReceiver = null;
        }
        if (mInputMonitorCompat != null) {
            mInputMonitorCompat.dispose();
            mInputMonitorCompat = null;
        }
    }

    private void initInputMonitor(String reason) {
        disposeEventHandlers("Initializing input monitor due to: " + reason);

        if (mDeviceState.isButtonNavMode() && !ENABLE_TRACKPAD_GESTURE.get()) {
            return;
        }

        if (LawnchairQuickstepCompat.ATLEAST_S) {
            mInputMonitorCompat = new InputMonitorCompat("swipe-up", mDeviceState.getDisplayId());
        } else {
            if (!SystemUiProxy.INSTANCE.get(this).isActive()) {
                return;
            }
            Bundle bundle = SystemUiProxy.INSTANCE.get(this).monitorGestureInput("swipe-up",
                    mDeviceState.getDisplayId());
            mInputMonitorCompat = InputMonitorCompat.fromBundle(bundle, "extra_input_monitor");
        }
        mInputEventReceiver = mInputMonitorCompat.getInputReceiver(Looper.getMainLooper(),
                mMainChoreographer, this::onInputEvent);

        mRotationTouchHelper.updateGestureTouchRegions();
    }

    /**
     * Called when the navigation mode changes, guaranteed to be after the device
     * state has updated.
     */
    private void onNavigationModeChanged() {
        initInputMonitor("onNavigationModeChanged()");
        resetHomeBounceSeenOnQuickstepEnabledFirstTime();
    }

    @UiThread
    public void onUserUnlocked() {
        mTaskAnimationManager = new TaskAnimationManager(this);
        mOverviewComponentObserver = new OverviewComponentObserver(this, mDeviceState);
        mOverviewCommandHelper = new OverviewCommandHelper(this,
                mOverviewComponentObserver, mTaskAnimationManager);
        if (LawnchairQuickstepCompat.ATLEAST_S && mTaskbarManager != null) {
            mResetGestureInputConsumer = new ResetGestureInputConsumer(
                    mTaskAnimationManager, mTaskbarManager::getCurrentActivityContext);
        }
        mInputConsumer = InputConsumerController.getRecentsAnimationInputConsumer();
        mInputConsumer.registerInputConsumer();
        onSystemUiFlagsChanged(mDeviceState.getSystemUiStateFlags());
        onAssistantVisibilityChanged();

        // Initialize the task tracker
        TopTaskTracker.INSTANCE.get(this);

        // Temporarily disable model preload
        // new ModelPreload().start(this);
        resetHomeBounceSeenOnQuickstepEnabledFirstTime();

        mOverviewComponentObserver.setOverviewChangeListener(this::onOverviewTargetChange);
        onOverviewTargetChange(mOverviewComponentObserver.isHomeAndOverviewSame());
    }

    public OverviewCommandHelper getOverviewCommandHelper() {
        return mOverviewCommandHelper;
    }

    private void resetHomeBounceSeenOnQuickstepEnabledFirstTime() {
        if (!LockedUserState.get(this).isUserUnlocked() || mDeviceState.isButtonNavMode()) {
            // Skip if not yet unlocked (can't read user shared prefs) or if the current
            // navigation
            // mode doesn't have gestures
            return;
        }

        // Reset home bounce seen on quick step enabled for first time
        LauncherPrefs prefs = LauncherPrefs.get(this);
        if (!prefs.get(HAS_ENABLED_QUICKSTEP_ONCE)) {
            prefs.put(
                    HAS_ENABLED_QUICKSTEP_ONCE.to(true),
                    HOME_BOUNCE_SEEN.to(false));
        }
    }

    private void onOverviewTargetChange(boolean isHomeAndOverviewSame) {
        Executors.UI_HELPER_EXECUTOR.execute(() -> {
            AccessibilityManager am = getSystemService(AccessibilityManager.class);

<<<<<<< HEAD
        if (LawnchairQuickstepCompat.ATLEAST_R) {
            if (isHomeAndOverviewSame) {
                am.registerSystemAction(createAllAppsAction(), GLOBAL_ACTION_ACCESSIBILITY_ALL_APPS);
            } else {
                am.unregisterSystemAction(GLOBAL_ACTION_ACCESSIBILITY_ALL_APPS);
            }
        }
=======
            if (isHomeAndOverviewSame) {
                am.registerSystemAction(
                        createAllAppsAction(), GLOBAL_ACTION_ACCESSIBILITY_ALL_APPS);
            } else {
                am.unregisterSystemAction(GLOBAL_ACTION_ACCESSIBILITY_ALL_APPS);
            }
        });
>>>>>>> 96fe8417

        StatefulActivity newOverviewActivity = mOverviewComponentObserver.getActivityInterface()
                .getCreatedActivity();
        if (newOverviewActivity != null && mTaskbarManager != null) {
            mTaskbarManager.setActivity(newOverviewActivity);
        }
        mTISBinder.onOverviewTargetChange();
    }

    private RemoteAction createAllAppsAction() {
        final Intent homeIntent = new Intent(mOverviewComponentObserver.getHomeIntent())
                .setAction(INTENT_ACTION_ALL_APPS_TOGGLE);
        final PendingIntent actionPendingIntent;

        if (FeatureFlags.ENABLE_ALL_APPS_SEARCH_IN_TASKBAR.get() && mTaskbarManager != null) {
            actionPendingIntent = new PendingIntent(new IIntentSender.Stub() {
                @Override
                public void send(int code, Intent intent, String resolvedType,
                        IBinder allowlistToken, IIntentReceiver finishedReceiver,
                        String requiredPermission, Bundle options) {
                    MAIN_EXECUTOR.execute(() -> mTaskbarManager.toggleAllApps(homeIntent));
                }
            });
        } else {
            actionPendingIntent = PendingIntent.getActivity(
                    this,
                    GLOBAL_ACTION_ACCESSIBILITY_ALL_APPS,
                    homeIntent,
                    PendingIntent.FLAG_UPDATE_CURRENT | PendingIntent.FLAG_IMMUTABLE);
        }

        return new RemoteAction(
                Icon.createWithResource(this, R.drawable.ic_apps),
                getString(R.string.all_apps_label),
                getString(R.string.all_apps_label),
                actionPendingIntent);
    }

    @UiThread
    private void onSystemUiFlagsChanged(int lastSysUIFlags) {
        if (LockedUserState.get(this).isUserUnlocked()) {
            int systemUiStateFlags = mDeviceState.getSystemUiStateFlags();
            SystemUiProxy.INSTANCE.get(this).setLastSystemUiStateFlags(systemUiStateFlags);
            mOverviewComponentObserver.onSystemUiStateChanged();
            if (mTaskbarManager != null) {
                mTaskbarManager.onSystemUiFlagsChanged(systemUiStateFlags);
            }

            int isShadeExpandedFlag = SYSUI_STATE_NOTIFICATION_PANEL_EXPANDED | SYSUI_STATE_QUICK_SETTINGS_EXPANDED;
            boolean wasExpanded = (lastSysUIFlags & isShadeExpandedFlag) != 0;
            boolean isExpanded = (systemUiStateFlags & isShadeExpandedFlag) != 0;
            if (wasExpanded != isExpanded && isExpanded) {
                // End live tile when expanding the notification panel for the first time from
                // overview.
                mTaskAnimationManager.endLiveTile();
            }
        }
    }

    @UiThread
    private void onAssistantVisibilityChanged() {
        if (LockedUserState.get(this).isUserUnlocked()) {
            mOverviewComponentObserver.getActivityInterface().onAssistantVisibilityChanged(
                    mDeviceState.getAssistantVisibility());
        }
    }

    @Override
    public void onDestroy() {
        if (!LawnchairApp.isRecentsEnabled()) {
            super.onDestroy();
            return;
        }
        Log.d(TAG, "Touch service destroyed: user=" + getUserId());
        sIsInitialized = false;
        if (LockedUserState.get(this).isUserUnlocked()) {
            mInputConsumer.unregisterInputConsumer();
            mOverviewComponentObserver.onDestroy();
        }
        disposeEventHandlers("TouchInteractionService onDestroy()");
        mDeviceState.destroy();
        SystemUiProxy.INSTANCE.get(this).clearProxy();

        if (LawnchairQuickstepCompat.ATLEAST_R) {
            getSystemService(AccessibilityManager.class)
                    .unregisterSystemAction(GLOBAL_ACTION_ACCESSIBILITY_ALL_APPS);
        }

        if (mTaskbarManager != null) {
            mTaskbarManager.destroy();
        }
        sConnected = false;

        ScreenOnTracker.INSTANCE.get(this).removeListener(mScreenOnListener);
        super.onDestroy();
    }

    @Override
    public IBinder onBind(Intent intent) {
        Log.d(TAG, "Touch service connected: user=" + getUserId());
        return mTISBinder;
    }

    protected void onScreenOnChanged(boolean isOn) {
        if (isOn) {
            return;
        }
        long currentTime = SystemClock.uptimeMillis();
        MotionEvent cancelEvent = MotionEvent.obtain(
                currentTime, currentTime, ACTION_CANCEL, 0f, 0f, 0);
        onInputEvent(cancelEvent);
        cancelEvent.recycle();
    }

    private void onInputEvent(InputEvent ev) {
        if (!(ev instanceof MotionEvent)) {
            ActiveGestureLog.INSTANCE.addLog(new CompoundString("TIS.onInputEvent: ")
                    .append("Cannot process input event, received unknown event ")
                    .append(ev.toString()));
            return;
        }
        MotionEvent event = (MotionEvent) ev;

        TestLogging.recordMotionEvent(
                TestProtocol.SEQUENCE_TIS, "TouchInteractionService.onInputEvent", event);

        boolean isUserUnlocked = LockedUserState.get(this).isUserUnlocked();
        if (!isUserUnlocked || (mDeviceState.isButtonNavMode()
                && !isTrackpadMotionEvent(event))) {
            ActiveGestureLog.INSTANCE.addLog(new CompoundString("TIS.onInputEvent: ")
                    .append("Cannot process input event, ")
                    .append(!isUserUnlocked
                            ? "user is locked"
                            : "using 3-button nav and event is not a trackpad event"));
            return;
        }

        SafeCloseable traceToken = TraceHelper.INSTANCE.allowIpcs("TIS.onInputEvent");

        final int action = event.getActionMasked();
        // Note this will create a new consumer every mouse click, as after ACTION_UP
        // from the click
        // an ACTION_HOVER_ENTER will fire as well.
<<<<<<< HEAD
        boolean isHoverActionWithoutConsumer = isHoverEvent(action)
                && (mUncheckedConsumer.getType() & TYPE_CURSOR_HOVER) == 0;
=======
        boolean isHoverActionWithoutConsumer =
                event.isHoverEvent() && (mUncheckedConsumer.getType() & TYPE_CURSOR_HOVER) == 0;
        CompoundString reasonString = action == ACTION_DOWN
                ? new CompoundString("onMotionEvent: ") : CompoundString.NO_OP;
>>>>>>> 96fe8417
        if (action == ACTION_DOWN || isHoverActionWithoutConsumer) {
            mRotationTouchHelper.setOrientationTransformIfNeeded(event);

            boolean isOneHandedModeActive = mDeviceState.isOneHandedModeActive();
            boolean isInSwipeUpTouchRegion = mRotationTouchHelper.isInSwipeUpTouchRegion(event);
            if ((!isOneHandedModeActive && isInSwipeUpTouchRegion)
                    || isHoverActionWithoutConsumer) {
<<<<<<< HEAD
                // Clone the previous gesture state since onConsumerAboutToBeSwitched might
                // trigger
=======
                reasonString.append(!isOneHandedModeActive && isInSwipeUpTouchRegion
                                ? "one handed mode is not active and event is in swipe up region"
                                : "isHoverActionWithoutConsumer == true")
                        .append(", creating new input consumer");
                // Clone the previous gesture state since onConsumerAboutToBeSwitched might trigger
>>>>>>> 96fe8417
                // onConsumerInactive and wipe the previous gesture state
                GestureState prevGestureState = new GestureState(mGestureState);
                GestureState newGestureState = createGestureState(mGestureState,
                        getTrackpadGestureType(event));
                newGestureState.setSwipeUpStartTimeMs(SystemClock.uptimeMillis());
                mConsumer.onConsumerAboutToBeSwitched();
                mGestureState = newGestureState;
                mConsumer = newConsumer(prevGestureState, mGestureState, event);
                mUncheckedConsumer = mConsumer;
            } else if ((mDeviceState.isFullyGesturalNavMode() || isTrackpadMultiFingerSwipe(event))
                    && mDeviceState.canTriggerAssistantAction(event)) {
                reasonString.append(mDeviceState.isFullyGesturalNavMode()
                                ? "using fully gestural nav"
                                : "event is a trackpad multi-finger swipe")
                        .append(" and event can trigger assistant action")
                        .append(", consuming gesture for assistant action");
                mGestureState = createGestureState(mGestureState,
                        getTrackpadGestureType(event));
                // Do not change mConsumer as if there is an ongoing QuickSwitch gesture, we
                // should not interrupt it. QuickSwitch assumes that interruption can only
                // happen if the next gesture is also quick switch.
                mUncheckedConsumer = tryCreateAssistantInputConsumer(mGestureState, event);
            } else if (mDeviceState.canTriggerOneHandedAction(event)) {
                reasonString.append("event can trigger one-handed action")
                                .append(", consuming gesture for one-handed action");
                // Consume gesture event for triggering one handed feature.
                mUncheckedConsumer = new OneHandedModeInputConsumer(this, mDeviceState,
                        InputConsumer.NO_OP, mInputMonitorCompat);
            } else {
                mUncheckedConsumer = InputConsumer.NO_OP;
            }
        } else {
            // Other events
            if (mUncheckedConsumer != InputConsumer.NO_OP) {
                // Only transform the event if we are handling it in a proper consumer
                mRotationTouchHelper.setOrientationTransformIfNeeded(event);
            }
        }

        if (mUncheckedConsumer != InputConsumer.NO_OP) {
            switch (action) {
                case ACTION_DOWN:
                    ActiveGestureLog.INSTANCE.addLog(reasonString);
                    // fall through
                case ACTION_UP:
                    ActiveGestureLog.INSTANCE.addLog(
                            new CompoundString("onMotionEvent(")
                                    .append((int) event.getRawX())
                                    .append(", ")
                                    .append((int) event.getRawY())
                                    .append("): ")
                                    .append(MotionEvent.actionToString(action))
                                    .append(", ")
                                    .append(MotionEvent.classificationToString(
                                            event.getClassification())),
                            /* gestureEvent= */ action == ACTION_DOWN
                                    ? MOTION_DOWN
                                    : MOTION_UP);
                    break;
                case ACTION_MOVE:
                    ActiveGestureLog.INSTANCE.addLog(
                            new CompoundString("onMotionEvent: ")
                                    .append(MotionEvent.actionToString(action))
                                    .append(",")
                                    .append(MotionEvent.classificationToString(
                                            event.getClassification()))
                                    .append(", pointerCount: ")
                                    .append(event.getPointerCount()),
                            MOTION_MOVE);
                    break;
                default: {
                    ActiveGestureLog.INSTANCE.addLog(
                            new CompoundString("onMotionEvent: ")
                                    .append(MotionEvent.actionToString(action))
                                    .append(",")
                                    .append(MotionEvent.classificationToString(
                                            event.getClassification())));
                }
            }
        }

        boolean cancelGesture = mGestureState.getActivityInterface() != null
                && mGestureState.getActivityInterface().shouldCancelCurrentGesture();
        boolean cleanUpConsumer = (action == ACTION_UP || action == ACTION_CANCEL || cancelGesture)
                && mConsumer != null
                && !mConsumer.getActiveConsumerInHierarchy().isConsumerDetachedFromGesture();
        if (cancelGesture) {
            event.setAction(ACTION_CANCEL);
        }

        if (mGestureState.isTrackpadGesture() && (action == ACTION_POINTER_DOWN
                || action == ACTION_POINTER_UP)) {
            // Skip ACTION_POINTER_DOWN and ACTION_POINTER_UP events from trackpad.
        } else if (isCursorHoverEvent(event)) {
            mUncheckedConsumer.onHoverEvent(event);
        } else {
            mUncheckedConsumer.onMotionEvent(event);
        }

        if (cleanUpConsumer) {
            reset();
        }
        traceToken.close();
    }

    private boolean isHoverEvent(int action) {
        return action == MotionEvent.ACTION_HOVER_ENTER
                || action == MotionEvent.ACTION_HOVER_MOVE
                || action == MotionEvent.ACTION_HOVER_EXIT;
    }

    // Talkback generates hover events on touch, which we do not want to consume.
    private boolean isCursorHoverEvent(MotionEvent event) {
        return isHoverEvent(event.getActionMasked()) && event.getSource() == InputDevice.SOURCE_MOUSE;
    }

    private InputConsumer tryCreateAssistantInputConsumer(
            GestureState gestureState, MotionEvent motionEvent) {
        return tryCreateAssistantInputConsumer(
                InputConsumer.NO_OP, gestureState, motionEvent, CompoundString.NO_OP);
    }

    private InputConsumer tryCreateAssistantInputConsumer(
            InputConsumer base,
            GestureState gestureState,
            MotionEvent motionEvent,
            CompoundString reasonString) {
        if (mDeviceState.isGestureBlockedTask(gestureState.getRunningTask())) {
            reasonString.append(SUBSTRING_PREFIX)
                    .append("is gesture-blocked task, using base input consumer");
            return base;
        } else {
            reasonString.append(SUBSTRING_PREFIX).append("using AssistantInputConsumer");
            return new AssistantInputConsumer(
                    this, gestureState, base, mInputMonitorCompat, mDeviceState, motionEvent);
        }
    }

    public GestureState createGestureState(GestureState previousGestureState,
            GestureState.TrackpadGestureType trackpadGestureType) {
        final GestureState gestureState;
        TopTaskTracker.CachedTaskInfo taskInfo;
        if (mTaskAnimationManager.isRecentsAnimationRunning()) {
            gestureState = new GestureState(mOverviewComponentObserver,
                    ActiveGestureLog.INSTANCE.getLogId());
            TopTaskTracker.CachedTaskInfo previousTaskInfo = previousGestureState.getRunningTask();
            // previousTaskInfo can be null iff previousGestureState == GestureState.DEFAULT_STATE
            taskInfo = previousTaskInfo != null
                    ? previousTaskInfo
                    : TopTaskTracker.INSTANCE.get(this).getCachedTopTask(false);
            gestureState.updateRunningTask(taskInfo);
            gestureState.updateLastStartedTaskIds(previousGestureState.getLastStartedTaskIds());
            gestureState.updatePreviouslyAppearedTaskIds(
                    previousGestureState.getPreviouslyAppearedTaskIds());
        } else {
            gestureState = new GestureState(mOverviewComponentObserver,
                    ActiveGestureLog.INSTANCE.incrementLogId());
            taskInfo = TopTaskTracker.INSTANCE.get(this).getCachedTopTask(false);
            gestureState.updateRunningTask(taskInfo);
        }
        gestureState.setTrackpadGestureType(trackpadGestureType);

        // Log initial state for the gesture.
        ActiveGestureLog.INSTANCE.addLog(new CompoundString("Current running task package name=")
                .append(taskInfo.getPackageName()));
        ActiveGestureLog.INSTANCE.addLog(new CompoundString("Current SystemUi state flags=")
                .append(mDeviceState.getSystemUiStateString()));
        return gestureState;
    }

    private InputConsumer newConsumer(
            GestureState previousGestureState, GestureState newGestureState, MotionEvent event) {
        AnimatedFloat progressProxy = mSwipeUpProxyProvider.apply(mGestureState);
        if (progressProxy != null) {
            InputConsumer consumer = new ProgressDelegateInputConsumer(
                    this, mTaskAnimationManager, mGestureState, mInputMonitorCompat, progressProxy);

            logInputConsumerSelectionReason(consumer, newCompoundString(
                    "mSwipeUpProxyProvider has been set, using ProgressDelegateInputConsumer"));

            return consumer;
        }

        boolean canStartSystemGesture = mGestureState.isTrackpadGesture() ? mDeviceState.canStartTrackpadGesture()
                : mDeviceState.canStartSystemGesture();

        if (!LockedUserState.get(this).isUserUnlocked()) {
            CompoundString reasonString = newCompoundString("device locked");
            InputConsumer consumer;
            if (canStartSystemGesture) {
                // This handles apps launched in direct boot mode (e.g. dialer) as well as apps
                // launched while device is locked even after exiting direct boot mode (e.g.
                // camera).
                consumer = createDeviceLockedInputConsumer(
                        newGestureState, reasonString.append(SUBSTRING_PREFIX)
                                .append("can start system gesture"));
            } else {
                consumer = getDefaultInputConsumer(
                        reasonString.append(SUBSTRING_PREFIX)
                                .append("cannot start system gesture"));
            }
            logInputConsumerSelectionReason(consumer, reasonString);
            return consumer;
        }

        CompoundString reasonString;
        InputConsumer base;
        // When there is an existing recents animation running, bypass systemState check
        // as this is
        // a followup gesture and the first gesture started in a valid system state.
        if (canStartSystemGesture || previousGestureState.isRecentsAnimationRunning()) {
            reasonString = newCompoundString(canStartSystemGesture
                    ? "can start system gesture"
                    : "recents animation was running")
                    .append(", trying to use base consumer");
            base = newBaseConsumer(previousGestureState, newGestureState, event, reasonString);
        } else {
            reasonString = newCompoundString(
                    "cannot start system gesture and recents animation was not running")
                    .append(", trying to use default input consumer");
            base = getDefaultInputConsumer(reasonString);
        }
        if (mDeviceState.isGesturalNavMode() || newGestureState.isTrackpadGesture()) {
            handleOrientationSetup(base);
        }
        if (mDeviceState.isFullyGesturalNavMode() || newGestureState.isTrackpadGesture()) {
            String reasonPrefix =
                    "device is in gesture navigation mode or 3-button mode with a trackpad gesture";
            if (mDeviceState.canTriggerAssistantAction(event)) {
                reasonString.append(NEWLINE_PREFIX)
                        .append(reasonPrefix)
                        .append(SUBSTRING_PREFIX)
                        .append("gesture can trigger the assistant")
                        .append(", trying to use assistant input consumer");
                base = tryCreateAssistantInputConsumer(base, newGestureState, event, reasonString);
            }

            // If Taskbar is present, we listen for swipe or cursor hover events to unstash
            // it.
            TaskbarActivityContext tac = mTaskbarManager != null ? mTaskbarManager.getCurrentActivityContext() : null;
            if (tac != null && !(base instanceof AssistantInputConsumer)) {
                // Present always on large screen or on small screen w/ flag
                DeviceProfile dp = tac.getDeviceProfile();
                boolean useTaskbarConsumer = dp.isTaskbarPresent && !TaskbarManager.isPhoneMode(dp)
                        && !tac.isInStashedLauncherState();
                if (canStartSystemGesture && useTaskbarConsumer) {
                    reasonString.append(NEWLINE_PREFIX)
                            .append(reasonPrefix)
                            .append(SUBSTRING_PREFIX)
                            .append("TaskbarActivityContext != null, ")
                            .append("using TaskbarUnstashInputConsumer");
                    base = new TaskbarUnstashInputConsumer(this, base, mInputMonitorCompat, tac,
                            mOverviewCommandHelper);
                }
            }

            NavHandle navHandle = tac != null ? tac.getNavHandle()
                    : SystemUiProxy.INSTANCE.get(this);
            if (canStartSystemGesture && !previousGestureState.isRecentsAnimationRunning()
                    && navHandle.canNavHandleBeLongPressed()) {
                reasonString.append(NEWLINE_PREFIX)
                        .append(reasonPrefix)
                        .append(SUBSTRING_PREFIX)
                        .append("Not running recents animation, ");
                if (tac != null && tac.getNavHandle().canNavHandleBeLongPressed()) {
                    reasonString.append("stashed handle is long-pressable, ");
                }
                reasonString.append("using NavHandleLongPressInputConsumer");
                base = new NavHandleLongPressInputConsumer(this, base, mInputMonitorCompat,
                        mDeviceState, navHandle);
            }

            if (mDeviceState.isBubblesExpanded()) {
                reasonString = newCompoundString(reasonPrefix)
                        .append(SUBSTRING_PREFIX)
                        .append("bubbles expanded, trying to use default input consumer");
                // Bubbles can handle home gesture itself.
                base = getDefaultInputConsumer(reasonString);
            }

            if (mDeviceState.isSystemUiDialogShowing()) {
                reasonString = newCompoundString(reasonPrefix)
                        .append(SUBSTRING_PREFIX)
                        .append("system dialog is showing, using SysUiOverlayInputConsumer");
                base = new SysUiOverlayInputConsumer(
                        getBaseContext(), mDeviceState, mInputMonitorCompat);
            }

            if (ENABLE_TRACKPAD_GESTURE.get() && mGestureState.isTrackpadGesture()
                    && canStartSystemGesture && !previousGestureState.isRecentsAnimationRunning()) {
                reasonString = newCompoundString(reasonPrefix)
                        .append(SUBSTRING_PREFIX)
                        .append("Trackpad 3-finger gesture, using TrackpadStatusBarInputConsumer");
                base = new TrackpadStatusBarInputConsumer(getBaseContext(), base,
                        mInputMonitorCompat);
            }

            if (mDeviceState.isScreenPinningActive()) {
                reasonString = newCompoundString(reasonPrefix)
                        .append(SUBSTRING_PREFIX)
                        .append("screen pinning is active, using ScreenPinnedInputConsumer");
                // Note: we only allow accessibility to wrap this, and it replaces the previous
                // base input consumer (which should be NO_OP anyway since topTaskLocked ==
                // true).
                base = new ScreenPinnedInputConsumer(this, newGestureState);
            }

            if (mDeviceState.canTriggerOneHandedAction(event)) {
                reasonString.append(NEWLINE_PREFIX)
                        .append(reasonPrefix)
                        .append(SUBSTRING_PREFIX)
                        .append("gesture can trigger one handed mode")
                        .append(", using OneHandedModeInputConsumer");
                base = new OneHandedModeInputConsumer(
                        this, mDeviceState, base, mInputMonitorCompat);
            }

            if (mDeviceState.isAccessibilityMenuAvailable()) {
                reasonString.append(NEWLINE_PREFIX)
                        .append(reasonPrefix)
                        .append(SUBSTRING_PREFIX)
                        .append("accessibility menu is available")
                        .append(", using AccessibilityInputConsumer");
                base = new AccessibilityInputConsumer(
                        this, mDeviceState, mGestureState, base, mInputMonitorCompat);
            }
        } else {
            String reasonPrefix = "device is not in gesture navigation mode";
            if (mDeviceState.isScreenPinningActive()) {
                reasonString = newCompoundString(reasonPrefix)
                        .append(SUBSTRING_PREFIX)
                        .append("screen pinning is active, trying to use default input consumer");
                base = getDefaultInputConsumer(reasonString);
            }

            if (mDeviceState.canTriggerOneHandedAction(event)) {
                reasonString.append(NEWLINE_PREFIX)
                        .append(reasonPrefix)
                        .append(SUBSTRING_PREFIX)
                        .append("gesture can trigger one handed mode")
                        .append(", using OneHandedModeInputConsumer");
                base = new OneHandedModeInputConsumer(
                        this, mDeviceState, base, mInputMonitorCompat);
            }
        }
        logInputConsumerSelectionReason(base, reasonString);
        return base;
    }

    private CompoundString newCompoundString(String substring) {
        return new CompoundString(NEWLINE_PREFIX).append(substring);
    }

    private void logInputConsumerSelectionReason(
            InputConsumer consumer, CompoundString reasonString) {
        ActiveGestureLog.INSTANCE.addLog(new CompoundString("setInputConsumer: ")
                .append(consumer.getName())
                .append(". reason(s):")
                .append(reasonString));
        if ((consumer.getType() & InputConsumer.TYPE_OTHER_ACTIVITY) != 0) {
            ActiveGestureLog.INSTANCE.trackEvent(FLAG_USING_OTHER_ACTIVITY_INPUT_CONSUMER);
        }
    }

    private void handleOrientationSetup(InputConsumer baseInputConsumer) {
        baseInputConsumer.notifyOrientationSetup();
    }

    private InputConsumer newBaseConsumer(
            GestureState previousGestureState,
            GestureState gestureState,
            MotionEvent event,
            CompoundString reasonString) {
        if (mDeviceState.isKeyguardShowingOccluded()) {
            // This handles apps showing over the lockscreen (e.g. camera)
            return createDeviceLockedInputConsumer(
                    gestureState,
                    reasonString.append(SUBSTRING_PREFIX)
                            .append("keyguard is showing occluded")
                            .append(", trying to use device locked input consumer"));
        }

        reasonString.append(SUBSTRING_PREFIX).append("keyguard is not showing occluded");

        TopTaskTracker.CachedTaskInfo runningTask = gestureState.getRunningTask();
        // Use overview input consumer for sharesheets on top of home.
        boolean forceOverviewInputConsumer = gestureState.getActivityInterface().isStarted()
                && runningTask != null
                && runningTask.isRootChooseActivity();

        // In the case where we are in an excluded, translucent overlay, ignore it and
        // treat the
        // running activity as the task behind the overlay.
        TopTaskTracker.CachedTaskInfo otherVisibleTask = runningTask == null
                ? null
                : runningTask.otherVisibleTaskThisIsExcludedOver();
        if (otherVisibleTask != null) {
            ActiveGestureLog.INSTANCE.addLog(new CompoundString("Changing active task to ")
                    .append(otherVisibleTask.getPackageName())
                    .append(" because the previous task running on top of this one (")
                    .append(runningTask.getPackageName())
                    .append(") was excluded from recents"));
            gestureState.updateRunningTask(otherVisibleTask);
        }

        boolean previousGestureAnimatedToLauncher = previousGestureState.isRunningAnimationToLauncher();
        // with shell-transitions, home is resumed during recents animation, so
        // explicitly check against recents animation too.
        boolean launcherResumedThroughShellTransition = gestureState.getActivityInterface().isResumed()
                && !previousGestureState.isRecentsAnimationRunning();
        if (gestureState.getActivityInterface().isInLiveTileMode()) {
            return createOverviewInputConsumer(
                    previousGestureState,
                    gestureState,
                    event,
                    forceOverviewInputConsumer,
                    reasonString.append(SUBSTRING_PREFIX)
                            .append("is in live tile mode, trying to use overview input consumer"));
        } else if (runningTask == null) {
            return getDefaultInputConsumer(reasonString.append(SUBSTRING_PREFIX)
                    .append("running task == null"));
        } else if (previousGestureAnimatedToLauncher
                || launcherResumedThroughShellTransition
                || forceOverviewInputConsumer) {
            return createOverviewInputConsumer(
                    previousGestureState,
                    gestureState,
                    event,
                    forceOverviewInputConsumer,
                    reasonString.append(SUBSTRING_PREFIX)
                            .append(previousGestureAnimatedToLauncher
                                    ? "previous gesture animated to launcher"
                                    : (launcherResumedThroughShellTransition
                                            ? "launcher resumed through a shell transition"
                                            : "forceOverviewInputConsumer == true"))
                            .append(", trying to use overview input consumer"));
        } else if (mDeviceState.isGestureBlockedTask(runningTask)) {
            return getDefaultInputConsumer(reasonString.append(SUBSTRING_PREFIX)
                    .append("is gesture-blocked task, trying to use default input consumer"));
        } else {
            reasonString.append(SUBSTRING_PREFIX)
                    .append("using OtherActivityInputConsumer");
            return createOtherActivityInputConsumer(gestureState, event);
        }
    }

    public AbsSwipeUpHandler.Factory getSwipeUpHandlerFactory() {
        return !mOverviewComponentObserver.isHomeAndOverviewSame()
                ? mFallbackSwipeHandlerFactory
                : mLauncherSwipeHandlerFactory;
    }

    private InputConsumer createOtherActivityInputConsumer(GestureState gestureState,
            MotionEvent event) {

        final AbsSwipeUpHandler.Factory factory = getSwipeUpHandlerFactory();
        final boolean shouldDefer = !mOverviewComponentObserver.isHomeAndOverviewSame()
                || gestureState.getActivityInterface().deferStartingActivity(mDeviceState, event);
        final boolean disableHorizontalSwipe = mDeviceState.isInExclusionRegion(event);
        return new OtherActivityInputConsumer(this, mDeviceState, mTaskAnimationManager,
                gestureState, shouldDefer, this::onConsumerInactive,
                mInputMonitorCompat, mInputEventReceiver, disableHorizontalSwipe, factory);
    }

    private InputConsumer createDeviceLockedInputConsumer(
            GestureState gestureState, CompoundString reasonString) {
        if ((mDeviceState.isFullyGesturalNavMode() || gestureState.isTrackpadGesture())
                && gestureState.getRunningTask() != null) {
            reasonString.append(SUBSTRING_PREFIX)
                    .append("device is in gesture nav mode or 3-button mode with a trackpad")
                    .append(" gesture and running task != null")
                    .append(", using DeviceLockedInputConsumer");
            return new DeviceLockedInputConsumer(
                    this, mDeviceState, mTaskAnimationManager, gestureState, mInputMonitorCompat);
        } else {
            return getDefaultInputConsumer(reasonString
                    .append(SUBSTRING_PREFIX)
                    .append((mDeviceState.isFullyGesturalNavMode()
                            || gestureState.isTrackpadGesture())
                                    ? "running task == null"
                                    : "device is not in gesture nav mode and it's not a trackpad gesture")
                    .append(", trying to use default input consumer"));
        }
    }

    public InputConsumer createOverviewInputConsumer(
            GestureState previousGestureState,
            GestureState gestureState,
            MotionEvent event,
            boolean forceOverviewInputConsumer,
            CompoundString reasonString) {
        StatefulActivity activity = gestureState.getActivityInterface().getCreatedActivity();
        if (activity == null) {
            return getDefaultInputConsumer(
                    reasonString.append(SUBSTRING_PREFIX)
                            .append("activity == null, trying to use default input consumer"));
        }

        boolean hasWindowFocus = activity.getRootView().hasWindowFocus();
        boolean isPreviousGestureAnimatingToLauncher = previousGestureState.isRunningAnimationToLauncher();
        boolean isInLiveTileMode = gestureState.getActivityInterface().isInLiveTileMode();
        reasonString.append(SUBSTRING_PREFIX)
                .append(hasWindowFocus
                        ? "activity has window focus"
                        : (isPreviousGestureAnimatingToLauncher
                                ? "previous gesture is still animating to launcher"
                                : isInLiveTileMode
                                        ? "device is in live mode"
                                        : "all overview focus conditions failed"));
        if (hasWindowFocus
                || isPreviousGestureAnimatingToLauncher
                || isInLiveTileMode) {
            reasonString.append(SUBSTRING_PREFIX)
                    .append("overview should have focus, using OverviewInputConsumer");
            return new OverviewInputConsumer(gestureState, activity, mInputMonitorCompat,
                    false /* startingInActivityBounds */);
        } else {
            reasonString.append(SUBSTRING_PREFIX).append(
                    "overview shouldn't have focus, using OverviewWithoutFocusInputConsumer");
            final boolean disableHorizontalSwipe = mDeviceState.isInExclusionRegion(event);
            return new OverviewWithoutFocusInputConsumer(activity, mDeviceState, gestureState,
                    mInputMonitorCompat, disableHorizontalSwipe);
        }
    }

    /**
     * To be called by the consumer when it's no longer active. This can be called
     * by any consumer
     * in the hierarchy at any point during the gesture (ie. if a delegate consumer
     * starts
     * intercepting touches, the base consumer can try to call this).
     */
    private void onConsumerInactive(InputConsumer caller) {
        if (mConsumer != null && mConsumer.getActiveConsumerInHierarchy() == caller) {
            reset();
        }
    }

    private void reset() {
        mConsumer = mUncheckedConsumer = getDefaultInputConsumer();
        mGestureState = DEFAULT_STATE;
        // By default, use batching of the input events, but check receiver before using
        // in the rare
        // case that the monitor was disposed before the swipe settled
        if (mInputEventReceiver != null) {
            mInputEventReceiver.setBatchingEnabled(true);
        }
    }

    private @NonNull InputConsumer getDefaultInputConsumer() {
        return getDefaultInputConsumer(CompoundString.NO_OP);
    }

    /**
     * Returns the {@link ResetGestureInputConsumer} if user is unlocked, else
     * NO_OP.
     */
    private @NonNull InputConsumer getDefaultInputConsumer(@NonNull CompoundString reasonString) {
        if (mResetGestureInputConsumer != null) {
            reasonString.append(SUBSTRING_PREFIX).append(
                    "mResetGestureInputConsumer initialized, using ResetGestureInputConsumer");
            return mResetGestureInputConsumer;
        } else {
            reasonString.append(SUBSTRING_PREFIX).append(
                    "mResetGestureInputConsumer not initialized, using no-op input consumer");
            // mResetGestureInputConsumer isn't initialized until onUserUnlocked(), so reset
            // to
            // NO_OP until then (we never want these to be null).
            return InputConsumer.NO_OP;
        }
    }

    private void preloadOverview(boolean fromInit) {
        Trace.beginSection("preloadOverview(fromInit=" + fromInit + ")");
        preloadOverview(fromInit, false);
        Trace.endSection();
    }

    private void preloadOverview(boolean fromInit, boolean forSUWAllSet) {
        if (!LockedUserState.get(this).isUserUnlocked()) {
            return;
        }

        if (mDeviceState.isButtonNavMode() && !mOverviewComponentObserver.isHomeAndOverviewSame()) {
            // Prevent the overview from being started before the real home on first boot.
            return;
        }

        if ((RestoreDbTask.isPending(this) && !forSUWAllSet)
                || !mDeviceState.isUserSetupComplete()) {
            // Preloading while a restore is pending may cause launcher to start the restore
            // too early.
            return;
        }

        final BaseActivityInterface activityInterface = mOverviewComponentObserver.getActivityInterface();
        final Intent overviewIntent = new Intent(
                mOverviewComponentObserver.getOverviewIntentIgnoreSysUiState());
        if (activityInterface.getCreatedActivity() != null && fromInit) {
            // The activity has been created before the initialization of overview service.
            // It is
            // usually happens when booting or launcher is the top activity, so we should
            // already
            // have the latest state.
            return;
        }

        // TODO(b/258022658): Remove temporary logging.
        Log.i(TAG, "preloadOverview: forSUWAllSet=" + forSUWAllSet
                + ", isHomeAndOverviewSame=" + mOverviewComponentObserver.isHomeAndOverviewSame());

        ActiveGestureLog.INSTANCE.addLog("preloadRecentsAnimation");
        mTaskAnimationManager.preloadRecentsAnimation(overviewIntent);
    }

    @Override
    public void onConfigurationChanged(Configuration newConfig) {
        if (!LockedUserState.get(this).isUserUnlocked()) {
            return;
        }
        final BaseActivityInterface activityInterface = mOverviewComponentObserver.getActivityInterface();
        final BaseDraggingActivity activity = activityInterface.getCreatedActivity();
        if (activity == null || activity.isStarted()) {
            // We only care about the existing background activity.
            return;
        }
        Configuration oldConfig = activity.getResources().getConfiguration();
        boolean isFoldUnfold = isTablet(oldConfig) != isTablet(newConfig);
        if (!isFoldUnfold && mOverviewComponentObserver.canHandleConfigChanges(
                activity.getComponentName(),
                activity.getResources().getConfiguration().diff(newConfig))) {
            // Since navBar gestural height are different between portrait and landscape,
            // can handle orientation changes and refresh navigation gestural region through
            // onOneHandedModeChanged()
            int newGesturalHeight = ResourceUtils.getNavbarSize(
                    ResourceUtils.NAVBAR_BOTTOM_GESTURE_SIZE,
                    getApplicationContext().getResources());
            mDeviceState.onOneHandedModeChanged(newGesturalHeight);
            return;
        }

        preloadOverview(false /* fromInit */);
    }

    private static boolean isTablet(Configuration config) {
        return config.smallestScreenWidthDp >= MIN_TABLET_WIDTH;
    }

    @Override
    protected void dump(FileDescriptor fd, PrintWriter pw, String[] rawArgs) {
        // Dump everything
        FlagsFactory.dump(pw);
        if (LockedUserState.get(this).isUserUnlocked()) {
            PluginManagerWrapper.INSTANCE.get(getBaseContext()).dump(pw);
        }
        mDeviceState.dump(pw);
        if (mOverviewComponentObserver != null) {
            mOverviewComponentObserver.dump(pw);
        }
        if (mOverviewCommandHelper != null) {
            mOverviewCommandHelper.dump(pw);
        }
        if (mGestureState != null) {
            mGestureState.dump(pw);
        }
        pw.println("Input state:");
        pw.println("  mInputMonitorCompat=" + mInputMonitorCompat);
        pw.println("  mInputEventReceiver=" + mInputEventReceiver);
        DisplayController.INSTANCE.get(this).dump(pw);
        pw.println("TouchState:");
        BaseDraggingActivity createdOverviewActivity = mOverviewComponentObserver == null ? null
                : mOverviewComponentObserver.getActivityInterface().getCreatedActivity();
        boolean resumed = mOverviewComponentObserver != null
                && mOverviewComponentObserver.getActivityInterface().isResumed();
        pw.println("  createdOverviewActivity=" + createdOverviewActivity);
        pw.println("  resumed=" + resumed);
        pw.println("  mConsumer=" + mConsumer.getName());
        ActiveGestureLog.INSTANCE.dump("", pw);
        RecentsModel.INSTANCE.get(this).dump("", pw);
        if (createdOverviewActivity != null) {
            createdOverviewActivity.getDeviceProfile().dump(this, "", pw);
        }
        mTaskbarManager.dumpLogs("", pw);
        pw.println("AssistStateManager:");
        AssistStateManager.INSTANCE.get(this).dump("  ", pw);
        SystemUiProxy.INSTANCE.get(this).dump(pw);
    }

    private AbsSwipeUpHandler createLauncherSwipeHandler(
            GestureState gestureState, long touchTimeMs) {
        return new LauncherSwipeHandlerV2(this, mDeviceState, mTaskAnimationManager,
                gestureState, touchTimeMs, mTaskAnimationManager.isRecentsAnimationRunning(),
                mInputConsumer);
    }

    private AbsSwipeUpHandler createFallbackSwipeHandler(
            GestureState gestureState, long touchTimeMs) {
        return new FallbackSwipeHandler(this, mDeviceState, mTaskAnimationManager,
                gestureState, touchTimeMs, mTaskAnimationManager.isRecentsAnimationRunning(),
                mInputConsumer);
    }
}<|MERGE_RESOLUTION|>--- conflicted
+++ resolved
@@ -427,30 +427,22 @@
          * Sets a proxy to bypass swipe up behavior
          */
         public void setSwipeUpProxy(Function<GestureState, AnimatedFloat> proxy) {
-<<<<<<< HEAD
             TouchInteractionService tis = mTis.get();
             if (tis == null)
                 return;
-            tis.mSwipeUpProxyProvider = proxy != null ? proxy : (i -> null);
-=======
             executeForTouchInteractionService(
                     tis -> tis.mSwipeUpProxyProvider = proxy != null ? proxy : (i -> null));
->>>>>>> 96fe8417
         }
 
         /**
          * Sets the task id where gestures should be blocked
          */
         public void setGestureBlockedTaskId(int taskId) {
-<<<<<<< HEAD
             TouchInteractionService tis = mTis.get();
             if (tis == null)
                 return;
-            tis.mDeviceState.setGestureBlockingTaskId(taskId);
-=======
             executeForTouchInteractionService(
                     tis -> tis.mDeviceState.setGestureBlockingTaskId(taskId));
->>>>>>> 96fe8417
         }
 
         /** Sets a listener to be run on Overview Target updates. */
@@ -629,15 +621,8 @@
         Executors.UI_HELPER_EXECUTOR.execute(() -> {
             AccessibilityManager am = getSystemService(AccessibilityManager.class);
 
-<<<<<<< HEAD
-        if (LawnchairQuickstepCompat.ATLEAST_R) {
-            if (isHomeAndOverviewSame) {
-                am.registerSystemAction(createAllAppsAction(), GLOBAL_ACTION_ACCESSIBILITY_ALL_APPS);
-            } else {
-                am.unregisterSystemAction(GLOBAL_ACTION_ACCESSIBILITY_ALL_APPS);
-            }
-        }
-=======
+            if (!LawnchairQuickstepCompat.ATLEAST_R)
+                return;
             if (isHomeAndOverviewSame) {
                 am.registerSystemAction(
                         createAllAppsAction(), GLOBAL_ACTION_ACCESSIBILITY_ALL_APPS);
@@ -645,7 +630,6 @@
                 am.unregisterSystemAction(GLOBAL_ACTION_ACCESSIBILITY_ALL_APPS);
             }
         });
->>>>>>> 96fe8417
 
         StatefulActivity newOverviewActivity = mOverviewComponentObserver.getActivityInterface()
                 .getCreatedActivity();
@@ -789,15 +773,11 @@
         // Note this will create a new consumer every mouse click, as after ACTION_UP
         // from the click
         // an ACTION_HOVER_ENTER will fire as well.
-<<<<<<< HEAD
         boolean isHoverActionWithoutConsumer = isHoverEvent(action)
                 && (mUncheckedConsumer.getType() & TYPE_CURSOR_HOVER) == 0;
-=======
-        boolean isHoverActionWithoutConsumer =
-                event.isHoverEvent() && (mUncheckedConsumer.getType() & TYPE_CURSOR_HOVER) == 0;
         CompoundString reasonString = action == ACTION_DOWN
-                ? new CompoundString("onMotionEvent: ") : CompoundString.NO_OP;
->>>>>>> 96fe8417
+                ? new CompoundString("onMotionEvent: ")
+                : CompoundString.NO_OP;
         if (action == ACTION_DOWN || isHoverActionWithoutConsumer) {
             mRotationTouchHelper.setOrientationTransformIfNeeded(event);
 
@@ -805,16 +785,12 @@
             boolean isInSwipeUpTouchRegion = mRotationTouchHelper.isInSwipeUpTouchRegion(event);
             if ((!isOneHandedModeActive && isInSwipeUpTouchRegion)
                     || isHoverActionWithoutConsumer) {
-<<<<<<< HEAD
+                reasonString.append(!isOneHandedModeActive && isInSwipeUpTouchRegion
+                        ? "one handed mode is not active and event is in swipe up region"
+                        : "isHoverActionWithoutConsumer == true")
+                        .append(", creating new input consumer");
                 // Clone the previous gesture state since onConsumerAboutToBeSwitched might
                 // trigger
-=======
-                reasonString.append(!isOneHandedModeActive && isInSwipeUpTouchRegion
-                                ? "one handed mode is not active and event is in swipe up region"
-                                : "isHoverActionWithoutConsumer == true")
-                        .append(", creating new input consumer");
-                // Clone the previous gesture state since onConsumerAboutToBeSwitched might trigger
->>>>>>> 96fe8417
                 // onConsumerInactive and wipe the previous gesture state
                 GestureState prevGestureState = new GestureState(mGestureState);
                 GestureState newGestureState = createGestureState(mGestureState,
@@ -827,8 +803,8 @@
             } else if ((mDeviceState.isFullyGesturalNavMode() || isTrackpadMultiFingerSwipe(event))
                     && mDeviceState.canTriggerAssistantAction(event)) {
                 reasonString.append(mDeviceState.isFullyGesturalNavMode()
-                                ? "using fully gestural nav"
-                                : "event is a trackpad multi-finger swipe")
+                        ? "using fully gestural nav"
+                        : "event is a trackpad multi-finger swipe")
                         .append(" and event can trigger assistant action")
                         .append(", consuming gesture for assistant action");
                 mGestureState = createGestureState(mGestureState,
@@ -839,7 +815,7 @@
                 mUncheckedConsumer = tryCreateAssistantInputConsumer(mGestureState, event);
             } else if (mDeviceState.canTriggerOneHandedAction(event)) {
                 reasonString.append("event can trigger one-handed action")
-                                .append(", consuming gesture for one-handed action");
+                        .append(", consuming gesture for one-handed action");
                 // Consume gesture event for triggering one handed feature.
                 mUncheckedConsumer = new OneHandedModeInputConsumer(this, mDeviceState,
                         InputConsumer.NO_OP, mInputMonitorCompat);
@@ -961,7 +937,8 @@
             gestureState = new GestureState(mOverviewComponentObserver,
                     ActiveGestureLog.INSTANCE.getLogId());
             TopTaskTracker.CachedTaskInfo previousTaskInfo = previousGestureState.getRunningTask();
-            // previousTaskInfo can be null iff previousGestureState == GestureState.DEFAULT_STATE
+            // previousTaskInfo can be null iff previousGestureState ==
+            // GestureState.DEFAULT_STATE
             taskInfo = previousTaskInfo != null
                     ? previousTaskInfo
                     : TopTaskTracker.INSTANCE.get(this).getCachedTopTask(false);
@@ -1041,8 +1018,7 @@
             handleOrientationSetup(base);
         }
         if (mDeviceState.isFullyGesturalNavMode() || newGestureState.isTrackpadGesture()) {
-            String reasonPrefix =
-                    "device is in gesture navigation mode or 3-button mode with a trackpad gesture";
+            String reasonPrefix = "device is in gesture navigation mode or 3-button mode with a trackpad gesture";
             if (mDeviceState.canTriggerAssistantAction(event)) {
                 reasonString.append(NEWLINE_PREFIX)
                         .append(reasonPrefix)
