/*
 * Copyright (C) 2020 The Android Open Source Project
 *
 * Licensed under the Apache License, Version 2.0 (the "License");
 * you may not use this file except in compliance with the License.
 * You may obtain a copy of the License at
 *
 *      http://www.apache.org/licenses/LICENSE-2.0
 *
 * Unless required by applicable law or agreed to in writing, software
 * distributed under the License is distributed on an "AS IS" BASIS,
 * WITHOUT WARRANTIES OR CONDITIONS OF ANY KIND, either express or implied.
 * See the License for the specific language governing permissions and
 * limitations under the License.
 */
package com.android.quickstep;

import static android.view.Display.DEFAULT_DISPLAY;
import static android.view.Surface.ROTATION_0;

import static com.android.launcher3.util.DisplayController.CHANGE_ACTIVE_SCREEN;
import static com.android.launcher3.util.DisplayController.CHANGE_ALL;
import static com.android.launcher3.util.DisplayController.CHANGE_ROTATION;
import static com.android.launcher3.util.Executors.UI_HELPER_EXECUTOR;
import static com.android.quickstep.SysUINavigationMode.Mode.THREE_BUTTONS;

import android.content.Context;
import android.content.res.Resources;
import android.view.MotionEvent;
import android.view.OrientationEventListener;

import com.android.launcher3.testing.TestProtocol;
import com.android.launcher3.util.DisplayController;
import com.android.launcher3.util.DisplayController.DisplayInfoChangeListener;
import com.android.launcher3.util.DisplayController.Info;
import com.android.launcher3.util.MainThreadInitializedObject;
import com.android.quickstep.util.RecentsOrientedState;
import com.android.systemui.shared.system.QuickStepContract;
import com.android.systemui.shared.system.TaskStackChangeListener;
import com.android.systemui.shared.system.TaskStackChangeListeners;

import java.io.PrintWriter;
import java.util.ArrayList;

import app.lawnchair.util.LawnchairUtilsKt;

public class RotationTouchHelper implements
        SysUINavigationMode.NavigationModeChangeListener,
        DisplayInfoChangeListener {

    public static final MainThreadInitializedObject<RotationTouchHelper> INSTANCE =
            new MainThreadInitializedObject<>(RotationTouchHelper::new);

    private OrientationTouchTransformer mOrientationTouchTransformer;
    private DisplayController mDisplayController;
    private SysUINavigationMode mSysUiNavMode;
    private int mDisplayId;
    private int mDisplayRotation;

    private final ArrayList<Runnable> mOnDestroyActions = new ArrayList<>();

    private SysUINavigationMode.Mode mMode = THREE_BUTTONS;

    private TaskStackChangeListener mFrozenTaskListener = new TaskStackChangeListener() {
        @Override
        public void onRecentTaskListFrozenChanged(boolean frozen) {
            mTaskListFrozen = frozen;
            if (frozen || mInOverview) {
                return;
            }
            enableMultipleRegions(false);
        }

        @Override
        public void onActivityRotation(int displayId) {
            super.onActivityRotation(displayId);
            // This always gets called before onDisplayInfoChanged() so we know how to process
            // the rotation in that method. This is done to avoid having a race condition between
            // the sensor readings and onDisplayInfoChanged() call
            if (displayId != mDisplayId) {
                return;
            }

            mPrioritizeDeviceRotation = true;
            if (mInOverview) {
                // reset, launcher must be rotating
                mExitOverviewRunnable.run();
            }
        }
    };

    private Runnable mExitOverviewRunnable = new Runnable() {
        @Override
        public void run() {
            mInOverview = false;
            enableMultipleRegions(false);
        }
    };

    /**
     * Used to listen for when the device rotates into the orientation of the current foreground
     * app. For example, if a user quickswitches from a portrait to a fixed landscape app and then
     * rotates rotates the device to match that orientation, this triggers calls to sysui to adjust
     * the navbar.
     */
    private OrientationEventListener mOrientationListener;
    private int mSensorRotation = ROTATION_0;
    /**
     * This is the configuration of the foreground app or the app that will be in the foreground
     * once a quickstep gesture finishes.
     */
    private int mCurrentAppRotation = -1;
    /**
     * This flag is set to true when the device physically changes orientations. When true, we will
     * always report the current rotation of the foreground app whenever the display changes, as it
     * would indicate the user's intention to rotate the foreground app.
     */
    private boolean mPrioritizeDeviceRotation = false;
    private Runnable mOnDestroyFrozenTaskRunnable;
    /**
     * Set to true when user swipes to recents. In recents, we ignore the state of the recents
     * task list being frozen or not to allow the user to keep interacting with nav bar rotation
     * they went into recents with as opposed to defaulting to the default display rotation.
     * TODO: (b/156984037) For when user rotates after entering overview
     */
    private boolean mInOverview;
    private boolean mTaskListFrozen;
    private final Context mContext;

    /**
     * Keeps track of whether destroy has been called for this instance. Mainly used for TAPL tests
     * where multiple instances of RotationTouchHelper are being created. b/177316094
     */
    private boolean mNeedsInit = true;

    private RotationTouchHelper(Context context) {
        mContext = context;
        if (mNeedsInit) {
            init();
        }
    }

    public void init() {
        if (!mNeedsInit) {
            return;
        }
        mDisplayController = DisplayController.INSTANCE.get(mContext);
        Resources resources = mContext.getResources();
        mSysUiNavMode = SysUINavigationMode.INSTANCE.get(mContext);
        mDisplayId = DEFAULT_DISPLAY;

        mOrientationTouchTransformer = new OrientationTouchTransformer(resources, mMode,
<<<<<<< HEAD
                () -> LawnchairUtilsKt.getWindowCornerRadius(mContext));
=======
                () -> QuickStepContract.getWindowCornerRadius(mContext));
>>>>>>> 62d30d71

        // Register for navigation mode changes
        SysUINavigationMode.Mode newMode = mSysUiNavMode.addModeChangeListener(this);
        onNavModeChangedInternal(newMode, newMode.hasGestures);
        runOnDestroy(() -> mSysUiNavMode.removeModeChangeListener(this));

        mOrientationListener = new OrientationEventListener(mContext) {
            @Override
            public void onOrientationChanged(int degrees) {
                int newRotation = RecentsOrientedState.getRotationForUserDegreesRotated(degrees,
                        mSensorRotation);
                if (newRotation == mSensorRotation) {
                    return;
                }

                mSensorRotation = newRotation;
                mPrioritizeDeviceRotation = true;

                if (newRotation == mCurrentAppRotation) {
                    // When user rotates device to the orientation of the foreground app after
                    // quickstepping
                    toggleSecondaryNavBarsForRotation();
                }
            }
        };
        mNeedsInit = false;
    }

    void onUserUnlocked() {
        // We can't load custom window radius before the user had unlocked,
        // so we just fallback to system values and then reload it here.
        onNavigationModeChanged(mSysUiNavMode.getMode());
    }

    private void setupOrientationSwipeHandler() {
        TaskStackChangeListeners.getInstance().registerTaskStackListener(mFrozenTaskListener);
        mOnDestroyFrozenTaskRunnable = () -> TaskStackChangeListeners.getInstance()
                .unregisterTaskStackListener(mFrozenTaskListener);
        runOnDestroy(mOnDestroyFrozenTaskRunnable);
    }

    private void destroyOrientationSwipeHandlerCallback() {
        TaskStackChangeListeners.getInstance().unregisterTaskStackListener(mFrozenTaskListener);
        mOnDestroyActions.remove(mOnDestroyFrozenTaskRunnable);
    }

    private void runOnDestroy(Runnable action) {
        mOnDestroyActions.add(action);
    }

    /**
     * Cleans up all the registered listeners and receivers.
     */
    public void destroy() {
        for (Runnable r : mOnDestroyActions) {
            r.run();
        }
        mNeedsInit = true;
    }

    public boolean isTaskListFrozen() {
        return mTaskListFrozen;
    }

    public boolean touchInAssistantRegion(MotionEvent ev) {
        return mOrientationTouchTransformer.touchInAssistantRegion(ev);
    }

    public boolean touchInOneHandedModeRegion(MotionEvent ev) {
        return mOrientationTouchTransformer.touchInOneHandedModeRegion(ev);
    }

    /**
     * Updates the regions for detecting the swipe up/quickswitch and assistant gestures.
     */
    public void updateGestureTouchRegions() {
        if (!mMode.hasGestures) {
            return;
        }

        mOrientationTouchTransformer.createOrAddTouchRegion(mDisplayController.getInfo());
    }

    /**
     * @return whether the coordinates of the {@param event} is in the swipe up gesture region.
     */
    public boolean isInSwipeUpTouchRegion(MotionEvent event) {
        return mOrientationTouchTransformer.touchInValidSwipeRegions(event.getX(), event.getY());
    }

    /**
     * @return whether the coordinates of the {@param event} with the given {@param pointerIndex}
     *         is in the swipe up gesture region.
     */
    public boolean isInSwipeUpTouchRegion(MotionEvent event, int pointerIndex) {
        return mOrientationTouchTransformer.touchInValidSwipeRegions(event.getX(pointerIndex),
                event.getY(pointerIndex));
    }


    @Override
    public void onNavigationModeChanged(SysUINavigationMode.Mode newMode) {
        onNavModeChangedInternal(newMode, false);
    }

    /**
     * @param forceRegister if {@code true}, this will register {@link #mFrozenTaskListener} via
     *                      {@link #setupOrientationSwipeHandler()}
     */
    private void onNavModeChangedInternal(SysUINavigationMode.Mode newMode, boolean forceRegister) {
        mDisplayController.removeChangeListener(this);
        mDisplayController.addChangeListener(this);
        onDisplayInfoChanged(mContext, mDisplayController.getInfo(), CHANGE_ALL);

        mOrientationTouchTransformer.setNavigationMode(newMode, mDisplayController.getInfo(),
                mContext.getResources());

        if (forceRegister || (!mMode.hasGestures && newMode.hasGestures)) {
            setupOrientationSwipeHandler();
        } else if (mMode.hasGestures && !newMode.hasGestures){
            destroyOrientationSwipeHandlerCallback();
        }

        mMode = newMode;
    }

    public int getDisplayRotation() {
        return mDisplayRotation;
    }

    @Override
    public void onDisplayInfoChanged(Context context, Info info, int flags) {
        if ((flags & (CHANGE_ROTATION | CHANGE_ACTIVE_SCREEN)) == 0) {
            return;
        }

        mDisplayRotation = info.rotation;

        if (!mMode.hasGestures) {
            return;
        }
        updateGestureTouchRegions();
        mOrientationTouchTransformer.createOrAddTouchRegion(info);
        mCurrentAppRotation = mDisplayRotation;

        /* Update nav bars on the following:
         * a) if this is coming from an activity rotation OR
         *   aa) we launch an app in the orientation that user is already in
         * b) We're not in overview, since overview will always be portrait (w/o home rotation)
         * c) We're actively in quickswitch mode
         */
        if ((mPrioritizeDeviceRotation
                || mCurrentAppRotation == mSensorRotation) // switch to an app of orientation user is in
                && !mInOverview
                && mTaskListFrozen) {
            toggleSecondaryNavBarsForRotation();
        }
    }

    /**
     * Sets the gestural height.
     */
    void setGesturalHeight(int newGesturalHeight) {
        mOrientationTouchTransformer.setGesturalHeight(
                newGesturalHeight, mDisplayController.getInfo(), mContext.getResources());
    }

    /**
     * *May* apply a transform on the motion event if it lies in the nav bar region for another
     * orientation that is currently being tracked as a part of quickstep
     */
    void setOrientationTransformIfNeeded(MotionEvent event) {
        // negative coordinates bug b/143901881
        if (event.getX() < 0 || event.getY() < 0) {
            event.setLocation(Math.max(0, event.getX()), Math.max(0, event.getY()));
        }
        mOrientationTouchTransformer.transform(event);
    }

    private void enableMultipleRegions(boolean enable) {
        mOrientationTouchTransformer.enableMultipleRegions(enable, mDisplayController.getInfo());
        notifySysuiOfCurrentRotation(mOrientationTouchTransformer.getQuickStepStartingRotation());
        if (enable && !mInOverview && !TestProtocol.sDisableSensorRotation) {
            // Clear any previous state from sensor manager
            mSensorRotation = mCurrentAppRotation;
            mOrientationListener.enable();
        } else {
            mOrientationListener.disable();
        }
    }

    public void onStartGesture() {
        if (mTaskListFrozen) {
            // Prioritize whatever nav bar user touches once in quickstep
            // This case is specifically when user changes what nav bar they are using mid
            // quickswitch session before tasks list is unfrozen
            notifySysuiOfCurrentRotation(mOrientationTouchTransformer.getCurrentActiveRotation());
        }
    }

    void onEndTargetCalculated(GestureState.GestureEndTarget endTarget,
            BaseActivityInterface activityInterface) {
        if (endTarget == GestureState.GestureEndTarget.RECENTS) {
            mInOverview = true;
            if (!mTaskListFrozen) {
                // If we're in landscape w/o ever quickswitching, show the navbar in landscape
                enableMultipleRegions(true);
            }
            activityInterface.onExitOverview(this, mExitOverviewRunnable);
        } else if (endTarget == GestureState.GestureEndTarget.HOME) {
            enableMultipleRegions(false);
        } else if (endTarget == GestureState.GestureEndTarget.NEW_TASK) {
            if (mOrientationTouchTransformer.getQuickStepStartingRotation() == -1) {
                // First gesture to start quickswitch
                enableMultipleRegions(true);
            } else {
                notifySysuiOfCurrentRotation(
                        mOrientationTouchTransformer.getCurrentActiveRotation());
            }

            // A new gesture is starting, reset the current device rotation
            // This is done under the assumption that the user won't rotate the phone and then
            // quickswitch in the old orientation.
            mPrioritizeDeviceRotation = false;
        } else if (endTarget == GestureState.GestureEndTarget.LAST_TASK) {
            if (!mTaskListFrozen) {
                // touched nav bar but didn't go anywhere and not quickswitching, do nothing
                return;
            }
            notifySysuiOfCurrentRotation(mOrientationTouchTransformer.getCurrentActiveRotation());
        }
    }

    private void notifySysuiOfCurrentRotation(int rotation) {
        UI_HELPER_EXECUTOR.execute(() -> SystemUiProxy.INSTANCE.get(mContext)
                .notifyPrioritizedRotation(rotation));
    }

    /**
     * Disables/Enables multiple nav bars on {@link OrientationTouchTransformer} and then
     * notifies system UI of the primary rotation the user is interacting with
     */
    private void toggleSecondaryNavBarsForRotation() {
        mOrientationTouchTransformer.setSingleActiveRegion(mDisplayController.getInfo());
        notifySysuiOfCurrentRotation(mOrientationTouchTransformer.getCurrentActiveRotation());
    }

    public int getCurrentActiveRotation() {
        if (!mMode.hasGestures) {
            // touch rotation should always match that of display for 3 button
            return mDisplayRotation;
        }
        return mOrientationTouchTransformer.getCurrentActiveRotation();
    }

    public void dump(PrintWriter pw) {
        pw.println("RotationTouchHelper:");
        pw.println("  currentActiveRotation=" + getCurrentActiveRotation());
        pw.println("  displayRotation=" + getDisplayRotation());
        mOrientationTouchTransformer.dump(pw);
    }

    public OrientationTouchTransformer getOrientationTouchTransformer() {
        return mOrientationTouchTransformer;
    }
}<|MERGE_RESOLUTION|>--- conflicted
+++ resolved
@@ -150,11 +150,7 @@
         mDisplayId = DEFAULT_DISPLAY;
 
         mOrientationTouchTransformer = new OrientationTouchTransformer(resources, mMode,
-<<<<<<< HEAD
                 () -> LawnchairUtilsKt.getWindowCornerRadius(mContext));
-=======
-                () -> QuickStepContract.getWindowCornerRadius(mContext));
->>>>>>> 62d30d71
 
         // Register for navigation mode changes
         SysUINavigationMode.Mode newMode = mSysUiNavMode.addModeChangeListener(this);
