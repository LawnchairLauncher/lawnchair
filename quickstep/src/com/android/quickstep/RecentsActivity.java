--- conflicted
+++ resolved
@@ -274,14 +274,10 @@
         final ActivityOptionsWrapper activityOptions = new ActivityOptionsWrapper(
                 ActivityOptionsCompat.makeRemoteAnimation(adapterCompat),
                 onEndCallback);
-<<<<<<< HEAD
         if (Utilities.ATLEAST_S) {
             activityOptions.options.setSplashscreenStyle(SplashScreen.SPLASH_SCREEN_STYLE_ICON);
         }
-=======
-        activityOptions.options.setSplashscreenStyle(SplashScreen.SPLASH_SCREEN_STYLE_ICON);
         mHandler.postDelayed(mAnimationStartTimeoutRunnable, RECENTS_ANIMATION_TIMEOUT);
->>>>>>> 62d30d71
         return activityOptions;
     }
 
