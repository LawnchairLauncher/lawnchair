--- conflicted
+++ resolved
@@ -277,13 +277,9 @@
         final ActivityOptionsWrapper activityOptions = new ActivityOptionsWrapper(
                 ActivityOptionsCompat.makeRemoteAnimation(adapterCompat),
                 onEndCallback);
-<<<<<<< HEAD
         if (Utilities.ATLEAST_S) {
             activityOptions.options.setSplashscreenStyle(SplashScreen.SPLASH_SCREEN_STYLE_ICON);
         }
-=======
-        activityOptions.options.setSplashscreenStyle(SplashScreen.SPLASH_SCREEN_STYLE_ICON);
->>>>>>> 4e5b66f1
         mHandler.postDelayed(mAnimationStartTimeoutRunnable, RECENTS_ANIMATION_TIMEOUT);
         return activityOptions;
     }
