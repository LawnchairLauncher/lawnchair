--- conflicted
+++ resolved
@@ -37,11 +37,8 @@
 import android.os.Bundle;
 import android.os.Handler;
 import android.os.Looper;
-<<<<<<< HEAD
 import android.util.Log;
-=======
 import android.os.Trace;
->>>>>>> 904a97c6
 import android.view.Display;
 import android.view.RemoteAnimationAdapter;
 import android.view.RemoteAnimationTarget;
@@ -140,25 +137,12 @@
      * Init drag layer and overview panel views.
      */
     protected void setupViews() {
-<<<<<<< HEAD
-        inflateRootView(R.layout.fallback_recents_activity);
-        setContentView(getRootView());
-        mDragLayer = findViewById(R.id.drag_layer);
-        mScrimView = findViewById(R.id.scrim_view);
-        mFallbackRecentsView = findViewById(R.id.overview_panel);
-        mActionsView = findViewById(R.id.overview_actions_view);
-        getRootView().getSysUiScrim().getSysUIProgress().updateValue(0);
+        SystemUiProxy systemUiProxy = SystemUiProxy.INSTANCE.get(this);
+        // SplitSelectStateController needs to be created before setContentView()
         mSplitSelectStateController = new SplitSelectStateController(this, mHandler, getStateManager(),
                 null /* depthController */, getStatsLogManager(),
-                SystemUiProxy.INSTANCE.get(this), RecentsModel.INSTANCE.get(this));
-=======
-        SystemUiProxy systemUiProxy = SystemUiProxy.INSTANCE.get(this);
-        // SplitSelectStateController needs to be created before setContentView()
-        mSplitSelectStateController =
-                new SplitSelectStateController(this, mHandler, getStateManager(),
-                        null /* depthController */, getStatsLogManager(),
-                        systemUiProxy, RecentsModel.INSTANCE.get(this),
-                        null /*activityBackCallback*/);
+                systemUiProxy, RecentsModel.INSTANCE.get(this),
+                null /* activityBackCallback */);
         // Setup root and child views
         inflateRootView(R.layout.fallback_recents_activity);
         LauncherRootView rootView = getRootView();
@@ -178,7 +162,6 @@
 
         setContentView(rootView);
         rootView.getSysUiScrim().getSysUIProgress().updateValue(0);
->>>>>>> 904a97c6
         mDragLayer.recreateControllers();
 
         mTISBindHelper = new TISBindHelper(this, this::onTISConnected);
@@ -320,7 +303,8 @@
                 new RemoteAnimationAdapter(wrapper, RECENTS_LAUNCH_DURATION,
                         RECENTS_LAUNCH_DURATION - STATUS_BAR_TRANSITION_DURATION
                                 - STATUS_BAR_TRANSITION_PRE_DELAY),
-                LawnchairQuickstepCompat.getRemoteTransitionCompat().getRemoteTransition(wrapper.toRemoteTransition(), getIApplicationThread(),
+                LawnchairQuickstepCompat.getRemoteTransitionCompat().getRemoteTransition(wrapper.toRemoteTransition(),
+                        getIApplicationThread(),
                         "LaunchFromRecents"),
                 "Lawnchair");
         final ActivityOptionsWrapper activityOptions = new ActivityOptionsWrapper(options,
@@ -475,16 +459,11 @@
                 getMainThreadHandler(), mAnimationToHomeFactory, true);
         ActivityOptions options = LawnchairQuickstepCompat.getActivityOptionsCompat().makeRemoteAnimation(
                 new RemoteAnimationAdapter(runner, HOME_APPEAR_DURATION, 0),
-<<<<<<< HEAD
-                LawnchairQuickstepCompat.getRemoteTransitionCompat().getRemoteTransition(runner.toRemoteTransition(), getIApplicationThread(),
+                LawnchairQuickstepCompat.getRemoteTransitionCompat().getRemoteTransition(runner.toRemoteTransition(),
+                        getIApplicationThread(),
                         "StartHomeFromRecents"),
                 "Lawnchair");
-        startHomeIntentSafely(this, options.toBundle());
-=======
-                new RemoteTransition(runner.toRemoteTransition(), getIApplicationThread(),
-                        "StartHomeFromRecents"));
         startHomeIntentSafely(this, options.toBundle(), TAG);
->>>>>>> 904a97c6
     }
 
     private final RemoteAnimationFactory mAnimationToHomeFactory = (transit, appTargets, wallpaperTargets,
