/*
 * Copyright (C) 2023 The Android Open Source Project
 *
 * Licensed under the Apache License, Version 2.0 (the "License");
 * you may not use this file except in compliance with the License.
 * You may obtain a copy of the License at
 *
 *      http://www.apache.org/licenses/LICENSE-2.0
 *
 * Unless required by applicable law or agreed to in writing, software
 * distributed under the License is distributed on an "AS IS" BASIS,
 * WITHOUT WARRANTIES OR CONDITIONS OF ANY KIND, either express or implied.
 * See the License for the specific language governing permissions and
 * limitations under the License.
 */
package com.android.quickstep.util;

import static android.content.Intent.ACTION_TIMEZONE_CHANGED;
import static android.content.Intent.ACTION_TIME_CHANGED;

import static com.android.launcher3.util.Executors.UI_HELPER_EXECUTOR;

import android.content.BroadcastReceiver;
import android.content.Context;
import android.content.Intent;
import android.database.ContentObserver;
import android.net.Uri;
import android.os.Handler;
import android.provider.Settings;
import android.util.ArrayMap;
import android.widget.TextClock;

import androidx.annotation.WorkerThread;

import com.android.launcher3.util.MainThreadInitializedObject;
import com.android.launcher3.util.SafeCloseable;
import com.android.launcher3.util.SettingsCache;
import com.android.launcher3.util.SettingsCache.OnChangeListener;
import com.android.launcher3.util.SimpleBroadcastReceiver;

import java.util.ArrayList;
import java.util.List;

/**
 * Extension of {@link ClockEventDelegate} to support async event registration
 */
<<<<<<< HEAD
public class AsyncClockEventDelegate extends TextClock implements OnChangeListener {
=======
public class AsyncClockEventDelegate extends ClockEventDelegate
        implements OnChangeListener, SafeCloseable {

    public static final MainThreadInitializedObject<AsyncClockEventDelegate> INSTANCE =
            new MainThreadInitializedObject<>(AsyncClockEventDelegate::new);
>>>>>>> 904a97c6

    private final Context mContext;
    private final SimpleBroadcastReceiver mReceiver =
            new SimpleBroadcastReceiver(this::onClockEventReceived);

    private final ArrayMap<BroadcastReceiver, Handler> mTimeEventReceivers = new ArrayMap<>();
    private final List<ContentObserver> mFormatObservers = new ArrayList<>();
    private final Uri mFormatUri = Settings.System.getUriFor(Settings.System.TIME_12_24);

    private boolean mFormatRegistered = false;
    private boolean mDestroyed = false;

    private AsyncClockEventDelegate(Context context) {
        super(context);
        mContext = context;

        UI_HELPER_EXECUTOR.execute(() ->
                mReceiver.register(mContext, ACTION_TIME_CHANGED, ACTION_TIMEZONE_CHANGED));
    }

    @Override
<<<<<<< HEAD
=======
    public void registerTimeChangeReceiver(BroadcastReceiver receiver, Handler handler) {
        synchronized (mTimeEventReceivers) {
            mTimeEventReceivers.put(receiver, handler == null ? new Handler() : handler);
        }
    }

    @Override
    public void unregisterTimeChangeReceiver(BroadcastReceiver receiver) {
        synchronized (mTimeEventReceivers) {
            mTimeEventReceivers.remove(receiver);
        }
    }

    @Override
    public void registerFormatChangeObserver(ContentObserver observer, int userHandle) {
        if (mDestroyed) {
            return;
        }
        synchronized (mFormatObservers) {
            if (!mFormatRegistered && !mDestroyed) {
                SettingsCache.INSTANCE.get(mContext).register(mFormatUri, this);
                mFormatRegistered = true;
            }
            mFormatObservers.add(observer);
        }
    }

    @Override
    public void unregisterFormatChangeObserver(ContentObserver observer) {
        synchronized (mFormatObservers) {
            mFormatObservers.remove(observer);
        }
    }

    @Override
>>>>>>> 904a97c6
    public void onSettingsChanged(boolean isEnabled) {
        if (mDestroyed) {
            return;
        }
        synchronized (mFormatObservers) {
            mFormatObservers.forEach(o -> o.dispatchChange(false, mFormatUri));
        }
    }
    @WorkerThread
    private void onClockEventReceived(Intent intent) {
        if (mDestroyed) {
            return;
        }
        synchronized (mReceiver) {
            mTimeEventReceivers.forEach((r, h) -> h.post(() -> r.onReceive(mContext, intent)));
        }
    }

    @Override
    public void close() {
        mDestroyed = true;
        SettingsCache.INSTANCE.get(mContext).unregister(mFormatUri, this);
        UI_HELPER_EXECUTOR.execute(() -> mReceiver.unregisterReceiverSafely(mContext));
    }
}<|MERGE_RESOLUTION|>--- conflicted
+++ resolved
@@ -28,7 +28,7 @@
 import android.os.Handler;
 import android.provider.Settings;
 import android.util.ArrayMap;
-import android.widget.TextClock;
+import android.widget.TextClock.ClockEventDelegate;
 
 import androidx.annotation.WorkerThread;
 
@@ -44,15 +44,11 @@
 /**
  * Extension of {@link ClockEventDelegate} to support async event registration
  */
-<<<<<<< HEAD
-public class AsyncClockEventDelegate extends TextClock implements OnChangeListener {
-=======
 public class AsyncClockEventDelegate extends ClockEventDelegate
         implements OnChangeListener, SafeCloseable {
 
     public static final MainThreadInitializedObject<AsyncClockEventDelegate> INSTANCE =
             new MainThreadInitializedObject<>(AsyncClockEventDelegate::new);
->>>>>>> 904a97c6
 
     private final Context mContext;
     private final SimpleBroadcastReceiver mReceiver =
@@ -74,8 +70,6 @@
     }
 
     @Override
-<<<<<<< HEAD
-=======
     public void registerTimeChangeReceiver(BroadcastReceiver receiver, Handler handler) {
         synchronized (mTimeEventReceivers) {
             mTimeEventReceivers.put(receiver, handler == null ? new Handler() : handler);
@@ -111,7 +105,6 @@
     }
 
     @Override
->>>>>>> 904a97c6
     public void onSettingsChanged(boolean isEnabled) {
         if (mDestroyed) {
             return;
