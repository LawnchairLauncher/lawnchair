--- conflicted
+++ resolved
@@ -16,11 +16,6 @@
 package com.android.quickstep.util;
 
 import static android.app.WindowConfiguration.ACTIVITY_TYPE_HOME;
-<<<<<<< HEAD
-import static android.app.WindowConfiguration.ACTIVITY_TYPE_RECENTS;
-import static android.content.Intent.FLAG_ACTIVITY_EXCLUDE_FROM_RECENTS;
-=======
->>>>>>> 96fe8417
 
 import android.util.FloatProperty;
 import android.view.RemoteAnimationTarget;
@@ -166,23 +161,7 @@
                 if (activityType == ACTIVITY_TYPE_HOME) {
                     mHomeBuilderProxy.onBuildTargetParams(builder, app, this);
                 } else {
-<<<<<<< HEAD
-                    // Fade out translucent overlay.
-                    // TODO(b/303351074): use app.isNotInRecents directly once it is fixed.
-                    boolean isNotInRecents = LawnchairQuickstepCompat.ATLEAST_S && app.taskInfo != null
-                            && (app.taskInfo.baseIntent.getFlags()
-                                    & FLAG_ACTIVITY_EXCLUDE_FROM_RECENTS) != 0;
-                    if (app.isTranslucent && isNotInRecents) {
-                        float progress = Utilities.boundToRange(getProgress(), 0, 1);
-                        builder.setAlpha(1 - Interpolators.DECELERATE_QUINT
-                                .getInterpolation(progress));
-                    } else {
-                        builder.setAlpha(getTargetAlpha());
-                    }
-
-=======
                     builder.setAlpha(getTargetAlpha());
->>>>>>> 96fe8417
                     proxy.onBuildTargetParams(builder, app, this);
                 }
             } else {
