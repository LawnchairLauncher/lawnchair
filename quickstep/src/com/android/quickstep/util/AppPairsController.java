/*
 * Copyright 2023 The Android Open Source Project
 *
 * Licensed under the Apache License, Version 2.0 (the "License");
 * you may not use this file except in compliance with the License.
 * You may obtain a copy of the License at
 *
 *      http://www.apache.org/licenses/LICENSE-2.0
 *
 * Unless required by applicable law or agreed to in writing, software
 * distributed under the License is distributed on an "AS IS" BASIS,
 * WITHOUT WARRANTIES OR CONDITIONS OF ANY KIND, either express or implied.
 * See the License for the specific language governing permissions and
 * limitations under the License.
 */

package com.android.quickstep.util;

import static com.android.launcher3.logging.StatsLogManager.LauncherEvent.LAUNCHER_APP_PAIR_LAUNCH;
import static com.android.launcher3.util.Executors.MAIN_EXECUTOR;
import static com.android.launcher3.util.Executors.MODEL_EXECUTOR;
import static com.android.wm.shell.common.split.SplitScreenConstants.SPLIT_POSITION_BOTTOM_OR_RIGHT;
import static com.android.wm.shell.common.split.SplitScreenConstants.SPLIT_POSITION_TOP_OR_LEFT;
import static com.android.wm.shell.common.split.SplitScreenConstants.isPersistentSnapPosition;

import android.app.ActivityTaskManager;
import android.content.Context;
import android.content.Intent;

import androidx.annotation.Nullable;
import androidx.annotation.VisibleForTesting;

import com.android.launcher3.Launcher;
import com.android.launcher3.LauncherAppState;
import com.android.launcher3.LauncherSettings;
import com.android.launcher3.R;
import com.android.launcher3.accessibility.LauncherAccessibilityDelegate;
import com.android.launcher3.apppairs.AppPairIcon;
import com.android.launcher3.icons.IconCache;
import com.android.launcher3.logging.StatsLogManager;
import com.android.launcher3.model.data.FolderInfo;
import com.android.launcher3.model.data.WorkspaceItemInfo;
import com.android.launcher3.util.ComponentKey;
import com.android.quickstep.views.GroupedTaskView;
import com.android.quickstep.views.TaskView;
import com.android.systemui.shared.recents.model.Task;
import com.android.wm.shell.common.split.SplitScreenConstants.PersistentSnapPosition;

import java.util.Arrays;

/**
<<<<<<< HEAD
 * Mini controller class that handles app pair interactions: saving, modifying,
 * deleting, etc.
=======
 * Controller class that handles app pair interactions: saving, modifying, deleting, etc.
 * <br>
 * App pairs contain two "member" apps, which are determined at the time of app pair creation
 * and never modified. The member apps are WorkspaceItemInfos, but use the "rank" attribute
 * differently from other ItemInfos -- we use it to store information about the split position and
 * ratio.
>>>>>>> 5f635e80
 */
public class AppPairsController {
    // Used for encoding and decoding the "rank" attribute
    private static final int BITMASK_SIZE = 16;
    private static final int BITMASK_FOR_SNAP_POSITION = (1 << BITMASK_SIZE) - 1;

    private Context mContext;
    private final SplitSelectStateController mSplitSelectStateController;
    private final StatsLogManager mStatsLogManager;

    public AppPairsController(Context context,
            SplitSelectStateController splitSelectStateController,
            StatsLogManager statsLogManager) {
        mContext = context;
        mSplitSelectStateController = splitSelectStateController;
        mStatsLogManager = statsLogManager;
    }

    void onDestroy() {
        mContext = null;
    }

    /**
     * Creates a new app pair ItemInfo and adds it to the workspace
     */
    public void saveAppPair(GroupedTaskView gtv) {
        TaskView.TaskIdAttributeContainer[] attributes = gtv.getTaskIdAttributeContainers();
        WorkspaceItemInfo app1 = attributes[0].getItemInfo().clone();
        WorkspaceItemInfo app2 = attributes[1].getItemInfo().clone();
        app1.itemType = LauncherSettings.Favorites.ITEM_TYPE_APPLICATION;
        app2.itemType = LauncherSettings.Favorites.ITEM_TYPE_APPLICATION;

        @PersistentSnapPosition int snapPosition = gtv.getSnapPosition();
        if (!isPersistentSnapPosition(snapPosition)) {
            throw new RuntimeException("tried to save an app pair with illegal snapPosition");
        }

        app1.rank = encodeRank(SPLIT_POSITION_TOP_OR_LEFT, snapPosition);
        app2.rank = encodeRank(SPLIT_POSITION_BOTTOM_OR_RIGHT, snapPosition);
        FolderInfo newAppPair = FolderInfo.createAppPair(app1, app2);

        IconCache iconCache = LauncherAppState.getInstance(mContext).getIconCache();
        MODEL_EXECUTOR.execute(() -> {
            newAppPair.contents.forEach(member -> {
                member.title = "";
                member.bitmap = iconCache.getDefaultIcon(newAppPair.user);
                iconCache.getTitleAndIcon(member, member.usingLowResIcon());
            });
            newAppPair.title = getDefaultTitle(newAppPair.contents.get(0).title,
                    newAppPair.contents.get(1).title);
            MAIN_EXECUTOR.execute(() -> {
                LauncherAccessibilityDelegate delegate = Launcher.getLauncher(mContext).getAccessibilityDelegate();
                if (delegate != null) {
                    delegate.addToWorkspace(newAppPair, true);
                    mStatsLogManager.logger().withItemInfo(newAppPair)
                            .log(StatsLogManager.LauncherEvent.LAUNCHER_APP_PAIR_SAVE);
                }
            });
        });
    }

    /**
     * Launches an app pair by searching the RecentsModel for running instances of
     * each app, and
     * staging either those running instances or launching the apps as new Intents.
     */
    public void launchAppPair(AppPairIcon appPairIcon) {
        WorkspaceItemInfo app1 = appPairIcon.getInfo().contents.get(0);
        WorkspaceItemInfo app2 = appPairIcon.getInfo().contents.get(1);
        ComponentKey app1Key = new ComponentKey(app1.getTargetComponent(), app1.user);
        ComponentKey app2Key = new ComponentKey(app2.getTargetComponent(), app2.user);
        mSplitSelectStateController.findLastActiveTasksAndRunCallback(
                Arrays.asList(app1Key, app2Key),
                false /* findExactPairMatch */,
                foundTasks -> {
                    @Nullable
                    Task foundTask1 = foundTasks.get(0);
                    Intent task1Intent;
                    int task1Id;
                    if (foundTask1 != null) {
                        task1Id = foundTask1.key.id;
                        task1Intent = null;
                    } else {
                        task1Id = ActivityTaskManager.INVALID_TASK_ID;
                        task1Intent = app1.intent;
                    }

                    mSplitSelectStateController.setInitialTaskSelect(task1Intent,
                            AppPairsController.convertRankToStagePosition(app1.rank),
                            app1,
                            LAUNCHER_APP_PAIR_LAUNCH,
                            task1Id);

                    @Nullable
                    Task foundTask2 = foundTasks.get(1);
                    if (foundTask2 != null) {
                        mSplitSelectStateController.setSecondTask(foundTask2);
                    } else {
                        mSplitSelectStateController.setSecondTask(
                                app2.intent, app2.user);
                    }

                    mSplitSelectStateController.setLaunchingIconView(appPairIcon);

                    mSplitSelectStateController.launchSplitTasks(
                            AppPairsController.convertRankToSnapPosition(app1.rank));
                }
        );
    }

    /**
     * App pair members have a "rank" attribute that contains information about the split position
     * and ratio. We implement this by splitting the int in half (e.g. 16 bits each), then use one
     * half to store splitPosition (left vs right) and the other half to store snapPosition
     * (30-70 split vs 50-50 split)
     */
    @VisibleForTesting
    public int encodeRank(int splitPosition, int snapPosition) {
        return (splitPosition << BITMASK_SIZE) + snapPosition;
    }

    /**
     * Returns the desired stage position for the app pair to be launched in (decoded from the
     * "rank" integer).
     */
    public static int convertRankToStagePosition(int rank) {
        return rank >> BITMASK_SIZE;
    }

    /**
     * Returns the desired split ratio for the app pair to be launched in (decoded from the "rank"
     * integer).
     */
    public static int convertRankToSnapPosition(int rank) {
        return rank & BITMASK_FOR_SNAP_POSITION;
    }

    /**
<<<<<<< HEAD
     * Used to calculate the "opposite" side of the split ratio, so we can know how
     * big the split
     * apps are supposed to be. This math works because POINT_THREE_RATIO is
     * internally represented
     * by 0, POINT_FIVE_RATIO is represented by 1, and POINT_SEVEN_RATIO is
     * represented by 2. There
     * are no other supported ratios for now.
=======
     * Returns a formatted default title for the app pair.
>>>>>>> 5f635e80
     */
    public String getDefaultTitle(CharSequence app1, CharSequence app2) {
        return mContext.getString(R.string.app_pair_default_title, app1, app2);
    }
}<|MERGE_RESOLUTION|>--- conflicted
+++ resolved
@@ -13,6 +13,7 @@
  * See the License for the specific language governing permissions and
  * limitations under the License.
  */
+
 
 package com.android.quickstep.util;
 
@@ -49,17 +50,12 @@
 import java.util.Arrays;
 
 /**
-<<<<<<< HEAD
- * Mini controller class that handles app pair interactions: saving, modifying,
- * deleting, etc.
-=======
  * Controller class that handles app pair interactions: saving, modifying, deleting, etc.
  * <br>
  * App pairs contain two "member" apps, which are determined at the time of app pair creation
  * and never modified. The member apps are WorkspaceItemInfos, but use the "rank" attribute
  * differently from other ItemInfos -- we use it to store information about the split position and
  * ratio.
->>>>>>> 5f635e80
  */
 public class AppPairsController {
     // Used for encoding and decoding the "rank" attribute
@@ -69,7 +65,6 @@
     private Context mContext;
     private final SplitSelectStateController mSplitSelectStateController;
     private final StatsLogManager mStatsLogManager;
-
     public AppPairsController(Context context,
             SplitSelectStateController splitSelectStateController,
             StatsLogManager statsLogManager) {
@@ -122,8 +117,7 @@
     }
 
     /**
-     * Launches an app pair by searching the RecentsModel for running instances of
-     * each app, and
+     * Launches an app pair by searching the RecentsModel for running instances of each app, and
      * staging either those running instances or launching the apps as new Intents.
      */
     public void launchAppPair(AppPairIcon appPairIcon) {
@@ -135,8 +129,7 @@
                 Arrays.asList(app1Key, app2Key),
                 false /* findExactPairMatch */,
                 foundTasks -> {
-                    @Nullable
-                    Task foundTask1 = foundTasks.get(0);
+                    @Nullable Task foundTask1 = foundTasks.get(0);
                     Intent task1Intent;
                     int task1Id;
                     if (foundTask1 != null) {
@@ -153,8 +146,7 @@
                             LAUNCHER_APP_PAIR_LAUNCH,
                             task1Id);
 
-                    @Nullable
-                    Task foundTask2 = foundTasks.get(1);
+                    @Nullable Task foundTask2 = foundTasks.get(1);
                     if (foundTask2 != null) {
                         mSplitSelectStateController.setSecondTask(foundTask2);
                     } else {
@@ -198,17 +190,7 @@
     }
 
     /**
-<<<<<<< HEAD
-     * Used to calculate the "opposite" side of the split ratio, so we can know how
-     * big the split
-     * apps are supposed to be. This math works because POINT_THREE_RATIO is
-     * internally represented
-     * by 0, POINT_FIVE_RATIO is represented by 1, and POINT_SEVEN_RATIO is
-     * represented by 2. There
-     * are no other supported ratios for now.
-=======
      * Returns a formatted default title for the app pair.
->>>>>>> 5f635e80
      */
     public String getDefaultTitle(CharSequence app1, CharSequence app2) {
         return mContext.getString(R.string.app_pair_default_title, app1, app2);
