/*
 * Copyright 2023 The Android Open Source Project
 *
 * Licensed under the Apache License, Version 2.0 (the "License");
 * you may not use this file except in compliance with the License.
 * You may obtain a copy of the License at
 *
 *      http://www.apache.org/licenses/LICENSE-2.0
 *
 * Unless required by applicable law or agreed to in writing, software
 * distributed under the License is distributed on an "AS IS" BASIS,
 * WITHOUT WARRANTIES OR CONDITIONS OF ANY KIND, either express or implied.
 * See the License for the specific language governing permissions and
 * limitations under the License.
 */

package com.android.quickstep.util;

import static com.android.launcher3.logging.StatsLogManager.LauncherEvent.LAUNCHER_APP_PAIR_LAUNCH;
import static com.android.launcher3.util.Executors.MAIN_EXECUTOR;
import static com.android.launcher3.util.Executors.MODEL_EXECUTOR;
import static com.android.wm.shell.common.split.SplitScreenConstants.SPLIT_POSITION_BOTTOM_OR_RIGHT;
import static com.android.wm.shell.common.split.SplitScreenConstants.SPLIT_POSITION_TOP_OR_LEFT;
import static com.android.wm.shell.common.split.SplitScreenConstants.isPersistentSnapPosition;

import android.app.ActivityTaskManager;
import android.content.Context;
import android.content.Intent;

import androidx.annotation.Nullable;
import androidx.annotation.VisibleForTesting;

import com.android.launcher3.Launcher;
import com.android.launcher3.LauncherAppState;
import com.android.launcher3.LauncherSettings;
import com.android.launcher3.R;
import com.android.launcher3.accessibility.LauncherAccessibilityDelegate;
import com.android.launcher3.apppairs.AppPairIcon;
import com.android.launcher3.icons.IconCache;
import com.android.launcher3.logging.StatsLogManager;
import com.android.launcher3.model.data.FolderInfo;
import com.android.launcher3.model.data.WorkspaceItemInfo;
import com.android.launcher3.util.ComponentKey;
import com.android.quickstep.views.GroupedTaskView;
import com.android.quickstep.views.TaskView;
import com.android.systemui.shared.recents.model.Task;
import com.android.wm.shell.common.split.SplitScreenConstants.PersistentSnapPosition;

import java.util.Arrays;

/**
<<<<<<< HEAD
 * Mini controller class that handles app pair interactions: saving, modifying,
 * deleting, etc.
=======
 * Controller class that handles app pair interactions: saving, modifying, deleting, etc.
 * <br>
 * App pairs contain two "member" apps, which are determined at the time of app pair creation
 * and never modified. The member apps are WorkspaceItemInfos, but use the "rank" attribute
 * differently from other ItemInfos -- we use it to store information about the split position and
 * ratio.
>>>>>>> 96fe8417
 */
public class AppPairsController {
    // Used for encoding and decoding the "rank" attribute
    private static final int BITMASK_SIZE = 16;
    private static final int BITMASK_FOR_SNAP_POSITION = (1 << BITMASK_SIZE) - 1;

    private Context mContext;
    private final SplitSelectStateController mSplitSelectStateController;
    private final StatsLogManager mStatsLogManager;

    public AppPairsController(Context context,
            SplitSelectStateController splitSelectStateController,
            StatsLogManager statsLogManager) {
        mContext = context;
        mSplitSelectStateController = splitSelectStateController;
        mStatsLogManager = statsLogManager;
    }

    void onDestroy() {
        mContext = null;
    }

    /**
     * Creates a new app pair ItemInfo and adds it to the workspace
     */
    public void saveAppPair(GroupedTaskView gtv) {
        TaskView.TaskIdAttributeContainer[] attributes = gtv.getTaskIdAttributeContainers();
        WorkspaceItemInfo app1 = attributes[0].getItemInfo().clone();
        WorkspaceItemInfo app2 = attributes[1].getItemInfo().clone();
        app1.itemType = LauncherSettings.Favorites.ITEM_TYPE_APPLICATION;
        app2.itemType = LauncherSettings.Favorites.ITEM_TYPE_APPLICATION;

        @PersistentSnapPosition int snapPosition = gtv.getSnapPosition();
        if (!isPersistentSnapPosition(snapPosition)) {
            throw new RuntimeException("tried to save an app pair with illegal snapPosition");
        }

        app1.rank = encodeRank(SPLIT_POSITION_TOP_OR_LEFT, snapPosition);
        app2.rank = encodeRank(SPLIT_POSITION_BOTTOM_OR_RIGHT, snapPosition);
        FolderInfo newAppPair = FolderInfo.createAppPair(app1, app2);

        IconCache iconCache = LauncherAppState.getInstance(mContext).getIconCache();
        MODEL_EXECUTOR.execute(() -> {
            newAppPair.contents.forEach(member -> {
                member.title = "";
                member.bitmap = iconCache.getDefaultIcon(newAppPair.user);
                iconCache.getTitleAndIcon(member, member.usingLowResIcon());
            });
            newAppPair.title = getDefaultTitle(newAppPair.contents.get(0).title,
                    newAppPair.contents.get(1).title);
            MAIN_EXECUTOR.execute(() -> {
                LauncherAccessibilityDelegate delegate = Launcher.getLauncher(mContext).getAccessibilityDelegate();
                if (delegate != null) {
                    delegate.addToWorkspace(newAppPair, true);
                    mStatsLogManager.logger().withItemInfo(newAppPair)
                            .log(StatsLogManager.LauncherEvent.LAUNCHER_APP_PAIR_SAVE);
                }
            });
        });
    }

    /**
     * Launches an app pair by searching the RecentsModel for running instances of
     * each app, and
     * staging either those running instances or launching the apps as new Intents.
     */
    public void launchAppPair(AppPairIcon appPairIcon) {
        WorkspaceItemInfo app1 = appPairIcon.getInfo().contents.get(0);
        WorkspaceItemInfo app2 = appPairIcon.getInfo().contents.get(1);
        ComponentKey app1Key = new ComponentKey(app1.getTargetComponent(), app1.user);
        ComponentKey app2Key = new ComponentKey(app2.getTargetComponent(), app2.user);
        mSplitSelectStateController.findLastActiveTasksAndRunCallback(
                Arrays.asList(app1Key, app2Key),
                false /* findExactPairMatch */,
                foundTasks -> {
                    @Nullable
                    Task foundTask1 = foundTasks.get(0);
                    Intent task1Intent;
                    int task1Id;
                    if (foundTask1 != null) {
                        task1Id = foundTask1.key.id;
                        task1Intent = null;
                    } else {
                        task1Id = ActivityTaskManager.INVALID_TASK_ID;
                        task1Intent = app1.intent;
                    }

                    mSplitSelectStateController.setInitialTaskSelect(task1Intent,
                            AppPairsController.convertRankToStagePosition(app1.rank),
                            app1,
                            LAUNCHER_APP_PAIR_LAUNCH,
                            task1Id);

                    @Nullable
                    Task foundTask2 = foundTasks.get(1);
                    if (foundTask2 != null) {
                        mSplitSelectStateController.setSecondTask(foundTask2);
                    } else {
                        mSplitSelectStateController.setSecondTask(
                                app2.intent, app2.user);
                    }

                    mSplitSelectStateController.setLaunchingIconView(appPairIcon);

                    mSplitSelectStateController.launchSplitTasks(
                            AppPairsController.convertRankToSnapPosition(app1.rank));
                }
        );
    }

    /**
     * App pair members have a "rank" attribute that contains information about the split position
     * and ratio. We implement this by splitting the int in half (e.g. 16 bits each), then use one
     * half to store splitPosition (left vs right) and the other half to store snapPosition
     * (30-70 split vs 50-50 split)
     */
    @VisibleForTesting
    public int encodeRank(int splitPosition, int snapPosition) {
        return (splitPosition << BITMASK_SIZE) + snapPosition;
    }

    /**
     * Returns the desired stage position for the app pair to be launched in (decoded from the
     * "rank" integer).
     */
    public static int convertRankToStagePosition(int rank) {
        return rank >> BITMASK_SIZE;
    }

    /**
     * Returns the desired split ratio for the app pair to be launched in (decoded from the "rank"
     * integer).
     */
    public static int convertRankToSnapPosition(int rank) {
        return rank & BITMASK_FOR_SNAP_POSITION;
    }

    /**
<<<<<<< HEAD
     * Used to calculate the "opposite" side of the split ratio, so we can know how
     * big the split
     * apps are supposed to be. This math works because POINT_THREE_RATIO is
     * internally represented
     * by 0, POINT_FIVE_RATIO is represented by 1, and POINT_SEVEN_RATIO is
     * represented by 2. There
     * are no other supported ratios for now.
=======
     * Returns a formatted default title for the app pair.
>>>>>>> 96fe8417
     */
    public String getDefaultTitle(CharSequence app1, CharSequence app2) {
        return mContext.getString(R.string.app_pair_default_title, app1, app2);
    }
}<|MERGE_RESOLUTION|>--- conflicted
+++ resolved
@@ -49,17 +49,16 @@
 import java.util.Arrays;
 
 /**
-<<<<<<< HEAD
- * Mini controller class that handles app pair interactions: saving, modifying,
+ * Controller class that handles app pair interactions: saving, modifying,
  * deleting, etc.
-=======
- * Controller class that handles app pair interactions: saving, modifying, deleting, etc.
  * <br>
- * App pairs contain two "member" apps, which are determined at the time of app pair creation
- * and never modified. The member apps are WorkspaceItemInfos, but use the "rank" attribute
- * differently from other ItemInfos -- we use it to store information about the split position and
+ * App pairs contain two "member" apps, which are determined at the time of app
+ * pair creation
+ * and never modified. The member apps are WorkspaceItemInfos, but use the
+ * "rank" attribute
+ * differently from other ItemInfos -- we use it to store information about the
+ * split position and
  * ratio.
->>>>>>> 96fe8417
  */
 public class AppPairsController {
     // Used for encoding and decoding the "rank" attribute
@@ -92,7 +91,8 @@
         app1.itemType = LauncherSettings.Favorites.ITEM_TYPE_APPLICATION;
         app2.itemType = LauncherSettings.Favorites.ITEM_TYPE_APPLICATION;
 
-        @PersistentSnapPosition int snapPosition = gtv.getSnapPosition();
+        @PersistentSnapPosition
+        int snapPosition = gtv.getSnapPosition();
         if (!isPersistentSnapPosition(snapPosition)) {
             throw new RuntimeException("tried to save an app pair with illegal snapPosition");
         }
@@ -166,14 +166,16 @@
 
                     mSplitSelectStateController.launchSplitTasks(
                             AppPairsController.convertRankToSnapPosition(app1.rank));
-                }
-        );
-    }
-
-    /**
-     * App pair members have a "rank" attribute that contains information about the split position
-     * and ratio. We implement this by splitting the int in half (e.g. 16 bits each), then use one
-     * half to store splitPosition (left vs right) and the other half to store snapPosition
+                });
+    }
+
+    /**
+     * App pair members have a "rank" attribute that contains information about the
+     * split position
+     * and ratio. We implement this by splitting the int in half (e.g. 16 bits
+     * each), then use one
+     * half to store splitPosition (left vs right) and the other half to store
+     * snapPosition
      * (30-70 split vs 50-50 split)
      */
     @VisibleForTesting
@@ -182,7 +184,8 @@
     }
 
     /**
-     * Returns the desired stage position for the app pair to be launched in (decoded from the
+     * Returns the desired stage position for the app pair to be launched in
+     * (decoded from the
      * "rank" integer).
      */
     public static int convertRankToStagePosition(int rank) {
@@ -190,7 +193,8 @@
     }
 
     /**
-     * Returns the desired split ratio for the app pair to be launched in (decoded from the "rank"
+     * Returns the desired split ratio for the app pair to be launched in (decoded
+     * from the "rank"
      * integer).
      */
     public static int convertRankToSnapPosition(int rank) {
@@ -198,17 +202,7 @@
     }
 
     /**
-<<<<<<< HEAD
-     * Used to calculate the "opposite" side of the split ratio, so we can know how
-     * big the split
-     * apps are supposed to be. This math works because POINT_THREE_RATIO is
-     * internally represented
-     * by 0, POINT_FIVE_RATIO is represented by 1, and POINT_SEVEN_RATIO is
-     * represented by 2. There
-     * are no other supported ratios for now.
-=======
      * Returns a formatted default title for the app pair.
->>>>>>> 96fe8417
      */
     public String getDefaultTitle(CharSequence app1, CharSequence app2) {
         return mContext.getString(R.string.app_pair_default_title, app1, app2);
