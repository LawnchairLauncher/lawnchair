--- conflicted
+++ resolved
@@ -16,7 +16,6 @@
 package com.android.quickstep.util;
 
 import android.annotation.TargetApi;
-import android.graphics.HardwareRenderer;
 import android.os.Build;
 import android.os.Handler;
 import android.os.Message;
@@ -80,33 +79,15 @@
         mLastSequenceNumber++;
         final int toApplySeqNo = mLastSequenceNumber;
         setCanRelease(false);
-        mTargetViewRootImpl.registerRtFrameCallback(new HardwareRenderer.FrameDrawingCallback() {
-            @Override
-            public void onFrameDraw(long frame) {
-                if (mBarrierSurfaceControl == null || !mBarrierSurfaceControl.isValid()) {
-                    Message.obtain(mApplyHandler, MSG_UPDATE_SEQUENCE_NUMBER, toApplySeqNo, 0)
-                            .sendToTarget();
-                    return;
-                }
-                Transaction t = new Transaction();
-                for (int i = params.length - 1; i >= 0; i--) {
-                    SurfaceParams surfaceParams = params[i];
-                    if (surfaceParams.surface.isValid()) {
-                        surfaceParams.applyTo(t);
-                    }
-                }
-                mTargetViewRootImpl.mergeWithNextTransaction(t, frame);
+        mTargetViewRootImpl.registerRtFrameCallback(frame -> {
+            if (mBarrierSurfaceControl == null || !mBarrierSurfaceControl.isValid()) {
                 Message.obtain(mApplyHandler, MSG_UPDATE_SEQUENCE_NUMBER, toApplySeqNo, 0)
                         .sendToTarget();
-<<<<<<< HEAD
-            }
-=======
                 return;
             }
             mTargetViewRootImpl.mergeWithNextTransaction(t, frame);
             Message.obtain(mApplyHandler, MSG_UPDATE_SEQUENCE_NUMBER, toApplySeqNo, 0)
                     .sendToTarget();
->>>>>>> fc786807
         });
 
         // Make sure a frame gets scheduled.
