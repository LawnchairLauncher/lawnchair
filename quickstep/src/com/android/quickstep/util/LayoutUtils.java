/*
 * Copyright (C) 2018 The Android Open Source Project
 *
 * Licensed under the Apache License, Version 2.0 (the "License");
 * you may not use this file except in compliance with the License.
 * You may obtain a copy of the License at
 *
 *      http://www.apache.org/licenses/LICENSE-2.0
 *
 * Unless required by applicable law or agreed to in writing, software
 * distributed under the License is distributed on an "AS IS" BASIS,
 * WITHOUT WARRANTIES OR CONDITIONS OF ANY KIND, either express or implied.
 * See the License for the specific language governing permissions and
 * limitations under the License.
 */
package com.android.quickstep.util;

import static java.lang.annotation.RetentionPolicy.SOURCE;

import android.content.Context;
import android.content.res.Resources;
import android.graphics.Rect;
<<<<<<< HEAD
import android.support.annotation.AnyThread;
import android.support.annotation.IntDef;
import ch.deletescape.lawnchair.LawnchairPreferences;
import com.android.launcher3.DeviceProfile;
import com.android.launcher3.R;
import com.android.launcher3.Utilities;
import com.android.launcher3.uioverrides.OverviewState;
=======

import androidx.annotation.AnyThread;
import androidx.annotation.IntDef;

import com.android.launcher3.DeviceProfile;
import com.android.launcher3.R;
import com.android.launcher3.config.FeatureFlags;

>>>>>>> c87bbeea
import java.lang.annotation.Retention;

public class LayoutUtils {

    private static final int MULTI_WINDOW_STRATEGY_HALF_SCREEN = 1;
    private static final int MULTI_WINDOW_STRATEGY_DEVICE_PROFILE = 2;

    @Retention(SOURCE)
    @IntDef({MULTI_WINDOW_STRATEGY_HALF_SCREEN, MULTI_WINDOW_STRATEGY_DEVICE_PROFILE})
    private @interface MultiWindowStrategy {}

    public static void calculateLauncherTaskSize(Context context, DeviceProfile dp, Rect outRect) {
        float extraSpace;
        if (dp.isVerticalBarLayout()) {
            extraSpace = 0;
        } else {
            LawnchairPreferences prefs = Utilities.getLawnchairPrefs(context);
            if (prefs.getShowPredictions()) {
                Resources res = context.getResources();
                int qsbHeight = res.getDimensionPixelSize(R.dimen.qsb_widget_height);
                extraSpace = OverviewState.getDefaultSwipeHeight(dp)
                        + qsbHeight + dp.verticalDragHandleSizePx;
            } else {
                extraSpace = dp.hotseatBarSizePx + dp.verticalDragHandleSizePx;
            }
        }
        calculateTaskSize(context, dp, extraSpace, MULTI_WINDOW_STRATEGY_HALF_SCREEN, outRect);
    }

    public static void calculateFallbackTaskSize(Context context, DeviceProfile dp, Rect outRect) {
        calculateTaskSize(context, dp, 0, MULTI_WINDOW_STRATEGY_DEVICE_PROFILE, outRect);
    }

    @AnyThread
    public static void calculateTaskSize(Context context, DeviceProfile dp,
            float extraVerticalSpace, @MultiWindowStrategy int multiWindowStrategy, Rect outRect) {
        float taskWidth, taskHeight, paddingHorz;
        Resources res = context.getResources();
        Rect insets = dp.getInsets();

        if (dp.isMultiWindowMode) {
            if (multiWindowStrategy == MULTI_WINDOW_STRATEGY_HALF_SCREEN) {
                DeviceProfile fullDp = dp.getFullScreenProfile();
                // Use availableWidthPx and availableHeightPx instead of widthPx and heightPx to
                // account for system insets
                taskWidth = fullDp.availableWidthPx;
                taskHeight = fullDp.availableHeightPx;
                float halfDividerSize = res.getDimension(R.dimen.multi_window_task_divider_size)
                        / 2;

                if (fullDp.isLandscape) {
                    taskWidth = taskWidth / 2 - halfDividerSize;
                } else {
                    taskHeight = taskHeight / 2 - halfDividerSize;
                }
            } else {
                // multiWindowStrategy == MULTI_WINDOW_STRATEGY_DEVICE_PROFILE
                taskWidth = dp.widthPx;
                taskHeight = dp.heightPx;
            }
            paddingHorz = res.getDimension(R.dimen.multi_window_task_card_horz_space);
        } else {
            taskWidth = dp.availableWidthPx;
            taskHeight = dp.availableHeightPx;
            paddingHorz = res.getDimension(dp.isVerticalBarLayout()
                    ? R.dimen.landscape_task_card_horz_space
                    : R.dimen.portrait_task_card_horz_space);
        }

        float topIconMargin = res.getDimension(R.dimen.task_thumbnail_top_margin);
        float paddingVert = res.getDimension(R.dimen.task_card_vert_space);

        // Note this should be same as dp.availableWidthPx and dp.availableHeightPx unless
        // we override the insets ourselves.
        int launcherVisibleWidth = dp.widthPx - insets.left - insets.right;
        int launcherVisibleHeight = dp.heightPx - insets.top - insets.bottom;

        float availableHeight = launcherVisibleHeight
                - topIconMargin - extraVerticalSpace - paddingVert;
        float availableWidth = launcherVisibleWidth - paddingHorz;

        float scale = Math.min(availableWidth / taskWidth, availableHeight / taskHeight);
        float outWidth = (float) Math.round(scale * taskWidth);
        float outHeight = (float) Math.round(scale * taskHeight);

        // Center in the visible space
        float x = insets.left + (launcherVisibleWidth - outWidth) / 2;
        float y = insets.top + Math.max(topIconMargin,
                (launcherVisibleHeight - extraVerticalSpace - outHeight) / 2);
        outRect.set(Math.round(x), Math.round(y),
                Math.round(x) + Math.round(outWidth), Math.round(y) + Math.round(outHeight));
    }

    public static int getShelfTrackingDistance(Context context, DeviceProfile dp) {
        // Track the bottom of the window.
        int shelfHeight = dp.hotseatBarSizePx + dp.getInsets().bottom;
        int spaceBetweenShelfAndRecents = (int) context.getResources().getDimension(
                R.dimen.task_card_vert_space);
        return shelfHeight + spaceBetweenShelfAndRecents;
    }
}<|MERGE_RESOLUTION|>--- conflicted
+++ resolved
@@ -20,15 +20,6 @@
 import android.content.Context;
 import android.content.res.Resources;
 import android.graphics.Rect;
-<<<<<<< HEAD
-import android.support.annotation.AnyThread;
-import android.support.annotation.IntDef;
-import ch.deletescape.lawnchair.LawnchairPreferences;
-import com.android.launcher3.DeviceProfile;
-import com.android.launcher3.R;
-import com.android.launcher3.Utilities;
-import com.android.launcher3.uioverrides.OverviewState;
-=======
 
 import androidx.annotation.AnyThread;
 import androidx.annotation.IntDef;
@@ -37,7 +28,6 @@
 import com.android.launcher3.R;
 import com.android.launcher3.config.FeatureFlags;
 
->>>>>>> c87bbeea
 import java.lang.annotation.Retention;
 
 public class LayoutUtils {
@@ -54,15 +44,7 @@
         if (dp.isVerticalBarLayout()) {
             extraSpace = 0;
         } else {
-            LawnchairPreferences prefs = Utilities.getLawnchairPrefs(context);
-            if (prefs.getShowPredictions()) {
-                Resources res = context.getResources();
-                int qsbHeight = res.getDimensionPixelSize(R.dimen.qsb_widget_height);
-                extraSpace = OverviewState.getDefaultSwipeHeight(dp)
-                        + qsbHeight + dp.verticalDragHandleSizePx;
-            } else {
-                extraSpace = dp.hotseatBarSizePx + dp.verticalDragHandleSizePx;
-            }
+            extraSpace = dp.hotseatBarSizePx + dp.verticalDragHandleSizePx;
         }
         calculateTaskSize(context, dp, extraSpace, MULTI_WINDOW_STRATEGY_HALF_SCREEN, outRect);
     }
@@ -120,8 +102,8 @@
         float availableWidth = launcherVisibleWidth - paddingHorz;
 
         float scale = Math.min(availableWidth / taskWidth, availableHeight / taskHeight);
-        float outWidth = (float) Math.round(scale * taskWidth);
-        float outHeight = (float) Math.round(scale * taskHeight);
+        float outWidth = scale * taskWidth;
+        float outHeight = scale * taskHeight;
 
         // Center in the visible space
         float x = insets.left + (launcherVisibleWidth - outWidth) / 2;
