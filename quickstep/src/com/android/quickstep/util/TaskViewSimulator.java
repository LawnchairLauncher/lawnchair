/*
 * Copyright (C) 2020 The Android Open Source Project
 *
 * Licensed under the Apache License, Version 2.0 (the "License");
 * you may not use this file except in compliance with the License.
 * You may obtain a copy of the License at
 *
 *      http://www.apache.org/licenses/LICENSE-2.0
 *
 * Unless required by applicable law or agreed to in writing, software
 * distributed under the License is distributed on an "AS IS" BASIS,
 * WITHOUT WARRANTIES OR CONDITIONS OF ANY KIND, either express or implied.
 * See the License for the specific language governing permissions and
 * limitations under the License.
 */
package com.android.quickstep.util;

import static android.app.WindowConfiguration.WINDOWING_MODE_FULLSCREEN;

import static com.android.launcher3.Flags.enableGridOnlyOverview;
import static com.android.launcher3.states.RotationHelper.deltaRotation;
import static com.android.launcher3.touch.PagedOrientationHandler.MATRIX_POST_TRANSLATE;
import static com.android.launcher3.util.SplitConfigurationOptions.STAGE_POSITION_BOTTOM_OR_RIGHT;
import static com.android.launcher3.util.SplitConfigurationOptions.STAGE_POSITION_TOP_OR_LEFT;
import static com.android.launcher3.util.SplitConfigurationOptions.STAGE_POSITION_UNDEFINED;
import static com.android.launcher3.util.SplitConfigurationOptions.StagePosition;
import static com.android.quickstep.TaskAnimationManager.ENABLE_SHELL_TRANSITIONS;
import static com.android.quickstep.util.RecentsOrientedState.postDisplayRotation;
import static com.android.quickstep.util.RecentsOrientedState.preDisplayRotation;
import static com.android.quickstep.util.SplitScreenUtils.convertLauncherSplitBoundsToShell;

import android.animation.TimeInterpolator;
import android.content.Context;
import android.content.res.Resources;
import android.graphics.Matrix;
import android.graphics.PointF;
import android.graphics.Rect;
import android.graphics.RectF;
import android.util.Log;
import android.view.RemoteAnimationTarget;

import androidx.annotation.NonNull;

import com.android.launcher3.DeviceProfile;
import com.android.launcher3.Utilities;
import com.android.launcher3.anim.AnimatedFloat;
import com.android.launcher3.anim.PendingAnimation;
import com.android.launcher3.util.SplitConfigurationOptions.SplitBounds;
import com.android.launcher3.util.TraceHelper;
import com.android.quickstep.BaseActivityInterface;
import com.android.quickstep.TaskAnimationManager;
import com.android.quickstep.util.SurfaceTransaction.SurfaceProperties;
import com.android.quickstep.views.TaskView.FullscreenDrawParams;
import com.android.systemui.shared.recents.model.ThumbnailData;
import com.android.systemui.shared.recents.utilities.PreviewPositionHelper;

/**
 * A utility class which emulates the layout behavior of TaskView and RecentsView
 */
public class TaskViewSimulator implements TransformParams.BuilderProxy {

    private static final String TAG = "TaskViewSimulator";
    private static final boolean DEBUG = false;

    private final Rect mTmpCropRect = new Rect();
    private final RectF mTempRectF = new RectF();
    private final float[] mTempPoint = new float[2];

    private final Context mContext;
    private final BaseActivityInterface mSizeStrategy;

    @NonNull
    private RecentsOrientedState mOrientationState;
    private final boolean mIsRecentsRtl;

    private final Rect mTaskRect = new Rect();
    private final PointF mPivot = new PointF();
    private DeviceProfile mDp;
    @StagePosition
    private int mStagePosition = STAGE_POSITION_UNDEFINED;

    private final Matrix mMatrix = new Matrix();
    private final Matrix mMatrixTmp = new Matrix();

    // Thumbnail view properties
    private final Rect mThumbnailPosition = new Rect();
    private final ThumbnailData mThumbnailData = new ThumbnailData();
    private final PreviewPositionHelper mPositionHelper = new PreviewPositionHelper();
    private final Matrix mInversePositionMatrix = new Matrix();

    // TaskView properties
    private final FullscreenDrawParams mCurrentFullscreenParams;
    public final AnimatedFloat taskPrimaryTranslation = new AnimatedFloat();
    public final AnimatedFloat taskSecondaryTranslation = new AnimatedFloat();
    public final AnimatedFloat scrollScale = new AnimatedFloat();

    // RecentsView properties
    public final AnimatedFloat recentsViewScale = new AnimatedFloat();
    public final AnimatedFloat fullScreenProgress = new AnimatedFloat();
    public final AnimatedFloat recentsViewSecondaryTranslation = new AnimatedFloat();
    public final AnimatedFloat recentsViewPrimaryTranslation = new AnimatedFloat();
    public final AnimatedFloat recentsViewScroll = new AnimatedFloat();

    // Cached calculations
    private boolean mLayoutValid = false;
    private int mOrientationStateId;
    private SplitBounds mSplitBounds;
    private Boolean mDrawsBelowRecents = null;
    private boolean mIsGridTask;
    private boolean mIsDesktopTask;
    private int mTaskRectTranslationX;
    private int mTaskRectTranslationY;
    private int mPivotOffsetX;

    public TaskViewSimulator(Context context, BaseActivityInterface sizeStrategy) {
        mContext = context;
        mSizeStrategy = sizeStrategy;

        mOrientationState = TraceHelper.allowIpcs("TaskViewSimulator.init",
                () -> new RecentsOrientedState(context, sizeStrategy, i -> { }));
        mOrientationState.setGestureActive(true);
        mCurrentFullscreenParams = new FullscreenDrawParams(context);
        mOrientationStateId = mOrientationState.getStateId();
        Resources resources = context.getResources();
        mIsRecentsRtl = mOrientationState.getOrientationHandler().getRecentsRtlSetting(resources);
        //nick@lmo-20231004 this does belong here to avoid flicker in animation due to race of setting
        // value to 1. other code assumes it starts with 1 anyway, so let's just do it here
        this.scrollScale.value = 1;
    }

    /**
     * Sets the device profile for the current state
     */
    public void setDp(DeviceProfile dp) {
        mDp = dp;
        mLayoutValid = false;
        mOrientationState.setDeviceProfile(dp);
    }

    /**
     * Sets the orientation state used for this animation
     */
    public void setOrientationState(@NonNull RecentsOrientedState orientationState) {
        mOrientationState = orientationState;
        mLayoutValid = false;
    }

    /**
     * @see com.android.quickstep.views.RecentsView#FULLSCREEN_PROGRESS
     */
    public float getFullScreenScale() {
        if (mDp == null) {
            return 1;
        }

        if (mIsGridTask) {
            mSizeStrategy.calculateGridTaskSize(mContext, mDp, mTaskRect,
                    mOrientationState.getOrientationHandler());
        } else {
            mSizeStrategy.calculateTaskSize(mContext, mDp, mTaskRect,
                    mOrientationState.getOrientationHandler());
        }

        Rect fullTaskSize;
        if (mSplitBounds != null) {
            // The task rect changes according to the staged split task sizes, but recents
            // fullscreen scale and pivot remains the same since the task fits into the existing
            // sized task space bounds
            fullTaskSize = new Rect(mTaskRect);
            mOrientationState.getOrientationHandler()
                    .setSplitTaskSwipeRect(mDp, mTaskRect, mSplitBounds, mStagePosition);
            mTaskRect.offset(mTaskRectTranslationX, mTaskRectTranslationY);
        } else if (mIsDesktopTask) {
            // For desktop, tasks can take up only part of the screen size.
            // Full task size represents the whole screen size, but scaled down to fit in recents.
            // Task rect will represent the scaled down thumbnail position and is placed inside
            // full task size as it is on the home screen.
            fullTaskSize = new Rect(mTaskRect);
            PointF fullscreenTaskDimension = new PointF();
            BaseActivityInterface.getTaskDimension(mContext, mDp, fullscreenTaskDimension);
            // Calculate the scale down factor used in recents
            float scale = fullTaskSize.width() / fullscreenTaskDimension.x;
            mTaskRect.set(mThumbnailPosition);
            mTaskRect.scale(scale);
            // Ensure the task rect is inside the full task rect
            mTaskRect.offset(fullTaskSize.left, fullTaskSize.top);
        } else {
            fullTaskSize = new Rect(mTaskRect);
            mTaskRect.offset(mTaskRectTranslationX, mTaskRectTranslationY);
        }
        fullTaskSize.offset(mTaskRectTranslationX + mPivotOffsetX, mTaskRectTranslationY);
        return mOrientationState.getFullScreenScaleAndPivot(fullTaskSize, mDp, mPivot);
    }

    /**
     * Sets the targets which the simulator will control
     */
    public void setPreview(RemoteAnimationTarget runningTarget) {
        setPreviewBounds(
                runningTarget.startBounds == null
                        ? (Utilities.ATLEAST_R ? runningTarget.screenSpaceBounds : runningTarget.sourceContainerBounds) : runningTarget.startBounds,
                runningTarget.contentInsets);
    }

    /**
     * Sets the targets which the simulator will control specifically for targets to animate when
     * in split screen
     *
     * @param splitInfo set to {@code null} when not in staged split mode
     */
    public void setPreview(RemoteAnimationTarget runningTarget, SplitBounds splitInfo) {
        setPreview(runningTarget);
        mSplitBounds = splitInfo;
        if (mSplitBounds == null) {
            mStagePosition = STAGE_POSITION_UNDEFINED;
            return;
        }
        mStagePosition = mThumbnailPosition.equals(splitInfo.leftTopBounds) ?
                STAGE_POSITION_TOP_OR_LEFT :
                STAGE_POSITION_BOTTOM_OR_RIGHT;
        mPositionHelper.setSplitBounds(convertLauncherSplitBoundsToShell(mSplitBounds),
                mStagePosition);
    }

    /**
     * Sets the targets which the simulator will control
     */
    public void setPreviewBounds(Rect bounds, Rect insets) {
        mThumbnailData.insets.set(insets);
        // TODO: What is this?
        mThumbnailData.windowingMode = WINDOWING_MODE_FULLSCREEN;

        mThumbnailPosition.set(bounds);
        mLayoutValid = false;
    }

    /**
     * Updates the scroll for RecentsView
     */
    public void setScroll(float scroll) {
        recentsViewScroll.value = scroll;
    }

    public void setDrawsBelowRecents(boolean drawsBelowRecents) {
        mDrawsBelowRecents = drawsBelowRecents;
    }

    /**
     * Sets whether the task is part of overview grid and not being focused.
     */
    public void setIsGridTask(boolean isGridTask) {
        mIsGridTask = isGridTask;
    }

    /**
     * Sets whether this task is part of desktop tasks in overview.
     */
    public void setIsDesktopTask(boolean desktop) {
        mIsDesktopTask = desktop;
    }

    /**
     * Apply translations on TaskRect's starting location.
     */
    public void setTaskRectTranslation(int taskRectTranslationX, int taskRectTranslationY) {
        mTaskRectTranslationX = taskRectTranslationX;
        mTaskRectTranslationY = taskRectTranslationY;
    }

    /**
     * Adds animation for all the components corresponding to transition from an app to overview.
     */
    public void addAppToOverviewAnim(PendingAnimation pa, TimeInterpolator interpolator) {
        pa.addFloat(fullScreenProgress, AnimatedFloat.VALUE, 1, 0, interpolator);
        if (enableGridOnlyOverview() && mDp.isTablet) {
            int translationXToMiddle = mDp.widthPx / 2 - mTaskRect.centerX();
            taskPrimaryTranslation.value = translationXToMiddle;
            mPivotOffsetX = translationXToMiddle;
        }
        pa.addFloat(recentsViewScale, AnimatedFloat.VALUE, getFullScreenScale(), 1, interpolator);
    }

    /**
     * Adds animation for all the components corresponding to transition from overview to the app.
     */
    public void addOverviewToAppAnim(PendingAnimation pa, TimeInterpolator interpolator) {
        pa.addFloat(fullScreenProgress, AnimatedFloat.VALUE, 0, 1, interpolator);
        pa.addFloat(recentsViewScale, AnimatedFloat.VALUE, 1, getFullScreenScale(), interpolator);
    }

    /**
     * Returns the current clipped/visible window bounds in the window coordinate space
     */
    public RectF getCurrentCropRect() {
        // Crop rect is the inverse of thumbnail matrix
        mTempRectF.set(0, 0, mTaskRect.width(), mTaskRect.height());
        mInversePositionMatrix.mapRect(mTempRectF);
        return mTempRectF;
    }

    /**
     * Returns the current task bounds in the Launcher coordinate space.
     */
    public RectF getCurrentRect() {
        RectF result = getCurrentCropRect();
        mMatrixTmp.set(mMatrix);
        preDisplayRotation(mOrientationState.getDisplayRotation(), mDp.widthPx, mDp.heightPx,
                mMatrixTmp);
        mMatrixTmp.mapRect(result);
        return result;
    }

    public RecentsOrientedState getOrientationState() {
        return mOrientationState;
    }

    /**
     * Returns the current transform applied to the window
     */
    public Matrix getCurrentMatrix() {
        return mMatrix;
    }

    /**
     * Applies the rotation on the matrix to so that it maps from launcher coordinate space to
     * window coordinate space.
     */
    public void applyWindowToHomeRotation(Matrix matrix) {
        matrix.postTranslate(mDp.windowX, mDp.windowY);
        postDisplayRotation(deltaRotation(
                mOrientationState.getRecentsActivityRotation(),
                mOrientationState.getDisplayRotation()),
                mDp.widthPx, mDp.heightPx, matrix);
    }

    /**
     * Applies the target to the previously set parameters
     */
    public void apply(TransformParams params) {
        if (mDp == null || mThumbnailPosition.isEmpty()) {
            return;
        }
        if (!mLayoutValid || mOrientationStateId != mOrientationState.getStateId()) {
            mLayoutValid = true;
            mOrientationStateId = mOrientationState.getStateId();

            getFullScreenScale();
            if (TaskAnimationManager.SHELL_TRANSITIONS_ROTATION) {
                // With shell transitions, the display is rotated early so we need to actually use
                // the rotation when the gesture starts
                mThumbnailData.rotation = mOrientationState.getTouchRotation();
            } else {
                mThumbnailData.rotation = mOrientationState.getDisplayRotation();
            }

            // mIsRecentsRtl is the inverse of TaskView RTL.
            boolean isRtlEnabled = !mIsRecentsRtl;
            mPositionHelper.updateThumbnailMatrix(
                    mThumbnailPosition, mThumbnailData, mTaskRect.width(), mTaskRect.height(),
                    mDp.isTablet, mOrientationState.getRecentsActivityRotation(), isRtlEnabled);
            mPositionHelper.getMatrix().invert(mInversePositionMatrix);
            if (DEBUG) {
                Log.d(TAG, " taskRect: " + mTaskRect);
            }
        }

        float fullScreenProgress = Utilities.boundToRange(this.fullScreenProgress.value, 0, 1);
        float scrollScale = this.scrollScale.value * (1f - fullScreenProgress) + fullScreenProgress;
        mCurrentFullscreenParams.setProgress(fullScreenProgress, recentsViewScale.value,
                /* taskViewScale= */1f);

        // Apply thumbnail matrix
        float taskWidth = mTaskRect.width();
        float taskHeight = mTaskRect.height();

        mMatrix.set(mPositionHelper.getMatrix());

        // Apply TaskView matrix: taskRect, translate
        mMatrix.postTranslate(mTaskRect.left, mTaskRect.top);
        mMatrix.postScale(scrollScale, scrollScale, mTaskRect.left + (mTaskRect.width() / 2),
                mTaskRect.top + (mTaskRect.height() / 2));
        mOrientationState.getOrientationHandler().setPrimary(mMatrix, MATRIX_POST_TRANSLATE,
                taskPrimaryTranslation.value);
        mOrientationState.getOrientationHandler().setSecondary(mMatrix, MATRIX_POST_TRANSLATE,
                taskSecondaryTranslation.value);
        mOrientationState.getOrientationHandler().setPrimary(
                mMatrix, MATRIX_POST_TRANSLATE, recentsViewScroll.value);

        // Apply RecentsView matrix
        mMatrix.postScale(recentsViewScale.value, recentsViewScale.value, mPivot.x, mPivot.y);
        mOrientationState.getOrientationHandler().setSecondary(mMatrix, MATRIX_POST_TRANSLATE,
                recentsViewSecondaryTranslation.value);
        mOrientationState.getOrientationHandler().setPrimary(mMatrix, MATRIX_POST_TRANSLATE,
                recentsViewPrimaryTranslation.value);
        applyWindowToHomeRotation(mMatrix);

        // Crop rect is the inverse of thumbnail matrix
        mTempRectF.set(0, 0, taskWidth, taskHeight);
        mInversePositionMatrix.mapRect(mTempRectF);
        mTempRectF.roundOut(mTmpCropRect);

        params.setProgress(1f - fullScreenProgress);
        params.applySurfaceParams(params.createSurfaceParams(this));

        if (!DEBUG) {
            return;
        }
        Log.d(TAG, "progress: " + fullScreenProgress
                + " recentsViewScale: " + recentsViewScale.value
                + " crop: " + mTmpCropRect
                + " radius: " + getCurrentCornerRadius()
                + " taskW: " + taskWidth + " H: " + taskHeight
                + " taskRect: " + mTaskRect
                + " taskPrimaryT: " + taskPrimaryTranslation.value
                + " recentsPrimaryT: " + recentsViewPrimaryTranslation.value
                + " recentsSecondaryT: " + recentsViewSecondaryTranslation.value
                + " taskSecondaryT: " + taskSecondaryTranslation.value
                + " recentsScroll: " + recentsViewScroll.value
                + " scrollScale: " + scrollScale
                + " this.scrollScale.value: " + this.scrollScale.value
                + " pivot: " + mPivot
        );
    }

    @Override
    public void onBuildTargetParams(
            SurfaceProperties builder, RemoteAnimationTarget app, TransformParams params) {
        builder.setMatrix(mMatrix)
                .setWindowCrop(mTmpCropRect)
                .setCornerRadius(getCurrentCornerRadius());

        // If mDrawsBelowRecents is unset, no reordering will be enforced.
        if (mDrawsBelowRecents != null) {
            // In legacy transitions, the animation leashes remain in same hierarchy in the
            // TaskDisplayArea, so we don't want to bump the layer too high otherwise it will
            // conflict with layers that WM core positions (ie. the input consumers).  For shell
            // transitions, the animation leashes are reparented to an animation container so we
            // can bump layers as needed.
<<<<<<< HEAD
            builder.setLayer(0);
=======
            if (ENABLE_SHELL_TRANSITIONS) {
                builder.setLayer(mDrawsBelowRecents
                        ? Integer.MIN_VALUE + app.prefixOrderIndex
                        // 1000 is an arbitrary number to give room for multiple layers.
                        : Integer.MAX_VALUE - 1000 + app.prefixOrderIndex);
            } else {
                builder.setLayer(mDrawsBelowRecents
                        ? Integer.MIN_VALUE + app.prefixOrderIndex
                        : 0);
            }
>>>>>>> 96fe8417
        }
    }

    /**
     * Returns the corner radius that should be applied to the target so that it matches the
     * TaskView
     */
    public float getCurrentCornerRadius() {
        float visibleRadius = mCurrentFullscreenParams.mCurrentDrawnCornerRadius;
        mTempPoint[0] = visibleRadius;
        mTempPoint[1] = 0;
        mInversePositionMatrix.mapVectors(mTempPoint);

        // Ideally we should use square-root. This is an optimization as one of the dimension is 0.
        return Math.max(Math.abs(mTempPoint[0]), Math.abs(mTempPoint[1]));
    }
}<|MERGE_RESOLUTION|>--- conflicted
+++ resolved
@@ -55,7 +55,8 @@
 import com.android.systemui.shared.recents.utilities.PreviewPositionHelper;
 
 /**
- * A utility class which emulates the layout behavior of TaskView and RecentsView
+ * A utility class which emulates the layout behavior of TaskView and
+ * RecentsView
  */
 public class TaskViewSimulator implements TransformParams.BuilderProxy {
 
@@ -117,14 +118,17 @@
         mSizeStrategy = sizeStrategy;
 
         mOrientationState = TraceHelper.allowIpcs("TaskViewSimulator.init",
-                () -> new RecentsOrientedState(context, sizeStrategy, i -> { }));
+                () -> new RecentsOrientedState(context, sizeStrategy, i -> {
+                }));
         mOrientationState.setGestureActive(true);
         mCurrentFullscreenParams = new FullscreenDrawParams(context);
         mOrientationStateId = mOrientationState.getStateId();
         Resources resources = context.getResources();
         mIsRecentsRtl = mOrientationState.getOrientationHandler().getRecentsRtlSetting(resources);
-        //nick@lmo-20231004 this does belong here to avoid flicker in animation due to race of setting
-        // value to 1. other code assumes it starts with 1 anyway, so let's just do it here
+        // nick@lmo-20231004 this does belong here to avoid flicker in animation due to
+        // race of setting
+        // value to 1. other code assumes it starts with 1 anyway, so let's just do it
+        // here
         this.scrollScale.value = 1;
     }
 
@@ -164,7 +168,8 @@
         Rect fullTaskSize;
         if (mSplitBounds != null) {
             // The task rect changes according to the staged split task sizes, but recents
-            // fullscreen scale and pivot remains the same since the task fits into the existing
+            // fullscreen scale and pivot remains the same since the task fits into the
+            // existing
             // sized task space bounds
             fullTaskSize = new Rect(mTaskRect);
             mOrientationState.getOrientationHandler()
@@ -172,8 +177,10 @@
             mTaskRect.offset(mTaskRectTranslationX, mTaskRectTranslationY);
         } else if (mIsDesktopTask) {
             // For desktop, tasks can take up only part of the screen size.
-            // Full task size represents the whole screen size, but scaled down to fit in recents.
-            // Task rect will represent the scaled down thumbnail position and is placed inside
+            // Full task size represents the whole screen size, but scaled down to fit in
+            // recents.
+            // Task rect will represent the scaled down thumbnail position and is placed
+            // inside
             // full task size as it is on the home screen.
             fullTaskSize = new Rect(mTaskRect);
             PointF fullscreenTaskDimension = new PointF();
@@ -198,12 +205,14 @@
     public void setPreview(RemoteAnimationTarget runningTarget) {
         setPreviewBounds(
                 runningTarget.startBounds == null
-                        ? (Utilities.ATLEAST_R ? runningTarget.screenSpaceBounds : runningTarget.sourceContainerBounds) : runningTarget.startBounds,
+                        ? (Utilities.ATLEAST_R ? runningTarget.screenSpaceBounds : runningTarget.sourceContainerBounds)
+                        : runningTarget.startBounds,
                 runningTarget.contentInsets);
     }
 
     /**
-     * Sets the targets which the simulator will control specifically for targets to animate when
+     * Sets the targets which the simulator will control specifically for targets to
+     * animate when
      * in split screen
      *
      * @param splitInfo set to {@code null} when not in staged split mode
@@ -215,9 +224,8 @@
             mStagePosition = STAGE_POSITION_UNDEFINED;
             return;
         }
-        mStagePosition = mThumbnailPosition.equals(splitInfo.leftTopBounds) ?
-                STAGE_POSITION_TOP_OR_LEFT :
-                STAGE_POSITION_BOTTOM_OR_RIGHT;
+        mStagePosition = mThumbnailPosition.equals(splitInfo.leftTopBounds) ? STAGE_POSITION_TOP_OR_LEFT
+                : STAGE_POSITION_BOTTOM_OR_RIGHT;
         mPositionHelper.setSplitBounds(convertLauncherSplitBoundsToShell(mSplitBounds),
                 mStagePosition);
     }
@@ -268,7 +276,8 @@
     }
 
     /**
-     * Adds animation for all the components corresponding to transition from an app to overview.
+     * Adds animation for all the components corresponding to transition from an app
+     * to overview.
      */
     public void addAppToOverviewAnim(PendingAnimation pa, TimeInterpolator interpolator) {
         pa.addFloat(fullScreenProgress, AnimatedFloat.VALUE, 1, 0, interpolator);
@@ -281,7 +290,8 @@
     }
 
     /**
-     * Adds animation for all the components corresponding to transition from overview to the app.
+     * Adds animation for all the components corresponding to transition from
+     * overview to the app.
      */
     public void addOverviewToAppAnim(PendingAnimation pa, TimeInterpolator interpolator) {
         pa.addFloat(fullScreenProgress, AnimatedFloat.VALUE, 0, 1, interpolator);
@@ -289,7 +299,8 @@
     }
 
     /**
-     * Returns the current clipped/visible window bounds in the window coordinate space
+     * Returns the current clipped/visible window bounds in the window coordinate
+     * space
      */
     public RectF getCurrentCropRect() {
         // Crop rect is the inverse of thumbnail matrix
@@ -322,7 +333,8 @@
     }
 
     /**
-     * Applies the rotation on the matrix to so that it maps from launcher coordinate space to
+     * Applies the rotation on the matrix to so that it maps from launcher
+     * coordinate space to
      * window coordinate space.
      */
     public void applyWindowToHomeRotation(Matrix matrix) {
@@ -346,7 +358,8 @@
 
             getFullScreenScale();
             if (TaskAnimationManager.SHELL_TRANSITIONS_ROTATION) {
-                // With shell transitions, the display is rotated early so we need to actually use
+                // With shell transitions, the display is rotated early so we need to actually
+                // use
                 // the rotation when the gesture starts
                 mThumbnailData.rotation = mOrientationState.getTouchRotation();
             } else {
@@ -418,8 +431,7 @@
                 + " recentsScroll: " + recentsViewScroll.value
                 + " scrollScale: " + scrollScale
                 + " this.scrollScale.value: " + this.scrollScale.value
-                + " pivot: " + mPivot
-        );
+                + " pivot: " + mPivot);
     }
 
     @Override
@@ -432,13 +444,13 @@
         // If mDrawsBelowRecents is unset, no reordering will be enforced.
         if (mDrawsBelowRecents != null) {
             // In legacy transitions, the animation leashes remain in same hierarchy in the
-            // TaskDisplayArea, so we don't want to bump the layer too high otherwise it will
-            // conflict with layers that WM core positions (ie. the input consumers).  For shell
-            // transitions, the animation leashes are reparented to an animation container so we
+            // TaskDisplayArea, so we don't want to bump the layer too high otherwise it
+            // will
+            // conflict with layers that WM core positions (ie. the input consumers). For
+            // shell
+            // transitions, the animation leashes are reparented to an animation container
+            // so we
             // can bump layers as needed.
-<<<<<<< HEAD
-            builder.setLayer(0);
-=======
             if (ENABLE_SHELL_TRANSITIONS) {
                 builder.setLayer(mDrawsBelowRecents
                         ? Integer.MIN_VALUE + app.prefixOrderIndex
@@ -449,12 +461,12 @@
                         ? Integer.MIN_VALUE + app.prefixOrderIndex
                         : 0);
             }
->>>>>>> 96fe8417
-        }
-    }
-
-    /**
-     * Returns the corner radius that should be applied to the target so that it matches the
+        }
+    }
+
+    /**
+     * Returns the corner radius that should be applied to the target so that it
+     * matches the
      * TaskView
      */
     public float getCurrentCornerRadius() {
@@ -463,7 +475,8 @@
         mTempPoint[1] = 0;
         mInversePositionMatrix.mapVectors(mTempPoint);
 
-        // Ideally we should use square-root. This is an optimization as one of the dimension is 0.
+        // Ideally we should use square-root. This is an optimization as one of the
+        // dimension is 0.
         return Math.max(Math.abs(mTempPoint[0]), Math.abs(mTempPoint[1]));
     }
 }