/*
 * Copyright (C) 2019 The Android Open Source Project
 *
 * Licensed under the Apache License, Version 2.0 (the "License");
 * you may not use this file except in compliance with the License.
 * You may obtain a copy of the License at
 *
 *      http://www.apache.org/licenses/LICENSE-2.0
 *
 * Unless required by applicable law or agreed to in writing, software
 * distributed under the License is distributed on an "AS IS" BASIS,
 * WITHOUT WARRANTIES OR CONDITIONS OF ANY KIND, either express or implied.
 * See the License for the specific language governing permissions and
 * limitations under the License.
 */
package com.android.quickstep.util;

import android.util.Log;

import com.android.systemui.shared.recents.model.Task.TaskKey;

import java.util.LinkedHashMap;
import java.util.Map;
import java.util.function.Predicate;

/**
 * A simple LRU cache for task key entries
 * @param <V> The type of the value
 */
public class TaskKeyLruCache<V> {

    private final MyLinkedHashMap<V> mMap;

    public TaskKeyLruCache(int maxSize) {
        mMap = new MyLinkedHashMap<>(maxSize);
    }

    /**
     * Removes all entries from the cache
     */
    public synchronized void evictAll() {
        mMap.clear();
    }

    /**
     * Removes a particular entry from the cache
     */
    public synchronized void remove(TaskKey key) {
        mMap.remove(key.id);
    }

    /**
     * Removes all entries matching keyCheck
     */
    public synchronized void removeAll(Predicate<TaskKey> keyCheck) {
        mMap.entrySet().removeIf(e -> keyCheck.test(e.getValue().mKey));
    }

    /**
     * Gets the entry if it is still valid
     */
    public synchronized V getAndInvalidateIfModified(TaskKey key) {
        Entry<V> entry = mMap.get(key.id);

        if (entry != null && entry.mKey.windowingMode == key.windowingMode
                && entry.mKey.lastActiveTime == key.lastActiveTime) {
            return entry.mValue;
        } else {
            remove(key);
            return null;
        }
    }

    /**
     * Adds an entry to the cache, optionally evicting the last accessed entry
     */
    public final synchronized void put(TaskKey key, V value) {
        if (key != null && value != null) {
            mMap.put(key.id, new Entry<>(key, value));
        } else {
            Log.e("TaskKeyCache", "Unexpected null key or value: " + key + ", " + value);
        }
    }

    /**
     * Updates the cache entry if it is already present in the cache
     */
    public synchronized void updateIfAlreadyInCache(int taskId, V data) {
        Entry<V> entry = mMap.get(taskId);
        if (entry != null) {
            entry.mValue = data;
        }
    }

    private static class Entry<V> {

        final TaskKey mKey;
        V mValue;

        Entry(TaskKey key, V value) {
            mKey = key;
            mValue = value;
        }

        @Override
        public int hashCode() {
            return mKey.id;
        }
    }

    private static class MyLinkedHashMap<V> extends LinkedHashMap<Integer, Entry<V>> {

        private final int mMaxSize;

        MyLinkedHashMap(int maxSize) {
            super(0, 0.75f, true /* accessOrder */);
            mMaxSize = maxSize;
        }

        @Override
<<<<<<< HEAD
        protected boolean removeEldestEntry(LinkedHashMap.Entry<Integer, TaskKeyLruCache.Entry<V>> eldest) {
=======
        protected boolean removeEldestEntry(Map.Entry<Integer, TaskKeyLruCache.Entry<V>> eldest) {
>>>>>>> 62d30d71
            return size() > mMaxSize;
        }
    }
}<|MERGE_RESOLUTION|>--- conflicted
+++ resolved
@@ -118,11 +118,7 @@
         }
 
         @Override
-<<<<<<< HEAD
-        protected boolean removeEldestEntry(LinkedHashMap.Entry<Integer, TaskKeyLruCache.Entry<V>> eldest) {
-=======
         protected boolean removeEldestEntry(Map.Entry<Integer, TaskKeyLruCache.Entry<V>> eldest) {
->>>>>>> 62d30d71
             return size() > mMaxSize;
         }
     }
