/*
 * Copyright (C) 2018 The Android Open Source Project
 *
 * Licensed under the Apache License, Version 2.0 (the "License");
 * you may not use this file except in compliance with the License.
 * You may obtain a copy of the License at
 *
 *      http://www.apache.org/licenses/LICENSE-2.0
 *
 * Unless required by applicable law or agreed to in writing, software
 * distributed under the License is distributed on an "AS IS" BASIS,
 * WITHOUT WARRANTIES OR CONDITIONS OF ANY KIND, either express or implied.
 * See the License for the specific language governing permissions and
 * limitations under the License.
 */
package com.android.quickstep;

<<<<<<< HEAD
import static android.view.View.TRANSLATION_Y;

import static com.android.launcher3.LauncherAnimUtils.OVERVIEW_TRANSITION_MS;
import static com.android.launcher3.LauncherAnimUtils.SCALE_PROPERTY;
import static com.android.launcher3.LauncherState.FAST_OVERVIEW;
import static com.android.launcher3.LauncherState.OVERVIEW;
import static com.android.launcher3.allapps.AllAppsTransitionController.ALL_APPS_PROGRESS;
import static com.android.launcher3.allapps.AllAppsTransitionController.SCRIM_PROGRESS;
import static com.android.launcher3.anim.Interpolators.LINEAR;
import static com.android.quickstep.TouchConsumer.INTERACTION_NORMAL;
import static com.android.quickstep.TouchConsumer.INTERACTION_QUICK_SCRUB;
import static com.android.quickstep.views.RecentsView.CONTENT_ALPHA;
import static com.android.systemui.shared.system.NavigationBarCompat.HIT_TARGET_BACK;
import static com.android.systemui.shared.system.NavigationBarCompat.HIT_TARGET_ROTATION;

import android.animation.Animator;
import android.animation.AnimatorSet;
import android.animation.ObjectAnimator;
=======
>>>>>>> c87bbeea
import android.annotation.TargetApi;
import android.content.Context;
import android.content.Intent;
import android.graphics.Rect;
import android.graphics.RectF;
import android.graphics.Region;
import android.os.Build;
import android.os.Handler;
import android.view.MotionEvent;
import android.view.View;
import android.view.animation.Interpolator;

import androidx.annotation.NonNull;
import androidx.annotation.Nullable;
import androidx.annotation.UiThread;

import com.android.launcher3.BaseDraggingActivity;
import com.android.launcher3.DeviceProfile;
<<<<<<< HEAD
import com.android.launcher3.Launcher;
import com.android.launcher3.LauncherAppState;
import com.android.launcher3.LauncherInitListener;
import com.android.launcher3.LauncherState;
import com.android.launcher3.R;
import com.android.launcher3.Utilities;
import com.android.launcher3.allapps.AllAppsTransitionController;
import com.android.launcher3.allapps.DiscoveryBounce;
import com.android.launcher3.anim.AnimationSuccessListener;
=======
>>>>>>> c87bbeea
import com.android.launcher3.anim.AnimatorPlaybackController;
import com.android.quickstep.util.RemoteAnimationProvider;
import com.android.quickstep.util.RemoteAnimationTargetSet;
import com.android.systemui.shared.system.RemoteAnimationTargetCompat;

import java.util.function.BiPredicate;
import java.util.function.Consumer;

/**
 * Utility class which abstracts out the logical differences between Launcher and RecentsActivity.
 */
@TargetApi(Build.VERSION_CODES.P)
public interface ActivityControlHelper<T extends BaseDraggingActivity> {

    void onTransitionCancelled(T activity, boolean activityVisible);

    int getSwipeUpDestinationAndLength(DeviceProfile dp, Context context, Rect outRect);

    void onSwipeUpToRecentsComplete(T activity);

    default void onSwipeUpToHomeComplete(T activity) { }
    void onAssistantVisibilityChanged(float visibility);

    @NonNull HomeAnimationFactory prepareHomeUI(T activity);

    AnimationFactory prepareRecentsUI(T activity, boolean activityVisible,
            boolean animateActivity, Consumer<AnimatorPlaybackController> callback);

    ActivityInitListener createActivityInitListener(BiPredicate<T, Boolean> onInitListener);

    @Nullable
    T getCreatedActivity();

    default boolean isResumed() {
        BaseDraggingActivity activity = getCreatedActivity();
        return activity != null && activity.hasBeenResumed();
    }

    @UiThread
    @Nullable
    <T extends View> T getVisibleRecentsView();

    @UiThread
    boolean switchToRecentsIfVisible(Runnable onCompleteCallback);

    Rect getOverviewWindowBounds(Rect homeBounds, RemoteAnimationTargetCompat target);

    boolean shouldMinimizeSplitScreen();

    default boolean deferStartingActivity(Region activeNavBarRegion, MotionEvent ev) {
        return true;
    }

    /**
     * Used for containerType in {@link com.android.launcher3.logging.UserEventDispatcher}
     */
    int getContainerType();

    boolean isInLiveTileMode();

    void onLaunchTaskFailed(T activity);

    void onLaunchTaskSuccess(T activity);

    interface ActivityInitListener {

        void register();

        void unregister();

        void registerAndStartActivity(Intent intent, RemoteAnimationProvider animProvider,
                Context context, Handler handler, long duration);
    }

    interface AnimationFactory {

        enum ShelfAnimState {
            HIDE(true), PEEK(true), OVERVIEW(false), CANCEL(false);

            ShelfAnimState(boolean shouldPreformHaptic) {
                this.shouldPreformHaptic = shouldPreformHaptic;
            }

            public final boolean shouldPreformHaptic;
        }

        default void onRemoteAnimationReceived(RemoteAnimationTargetSet targets) { }

<<<<<<< HEAD
            AnimatorSet anim = new AnimatorSet();

            if (!activity.getDeviceProfile().isVerticalBarLayout()) {
                AllAppsTransitionController controller = activity.getAllAppsController();
                float scrollRange = Math.max(controller.getShiftRange(), 1);
                float progressDelta = (transitionLength / scrollRange);

                float endProgress = endState.getVerticalProgress(activity);
                float startProgress = endProgress + progressDelta;
                ObjectAnimator shiftAnim = ObjectAnimator.ofFloat(
                        controller, ALL_APPS_PROGRESS, startProgress, endProgress);
                shiftAnim.setInterpolator(LINEAR);
                anim.play(shiftAnim);

                float scrimEndProgress = Utilities.getScrimProgress(activity, endState, endProgress);
                ObjectAnimator scrimAnim = ObjectAnimator.ofFloat(
                        controller, SCRIM_PROGRESS, scrimEndProgress + progressDelta, scrimEndProgress);
                scrimAnim.setInterpolator(LINEAR);
                anim.play(scrimAnim);

                // Since we are changing the start position of the UI, reapply the state, at the end
                anim.addListener(new AnimationSuccessListener() {
                    @Override
                    public void onAnimationSuccess(Animator animator) {
                        activity.getStateManager().reapplyState();
                    }
                });
            }
=======
        void createActivityController(long transitionLength);
>>>>>>> c87bbeea

        default void adjustActivityControllerInterpolators() { }

        default void onTransitionCancelled() { }

        default void setShelfState(ShelfAnimState animState, Interpolator interpolator,
                long duration) { }

        /**
         * @param attached Whether to show RecentsView alongside the app window. If false, recents
         *                 will be hidden by some property we can animate, e.g. alpha.
         * @param animate Whether to animate recents to/from its new attached state.
         */
<<<<<<< HEAD
        private void playScaleDownAnim(AnimatorSet anim, Launcher launcher) {
            RecentsView recentsView = launcher.getOverviewPanel();
            TaskView v = recentsView.getTaskViewAt(recentsView.getCurrentPage());
            if (v == null) {
                return;
            }
            ClipAnimationHelper clipHelper = new ClipAnimationHelper();
            clipHelper.fromTaskThumbnailView(v.getThumbnail(), (RecentsView) v.getParent(), null);
            if (!clipHelper.getSourceRect().isEmpty() && !clipHelper.getTargetRect().isEmpty()) {
                float fromScale = clipHelper.getSourceRect().width()
                        / clipHelper.getTargetRect().width();
                float fromTranslationY = clipHelper.getSourceRect().centerY()
                        - clipHelper.getTargetRect().centerY();
                Animator scale = ObjectAnimator.ofFloat(recentsView, SCALE_PROPERTY, fromScale, 1);
                Animator translateY = ObjectAnimator.ofFloat(recentsView, TRANSLATION_Y,
                        fromTranslationY, 0);
                scale.setInterpolator(LINEAR);
                translateY.setInterpolator(LINEAR);
                anim.playTogether(scale, translateY);
            }
        }

        @Override
        public ActivityInitListener createActivityInitListener(
                BiPredicate<Launcher, Boolean> onInitListener) {
            return new LauncherInitListener(onInitListener);
        }

        @Nullable
        @Override
        public Launcher getCreatedActivity() {
            LauncherAppState app = LauncherAppState.getInstanceNoCreate();
            if (app == null) {
                return null;
            }
            return (Launcher) app.getModel().getCallback();
        }

        @Nullable
        @UiThread
        private Launcher getVisibleLaucher() {
            Launcher launcher = getCreatedActivity();
            return (launcher != null) && launcher.isStarted() && launcher.hasWindowFocus() ?
                    launcher : null;
        }

        @Nullable
        @Override
        public RecentsView getVisibleRecentsView() {
            Launcher launcher = getVisibleLaucher();
            return launcher != null && launcher.getStateManager().getState().overviewUi
                    ? launcher.getOverviewPanel() : null;
        }

        @Override
        public boolean switchToRecentsIfVisible(boolean fromRecentsButton) {
            Launcher launcher = getVisibleLaucher();
            if (launcher != null) {
                if (fromRecentsButton) {
                    launcher.getUserEventDispatcher().logActionCommand(
                            LauncherLogProto.Action.Command.RECENTS_BUTTON,
                            getContainerType(),
                            LauncherLogProto.ContainerType.TASKSWITCHER);
                }
                launcher.getStateManager().goToState(OVERVIEW);
                return true;
            }
            return false;
        }

        @Override
        public boolean deferStartingActivity(int downHitTarget) {
            return downHitTarget == HIT_TARGET_BACK || downHitTarget == HIT_TARGET_ROTATION;
        }

        @Override
        public Rect getOverviewWindowBounds(Rect homeBounds, RemoteAnimationTargetCompat target) {
            return homeBounds;
        }

        @Override
        public boolean shouldMinimizeSplitScreen() {
            return true;
        }

        @Override
        public boolean supportsLongSwipe(Launcher activity) {
            return !activity.getDeviceProfile().isVerticalBarLayout();
        }

        @Override
        public LongSwipeHelper getLongSwipeController(Launcher activity,
                RemoteAnimationTargetSet targetSet) {
            if (activity.getDeviceProfile().isVerticalBarLayout()) {
                return null;
            }
            return new LongSwipeHelper(activity, targetSet);
        }

        @Override
        public AlphaProperty getAlphaProperty(Launcher activity) {
            return activity.getDragLayer().getAlphaProperty(DragLayer.ALPHA_INDEX_SWIPE_UP);
        }

        @Override
        public int getContainerType() {
            final Launcher launcher = getVisibleLaucher();
            return launcher != null ? launcher.getStateManager().getState().containerType
                    : LauncherLogProto.ContainerType.APP;
        }
=======
        default void setRecentsAttachedToAppWindow(boolean attached, boolean animate) { }
>>>>>>> c87bbeea
    }

    interface HomeAnimationFactory {

        /** Return the floating view that will animate in sync with the closing window. */
        default @Nullable View getFloatingView() {
            return null;
        }

        @NonNull RectF getWindowTargetRect();

        @NonNull AnimatorPlaybackController createActivityAnimationToHome();

        default void playAtomicAnimation(float velocity) {
            // No-op
        }
    }
}<|MERGE_RESOLUTION|>--- conflicted
+++ resolved
@@ -15,27 +15,6 @@
  */
 package com.android.quickstep;
 
-<<<<<<< HEAD
-import static android.view.View.TRANSLATION_Y;
-
-import static com.android.launcher3.LauncherAnimUtils.OVERVIEW_TRANSITION_MS;
-import static com.android.launcher3.LauncherAnimUtils.SCALE_PROPERTY;
-import static com.android.launcher3.LauncherState.FAST_OVERVIEW;
-import static com.android.launcher3.LauncherState.OVERVIEW;
-import static com.android.launcher3.allapps.AllAppsTransitionController.ALL_APPS_PROGRESS;
-import static com.android.launcher3.allapps.AllAppsTransitionController.SCRIM_PROGRESS;
-import static com.android.launcher3.anim.Interpolators.LINEAR;
-import static com.android.quickstep.TouchConsumer.INTERACTION_NORMAL;
-import static com.android.quickstep.TouchConsumer.INTERACTION_QUICK_SCRUB;
-import static com.android.quickstep.views.RecentsView.CONTENT_ALPHA;
-import static com.android.systemui.shared.system.NavigationBarCompat.HIT_TARGET_BACK;
-import static com.android.systemui.shared.system.NavigationBarCompat.HIT_TARGET_ROTATION;
-
-import android.animation.Animator;
-import android.animation.AnimatorSet;
-import android.animation.ObjectAnimator;
-=======
->>>>>>> c87bbeea
 import android.annotation.TargetApi;
 import android.content.Context;
 import android.content.Intent;
@@ -54,18 +33,6 @@
 
 import com.android.launcher3.BaseDraggingActivity;
 import com.android.launcher3.DeviceProfile;
-<<<<<<< HEAD
-import com.android.launcher3.Launcher;
-import com.android.launcher3.LauncherAppState;
-import com.android.launcher3.LauncherInitListener;
-import com.android.launcher3.LauncherState;
-import com.android.launcher3.R;
-import com.android.launcher3.Utilities;
-import com.android.launcher3.allapps.AllAppsTransitionController;
-import com.android.launcher3.allapps.DiscoveryBounce;
-import com.android.launcher3.anim.AnimationSuccessListener;
-=======
->>>>>>> c87bbeea
 import com.android.launcher3.anim.AnimatorPlaybackController;
 import com.android.quickstep.util.RemoteAnimationProvider;
 import com.android.quickstep.util.RemoteAnimationTargetSet;
@@ -154,38 +121,7 @@
 
         default void onRemoteAnimationReceived(RemoteAnimationTargetSet targets) { }
 
-<<<<<<< HEAD
-            AnimatorSet anim = new AnimatorSet();
-
-            if (!activity.getDeviceProfile().isVerticalBarLayout()) {
-                AllAppsTransitionController controller = activity.getAllAppsController();
-                float scrollRange = Math.max(controller.getShiftRange(), 1);
-                float progressDelta = (transitionLength / scrollRange);
-
-                float endProgress = endState.getVerticalProgress(activity);
-                float startProgress = endProgress + progressDelta;
-                ObjectAnimator shiftAnim = ObjectAnimator.ofFloat(
-                        controller, ALL_APPS_PROGRESS, startProgress, endProgress);
-                shiftAnim.setInterpolator(LINEAR);
-                anim.play(shiftAnim);
-
-                float scrimEndProgress = Utilities.getScrimProgress(activity, endState, endProgress);
-                ObjectAnimator scrimAnim = ObjectAnimator.ofFloat(
-                        controller, SCRIM_PROGRESS, scrimEndProgress + progressDelta, scrimEndProgress);
-                scrimAnim.setInterpolator(LINEAR);
-                anim.play(scrimAnim);
-
-                // Since we are changing the start position of the UI, reapply the state, at the end
-                anim.addListener(new AnimationSuccessListener() {
-                    @Override
-                    public void onAnimationSuccess(Animator animator) {
-                        activity.getStateManager().reapplyState();
-                    }
-                });
-            }
-=======
         void createActivityController(long transitionLength);
->>>>>>> c87bbeea
 
         default void adjustActivityControllerInterpolators() { }
 
@@ -199,120 +135,7 @@
          *                 will be hidden by some property we can animate, e.g. alpha.
          * @param animate Whether to animate recents to/from its new attached state.
          */
-<<<<<<< HEAD
-        private void playScaleDownAnim(AnimatorSet anim, Launcher launcher) {
-            RecentsView recentsView = launcher.getOverviewPanel();
-            TaskView v = recentsView.getTaskViewAt(recentsView.getCurrentPage());
-            if (v == null) {
-                return;
-            }
-            ClipAnimationHelper clipHelper = new ClipAnimationHelper();
-            clipHelper.fromTaskThumbnailView(v.getThumbnail(), (RecentsView) v.getParent(), null);
-            if (!clipHelper.getSourceRect().isEmpty() && !clipHelper.getTargetRect().isEmpty()) {
-                float fromScale = clipHelper.getSourceRect().width()
-                        / clipHelper.getTargetRect().width();
-                float fromTranslationY = clipHelper.getSourceRect().centerY()
-                        - clipHelper.getTargetRect().centerY();
-                Animator scale = ObjectAnimator.ofFloat(recentsView, SCALE_PROPERTY, fromScale, 1);
-                Animator translateY = ObjectAnimator.ofFloat(recentsView, TRANSLATION_Y,
-                        fromTranslationY, 0);
-                scale.setInterpolator(LINEAR);
-                translateY.setInterpolator(LINEAR);
-                anim.playTogether(scale, translateY);
-            }
-        }
-
-        @Override
-        public ActivityInitListener createActivityInitListener(
-                BiPredicate<Launcher, Boolean> onInitListener) {
-            return new LauncherInitListener(onInitListener);
-        }
-
-        @Nullable
-        @Override
-        public Launcher getCreatedActivity() {
-            LauncherAppState app = LauncherAppState.getInstanceNoCreate();
-            if (app == null) {
-                return null;
-            }
-            return (Launcher) app.getModel().getCallback();
-        }
-
-        @Nullable
-        @UiThread
-        private Launcher getVisibleLaucher() {
-            Launcher launcher = getCreatedActivity();
-            return (launcher != null) && launcher.isStarted() && launcher.hasWindowFocus() ?
-                    launcher : null;
-        }
-
-        @Nullable
-        @Override
-        public RecentsView getVisibleRecentsView() {
-            Launcher launcher = getVisibleLaucher();
-            return launcher != null && launcher.getStateManager().getState().overviewUi
-                    ? launcher.getOverviewPanel() : null;
-        }
-
-        @Override
-        public boolean switchToRecentsIfVisible(boolean fromRecentsButton) {
-            Launcher launcher = getVisibleLaucher();
-            if (launcher != null) {
-                if (fromRecentsButton) {
-                    launcher.getUserEventDispatcher().logActionCommand(
-                            LauncherLogProto.Action.Command.RECENTS_BUTTON,
-                            getContainerType(),
-                            LauncherLogProto.ContainerType.TASKSWITCHER);
-                }
-                launcher.getStateManager().goToState(OVERVIEW);
-                return true;
-            }
-            return false;
-        }
-
-        @Override
-        public boolean deferStartingActivity(int downHitTarget) {
-            return downHitTarget == HIT_TARGET_BACK || downHitTarget == HIT_TARGET_ROTATION;
-        }
-
-        @Override
-        public Rect getOverviewWindowBounds(Rect homeBounds, RemoteAnimationTargetCompat target) {
-            return homeBounds;
-        }
-
-        @Override
-        public boolean shouldMinimizeSplitScreen() {
-            return true;
-        }
-
-        @Override
-        public boolean supportsLongSwipe(Launcher activity) {
-            return !activity.getDeviceProfile().isVerticalBarLayout();
-        }
-
-        @Override
-        public LongSwipeHelper getLongSwipeController(Launcher activity,
-                RemoteAnimationTargetSet targetSet) {
-            if (activity.getDeviceProfile().isVerticalBarLayout()) {
-                return null;
-            }
-            return new LongSwipeHelper(activity, targetSet);
-        }
-
-        @Override
-        public AlphaProperty getAlphaProperty(Launcher activity) {
-            return activity.getDragLayer().getAlphaProperty(DragLayer.ALPHA_INDEX_SWIPE_UP);
-        }
-
-        @Override
-        public int getContainerType() {
-            final Launcher launcher = getVisibleLaucher();
-            return launcher != null ? launcher.getStateManager().getState().containerType
-                    : LauncherLogProto.ContainerType.APP;
-        }
-=======
         default void setRecentsAttachedToAppWindow(boolean attached, boolean animate) { }
->>>>>>> c87bbeea
     }
 
     interface HomeAnimationFactory {
