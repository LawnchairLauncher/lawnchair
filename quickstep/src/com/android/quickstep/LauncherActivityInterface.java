/*
 * Copyright (C) 2019 The Android Open Source Project
 *
 * Licensed under the Apache License, Version 2.0 (the "License");
 * you may not use this file except in compliance with the License.
 * You may obtain a copy of the License at
 *
 *      http://www.apache.org/licenses/LICENSE-2.0
 *
 * Unless required by applicable law or agreed to in writing, software
 * distributed under the License is distributed on an "AS IS" BASIS,
 * WITHOUT WARRANTIES OR CONDITIONS OF ANY KIND, either express or implied.
 * See the License for the specific language governing permissions and
 * limitations under the License.
 */
package com.android.quickstep;

import static com.android.app.animation.Interpolators.LINEAR;
import static com.android.launcher3.LauncherState.ALL_APPS;
import static com.android.launcher3.LauncherState.BACKGROUND_APP;
import static com.android.launcher3.LauncherState.FLOATING_SEARCH_BAR;
import static com.android.launcher3.LauncherState.NORMAL;
import static com.android.launcher3.LauncherState.OVERVIEW;
import static com.android.launcher3.util.Executors.MAIN_EXECUTOR;
import static com.android.launcher3.util.MultiPropertyFactory.MULTI_PROPERTY_VALUE;

import android.animation.Animator;
import android.animation.AnimatorSet;
import android.content.Context;
import android.graphics.Rect;
import android.view.MotionEvent;
import android.view.RemoteAnimationTarget;

import androidx.annotation.Nullable;
import androidx.annotation.UiThread;

import com.android.launcher3.DeviceProfile;
import com.android.launcher3.Launcher;
import com.android.launcher3.LauncherAnimUtils;
import com.android.launcher3.LauncherInitListener;
import com.android.launcher3.LauncherState;
import com.android.launcher3.anim.PendingAnimation;
import com.android.launcher3.config.FeatureFlags;
import com.android.launcher3.statehandlers.DepthController;
import com.android.launcher3.statehandlers.DesktopVisibilityController;
import com.android.launcher3.statemanager.StateManager;
import com.android.launcher3.taskbar.LauncherTaskbarUIController;
import com.android.launcher3.uioverrides.QuickstepLauncher;
import com.android.launcher3.util.DisplayController;
import com.android.launcher3.util.NavigationMode;
import com.android.quickstep.GestureState.GestureEndTarget;
import com.android.quickstep.orientation.RecentsPagedOrientationHandler;
import com.android.quickstep.util.ActivityInitListener;
import com.android.quickstep.util.AnimatorControllerWithResistance;
import com.android.quickstep.util.LayoutUtils;
import com.android.quickstep.views.RecentsView;
import com.android.systemui.plugins.shared.LauncherOverlayManager;

import java.util.function.Consumer;
import java.util.function.Predicate;

/**
 * {@link BaseActivityInterface} for the in-launcher recents.
 */
public final class LauncherActivityInterface extends
        BaseActivityInterface<LauncherState, QuickstepLauncher> {

    public static final LauncherActivityInterface INSTANCE = new LauncherActivityInterface();

    private LauncherActivityInterface() {
        super(true, OVERVIEW, BACKGROUND_APP);
    }

    @Override
    public int getSwipeUpDestinationAndLength(DeviceProfile dp, Context context, Rect outRect,
            RecentsPagedOrientationHandler orientationHandler) {
        calculateTaskSize(context, dp, outRect, orientationHandler);
        if (dp.isVerticalBarLayout()
                && DisplayController.getNavigationMode(context) != NavigationMode.NO_BUTTON) {
            return dp.isSeascape() ? outRect.left : (dp.widthPx - outRect.right);
        } else {
            return LayoutUtils.getShelfTrackingDistance(context, dp, orientationHandler);
        }
    }

    @Override
    public void onSwipeUpToHomeComplete(RecentsAnimationDeviceState deviceState) {
        QuickstepLauncher launcher = getCreatedContainer();
        if (launcher == null) {
            return;
        }
        // When going to home, the state animator we use has SKIP_OVERVIEW because we
        // assume that
        // setRecentsAttachedToAppWindow() will handle animating Overview instead. Thus,
        // at the end
        // of the animation, we should ensure recents is at the correct position for
        // NORMAL state.
        // For example, when doing a long swipe to home, RecentsView may be scaled down.
        // This is
        // relatively expensive, so do it on the next frame instead of critical path.
        MAIN_EXECUTOR.getHandler().post(launcher.getStateManager()::reapplyState);

        launcher.getRootView().setForceHideBackArrow(false);
        notifyRecentsOfOrientation(deviceState.getRotationTouchHelper());
    }

    @Override
    public void onAssistantVisibilityChanged(float visibility) {
        QuickstepLauncher launcher = getCreatedContainer();
        if (launcher == null) {
            return;
        }
        launcher.onAssistantVisibilityChanged(visibility);
    }

    @Override
    public AnimationFactory prepareRecentsUI(RecentsAnimationDeviceState deviceState,
            boolean activityVisible, Consumer<AnimatorControllerWithResistance> callback) {
        notifyRecentsOfOrientation(deviceState.getRotationTouchHelper());
        DefaultAnimationFactory factory = new DefaultAnimationFactory(callback) {
            @Override
            protected void createBackgroundToOverviewAnim(QuickstepLauncher activity,
                    PendingAnimation pa) {
                super.createBackgroundToOverviewAnim(activity, pa);

                // Animate the blur and wallpaper zoom
                float fromDepthRatio = BACKGROUND_APP.getDepth(activity);
                float toDepthRatio = OVERVIEW.getDepth(activity);
                pa.addFloat(getDepthController().stateDepth,
                        new LauncherAnimUtils.ClampedProperty<>(
                                MULTI_PROPERTY_VALUE, fromDepthRatio, toDepthRatio),
                        fromDepthRatio, toDepthRatio, LINEAR);
            }
        };

        QuickstepLauncher launcher = factory.initBackgroundStateUI();
        // Since all apps is not visible, we can safely reset the scroll position.
        // This ensures then the next swipe up to all-apps starts from scroll 0.
        launcher.getAppsView().reset(false /* animate */);
        return factory;
    }

    @Override
    public ActivityInitListener createActivityInitListener(Predicate<Boolean> onInitListener) {
        return new LauncherInitListener((activity, alreadyOnHome) -> onInitListener.test(alreadyOnHome));
    }

    @Override
    public void setOnDeferredActivityLaunchCallback(Runnable r) {
        QuickstepLauncher launcher = getCreatedContainer();
        if (launcher == null) {
            return;
        }
        launcher.setOnDeferredActivityLaunchCallback(r);
    }

    @Nullable
    @Override
    public QuickstepLauncher getCreatedContainer() {
        return QuickstepLauncher.ACTIVITY_TRACKER.getCreatedActivity();
    }

    @Nullable
    @Override
    public DepthController getDepthController() {
        QuickstepLauncher launcher = getCreatedContainer();
        if (launcher == null) {
            return null;
        }
        return launcher.getDepthController();
    }

    @Nullable
    @Override
    public DesktopVisibilityController getDesktopVisibilityController() {
        QuickstepLauncher launcher = getCreatedContainer();
        if (launcher == null) {
            return null;
        }
        return launcher.getDesktopVisibilityController();
    }

    @Nullable
    @Override
    public LauncherTaskbarUIController getTaskbarController() {
        QuickstepLauncher launcher = getCreatedContainer();
        if (launcher == null) {
            return null;
        }
        return launcher.getTaskbarUIController();
    }

    @Nullable
    @Override
    public RecentsView getVisibleRecentsView() {
<<<<<<< HEAD
        Launcher launcher = getVisibleLauncher();
        RecentsView recentsView = launcher != null && launcher.getStateManager().getState().overviewUi
                ? launcher.getOverviewPanel()
                : null;
=======
        QuickstepLauncher launcher = getVisibleLauncher();
        RecentsView recentsView =
                launcher != null && launcher.getStateManager().getState().isRecentsViewVisible
                        ? launcher.getOverviewPanel() : null;
>>>>>>> 904a97c6
        if (recentsView == null || (!launcher.hasBeenResumed()
                && recentsView.getRunningTaskViewId() == -1)) {
            // If live tile has ended, return null.
            return null;
        }
        return recentsView;
    }

    @Nullable
    @UiThread
    private QuickstepLauncher getVisibleLauncher() {
        QuickstepLauncher launcher = getCreatedContainer();
        if (launcher == null) {
            return null;
        }
        if (launcher.isStarted() && (isInLiveTileMode() || launcher.hasBeenResumed())) {
            return launcher;
        }
        if (isInMinusOne()) {
            return launcher;
        }

        return null;
    }

    @Override
    public boolean switchToRecentsIfVisible(Animator.AnimatorListener animatorListener) {
        QuickstepLauncher launcher = getVisibleLauncher();
        if (launcher == null) {
            return false;
        }
        if (isInLiveTileMode()) {
            RecentsView recentsView = getVisibleRecentsView();
            if (recentsView == null) {
                return false;
            }
        }

        closeOverlay();
        launcher.getStateManager().goToState(OVERVIEW,
                launcher.getStateManager().shouldAnimateStateChange(),
                animatorListener);
        return true;
    }

    @Override
    public void onExitOverview(RotationTouchHelper deviceState, Runnable exitRunnable) {
        final StateManager<LauncherState, Launcher> stateManager =
                getCreatedContainer().getStateManager();
        stateManager.addStateListener(
                new StateManager.StateListener<LauncherState>() {
                    @Override
                    public void onStateTransitionComplete(LauncherState toState) {
                        // Are we going from Recents to Workspace?
                        if (toState == LauncherState.NORMAL) {
                            exitRunnable.run();
                            notifyRecentsOfOrientation(deviceState);
                            stateManager.removeStateListener(this);
                        }
                    }
                });
    }

    private void notifyRecentsOfOrientation(RotationTouchHelper rotationTouchHelper) {
        // reset layout on swipe to home
<<<<<<< HEAD
        Launcher launcher = getCreatedActivity();
        if (launcher == null) {
            return;
        }
        RecentsView recentsView = launcher.getOverviewPanel();
=======
        RecentsView recentsView = getCreatedContainer().getOverviewPanel();
>>>>>>> 904a97c6
        recentsView.setLayoutRotation(rotationTouchHelper.getCurrentActiveRotation(),
                rotationTouchHelper.getDisplayRotation());
    }

    @Override
    public Rect getOverviewWindowBounds(Rect homeBounds, RemoteAnimationTarget target) {
        return homeBounds;
    }

    @Override
    public boolean allowMinimizeSplitScreen() {
        return true;
    }

    @Override
    public boolean allowAllAppsFromOverview() {
        return FeatureFlags.ENABLE_ALL_APPS_FROM_OVERVIEW.get()
<<<<<<< HEAD
                // If floating search bar would not show in overview, don't allow all apps
                // gesture.
                && OVERVIEW.areElementsVisible(getCreatedActivity(), FLOATING_SEARCH_BAR);
=======
                // If floating search bar would not show in overview, don't allow all apps gesture.
                && OVERVIEW.areElementsVisible(getCreatedContainer(), FLOATING_SEARCH_BAR);
>>>>>>> 904a97c6
    }

    @Override
    public boolean isInLiveTileMode() {
        QuickstepLauncher launcher = getCreatedContainer();

        return launcher != null
                && launcher.getStateManager().getState() == OVERVIEW
                && launcher.isStarted()
                && TopTaskTracker.INSTANCE.get(launcher).getCachedTopTask(false).isHomeTask();
    }

    private boolean isInMinusOne() {
        QuickstepLauncher launcher = getCreatedContainer();

        return launcher != null
                && launcher.getStateManager().getState() == NORMAL
                && !launcher.isStarted()
                && TopTaskTracker.INSTANCE.get(launcher).getCachedTopTask(false).isHomeTask();
    }

    @Override
    public void onLaunchTaskFailed() {
        QuickstepLauncher launcher = getCreatedContainer();
        if (launcher == null) {
            return;
        }
        launcher.getStateManager().goToState(OVERVIEW);
    }

    @Override
    public void closeOverlay() {
        super.closeOverlay();
        QuickstepLauncher launcher = getCreatedContainer();
        if (launcher == null) {
            return;
        }
        LauncherOverlayManager om = launcher.getOverlayManager();
        if (!SystemUiProxy.INSTANCE.get(launcher).getHomeVisibilityState().isHomeVisible()
                || launcher.isForceInvisible()) {
            om.hideOverlay(false /* animate */);
        } else {
            om.hideOverlay(150);
        }
    }

    @Override
    public @Nullable Animator getParallelAnimationToLauncher(GestureEndTarget endTarget,
            long duration, RecentsAnimationCallbacks callbacks) {
        LauncherTaskbarUIController uiController = getTaskbarController();
        Animator superAnimator = super.getParallelAnimationToLauncher(
                endTarget, duration, callbacks);
        if (uiController == null || callbacks == null) {
            return superAnimator;
        }
        LauncherState toState = stateFromGestureEndTarget(endTarget);
        Animator taskbarAnimator = uiController.createAnimToLauncher(toState, callbacks, duration);
        if (superAnimator == null) {
            return taskbarAnimator;
        } else {
            AnimatorSet animatorSet = new AnimatorSet();
            animatorSet.playTogether(superAnimator, taskbarAnimator);
            return animatorSet;
        }
    }

    @Override
    protected int getOverviewScrimColorForState(QuickstepLauncher activity, LauncherState state) {
        return state.getWorkspaceScrimColor(activity);
    }

    @Override
    public boolean deferStartingActivity(RecentsAnimationDeviceState deviceState, MotionEvent ev) {
        LauncherTaskbarUIController uiController = getTaskbarController();
        if (uiController == null) {
            return super.deferStartingActivity(deviceState, ev);
        }
        return uiController.isEventOverAnyTaskbarItem(ev)
                || super.deferStartingActivity(deviceState, ev);
    }

    @Override
    public boolean shouldCancelCurrentGesture() {
        LauncherTaskbarUIController uiController = getTaskbarController();
        if (uiController == null) {
            return super.shouldCancelCurrentGesture();
        }
        return uiController.isDraggingItem();
    }

    @Override
    public LauncherState stateFromGestureEndTarget(GestureEndTarget endTarget) {
        switch (endTarget) {
            case RECENTS:
                return OVERVIEW;
            case NEW_TASK:
            case LAST_TASK:
                return BACKGROUND_APP;
            case ALL_APPS:
                return ALL_APPS;
            case HOME:
            default:
                return NORMAL;
        }
    }
}<|MERGE_RESOLUTION|>--- conflicted
+++ resolved
@@ -193,17 +193,10 @@
     @Nullable
     @Override
     public RecentsView getVisibleRecentsView() {
-<<<<<<< HEAD
-        Launcher launcher = getVisibleLauncher();
-        RecentsView recentsView = launcher != null && launcher.getStateManager().getState().overviewUi
+        QuickstepLauncher launcher = getVisibleLauncher();
+        RecentsView recentsView = launcher != null && launcher.getStateManager().getState().isRecentsViewVisible
                 ? launcher.getOverviewPanel()
                 : null;
-=======
-        QuickstepLauncher launcher = getVisibleLauncher();
-        RecentsView recentsView =
-                launcher != null && launcher.getStateManager().getState().isRecentsViewVisible
-                        ? launcher.getOverviewPanel() : null;
->>>>>>> 904a97c6
         if (recentsView == null || (!launcher.hasBeenResumed()
                 && recentsView.getRunningTaskViewId() == -1)) {
             // If live tile has ended, return null.
@@ -251,8 +244,7 @@
 
     @Override
     public void onExitOverview(RotationTouchHelper deviceState, Runnable exitRunnable) {
-        final StateManager<LauncherState, Launcher> stateManager =
-                getCreatedContainer().getStateManager();
+        final StateManager<LauncherState, Launcher> stateManager = getCreatedContainer().getStateManager();
         stateManager.addStateListener(
                 new StateManager.StateListener<LauncherState>() {
                     @Override
@@ -269,15 +261,7 @@
 
     private void notifyRecentsOfOrientation(RotationTouchHelper rotationTouchHelper) {
         // reset layout on swipe to home
-<<<<<<< HEAD
-        Launcher launcher = getCreatedActivity();
-        if (launcher == null) {
-            return;
-        }
-        RecentsView recentsView = launcher.getOverviewPanel();
-=======
         RecentsView recentsView = getCreatedContainer().getOverviewPanel();
->>>>>>> 904a97c6
         recentsView.setLayoutRotation(rotationTouchHelper.getCurrentActiveRotation(),
                 rotationTouchHelper.getDisplayRotation());
     }
@@ -295,14 +279,9 @@
     @Override
     public boolean allowAllAppsFromOverview() {
         return FeatureFlags.ENABLE_ALL_APPS_FROM_OVERVIEW.get()
-<<<<<<< HEAD
                 // If floating search bar would not show in overview, don't allow all apps
                 // gesture.
-                && OVERVIEW.areElementsVisible(getCreatedActivity(), FLOATING_SEARCH_BAR);
-=======
-                // If floating search bar would not show in overview, don't allow all apps gesture.
                 && OVERVIEW.areElementsVisible(getCreatedContainer(), FLOATING_SEARCH_BAR);
->>>>>>> 904a97c6
     }
 
     @Override
