/*
 * Copyright (C) 2019 The Android Open Source Project
 *
 * Licensed under the Apache License, Version 2.0 (the "License");
 * you may not use this file except in compliance with the License.
 * You may obtain a copy of the License at
 *
 *      http://www.apache.org/licenses/LICENSE-2.0
 *
 * Unless required by applicable law or agreed to in writing, software
 * distributed under the License is distributed on an "AS IS" BASIS,
 * WITHOUT WARRANTIES OR CONDITIONS OF ANY KIND, either express or implied.
 * See the License for the specific language governing permissions and
 * limitations under the License.
 */

package com.android.quickstep;

import static com.android.launcher3.ResourceUtils.INVALID_RESOURCE_HANDLE;
import static com.android.launcher3.logging.StatsLogManager.LauncherEvent.LAUNCHER_NAVIGATION_MODE_2_BUTTON;
import static com.android.launcher3.logging.StatsLogManager.LauncherEvent.LAUNCHER_NAVIGATION_MODE_3_BUTTON;
import static com.android.launcher3.logging.StatsLogManager.LauncherEvent.LAUNCHER_NAVIGATION_MODE_GESTURE_BUTTON;
import static com.android.launcher3.util.PackageManagerHelper.getPackageFilter;

import android.content.BroadcastReceiver;
import android.content.Context;
import android.content.Intent;
import android.util.Log;

<<<<<<< HEAD
import com.android.launcher3.Utilities;
=======
import com.android.launcher3.ResourceUtils;
>>>>>>> af79a6ff
import com.android.launcher3.logging.StatsLogManager.LauncherEvent;
import com.android.launcher3.util.MainThreadInitializedObject;

import java.io.PrintWriter;
import java.util.ArrayList;
import java.util.List;
import java.util.concurrent.CopyOnWriteArrayList;

/**
 * Observer for the resource config that specifies the navigation bar mode.
 */
public class SysUINavigationMode {

    public enum Mode {
        THREE_BUTTONS(false, 0, LAUNCHER_NAVIGATION_MODE_3_BUTTON),
        TWO_BUTTONS(true, 1, LAUNCHER_NAVIGATION_MODE_2_BUTTON),
        NO_BUTTON(true, 2, LAUNCHER_NAVIGATION_MODE_GESTURE_BUTTON);

        public final boolean hasGestures;
        public final int resValue;
        public final LauncherEvent launcherEvent;

        Mode(boolean hasGestures, int resValue, LauncherEvent launcherEvent) {
            this.hasGestures = hasGestures;
            this.resValue = resValue;
            this.launcherEvent = launcherEvent;
        }
    }

    public static Mode getMode(Context context) {
        return INSTANCE.get(context).getMode();
    }

    public static final MainThreadInitializedObject<SysUINavigationMode> INSTANCE =
            new MainThreadInitializedObject<>(SysUINavigationMode::new);

    private static final String TAG = "SysUINavigationMode";
    private static final String ACTION_OVERLAY_CHANGED = "android.intent.action.OVERLAY_CHANGED";
    private static final String NAV_BAR_INTERACTION_MODE_RES_NAME =
            "config_navBarInteractionMode";
    private static final String TARGET_OVERLAY_PACKAGE = "android";

    private final Context mContext;
    private Mode mMode;

    private int mNavBarGesturalHeight;
    private int mNavBarLargerGesturalHeight;

    private final List<NavigationModeChangeListener> mChangeListeners =
            new CopyOnWriteArrayList<>();
    private final List<OneHandedModeChangeListener> mOneHandedOverlayChangeListeners =
            new ArrayList<>();

    public SysUINavigationMode(Context context) {
        mContext = context;
        initializeMode();

        mContext.registerReceiver(new BroadcastReceiver() {
            @Override
            public void onReceive(Context context, Intent intent) {
                updateMode();
                updateGesturalHeight();
            }
<<<<<<< HEAD
        }, getPackageFilter("android", ACTION_OVERLAY_CHANGED));

        if (!Utilities.ATLEAST_Q) {
            mMode = Mode.THREE_BUTTONS;
        }
=======
        }, getPackageFilter(TARGET_OVERLAY_PACKAGE, ACTION_OVERLAY_CHANGED));
>>>>>>> af79a6ff
    }

    /** Updates navigation mode when needed. */
    public void updateMode() {
        Mode oldMode = mMode;
        initializeMode();
        if (mMode != oldMode) {
            dispatchModeChange();
        }
    }

    private void updateGesturalHeight() {
        int newGesturalHeight = ResourceUtils.getDimenByName(
                ResourceUtils.NAVBAR_BOTTOM_GESTURE_SIZE, mContext.getResources(),
                INVALID_RESOURCE_HANDLE);

        if (newGesturalHeight == INVALID_RESOURCE_HANDLE) {
            Log.e(TAG, "Failed to get system resource ID. Incompatible framework version?");
            return;
        }

        if (mNavBarGesturalHeight != newGesturalHeight) {
            mNavBarGesturalHeight = newGesturalHeight;
        }

        int newLargerGesturalHeight = ResourceUtils.getDimenByName(
                ResourceUtils.NAVBAR_BOTTOM_GESTURE_LARGER_SIZE, mContext.getResources(),
                INVALID_RESOURCE_HANDLE);
        if (newLargerGesturalHeight == INVALID_RESOURCE_HANDLE) {
            Log.e(TAG, "Failed to get system resource ID. Incompatible framework version?");
            return;
        }
        if (mNavBarLargerGesturalHeight != newLargerGesturalHeight) {
            mNavBarLargerGesturalHeight = newLargerGesturalHeight;
            dispatchOneHandedOverlayChange();
        }
    }

    private void initializeMode() {
<<<<<<< HEAD
        mMode = Mode.THREE_BUTTONS;
        int modeInt = getSystemIntegerRes(mContext, NAV_BAR_INTERACTION_MODE_RES_NAME);
        for(Mode m : Mode.values()) {
=======
        int modeInt = ResourceUtils.getIntegerByName(NAV_BAR_INTERACTION_MODE_RES_NAME,
                mContext.getResources(), INVALID_RESOURCE_HANDLE);
        mNavBarGesturalHeight = ResourceUtils.getDimenByName(
                ResourceUtils.NAVBAR_BOTTOM_GESTURE_SIZE, mContext.getResources(),
                INVALID_RESOURCE_HANDLE);
        mNavBarLargerGesturalHeight = ResourceUtils.getDimenByName(
                ResourceUtils.NAVBAR_BOTTOM_GESTURE_LARGER_SIZE, mContext.getResources(),
                mNavBarGesturalHeight);

        if (modeInt == INVALID_RESOURCE_HANDLE) {
            Log.e(TAG, "Failed to get system resource ID. Incompatible framework version?");
            return;
        }

        for (Mode m : Mode.values()) {
>>>>>>> af79a6ff
            if (m.resValue == modeInt) {
                mMode = m;
            }
        }
    }

    private void dispatchModeChange() {
        for (NavigationModeChangeListener listener : mChangeListeners) {
            listener.onNavigationModeChanged(mMode);
        }
    }

    private void dispatchOneHandedOverlayChange() {
        for (OneHandedModeChangeListener listener : mOneHandedOverlayChangeListeners) {
            listener.onOneHandedModeChanged(mNavBarLargerGesturalHeight);
        }
    }

    public Mode addModeChangeListener(NavigationModeChangeListener listener) {
        mChangeListeners.add(listener);
        return mMode;
    }

    public void removeModeChangeListener(NavigationModeChangeListener listener) {
        mChangeListeners.remove(listener);
    }

    public int addOneHandedOverlayChangeListener(OneHandedModeChangeListener listener) {
        mOneHandedOverlayChangeListeners.add(listener);
        return mNavBarLargerGesturalHeight;
    }

    public void removeOneHandedOverlayChangeListener(OneHandedModeChangeListener listener) {
        mOneHandedOverlayChangeListeners.remove(listener);
    }

    public Mode getMode() {
        return mMode;
    }

    public void dump(PrintWriter pw) {
        pw.println("SysUINavigationMode:");
        pw.println("  mode=" + mMode.name());
        pw.println("  mNavBarGesturalHeight=:" + mNavBarGesturalHeight);
    }

    public interface NavigationModeChangeListener {
        void onNavigationModeChanged(Mode newMode);
    }

    public interface OneHandedModeChangeListener {
        void onOneHandedModeChanged(int newGesturalHeight);
    }
}<|MERGE_RESOLUTION|>--- conflicted
+++ resolved
@@ -27,11 +27,8 @@
 import android.content.Intent;
 import android.util.Log;
 
-<<<<<<< HEAD
 import com.android.launcher3.Utilities;
-=======
 import com.android.launcher3.ResourceUtils;
->>>>>>> af79a6ff
 import com.android.launcher3.logging.StatsLogManager.LauncherEvent;
 import com.android.launcher3.util.MainThreadInitializedObject;
 
@@ -95,15 +92,11 @@
                 updateMode();
                 updateGesturalHeight();
             }
-<<<<<<< HEAD
-        }, getPackageFilter("android", ACTION_OVERLAY_CHANGED));
+        }, getPackageFilter(TARGET_OVERLAY_PACKAGE, ACTION_OVERLAY_CHANGED));
 
         if (!Utilities.ATLEAST_Q) {
             mMode = Mode.THREE_BUTTONS;
         }
-=======
-        }, getPackageFilter(TARGET_OVERLAY_PACKAGE, ACTION_OVERLAY_CHANGED));
->>>>>>> af79a6ff
     }
 
     /** Updates navigation mode when needed. */
@@ -143,11 +136,8 @@
     }
 
     private void initializeMode() {
-<<<<<<< HEAD
         mMode = Mode.THREE_BUTTONS;
-        int modeInt = getSystemIntegerRes(mContext, NAV_BAR_INTERACTION_MODE_RES_NAME);
-        for(Mode m : Mode.values()) {
-=======
+
         int modeInt = ResourceUtils.getIntegerByName(NAV_BAR_INTERACTION_MODE_RES_NAME,
                 mContext.getResources(), INVALID_RESOURCE_HANDLE);
         mNavBarGesturalHeight = ResourceUtils.getDimenByName(
@@ -163,7 +153,6 @@
         }
 
         for (Mode m : Mode.values()) {
->>>>>>> af79a6ff
             if (m.resValue == modeInt) {
                 mMode = m;
             }
