--- conflicted
+++ resolved
@@ -41,13 +41,8 @@
 public class NormalizedIconLoader extends IconLoader {
 
     private final SparseArray<BitmapInfo> mDefaultIcons = new SparseArray<>();
-<<<<<<< HEAD
-    protected final DrawableFactory mDrawableFactory;
-    private LauncherIcons mLauncherIcons;
-=======
     private final DrawableFactory mDrawableFactory;
     private final boolean mDisableColorExtraction;
->>>>>>> c87bbeea
 
     public NormalizedIconLoader(Context context, TaskKeyLruCache<Drawable> iconCache,
             LruCache<ComponentName, ActivityInfo> activityInfoCache,
@@ -77,11 +72,7 @@
                 false));
     }
 
-<<<<<<< HEAD
-    protected synchronized BitmapInfo getBitmapInfo(Drawable drawable, int userId,
-=======
     private BitmapInfo getBitmapInfo(Drawable drawable, int userId,
->>>>>>> c87bbeea
             int primaryColor, boolean isInstantApp) {
         try (LauncherIcons la = LauncherIcons.obtain(mContext)) {
             if (mDisableColorExtraction) {
