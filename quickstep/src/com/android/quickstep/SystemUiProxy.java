--- conflicted
+++ resolved
@@ -32,12 +32,9 @@
 import android.content.Intent;
 import android.content.pm.ActivityInfo;
 import android.content.pm.ShortcutInfo;
-<<<<<<< HEAD
 import android.graphics.Bitmap;
 import android.graphics.Insets;
-=======
 import android.graphics.Point;
->>>>>>> 5f635e80
 import android.graphics.Rect;
 import android.os.Bundle;
 import android.os.Handler;
@@ -66,11 +63,8 @@
 import com.android.internal.logging.InstanceId;
 import com.android.internal.util.ScreenshotRequest;
 import com.android.internal.view.AppearanceRegion;
-<<<<<<< HEAD
+import com.android.launcher3.config.FeatureFlags;
 import com.android.launcher3.Utilities;
-=======
-import com.android.launcher3.config.FeatureFlags;
->>>>>>> 5f635e80
 import com.android.launcher3.util.MainThreadInitializedObject;
 import com.android.launcher3.util.Preconditions;
 import com.android.quickstep.util.ActiveGestureLog;
@@ -113,12 +107,9 @@
 import java.util.Arrays;
 import java.util.LinkedHashMap;
 import java.util.List;
-<<<<<<< HEAD
 import java.util.stream.Collectors;
 
 import app.lawnchair.compat.LawnchairQuickstepCompat;
-=======
->>>>>>> 5f635e80
 
 /**
  * Holds the reference to SystemUI.
@@ -126,8 +117,8 @@
 public class SystemUiProxy implements ISystemUiProxy {
     private static final String TAG = SystemUiProxy.class.getSimpleName();
 
-    public static final MainThreadInitializedObject<SystemUiProxy> INSTANCE = new MainThreadInitializedObject<>(
-            SystemUiProxy::new);
+    public static final MainThreadInitializedObject<SystemUiProxy> INSTANCE =
+            new MainThreadInitializedObject<>(SystemUiProxy::new);
 
     private static final int MSG_SET_SHELF_HEIGHT = 1;
     private static final int MSG_SET_LAUNCHER_KEEP_CLEAR_AREA_HEIGHT = 2;
@@ -148,12 +139,9 @@
         MAIN_EXECUTOR.execute(() -> clearProxy());
     };
 
-    // Save the listeners passed into the proxy since OverviewProxyService may not
-    // have been bound
-    // yet, and we'll need to set/register these listeners with SysUI when they do.
-    // Note that it is
-    // up to the caller to clear the listeners to prevent leaks as these can be held
-    // indefinitely
+    // Save the listeners passed into the proxy since OverviewProxyService may not have been bound
+    // yet, and we'll need to set/register these listeners with SysUI when they do.  Note that it is
+    // up to the caller to clear the listeners to prevent leaks as these can be held indefinitely
     // in case SysUI needs to rebind.
     private IPipAnimationListener mPipAnimationListener;
     private IBubblesListener mBubblesListener;
@@ -165,15 +153,11 @@
     private IRecentTasksListener mRecentTasksListener;
     private IUnfoldTransitionListener mUnfoldAnimationListener;
     private IDesktopTaskListener mDesktopTaskListener;
-<<<<<<< HEAD
-    private final LinkedHashMap<RemoteTransition, TransitionFilter> mRemoteTransitions = new LinkedHashMap<>();
-=======
     private final LinkedHashMap<RemoteTransition, TransitionFilter> mRemoteTransitions =
             new LinkedHashMap<>();
 
     private final List<Runnable> mStateChangeCallbacks = new ArrayList<>();
 
->>>>>>> 5f635e80
     private IBinder mOriginalTransactionToken = null;
     private IOnBackInvokedCallback mBackToLauncherCallback;
     private IRemoteAnimationRunner mBackToLauncherRunner;
@@ -195,10 +179,8 @@
     private int mLastSystemUiStateFlags;
 
     /**
-     * This is a singleton pending intent that is used to start recents via Shell
-     * (which is a
-     * different process). It is bare-bones, so it's expected that the component and
-     * options will
+     * This is a singleton pending intent that is used to start recents via Shell (which is a
+     * different process). It is bare-bones, so it's expected that the component and options will
      * be provided via fill-in intent.
      */
     private final PendingIntent mRecentsPendingIntent;
@@ -255,8 +237,7 @@
     }
 
     /**
-     * Sets proxy state, including death linkage, various listeners, and other
-     * configuration objects
+     * Sets proxy state, including death linkage, various listeners, and other configuration objects
      */
     @MainThread
     public void setProxy(ISystemUiProxy proxy, IPip pip, IBubbles bubbles, ISplitScreen splitScreen,
@@ -281,8 +262,7 @@
         mUnfoldAnimation = unfoldAnimation;
         mDragAndDrop = Utilities.ATLEAST_U ? dragAndDrop : null;
         linkToDeath();
-        // re-attach the listeners once missing due to setProxy has not been initialized
-        // yet.
+        // re-attach the listeners once missing due to setProxy has not been initialized yet.
         setPipAnimationListener(mPipAnimationListener);
         setBubblesListener(mBubblesListener);
         registerSplitScreenListener(mSplitScreenListener);
@@ -303,8 +283,7 @@
     }
 
     /**
-     * Clear the proxy to release held resources and turn the majority of its
-     * operations into no-ops
+     * Clear the proxy to release held resources and turn the majority of its operations into no-ops
      */
     @MainThread
     public void clearProxy() {
@@ -371,28 +350,40 @@
         onOverviewShown(fromHome, TAG);
     }
 
+    public void onOverviewShown(boolean fromHome, String tag) {
+        if (mSystemUiProxy != null) {
+            try {
+                mSystemUiProxy.onOverviewShown(fromHome);
+            } catch (RemoteException e) {
+                Log.w(tag, "Failed call onOverviewShown from: " + (fromHome ? "home" : "app"), e);
+            }
+        }
+    }
+
+    @MainThread
     @Override
     public void onStatusBarTouchEvent(MotionEvent event) {
+        Preconditions.assertUIThread();
         if (mSystemUiProxy != null) {
             try {
                 mSystemUiProxy.onStatusBarTouchEvent(event);
             } catch (RemoteException e) {
-                Log.w(TAG, "Failed call onStatusBarTouchEvent", e);
-            }
-        }
-    }
-
-    public void onOverviewShown(boolean fromHome, String tag) {
-        if (mSystemUiProxy != null) {
-            try {
-                mSystemUiProxy.onOverviewShown(fromHome);
-            } catch (RemoteException e) {
-                Log.w(tag, "Failed call onOverviewShown from: " + (fromHome ? "home" : "app"), e);
-            }
-        }
-    }
-
-    @MainThread
+                Log.w(TAG, "Failed call onStatusBarTouchEvent with arg: " + event, e);
+            }
+        }
+    }
+
+    @Override
+    public void onStatusBarTrackpadEvent(MotionEvent event) {
+        if (mSystemUiProxy != null) {
+            try {
+                mSystemUiProxy.onStatusBarTrackpadEvent(event);
+            } catch (RemoteException e) {
+                Log.w(TAG, "Failed call onStatusBarTrackpadEvent with arg: " + event, e);
+            }
+        }
+    }
+
     @Override
     public void onAssistantProgress(float progress) {
         if (mSystemUiProxy != null) {
@@ -443,17 +434,6 @@
     }
 
     @Override
-<<<<<<< HEAD
-    public Bundle monitorGestureInput(String name, int displayId) {
-        if (mSystemUiProxy != null) {
-            try {
-                return mSystemUiProxy.monitorGestureInput(name, displayId);
-            } catch (RemoteException e) {
-                Log.w(TAG, "Failed call monitorGestureInput: " + name, e);
-            }
-        }
-        return null;
-=======
     public void animateNavBarLongPress(boolean isTouchDown, boolean shrink, long durationMs) {
         if (mSystemUiProxy != null) {
             try {
@@ -462,7 +442,6 @@
                 Log.w(TAG, "Failed call animateNavBarLongPress", e);
             }
         }
->>>>>>> 5f635e80
     }
 
     @Override
@@ -509,6 +488,7 @@
         }
     }
 
+    @Override
     public void notifyTaskbarStatus(boolean visible, boolean stashed) {
         if (mSystemUiProxy != null) {
             try {
@@ -522,9 +502,7 @@
 
     /**
      * NOTE: If called to suspend, caller MUST call this method to also un-suspend
-     * 
-     * @param suspend should be true to stop auto-hide, false to resume normal
-     *                behavior
+     * @param suspend should be true to stop auto-hide, false to resume normal behavior
      */
     @Override
     public void notifyTaskbarAutohideSuspend(boolean suspend) {
@@ -614,7 +592,7 @@
      */
     public void setShelfHeight(boolean visible, int shelfHeight) {
         Message.obtain(mAsyncHandler, MSG_SET_SHELF_HEIGHT,
-                visible ? 1 : 0, shelfHeight).sendToTarget();
+                visible ? 1 : 0 , shelfHeight).sendToTarget();
     }
 
     @WorkerThread
@@ -639,10 +617,9 @@
      * the Launcher for the Hotseat.
      */
     public void setLauncherKeepClearAreaHeight(boolean visible, int height) {
-        if (Utilities.ATLEAST_T) {
-            Message.obtain(mAsyncHandler, MSG_SET_LAUNCHER_KEEP_CLEAR_AREA_HEIGHT,
-                    visible ? 1 : 0, height).sendToTarget();
-        }
+        if (!Utilities.ATLEAST_T) return;
+        Message.obtain(mAsyncHandler, MSG_SET_LAUNCHER_KEEP_CLEAR_AREA_HEIGHT,
+                visible ? 1 : 0 , height).sendToTarget();
     }
 
     @WorkerThread
@@ -678,8 +655,7 @@
     }
 
     /**
-     * @return Destination bounds of auto-pip animation, {@code null} if the
-     *         animation is not ready.
+     * @return Destination bounds of auto-pip animation, {@code null} if the animation is not ready.
      */
     @Nullable
     public Rect startSwipePipToHome(ComponentName componentName, ActivityInfo activityInfo,
@@ -702,10 +678,8 @@
     }
 
     /**
-     * Notifies WM Shell that launcher has finished the preparation of the animation
-     * for swipe to
-     * home. WM Shell can choose to fade out the overlay when entering PIP is
-     * finished, and WM Shell
+     * Notifies WM Shell that launcher has finished the preparation of the animation for swipe to
+     * home. WM Shell can choose to fade out the overlay when entering PIP is finished, and WM Shell
      * should be responsible for cleaning up the overlay.
      */
     public void stopSwipePipToHome(int taskId, ComponentName componentName, Rect destinationBounds,
@@ -721,8 +695,7 @@
     }
 
     /**
-     * Notifies WM Shell that launcher has aborted all the animation for swipe to
-     * home. WM Shell
+     * Notifies WM Shell that launcher has aborted all the animation for swipe to home. WM Shell
      * can use this callback to clean up its internal states.
      */
     public void abortSwipePipToHome(int taskId, ComponentName componentName) {
@@ -791,13 +764,10 @@
 
     /**
      * Tells SysUI to show the bubble with the provided key.
-     * 
-     * @param key              the key of the bubble to show.
-     * @param bubbleBarOffsetX the offset of the bubble bar from the edge of the
-     *                         screen on the X
+     * @param key the key of the bubble to show.
+     * @param bubbleBarOffsetX the offset of the bubble bar from the edge of the screen on the X
      *                         axis.
-     * @param bubbleBarOffsetY the offset of the bubble bar from the edge of the
-     *                         screen on the Y
+     * @param bubbleBarOffsetY the offset of the bubble bar from the edge of the screen on the Y
      *                         axis.
      */
     public void showBubble(String key, int bubbleBarOffsetX, int bubbleBarOffsetY) {
@@ -812,12 +782,10 @@
 
     /**
      * Tells SysUI to remove the bubble with the provided key.
-     * 
      * @param key the key of the bubble to show.
      */
     public void removeBubble(String key) {
-        if (mBubbles == null)
-            return;
+        if (mBubbles == null) return;
         try {
             mBubbles.removeBubble(key);
         } catch (RemoteException e) {
@@ -829,8 +797,7 @@
      * Tells SysUI to remove all bubbles.
      */
     public void removeAllBubbles() {
-        if (mBubbles == null)
-            return;
+        if (mBubbles == null) return;
         try {
             mBubbles.removeAllBubbles();
         } catch (RemoteException e) {
@@ -854,13 +821,11 @@
     /**
      * Tells SysUI when the bubble is being dragged.
      * Should be called only when the bubble bar is expanded.
-     * 
-     * @param bubbleKey      the key of the bubble to collapse/expand
+     * @param bubbleKey the key of the bubble to collapse/expand
      * @param isBeingDragged whether the bubble is being dragged
      */
     public void onBubbleDrag(@Nullable String bubbleKey, boolean isBeingDragged) {
-        if (mBubbles == null)
-            return;
+        if (mBubbles == null) return;
         try {
             mBubbles.onBubbleDrag(bubbleKey, isBeingDragged);
         } catch (RemoteException e) {
@@ -994,16 +959,10 @@
      * Start multiple tasks in split-screen simultaneously.
      */
     public void startTasksWithLegacyTransition(int taskId1, Bundle options1, int taskId2,
-<<<<<<< HEAD
-            Bundle options2, @SplitConfigurationOptions.StagePosition int splitPosition,
-            float splitRatio, RemoteAnimationAdapter adapter, InstanceId instanceId) {
-        if (mSystemUiProxy != null && Utilities.ATLEAST_T) {
-=======
             Bundle options2, @StagePosition int splitPosition,
             @PersistentSnapPosition int snapPosition, RemoteAnimationAdapter adapter,
             InstanceId instanceId) {
         if (mSystemUiProxy != null) {
->>>>>>> 5f635e80
             try {
                 mSplitScreen.startTasksWithLegacyTransition(taskId1, options1, taskId2, options2,
                         splitPosition, snapPosition, adapter, instanceId);
@@ -1046,8 +1005,7 @@
     }
 
     /**
-     * Starts a pair of intents or shortcuts in split-screen using legacy
-     * transition. Passing a
+     * Starts a pair of intents or shortcuts in split-screen using legacy transition. Passing a
      * non-null shortcut info means to start the app as a shortcut.
      */
     public void startIntentsWithLegacyTransition(PendingIntent pendingIntent1, int userId1,
@@ -1103,12 +1061,10 @@
     }
 
     /**
-     * Call this when going to recents so that shell can set-up and provide
-     * appropriate leashes
+     * Call this when going to recents so that shell can set-up and provide appropriate leashes
      * for animation (eg. DividerBar).
      *
-     * @return RemoteAnimationTargets of windows that need to animate but only exist
-     *         in shell.
+     * @return RemoteAnimationTargets of windows that need to animate but only exist in shell.
      */
     @Nullable
     public RemoteAnimationTarget[] onGoingToRecentsLegacy(RemoteAnimationTarget[] apps) {
@@ -1225,10 +1181,8 @@
     }
 
     /**
-     * Use SystemUI's transaction-queue instead of Launcher's independent one. This
-     * is necessary
-     * if Launcher and SystemUI need to coordinate transactions (eg. for shell
-     * transitions).
+     * Use SystemUI's transaction-queue instead of Launcher's independent one. This is necessary
+     * if Launcher and SystemUI need to coordinate transactions (eg. for shell transitions).
      */
     public void shareTransactionQueue() {
         if (mOriginalTransactionToken == null) {
@@ -1293,12 +1247,9 @@
     //
 
     /**
-     * Sets the instance of {@link ILauncherUnlockAnimationController} that System
-     * UI should use to
-     * control the launcher side of the unlock animation. This will also cause us to
-     * dispatch the
-     * current state of the smartspace to System UI (this will subsequently happen
-     * if the state
+     * Sets the instance of {@link ILauncherUnlockAnimationController} that System UI should use to
+     * control the launcher side of the unlock animation. This will also cause us to dispatch the
+     * current state of the smartspace to System UI (this will subsequently happen if the state
      * changes).
      */
     public void setLauncherUnlockAnimationController(
@@ -1319,8 +1270,7 @@
     }
 
     /**
-     * Tells System UI that the Launcher's smartspace state has been updated, so
-     * that it can prepare
+     * Tells System UI that the Launcher's smartspace state has been updated, so that it can prepare
      * the unlock animation accordingly.
      */
     public void notifySysuiSmartspaceStateUpdated(SmartspaceState state) {
@@ -1379,8 +1329,7 @@
         }
     }
 
-    /**
-     * Clears the previously registered {@link IOnBackInvokedCallback}.
+    /** Clears the previously registered {@link IOnBackInvokedCallback}.
      *
      * @param callback The previously registered callback instance.
      */
@@ -1415,20 +1364,6 @@
     }
 
     public ArrayList<GroupedRecentTaskInfo> getRecentTasks(int numTasks, int userId) {
-<<<<<<< HEAD
-        if (!LawnchairQuickstepCompat.ATLEAST_U) {
-            return getRecentTasksFromWrapper(numTasks, userId);
-        }
-        try {
-            if (mRecentTasks != null) {
-                final GroupedRecentTaskInfo[] rawTasks = mRecentTasks.getRecentTasks(numTasks,
-                        RECENT_IGNORE_UNAVAILABLE, userId);
-                return new ArrayList<>(Arrays.asList(rawTasks));
-            }
-        } catch (Throwable t) {
-            Log.w(TAG, "Failed call getRecentTasks ,may be android 13- ", t);
-            return getRecentTasksFromWrapper(numTasks, userId);
-=======
         if (mRecentTasks == null) {
             Log.w(TAG, "getRecentTasks() failed due to null mRecentTasks");
             return new ArrayList<>();
@@ -1443,7 +1378,6 @@
         } catch (RemoteException e) {
             Log.w(TAG, "Failed call getRecentTasks", e);
             return new ArrayList<>();
->>>>>>> 5f635e80
         }
     }
 
@@ -1458,7 +1392,8 @@
      * Gets the set of running tasks.
      */
     public ArrayList<ActivityManager.RunningTaskInfo> getRunningTasks(int numTasks) {
-        if (mRecentTasks != null) {
+        if (mRecentTasks != null
+                && mContext.getPackageManager().hasSystemFeature(PackageManager.FEATURE_PC)) {
             try {
                 return new ArrayList<>(Arrays.asList(mRecentTasks.getRunningTasks(numTasks)));
             } catch (RemoteException e) {
@@ -1589,8 +1524,7 @@
     //
 
     /**
-     * Starts the recents activity. The caller should manage the thread on which
-     * this is called.
+     * Starts the recents activity. The caller should manage the thread on which this is called.
      */
     public boolean startRecentsActivity(Intent intent, ActivityOptions options,
             RecentsAnimationListener listener) {
@@ -1639,8 +1573,7 @@
     //
 
     /**
-     * For testing purposes. Returns `true` only if the shell drop target has shown
-     * and
+     * For testing purposes.  Returns `true` only if the shell drop target has shown and
      * drawn and is ready to handle drag events and the subsequent drop.
      */
     public boolean isDragAndDropReady() {
