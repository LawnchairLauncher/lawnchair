/*
 * Copyright (C) 2019 The Android Open Source Project
 *
 * Licensed under the Apache License, Version 2.0 (the "License");
 * you may not use this file except in compliance with the License.
 * You may obtain a copy of the License at
 *
 *      http://www.apache.org/licenses/LICENSE-2.0
 *
 * Unless required by applicable law or agreed to in writing, software
 * distributed under the License is distributed on an "AS IS" BASIS,
 * WITHOUT WARRANTIES OR CONDITIONS OF ANY KIND, either express or implied.
 * See the License for the specific language governing permissions and
 * limitations under the License.
 */
package com.android.quickstep;

import static android.app.ActivityManager.RECENT_IGNORE_UNAVAILABLE;

import static com.android.launcher3.util.Executors.MAIN_EXECUTOR;
import static com.android.launcher3.util.Executors.UI_HELPER_EXECUTOR;
import static com.android.launcher3.util.SplitConfigurationOptions.StagePosition;
import static com.android.quickstep.util.ActiveGestureErrorDetector.GestureEvent.RECENT_TASKS_MISSING;
import static com.android.quickstep.util.LogUtils.splitFailureMessage;

import android.app.ActivityManager;
import android.app.ActivityOptions;
import android.app.PendingIntent;
import android.app.PictureInPictureParams;
import android.content.ComponentName;
import android.content.Context;
import android.content.Intent;
import android.content.pm.ActivityInfo;
import android.content.pm.ShortcutInfo;
<<<<<<< HEAD
import android.graphics.Bitmap;
import android.graphics.Insets;
=======
import android.graphics.Point;
>>>>>>> 96fe8417
import android.graphics.Rect;
import android.os.Bundle;
import android.os.Handler;
import android.os.IBinder;
import android.os.IBinder.DeathRecipient;
import android.os.Message;
import android.os.RemoteException;
import android.os.UserHandle;
import android.util.Log;
import android.view.IRecentsAnimationController;
import android.view.IRecentsAnimationRunner;
import android.view.IRemoteAnimationRunner;
import android.view.MotionEvent;
import android.view.RemoteAnimationAdapter;
import android.view.RemoteAnimationTarget;
import android.view.SurfaceControl;
import android.window.IOnBackInvokedCallback;
import android.window.RemoteTransition;
import android.window.TaskSnapshot;
import android.window.TransitionFilter;

import androidx.annotation.MainThread;
import androidx.annotation.Nullable;
import androidx.annotation.WorkerThread;

import com.android.internal.logging.InstanceId;
import com.android.internal.util.ScreenshotRequest;
import com.android.internal.view.AppearanceRegion;
<<<<<<< HEAD
import com.android.launcher3.Utilities;
=======
import com.android.launcher3.config.FeatureFlags;
>>>>>>> 96fe8417
import com.android.launcher3.util.MainThreadInitializedObject;
import com.android.launcher3.util.Preconditions;
import com.android.quickstep.util.ActiveGestureLog;
import com.android.quickstep.util.AssistUtils;
import com.android.systemui.shared.recents.ISystemUiProxy;
import com.android.systemui.shared.recents.model.Task;
import com.android.systemui.shared.recents.model.ThumbnailData;
import com.android.systemui.shared.system.ActivityManagerWrapper;
import com.android.systemui.shared.system.RecentsAnimationControllerCompat;
import com.android.systemui.shared.system.RecentsAnimationListener;
import com.android.systemui.shared.system.smartspace.ILauncherUnlockAnimationController;
import com.android.systemui.shared.system.smartspace.ISysuiUnlockAnimationController;
import com.android.systemui.shared.system.smartspace.SmartspaceState;
import com.android.systemui.unfold.progress.IUnfoldAnimation;
import com.android.systemui.unfold.progress.IUnfoldTransitionListener;
import com.android.wm.shell.back.IBackAnimation;
import com.android.wm.shell.bubbles.IBubbles;
import com.android.wm.shell.bubbles.IBubblesListener;
import com.android.wm.shell.common.split.SplitScreenConstants.PersistentSnapPosition;
import com.android.wm.shell.desktopmode.IDesktopMode;
import com.android.wm.shell.desktopmode.IDesktopTaskListener;
import com.android.wm.shell.draganddrop.IDragAndDrop;
import com.android.wm.shell.onehanded.IOneHanded;
import com.android.wm.shell.pip.PipData;
import com.android.wm.shell.pip.IPip;
import com.android.wm.shell.pip.IPipAnimationListener;
import com.android.wm.shell.recents.IRecentTasks;
import com.android.wm.shell.recents.IRecentTasksListener;
import com.android.wm.shell.splitscreen.ISplitScreen;
import com.android.wm.shell.splitscreen.ISplitScreenListener;
import com.android.wm.shell.splitscreen.ISplitSelectListener;
import com.android.wm.shell.startingsurface.IStartingWindow;
import com.android.wm.shell.startingsurface.IStartingWindowListener;
import com.android.wm.shell.transition.IHomeTransitionListener;
import com.android.wm.shell.transition.IShellTransitions;
import com.android.wm.shell.util.GroupedRecentTaskInfo;

import java.io.PrintWriter;
import java.util.ArrayList;
import java.util.Arrays;
import java.util.LinkedHashMap;
import java.util.List;
<<<<<<< HEAD
import java.util.stream.Collectors;

import app.lawnchair.compat.LawnchairQuickstepCompat;
=======
>>>>>>> 96fe8417

/**
 * Holds the reference to SystemUI.
 */
public class SystemUiProxy implements ISystemUiProxy, NavHandle {
    private static final String TAG = SystemUiProxy.class.getSimpleName();

    public static final MainThreadInitializedObject<SystemUiProxy> INSTANCE = new MainThreadInitializedObject<>(
            SystemUiProxy::new);

    private static final int MSG_SET_SHELF_HEIGHT = 1;
    private static final int MSG_SET_LAUNCHER_KEEP_CLEAR_AREA_HEIGHT = 2;

    private ISystemUiProxy mSystemUiProxy;
    private IPip mPip;
    private IBubbles mBubbles;
    private ISysuiUnlockAnimationController mSysuiUnlockAnimationController;
    private ISplitScreen mSplitScreen;
    private IOneHanded mOneHanded;
    private IShellTransitions mShellTransitions;
    private IStartingWindow mStartingWindow;
    private IRecentTasks mRecentTasks;
    private IBackAnimation mBackAnimation;
    private IDesktopMode mDesktopMode;
    private IUnfoldAnimation mUnfoldAnimation;
    private final DeathRecipient mSystemUiProxyDeathRecipient = () -> {
        MAIN_EXECUTOR.execute(() -> clearProxy());
    };

    // Save the listeners passed into the proxy since OverviewProxyService may not
    // have been bound
    // yet, and we'll need to set/register these listeners with SysUI when they do.
    // Note that it is
    // up to the caller to clear the listeners to prevent leaks as these can be held
    // indefinitely
    // in case SysUI needs to rebind.
    private IPipAnimationListener mPipAnimationListener;
    private IBubblesListener mBubblesListener;
    private ISplitScreenListener mSplitScreenListener;
    private ISplitSelectListener mSplitSelectListener;
    private IStartingWindowListener mStartingWindowListener;
    private ILauncherUnlockAnimationController mLauncherUnlockAnimationController;
    private String mLauncherActivityClass;
    private IRecentTasksListener mRecentTasksListener;
    private IUnfoldTransitionListener mUnfoldAnimationListener;
    private IDesktopTaskListener mDesktopTaskListener;
<<<<<<< HEAD
    private final LinkedHashMap<RemoteTransition, TransitionFilter> mRemoteTransitions = new LinkedHashMap<>();
=======
    private final LinkedHashMap<RemoteTransition, TransitionFilter> mRemoteTransitions =
            new LinkedHashMap<>();

    private final List<Runnable> mStateChangeCallbacks = new ArrayList<>();

>>>>>>> 96fe8417
    private IBinder mOriginalTransactionToken = null;
    private IOnBackInvokedCallback mBackToLauncherCallback;
    private IRemoteAnimationRunner mBackToLauncherRunner;
    private IDragAndDrop mDragAndDrop;
    private IHomeTransitionListener mHomeTransitionListener;

    // Used to dedupe calls to SystemUI
    private int mLastShelfHeight;
    private boolean mLastShelfVisible;

    // Used to dedupe calls to SystemUI
    private int mLastLauncherKeepClearAreaHeight;
    private boolean mLastLauncherKeepClearAreaHeightVisible;

    private final Context mContext;
    private final Handler mAsyncHandler;

    // TODO(141886704): Find a way to remove this
    private int mLastSystemUiStateFlags;

    /**
     * This is a singleton pending intent that is used to start recents via Shell
     * (which is a
     * different process). It is bare-bones, so it's expected that the component and
     * options will
     * be provided via fill-in intent.
     */
    private final PendingIntent mRecentsPendingIntent;

    public SystemUiProxy(Context context) {
        mContext = context;
        mAsyncHandler = new Handler(UI_HELPER_EXECUTOR.getLooper(), this::handleMessageAsync);
        final Intent baseIntent = new Intent().setPackage(mContext.getPackageName());
        final ActivityOptions options = ActivityOptions.makeBasic()
                .setPendingIntentCreatorBackgroundActivityStartMode(
                        ActivityOptions.MODE_BACKGROUND_ACTIVITY_START_ALLOWED);
        mRecentsPendingIntent = PendingIntent.getActivity(mContext, 0, baseIntent,
                PendingIntent.FLAG_MUTABLE | PendingIntent.FLAG_ALLOW_UNSAFE_IMPLICIT_INTENT
                        | Intent.FILL_IN_COMPONENT, options.toBundle());
    }

    @Override
    public void onBackPressed() {
        if (mSystemUiProxy != null) {
            try {
                mSystemUiProxy.onBackPressed();
            } catch (RemoteException e) {
                Log.w(TAG, "Failed call onBackPressed", e);
            }
        }
    }

    @Override
    public void onImeSwitcherPressed() {
        if (mSystemUiProxy != null) {
            try {
                mSystemUiProxy.onImeSwitcherPressed();
            } catch (RemoteException e) {
                Log.w(TAG, "Failed call onImeSwitcherPressed", e);
            }
        }
    }

    @Override
    public void setHomeRotationEnabled(boolean enabled) {
        if (mSystemUiProxy != null) {
            try {
                mSystemUiProxy.setHomeRotationEnabled(enabled);
            } catch (RemoteException e) {
                Log.w(TAG, "Failed call onBackPressed", e);
            }
        }
    }

    @Override
    public IBinder asBinder() {
        // Do nothing
        return null;
    }

    /**
     * Sets proxy state, including death linkage, various listeners, and other
     * configuration objects
     */
    @MainThread
    public void setProxy(ISystemUiProxy proxy, IPip pip, IBubbles bubbles, ISplitScreen splitScreen,
            IOneHanded oneHanded, IShellTransitions shellTransitions,
            IStartingWindow startingWindow, IRecentTasks recentTasks,
            ISysuiUnlockAnimationController sysuiUnlockAnimationController,
            IBackAnimation backAnimation, IDesktopMode desktopMode,
            IUnfoldAnimation unfoldAnimation, IDragAndDrop dragAndDrop) {
        Preconditions.assertUIThread();
        unlinkToDeath();
        mSystemUiProxy = proxy;
        mPip = pip;
        mBubbles = Utilities.ATLEAST_U ? bubbles : null;
        mSplitScreen = splitScreen;
        mOneHanded = oneHanded;
        mShellTransitions = shellTransitions;
        mStartingWindow = startingWindow;
        mSysuiUnlockAnimationController = sysuiUnlockAnimationController;
        mRecentTasks = recentTasks;
        mBackAnimation = backAnimation;
        mDesktopMode = desktopMode;
        mUnfoldAnimation = unfoldAnimation;
        mDragAndDrop = Utilities.ATLEAST_U ? dragAndDrop : null;
        linkToDeath();
        // re-attach the listeners once missing due to setProxy has not been initialized
        // yet.
        setPipAnimationListener(mPipAnimationListener);
        setBubblesListener(mBubblesListener);
        registerSplitScreenListener(mSplitScreenListener);
        registerSplitSelectListener(mSplitSelectListener);
        setHomeTransitionListener(mHomeTransitionListener);
        setStartingWindowListener(mStartingWindowListener);
        setLauncherUnlockAnimationController(
                mLauncherActivityClass, mLauncherUnlockAnimationController);
        new LinkedHashMap<>(mRemoteTransitions).forEach(this::registerRemoteTransition);
        setupTransactionQueue();
        registerRecentTasksListener(mRecentTasksListener);
        setBackToLauncherCallback(mBackToLauncherCallback, mBackToLauncherRunner);
        setUnfoldAnimationListener(mUnfoldAnimationListener);
        setDesktopTaskListener(mDesktopTaskListener);
        setAssistantOverridesRequested(
                AssistUtils.newInstance(mContext).getSysUiAssistOverrideInvocationTypes());
        mStateChangeCallbacks.forEach(Runnable::run);
    }

    /**
     * Clear the proxy to release held resources and turn the majority of its
     * operations into no-ops
     */
    @MainThread
    public void clearProxy() {
        setProxy(null, null, null, null, null, null, null, null, null, null, null, null, null);
    }

    /**
     * Adds a callback to be notified whenever the active state changes
     */
    public void addOnStateChangeListener(Runnable callback) {
        mStateChangeCallbacks.add(callback);
    }

    /**
     * Removes a previously added state change callback
     */
    public void removeOnStateChangeListener(Runnable callback) {
        mStateChangeCallbacks.remove(callback);
    }

    // TODO(141886704): Find a way to remove this
    public void setLastSystemUiStateFlags(int stateFlags) {
        mLastSystemUiStateFlags = stateFlags;
    }

    // TODO(141886704): Find a way to remove this
    public int getLastSystemUiStateFlags() {
        return mLastSystemUiStateFlags;
    }

    public boolean isActive() {
        return mSystemUiProxy != null;
    }

    private void linkToDeath() {
        if (mSystemUiProxy != null) {
            try {
                mSystemUiProxy.asBinder().linkToDeath(mSystemUiProxyDeathRecipient, 0 /* flags */);
            } catch (RemoteException e) {
                Log.e(TAG, "Failed to link sysui proxy death recipient");
            }
        }
    }

    private void unlinkToDeath() {
        if (mSystemUiProxy != null) {
            mSystemUiProxy.asBinder().unlinkToDeath(mSystemUiProxyDeathRecipient, 0 /* flags */);
        }
    }

    @Override
    public void startScreenPinning(int taskId) {
        if (mSystemUiProxy != null) {
            try {
                mSystemUiProxy.startScreenPinning(taskId);
            } catch (RemoteException e) {
                Log.w(TAG, "Failed call startScreenPinning", e);
            }
        }
    }

    @Override
    public void onOverviewShown(boolean fromHome) {
        onOverviewShown(fromHome, TAG);
    }

    @Override
    public void onStatusBarTouchEvent(MotionEvent event) {
        if (mSystemUiProxy != null) {
            try {
                mSystemUiProxy.onStatusBarTouchEvent(event);
            } catch (RemoteException e) {
                Log.w(TAG, "Failed call onStatusBarTouchEvent", e);
            }
        }
    }

    public void onOverviewShown(boolean fromHome, String tag) {
        if (mSystemUiProxy != null) {
            try {
                mSystemUiProxy.onOverviewShown(fromHome);
            } catch (RemoteException e) {
                Log.w(tag, "Failed call onOverviewShown from: " + (fromHome ? "home" : "app"), e);
            }
        }
    }

    @MainThread
    @Override
    public void onAssistantProgress(float progress) {
        if (mSystemUiProxy != null) {
            try {
                mSystemUiProxy.onAssistantProgress(progress);
            } catch (RemoteException e) {
                Log.w(TAG, "Failed call onAssistantProgress with progress: " + progress, e);
            }
        }
    }

    @Override
    public void onAssistantGestureCompletion(float velocity) {
        if (mSystemUiProxy != null) {
            try {
                mSystemUiProxy.onAssistantGestureCompletion(velocity);
            } catch (RemoteException e) {
                Log.w(TAG, "Failed call onAssistantGestureCompletion", e);
            }
        }
    }

    @Override
    public Rect getNonMinimizedSplitScreenSecondaryBounds() {
        return null;
    }

    @Override
    public void startAssistant(Bundle args) {
        if (mSystemUiProxy != null) {
            try {
                mSystemUiProxy.startAssistant(args);
            } catch (RemoteException e) {
                Log.w(TAG, "Failed call startAssistant", e);
            }
        }
    }

    @Override
    public void setAssistantOverridesRequested(int[] invocationTypes) {
        if (mSystemUiProxy != null) {
            try {
                mSystemUiProxy.setAssistantOverridesRequested(invocationTypes);
            } catch (RemoteException e) {
                Log.w(TAG, "Failed call setAssistantOverridesRequested", e);
            }
        }
    }

    @Override
<<<<<<< HEAD
    public Bundle monitorGestureInput(String name, int displayId) {
        if (mSystemUiProxy != null) {
            try {
                return mSystemUiProxy.monitorGestureInput(name, displayId);
            } catch (RemoteException e) {
                Log.w(TAG, "Failed call monitorGestureInput: " + name, e);
            }
        }
        return null;
=======
    public void animateNavBarLongPress(boolean isTouchDown, boolean shrink, long durationMs) {
        if (mSystemUiProxy != null) {
            try {
                mSystemUiProxy.animateNavBarLongPress(isTouchDown, shrink, durationMs);
            } catch (RemoteException e) {
                Log.w(TAG, "Failed call animateNavBarLongPress", e);
            }
        }
>>>>>>> 96fe8417
    }

    @Override
    public void notifyAccessibilityButtonClicked(int displayId) {
        if (mSystemUiProxy != null) {
            try {
                mSystemUiProxy.notifyAccessibilityButtonClicked(displayId);
            } catch (RemoteException e) {
                Log.w(TAG, "Failed call notifyAccessibilityButtonClicked", e);
            }
        }
    }

    @Override
    public void notifyAccessibilityButtonLongClicked() {
        if (mSystemUiProxy != null) {
            try {
                mSystemUiProxy.notifyAccessibilityButtonLongClicked();
            } catch (RemoteException e) {
                Log.w(TAG, "Failed call notifyAccessibilityButtonLongClicked", e);
            }
        }
    }

    @Override
    public void stopScreenPinning() {
        if (mSystemUiProxy != null) {
            try {
                mSystemUiProxy.stopScreenPinning();
            } catch (RemoteException e) {
                Log.w(TAG, "Failed call stopScreenPinning", e);
            }
        }
    }

    @Override
    public void notifyPrioritizedRotation(int rotation) {
        if (mSystemUiProxy != null) {
            try {
                mSystemUiProxy.notifyPrioritizedRotation(rotation);
            } catch (RemoteException e) {
                Log.w(TAG, "Failed call notifyPrioritizedRotation with arg: " + rotation, e);
            }
        }
    }

    public void notifyTaskbarStatus(boolean visible, boolean stashed) {
        if (mSystemUiProxy != null) {
            try {
                mSystemUiProxy.notifyTaskbarStatus(visible, stashed);
            } catch (RemoteException e) {
                Log.w(TAG, "Failed call notifyTaskbarStatus with arg: " +
                        visible + ", " + stashed, e);
            }
        }
    }

    /**
     * NOTE: If called to suspend, caller MUST call this method to also un-suspend
     * 
     * @param suspend should be true to stop auto-hide, false to resume normal
     *                behavior
     */
    @Override
    public void notifyTaskbarAutohideSuspend(boolean suspend) {
        if (mSystemUiProxy != null) {
            try {
                mSystemUiProxy.notifyTaskbarAutohideSuspend(suspend);
            } catch (RemoteException e) {
                Log.w(TAG, "Failed call notifyTaskbarAutohideSuspend with arg: " +
                        suspend, e);
            }
        }
    }

    @Override
    public void takeScreenshot(ScreenshotRequest request) {
        if (mSystemUiProxy != null) {
            try {
                mSystemUiProxy.takeScreenshot(request);
            } catch (RemoteException e) {
                Log.w(TAG, "Failed call takeScreenshot");
            }
        }
    }

    @Override
    public void handleImageBundleAsScreenshot(Bundle screenImageBundle, Rect locationInScreen,
                                              Insets visibleInsets, Task.TaskKey task) {
        if (mSystemUiProxy != null) {
            try {
                mSystemUiProxy.handleImageBundleAsScreenshot(screenImageBundle, locationInScreen,
                        visibleInsets, task);
            } catch (RemoteException e) {
                Log.w(TAG, "Failed call handleImageBundleAsScreenshot");
            }
        }
    }

    public void handleImageAsScreenshot(Bitmap bitmap, Rect rect, Insets insets, int i) {
        if (mSystemUiProxy != null) {
            try {
                mSystemUiProxy.handleImageAsScreenshot(bitmap, rect, insets, i);
            } catch (RemoteException e) {
                Log.w(TAG, "Failed call handleImageAsScreenshot", e);
            }
        }
    }

    @Override
    public void onStatusBarTrackpadEvent(MotionEvent event)  {
        if (mSystemUiProxy != null) {
            try {
                mSystemUiProxy.onStatusBarTrackpadEvent(event);
            } catch (RemoteException e) {
                Log.w(TAG, "Failed call onStatusBarTrackpadEvent");
            }
        }
    }

    @Override
    public void expandNotificationPanel() {
        if (mSystemUiProxy != null) {
            try {
                mSystemUiProxy.expandNotificationPanel();
            } catch (RemoteException e) {
                Log.w(TAG, "Failed call expandNotificationPanel", e);
            }
        }
    }

    @Override
    public void toggleNotificationPanel() {
        if (mSystemUiProxy != null) {
            try {
                mSystemUiProxy.toggleNotificationPanel();
            } catch (RemoteException e) {
                Log.w(TAG, "Failed call toggleNotificationPanel", e);
            }
        }
    }

    //
    // Pip
    //

    /**
     * Sets the shelf height.
     */
    public void setShelfHeight(boolean visible, int shelfHeight) {
        Message.obtain(mAsyncHandler, MSG_SET_SHELF_HEIGHT,
                visible ? 1 : 0, shelfHeight).sendToTarget();
    }

    @WorkerThread
    private void setShelfHeightAsync(int visibleInt, int shelfHeight) {
        boolean visible = visibleInt != 0;
        boolean changed = visible != mLastShelfVisible || shelfHeight != mLastShelfHeight;
        IPip pip = mPip;
        if (pip != null && changed && Utilities.ATLEAST_T) {
            mLastShelfVisible = visible;
            mLastShelfHeight = shelfHeight;
            try {
                pip.setShelfHeight(visible, shelfHeight);
            } catch (RemoteException e) {
                Log.w(TAG, "Failed call setShelfHeight visible: " + visible
                        + " height: " + shelfHeight, e);
            }
        }
    }

    /**
     * Sets the height of the keep clear area that is going to be reported by
     * the Launcher for the Hotseat.
     */
    public void setLauncherKeepClearAreaHeight(boolean visible, int height) {
        if (Utilities.ATLEAST_T) {
            Message.obtain(mAsyncHandler, MSG_SET_LAUNCHER_KEEP_CLEAR_AREA_HEIGHT,
                    visible ? 1 : 0, height).sendToTarget();
        }
    }

    @WorkerThread
    private void setLauncherKeepClearAreaHeight(int visibleInt, int height) {
        boolean visible = visibleInt != 0;
        boolean changed = visible != mLastLauncherKeepClearAreaHeightVisible
                || height != mLastLauncherKeepClearAreaHeight;
        IPip pip = mPip;
        if (pip != null && changed) {
            mLastLauncherKeepClearAreaHeightVisible = visible;
            mLastLauncherKeepClearAreaHeight = height;
            try {
                pip.setLauncherKeepClearAreaHeight(visible, height);
            } catch (RemoteException e) {
                Log.w(TAG, "Failed call setLauncherKeepClearAreaHeight visible: " + visible
                        + " height: " + height, e);
            }
        }
    }

    /**
     * Sets listener to get pip animation callbacks.
     */
    public void setPipAnimationListener(IPipAnimationListener listener) {
        if (mPip != null && Utilities.ATLEAST_T) {
            try {
                mPip.setPipAnimationListener(listener);
            } catch (RemoteException e) {
                Log.w(TAG, "Failed call setPinnedStackAnimationListener", e);
            }
        }
        mPipAnimationListener = listener;
    }

    /**
     * @return Destination bounds of auto-pip animation, {@code null} if the
     *         animation is not ready.
     */
    @Nullable
    public Rect startSwipePipToHome(ComponentName componentName, ActivityInfo activityInfo,
            PictureInPictureParams pictureInPictureParams, int launcherRotation, int hotseatBarSize,
            Rect hotseatKeepClearArea) {
        if (mPip != null) {
            try {
                return mPip.startSwipePipToHome(componentName, activityInfo,
                        pictureInPictureParams, launcherRotation, new PipData(hotseatBarSize));
            } catch (Throwable e) {
                try {
                    return mPip.startSwipePipToHome(componentName, activityInfo,
                            pictureInPictureParams, launcherRotation, new PipData(hotseatKeepClearArea));
                } catch (Throwable t) {
                    Log.w(TAG, "Failed call startSwipePipToHome", e);
                }
            }
        }
        return null;
    }

    /**
     * Notifies WM Shell that launcher has finished the preparation of the animation
     * for swipe to
     * home. WM Shell can choose to fade out the overlay when entering PIP is
     * finished, and WM Shell
     * should be responsible for cleaning up the overlay.
     */
    public void stopSwipePipToHome(int taskId, ComponentName componentName, Rect destinationBounds,
            SurfaceControl overlay, Rect appBounds) {
        if (mPip != null) {
            try {
                mPip.stopSwipePipToHome(taskId, componentName, destinationBounds, overlay,
                        appBounds);
            } catch (RemoteException e) {
                Log.w(TAG, "Failed call stopSwipePipToHome");
            }
        }
    }

    /**
     * Notifies WM Shell that launcher has aborted all the animation for swipe to
     * home. WM Shell
     * can use this callback to clean up its internal states.
     */
    public void abortSwipePipToHome(int taskId, ComponentName componentName) {
        if (mPip != null) {
            try {
                mPip.abortSwipePipToHome(taskId, componentName);
            } catch (RemoteException e) {
                Log.w(TAG, "Failed call abortSwipePipToHome");
            }
        }
    }

    /**
     * Sets the next pip animation type to be the alpha animation.
     */
    public void setPipAnimationTypeToAlpha() {
        try {
            if (mPip != null) {
                try {
                    mPip.setPipAnimationTypeToAlpha();
                } catch (RemoteException e) {
                    Log.w(TAG, "Failed call setPipAnimationTypeToAlpha", e);
                }
            }
        } catch (Throwable t) {
            Log.w(TAG, "Failed call setPipAnimationTypeToAlpha not supported", t);
        }
    }

    /**
     * Sets the app icon size in pixel used by Launcher all apps.
     */
    public void setLauncherAppIconSize(int iconSizePx) {
        if (mPip != null && Utilities.ATLEAST_T) {
            try {
                mPip.setLauncherAppIconSize(iconSizePx);
            } catch (RemoteException e) {
                Log.w(TAG, "Failed call setLauncherAppIconSize", e);
            }
        }
    }

    //
    // Bubbles
    //

    /**
     * Sets the listener to be notified of bubble state changes.
     */
    public void setBubblesListener(IBubblesListener listener) {
        if (mBubbles != null) {
            try {
                if (mBubblesListener != null) {
                    // Clear out any previous listener
                    mBubbles.unregisterBubbleListener(mBubblesListener);
                }
                if (listener != null) {
                    mBubbles.registerBubbleListener(listener);
                }
            } catch (RemoteException e) {
                Log.w(TAG, "Failed call registerBubblesListener");
            }
        }
        mBubblesListener = listener;
    }

    /**
     * Tells SysUI to show the bubble with the provided key.
     * 
     * @param key              the key of the bubble to show.
     * @param bubbleBarOffsetX the offset of the bubble bar from the edge of the
     *                         screen on the X
     *                         axis.
     * @param bubbleBarOffsetY the offset of the bubble bar from the edge of the
     *                         screen on the Y
     *                         axis.
     */
    public void showBubble(String key, int bubbleBarOffsetX, int bubbleBarOffsetY) {
        if (mBubbles != null) {
            try {
                mBubbles.showBubble(key, bubbleBarOffsetX, bubbleBarOffsetY);
            } catch (RemoteException e) {
                Log.w(TAG, "Failed call showBubble");
            }
        }
    }

    /**
     * Tells SysUI to remove the bubble with the provided key.
     * 
     * @param key the key of the bubble to show.
     */
    public void removeBubble(String key) {
        if (mBubbles == null)
            return;
        try {
            mBubbles.removeBubble(key);
        } catch (RemoteException e) {
            Log.w(TAG, "Failed call removeBubble");
        }
    }

    /**
     * Tells SysUI to remove all bubbles.
     */
    public void removeAllBubbles() {
        if (mBubbles == null)
            return;
        try {
            mBubbles.removeAllBubbles();
        } catch (RemoteException e) {
            Log.w(TAG, "Failed call removeAllBubbles");
        }
    }

    /**
     * Tells SysUI to collapse the bubbles.
     */
    public void collapseBubbles() {
        if (mBubbles != null) {
            try {
                mBubbles.collapseBubbles();
            } catch (RemoteException e) {
                Log.w(TAG, "Failed call collapseBubbles");
            }
        }
    }

    /**
     * Tells SysUI when the bubble is being dragged.
     * Should be called only when the bubble bar is expanded.
     * 
     * @param bubbleKey      the key of the bubble to collapse/expand
     * @param isBeingDragged whether the bubble is being dragged
     */
    public void onBubbleDrag(@Nullable String bubbleKey, boolean isBeingDragged) {
        if (mBubbles == null)
            return;
        try {
            mBubbles.onBubbleDrag(bubbleKey, isBeingDragged);
        } catch (RemoteException e) {
            Log.w(TAG, "Failed call onBubbleDrag");
        }
    }

    /**
     * Tells SysUI to show user education relative to the reference point provided.
     * @param position the bubble bar top center position in Screen coordinates.
     */
    public void showUserEducation(Point position) {
        try {
            mBubbles.showUserEducation(position.x, position.y);
        } catch (RemoteException e) {
            Log.w(TAG, "Failed call showUserEducation");
        }
    }

    //
    // Splitscreen
    //

    public void registerSplitScreenListener(ISplitScreenListener listener) {
        try {
            if (mSplitScreen != null) {
                try {
                    mSplitScreen.registerSplitScreenListener(listener);
                } catch (RemoteException e) {
                    Log.w(TAG, "Failed call registerSplitScreenListener");
                }
            }
            mSplitScreenListener = listener;
        } catch (Throwable t) {
            Log.w (TAG , "Not supported: " , t);
        }
    }

    public void unregisterSplitScreenListener(ISplitScreenListener listener) {
        if (mSplitScreen != null) {
            try {
                mSplitScreen.unregisterSplitScreenListener(listener);
            } catch (RemoteException e) {
                Log.w(TAG, "Failed call unregisterSplitScreenListener");
            }
        }
        mSplitScreenListener = null;
    }

    public void registerSplitSelectListener(ISplitSelectListener listener) {
        if (mSplitScreen != null) {
            try {
                mSplitScreen.registerSplitSelectListener(listener);
            } catch (RemoteException e) {
                Log.w(TAG, "Failed call registerSplitSelectListener");
            }
        }
        mSplitSelectListener = listener;
    }

    public void unregisterSplitSelectListener(ISplitSelectListener listener) {
        if (mSplitScreen != null) {
            try {
                mSplitScreen.unregisterSplitSelectListener(listener);
            } catch (RemoteException e) {
                Log.w(TAG, "Failed call unregisterSplitSelectListener");
            }
        }
        mSplitSelectListener = null;
    }

    /** Start multiple tasks in split-screen simultaneously. */
    public void startTasks(int taskId1, Bundle options1, int taskId2, Bundle options2,
            @StagePosition int splitPosition, @PersistentSnapPosition int snapPosition,
            RemoteTransition remoteTransition, InstanceId instanceId) {
        if (mSystemUiProxy != null) {
            try {
                mSplitScreen.startTasks(taskId1, options1, taskId2, options2, splitPosition,
                        snapPosition, remoteTransition, instanceId);
            } catch (RemoteException e) {
                Log.w(TAG, splitFailureMessage("startTasks", "RemoteException"), e);
            }
        }
    }

    public void startIntentAndTask(PendingIntent pendingIntent, int userId1, Bundle options1,
            int taskId, Bundle options2, @StagePosition int splitPosition,
            @PersistentSnapPosition int snapPosition, RemoteTransition remoteTransition,
            InstanceId instanceId) {
        if (mSystemUiProxy != null) {
            try {
                mSplitScreen.startIntentAndTask(pendingIntent, userId1, options1, taskId, options2,
                        splitPosition, snapPosition, remoteTransition, instanceId);
            } catch (RemoteException e) {
                Log.w(TAG, splitFailureMessage("startIntentAndTask", "RemoteException"), e);
            }
        }
    }

    public void startIntents(PendingIntent pendingIntent1, int userId1,
            @Nullable ShortcutInfo shortcutInfo1, Bundle options1, PendingIntent pendingIntent2,
            int userId2, @Nullable ShortcutInfo shortcutInfo2, Bundle options2,
            @StagePosition int splitPosition, @PersistentSnapPosition int snapPosition,
            RemoteTransition remoteTransition, InstanceId instanceId) {
        if (mSystemUiProxy != null) {
            try {
                mSplitScreen.startIntents(pendingIntent1, userId1, shortcutInfo1, options1,
                        pendingIntent2, userId2, shortcutInfo2, options2, splitPosition,
                        snapPosition, remoteTransition, instanceId);
            } catch (RemoteException e) {
                Log.w(TAG, splitFailureMessage("startIntents", "RemoteException"), e);
            }
        }
    }

    public void startShortcutAndTask(ShortcutInfo shortcutInfo, Bundle options1, int taskId,
            Bundle options2, @StagePosition int splitPosition,
            @PersistentSnapPosition int snapPosition, RemoteTransition remoteTransition,
            InstanceId instanceId) {
        if (mSystemUiProxy != null) {
            try {
                mSplitScreen.startShortcutAndTask(shortcutInfo, options1, taskId, options2,
                        splitPosition, snapPosition, remoteTransition, instanceId);
            } catch (RemoteException e) {
                Log.w(TAG, splitFailureMessage("startShortcutAndTask", "RemoteException"), e);
            }
        }
    }

    /**
     * Start multiple tasks in split-screen simultaneously.
     */
    public void startTasksWithLegacyTransition(int taskId1, Bundle options1, int taskId2,
<<<<<<< HEAD
            Bundle options2, @SplitConfigurationOptions.StagePosition int splitPosition,
            float splitRatio, RemoteAnimationAdapter adapter, InstanceId instanceId) {
        if (mSystemUiProxy != null && Utilities.ATLEAST_T) {
=======
            Bundle options2, @StagePosition int splitPosition,
            @PersistentSnapPosition int snapPosition, RemoteAnimationAdapter adapter,
            InstanceId instanceId) {
        if (mSystemUiProxy != null) {
>>>>>>> 96fe8417
            try {
                mSplitScreen.startTasksWithLegacyTransition(taskId1, options1, taskId2, options2,
                        splitPosition, snapPosition, adapter, instanceId);
            } catch (RemoteException e) {
                Log.w(TAG, splitFailureMessage(
                        "startTasksWithLegacyTransition", "RemoteException"), e);
            }
        }
    }

    public void startIntentAndTaskWithLegacyTransition(PendingIntent pendingIntent, int userId1,
            Bundle options1, int taskId, Bundle options2, @StagePosition int splitPosition,
            @PersistentSnapPosition int snapPosition, RemoteAnimationAdapter adapter,
            InstanceId instanceId) {
        if (mSystemUiProxy != null) {
            try {
                mSplitScreen.startIntentAndTaskWithLegacyTransition(pendingIntent, userId1,
                        options1, taskId, options2, splitPosition, snapPosition, adapter,
                        instanceId);
            } catch (RemoteException e) {
                Log.w(TAG, splitFailureMessage(
                        "startIntentAndTaskWithLegacyTransition", "RemoteException"), e);
            }
        }
    }

    public void startShortcutAndTaskWithLegacyTransition(ShortcutInfo shortcutInfo, Bundle options1,
            int taskId, Bundle options2, @StagePosition int splitPosition,
            @PersistentSnapPosition int snapPosition, RemoteAnimationAdapter adapter,
            InstanceId instanceId) {
        if (mSystemUiProxy != null) {
            try {
                mSplitScreen.startShortcutAndTaskWithLegacyTransition(shortcutInfo, options1,
                        taskId, options2, splitPosition, snapPosition, adapter, instanceId);
            } catch (RemoteException e) {
                Log.w(TAG, splitFailureMessage(
                        "startShortcutAndTaskWithLegacyTransition", "RemoteException"), e);
            }
        }
    }

    /**
     * Starts a pair of intents or shortcuts in split-screen using legacy
     * transition. Passing a
     * non-null shortcut info means to start the app as a shortcut.
     */
    public void startIntentsWithLegacyTransition(PendingIntent pendingIntent1, int userId1,
            @Nullable ShortcutInfo shortcutInfo1, @Nullable Bundle options1,
            PendingIntent pendingIntent2, int userId2, @Nullable ShortcutInfo shortcutInfo2,
            @Nullable Bundle options2, @StagePosition int sidePosition,
            @PersistentSnapPosition int snapPosition, RemoteAnimationAdapter adapter,
            InstanceId instanceId) {
        if (mSystemUiProxy != null) {
            try {
                mSplitScreen.startIntentsWithLegacyTransition(pendingIntent1, userId1,
                        shortcutInfo1, options1, pendingIntent2, userId2, shortcutInfo2, options2,
                        sidePosition, snapPosition, adapter, instanceId);
            } catch (RemoteException e) {
                Log.w(TAG, splitFailureMessage(
                        "startIntentsWithLegacyTransition", "RemoteException"), e);
            }
        }
    }

    public void startShortcut(String packageName, String shortcutId, int position,
            Bundle options, UserHandle user, InstanceId instanceId) {
        if (mSplitScreen != null) {
            try {
                mSplitScreen.startShortcut(packageName, shortcutId, position, options,
                        user, instanceId);
            } catch (RemoteException e) {
                Log.w(TAG, splitFailureMessage("startShortcut", "RemoteException"), e);
            }
        }
    }

    public void startIntent(PendingIntent intent, int userId, Intent fillInIntent, int position,
            Bundle options, InstanceId instanceId) {
        if (mSplitScreen != null) {
            try {
                mSplitScreen.startIntent(intent, userId, fillInIntent, position, options,
                        instanceId);
            } catch (RemoteException e) {
                Log.w(TAG, splitFailureMessage("startIntent", "RemoteException"), e);
            }
        }
    }

    public void removeFromSideStage(int taskId) {
        if (mSplitScreen != null) {
            try {
                mSplitScreen.removeFromSideStage(taskId);
            } catch (RemoteException e) {
                Log.w(TAG, "Failed call removeFromSideStage");
            }
        }
    }

    /**
     * Call this when going to recents so that shell can set-up and provide
     * appropriate leashes
     * for animation (eg. DividerBar).
     *
     * @return RemoteAnimationTargets of windows that need to animate but only exist
     *         in shell.
     */
    @Nullable
    public RemoteAnimationTarget[] onGoingToRecentsLegacy(RemoteAnimationTarget[] apps) {
        if (!TaskAnimationManager.ENABLE_SHELL_TRANSITIONS && mSplitScreen != null) {
            try {
                return mSplitScreen.onGoingToRecentsLegacy(apps);
            } catch (RemoteException e) {
                Log.w(TAG, "Failed call onGoingToRecentsLegacy");
            }
        }
        return null;
    }

    @Nullable
    public RemoteAnimationTarget[] onStartingSplitLegacy(RemoteAnimationTarget[] apps) {
        if (mSplitScreen != null) {
            try {
                return mSplitScreen.onStartingSplitLegacy(apps);
            } catch (Throwable e) {
                Log.w(TAG, "Failed call onStartingSplitLegacy");
            }
        }
        return null;
    }

    //
    // One handed
    //

    public void startOneHandedMode() {
        if (mOneHanded != null) {
            try {
                mOneHanded.startOneHanded();
            } catch (RemoteException e) {
                Log.w(TAG, "Failed call startOneHandedMode", e);
            }
        }
    }

    public void stopOneHandedMode() {
        if (mOneHanded != null) {
            try {
                mOneHanded.stopOneHanded();
            } catch (RemoteException e) {
                Log.w(TAG, "Failed call stopOneHandedMode", e);
            }
        }
    }

    //
    // Remote transitions
    //

    public void registerRemoteTransition(
            RemoteTransition remoteTransition, TransitionFilter filter) {
        if (mShellTransitions != null) {
            try {
                mShellTransitions.registerRemote(filter, remoteTransition);
            } catch (RemoteException e) {
                Log.w(TAG, "Failed call registerRemoteTransition");
            }
        }
        if (!mRemoteTransitions.containsKey(remoteTransition)) {
            mRemoteTransitions.put(remoteTransition, filter);
        }
    }

    public void unregisterRemoteTransition(RemoteTransition remoteTransition) {
        if (mShellTransitions != null) {
            try {
                mShellTransitions.unregisterRemote(remoteTransition);
            } catch (RemoteException e) {
                Log.w(TAG, "Failed call registerRemoteTransition");
            }
        }
        mRemoteTransitions.remove(remoteTransition);
    }

    public void setHomeTransitionListener(IHomeTransitionListener listener) {
        if (!FeatureFlags.enableHomeTransitionListener()) {
            return;
        }

        mHomeTransitionListener = listener;

        if (mShellTransitions != null) {
            try {
                mShellTransitions.setHomeTransitionListener(listener);
            } catch (RemoteException e) {
                Log.w(TAG, "Failed call setHomeTransitionListener", e);
            }
        } else  {
            Log.w(TAG, "Unable to call setHomeTransitionListener because ShellTransitions is null");
        }
    }

    /**
     * Returns a surface which can be used to attach overlays to home task or null if
     * the task doesn't exist or sysui is not connected
     */
    @Nullable
    public SurfaceControl getHomeTaskOverlayContainer() {
        // Use a local reference as this method can be called on a worker thread, which can lead
        // to NullPointer exceptions if mShellTransitions is modified on the main thread.
        IShellTransitions shellTransitions = mShellTransitions;
        if (shellTransitions != null) {
            try {
                return mShellTransitions.getHomeTaskOverlayContainer();
            } catch (RemoteException e) {
                Log.w(TAG, "Failed call getOverlayContainerForTask", e);
            }
        }
        return null;
    }

    /**
     * Use SystemUI's transaction-queue instead of Launcher's independent one. This
     * is necessary
     * if Launcher and SystemUI need to coordinate transactions (eg. for shell
     * transitions).
     */
    public void shareTransactionQueue() {
        if (mOriginalTransactionToken == null) {
            mOriginalTransactionToken = SurfaceControl.Transaction.getDefaultApplyToken();
        }
        setupTransactionQueue();
    }

    /**
     * Switch back to using Launcher's independent transaction queue.
     */
    public void unshareTransactionQueue() {
        if (mOriginalTransactionToken == null) {
            return;
        }
        SurfaceControl.Transaction.setDefaultApplyToken(mOriginalTransactionToken);
        mOriginalTransactionToken = null;
    }

    private void setupTransactionQueue() {
        if (mOriginalTransactionToken == null) {
            return;
        }
        if (mShellTransitions == null) {
            SurfaceControl.Transaction.setDefaultApplyToken(mOriginalTransactionToken);
            return;
        }
        final IBinder shellApplyToken;
        try {
            shellApplyToken = mShellTransitions.getShellApplyToken();
        } catch (RemoteException e) {
            Log.e(TAG, "Error getting Shell's apply token", e);
            return;
        }
        if (shellApplyToken == null) {
            Log.e(TAG, "Didn't receive apply token from Shell");
            return;
        }
        SurfaceControl.Transaction.setDefaultApplyToken(shellApplyToken);
    }

    //
    // Starting window
    //

    /**
     * Sets listener to get callbacks when launching a task.
     */
    public void setStartingWindowListener(IStartingWindowListener listener) {
        if (mStartingWindow != null) {
            try {
                mStartingWindow.setStartingWindowListener(listener);
            } catch (RemoteException e) {
                Log.w(TAG, "Failed call setStartingWindowListener", e);
            }
        }
        mStartingWindowListener = listener;
    }

    //
    // SmartSpace transitions
    //

    /**
     * Sets the instance of {@link ILauncherUnlockAnimationController} that System
     * UI should use to
     * control the launcher side of the unlock animation. This will also cause us to
     * dispatch the
     * current state of the smartspace to System UI (this will subsequently happen
     * if the state
     * changes).
     */
    public void setLauncherUnlockAnimationController(
            String activityClass, ILauncherUnlockAnimationController controller) {
        if (mSysuiUnlockAnimationController != null) {
            try {
                mSysuiUnlockAnimationController.setLauncherUnlockController(
                        activityClass, controller);
                if (controller != null) {
                    controller.dispatchSmartspaceStateToSysui();
                }
            } catch (RemoteException e) {
                Log.w(TAG, "Failed call setLauncherUnlockAnimationController", e);
            }
        }
        mLauncherActivityClass = activityClass;
        mLauncherUnlockAnimationController = controller;
    }

    /**
     * Tells System UI that the Launcher's smartspace state has been updated, so
     * that it can prepare
     * the unlock animation accordingly.
     */
    public void notifySysuiSmartspaceStateUpdated(SmartspaceState state) {
        if (mSysuiUnlockAnimationController != null) {
            try {
                mSysuiUnlockAnimationController.onLauncherSmartspaceStateUpdated(state);
            } catch (RemoteException e) {
                Log.w(TAG, "Failed call notifySysuiSmartspaceStateUpdated", e);
                e.printStackTrace();
            }
        }
    }

    //
    // Recents
    //

    public void registerRecentTasksListener(IRecentTasksListener listener) {
        if (mRecentTasks != null) {
            try {
                mRecentTasks.registerRecentTasksListener(listener);
            } catch (RemoteException e) {
                Log.w(TAG, "Failed call registerRecentTasksListener", e);
            }
        }
        mRecentTasksListener = listener;
    }

    public void unregisterRecentTasksListener(IRecentTasksListener listener) {
        if (mRecentTasks != null) {
            try {
                mRecentTasks.unregisterRecentTasksListener(listener);
            } catch (RemoteException e) {
                Log.w(TAG, "Failed call unregisterRecentTasksListener");
            }
        }
        mRecentTasksListener = null;
    }

    //
    // Back navigation transitions
    //

    /** Sets the launcher {@link android.window.IOnBackInvokedCallback} to shell */
    public void setBackToLauncherCallback(IOnBackInvokedCallback callback,
            IRemoteAnimationRunner runner) {
        mBackToLauncherCallback = callback;
        mBackToLauncherRunner = runner;
        if (mBackAnimation == null || mBackToLauncherCallback == null) {
            return;
        }
        try {
            mBackAnimation.setBackToLauncherCallback(callback, runner);
        } catch (RemoteException | SecurityException e) {
            Log.e(TAG, "Failed call setBackToLauncherCallback", e);
        }
    }

    /**
     * Clears the previously registered {@link IOnBackInvokedCallback}.
     *
     * @param callback The previously registered callback instance.
     */
    public void clearBackToLauncherCallback(IOnBackInvokedCallback callback) {
        if (mBackToLauncherCallback != callback) {
            return;
        }
        mBackToLauncherCallback = null;
        mBackToLauncherRunner = null;
        if (mBackAnimation == null) {
            return;
        }
        try {
            mBackAnimation.clearBackToLauncherCallback();
        } catch (RemoteException e) {
            Log.e(TAG, "Failed call clearBackToLauncherCallback", e);
        }
    }

    /**
     * Called when the status bar color needs to be customized when back navigation.
     */
    public void customizeStatusBarAppearance(AppearanceRegion appearance) {
        if (mBackAnimation == null) {
            return;
        }
        try {
            mBackAnimation.customizeStatusBarAppearance(appearance);
        } catch (RemoteException e) {
            Log.e(TAG, "Failed call useLauncherSysBarFlags", e);
        }
    }

    public ArrayList<GroupedRecentTaskInfo> getRecentTasks(int numTasks, int userId) {
<<<<<<< HEAD
        if (!LawnchairQuickstepCompat.ATLEAST_U) {
            return getRecentTasksFromWrapper(numTasks, userId);
        }
        try {
            if (mRecentTasks != null) {
                final GroupedRecentTaskInfo[] rawTasks = mRecentTasks.getRecentTasks(numTasks,
                        RECENT_IGNORE_UNAVAILABLE, userId);
                return new ArrayList<>(Arrays.asList(rawTasks));
            }
        } catch (Throwable t) {
            Log.w(TAG, "Failed call getRecentTasks ,may be android 13- ", t);
            return getRecentTasksFromWrapper(numTasks, userId);
=======
        if (mRecentTasks == null) {
            Log.w(TAG, "getRecentTasks() failed due to null mRecentTasks");
            return new ArrayList<>();
        }
        try {
            final GroupedRecentTaskInfo[] rawTasks = mRecentTasks.getRecentTasks(numTasks,
                    RECENT_IGNORE_UNAVAILABLE, userId);
            if (rawTasks == null) {
                return new ArrayList<>();
            }
            return new ArrayList<>(Arrays.asList(rawTasks));
        } catch (RemoteException e) {
            Log.w(TAG, "Failed call getRecentTasks", e);
            return new ArrayList<>();
>>>>>>> 96fe8417
        }
    }

    private ArrayList<GroupedRecentTaskInfo> getRecentTasksFromWrapper(int numTasks, int userId) {
        List<ActivityManager.RecentTaskInfo> recentTaskInfoList = ActivityManagerWrapper.getInstance().getRecentTasks(numTasks, userId);
        return recentTaskInfoList.stream()
                .map(GroupedRecentTaskInfo::forSingleTask)
                .collect(Collectors.toCollection(ArrayList::new));
    }

    /**
     * Gets the set of running tasks.
     */
    public ArrayList<ActivityManager.RunningTaskInfo> getRunningTasks(int numTasks) {
        if (mRecentTasks != null) {
            try {
                return new ArrayList<>(Arrays.asList(mRecentTasks.getRunningTasks(numTasks)));
            } catch (RemoteException e) {
                Log.w(TAG, "Failed call getRunningTasks", e);
            }
        }
        return new ArrayList<>();
    }

    private boolean handleMessageAsync(Message msg) {
        switch (msg.what) {
            case MSG_SET_SHELF_HEIGHT:
                setShelfHeightAsync(msg.arg1, msg.arg2);
                return true;
            case MSG_SET_LAUNCHER_KEEP_CLEAR_AREA_HEIGHT:
                setLauncherKeepClearAreaHeight(msg.arg1, msg.arg2);
                return true;
        }

        return false;
    }

    //
    // Desktop Mode
    //

    /** Call shell to show all apps active on the desktop */
    public void showDesktopApps(int displayId, @Nullable RemoteTransition transition) {
        if (mDesktopMode != null) {
            try {
                mDesktopMode.showDesktopApps(displayId, transition);
            } catch (RemoteException e) {
                Log.w(TAG, "Failed call showDesktopApps", e);
            }
        }
    }

    /** Call shell to stash desktop apps */
    public void stashDesktopApps(int displayId) {
        if (mDesktopMode != null) {
            try {
                mDesktopMode.stashDesktopApps(displayId);
            } catch (RemoteException e) {
                Log.w(TAG, "Failed call stashDesktopApps", e);
            }
        }
    }

    /** Call shell to hide desktop apps that may be stashed */
    public void hideStashedDesktopApps(int displayId) {
        if (mDesktopMode != null) {
            try {
                mDesktopMode.hideStashedDesktopApps(displayId);
            } catch (RemoteException e) {
                Log.w(TAG, "Failed call hideStashedDesktopApps", e);
            }
        }
    }

    /**
     * If task with the given id is on the desktop, bring it to front
     */
    public void showDesktopApp(int taskId) {
        if (mDesktopMode != null) {
            try {
                mDesktopMode.showDesktopApp(taskId);
            } catch (RemoteException e) {
                Log.w(TAG, "Failed call showDesktopApp", e);
            }
        }
    }

    /** Call shell to get number of visible freeform tasks */
    public int getVisibleDesktopTaskCount(int displayId) {
        if (mDesktopMode != null) {
            try {
                return mDesktopMode.getVisibleTaskCount(displayId);
            } catch (RemoteException e) {
                Log.w(TAG, "Failed call getVisibleDesktopTaskCount", e);
            }
        }
        return 0;
    }

    /** Set a listener on shell to get updates about desktop task state */
    public void setDesktopTaskListener(@Nullable IDesktopTaskListener listener) {
        mDesktopTaskListener = listener;
        if (mDesktopMode != null) {
            try {
                mDesktopMode.setTaskListener(listener);
            } catch (RemoteException e) {
                Log.w(TAG, "Failed call setDesktopTaskListener", e);
            }
        }
    }

    /** Perform cleanup transactions after animation to split select is complete */
    public void onDesktopSplitSelectAnimComplete(ActivityManager.RunningTaskInfo taskInfo) {
        if (mDesktopMode != null) {
            try {
                mDesktopMode.onDesktopSplitSelectAnimComplete(taskInfo);
            } catch (RemoteException e) {
                Log.w(TAG, "Failed call onDesktopSplitSelectAnimComplete", e);
            }
        }
    }

    //
    // Unfold transition
    //

    /** Sets the unfold animation lister to sysui. */
    public void setUnfoldAnimationListener(IUnfoldTransitionListener callback) {
        mUnfoldAnimationListener = callback;
        if (mUnfoldAnimation == null) {
            return;
        }
        try {
            Log.d(TAG, "Registering unfold animation receiver");
            mUnfoldAnimation.setListener(callback);
        } catch (RemoteException e) {
            Log.e(TAG, "Failed call setUnfoldAnimationListener", e);
        }
    }

    //
    // Recents
    //

    /**
     * Starts the recents activity. The caller should manage the thread on which
     * this is called.
     */
    public boolean startRecentsActivity(Intent intent, ActivityOptions options,
            RecentsAnimationListener listener) {
        if (mRecentTasks == null) {
            ActiveGestureLog.INSTANCE.addLog("Null mRecentTasks", RECENT_TASKS_MISSING);
            return false;
        }
        final IRecentsAnimationRunner runner = new IRecentsAnimationRunner.Stub() {
            @Override
            public void onAnimationStart(IRecentsAnimationController controller,
                    RemoteAnimationTarget[] apps, RemoteAnimationTarget[] wallpapers,
                    Rect homeContentInsets, Rect minimizedHomeBounds, Bundle extras) {
                // Aidl bundles need to explicitly set class loader
                // https://developer.android.com/guide/components/aidl#Bundles
                if (extras != null) {
                    extras.setClassLoader(getClass().getClassLoader());
                }
                listener.onAnimationStart(new RecentsAnimationControllerCompat(controller), apps,
                        wallpapers, homeContentInsets, minimizedHomeBounds, extras);
            }

            @Override
            public void onAnimationCanceled(int[] taskIds, TaskSnapshot[] taskSnapshots) {
                listener.onAnimationCanceled(
                        ThumbnailData.wrap(taskIds, taskSnapshots));
            }

            @Override
            public void onTasksAppeared(RemoteAnimationTarget[] apps) {
                listener.onTasksAppeared(apps);
            }
        };
        final Bundle optsBundle = options.toBundle();
        try {
            mRecentTasks.startRecentsTransition(mRecentsPendingIntent, intent, optsBundle,
                    mContext.getIApplicationThread(), runner);
            return true;
        } catch (RemoteException e) {
            Log.e(TAG, "Error starting recents via shell", e);
            return false;
        }
    }

    //
    // Drag and drop
    //

    /**
     * For testing purposes. Returns `true` only if the shell drop target has shown
     * and
     * drawn and is ready to handle drag events and the subsequent drop.
     */
    public boolean isDragAndDropReady() {
        if (mDragAndDrop == null) {
            return false;
        }
        try {
            return mDragAndDrop.isReadyToHandleDrag();
        } catch (RemoteException e) {
            Log.e(TAG, "Error querying drag state", e);
            return false;
        }
    }

    public void dump(PrintWriter pw) {
        pw.println(TAG + ":");

        pw.println("\tmSystemUiProxy=" + mSystemUiProxy);
        pw.println("\tmPip=" + mPip);
        pw.println("\tmPipAnimationListener=" + mPipAnimationListener);
        pw.println("\tmBubbles=" + mBubbles);
        pw.println("\tmBubblesListener=" + mBubblesListener);
        pw.println("\tmSplitScreen=" + mSplitScreen);
        pw.println("\tmSplitScreenListener=" + mSplitScreenListener);
        pw.println("\tmSplitSelectListener=" + mSplitSelectListener);
        pw.println("\tmOneHanded=" + mOneHanded);
        pw.println("\tmShellTransitions=" + mShellTransitions);
        pw.println("\tmHomeTransitionListener=" + mHomeTransitionListener);
        pw.println("\tmStartingWindow=" + mStartingWindow);
        pw.println("\tmStartingWindowListener=" + mStartingWindowListener);
        pw.println("\tmSysuiUnlockAnimationController=" + mSysuiUnlockAnimationController);
        pw.println("\tmLauncherActivityClass=" + mLauncherActivityClass);
        pw.println("\tmLauncherUnlockAnimationController=" + mLauncherUnlockAnimationController);
        pw.println("\tmRecentTasks=" + mRecentTasks);
        pw.println("\tmRecentTasksListener=" + mRecentTasksListener);
        pw.println("\tmBackAnimation=" + mBackAnimation);
        pw.println("\tmBackToLauncherCallback=" + mBackToLauncherCallback);
        pw.println("\tmBackToLauncherRunner=" + mBackToLauncherRunner);
        pw.println("\tmDesktopMode=" + mDesktopMode);
        pw.println("\tmDesktopTaskListener=" + mDesktopTaskListener);
        pw.println("\tmUnfoldAnimation=" + mUnfoldAnimation);
        pw.println("\tmUnfoldAnimationListener=" + mUnfoldAnimationListener);
        pw.println("\tmDragAndDrop=" + mDragAndDrop);
    }
}<|MERGE_RESOLUTION|>--- conflicted
+++ resolved
@@ -32,12 +32,9 @@
 import android.content.Intent;
 import android.content.pm.ActivityInfo;
 import android.content.pm.ShortcutInfo;
-<<<<<<< HEAD
 import android.graphics.Bitmap;
 import android.graphics.Insets;
-=======
 import android.graphics.Point;
->>>>>>> 96fe8417
 import android.graphics.Rect;
 import android.os.Bundle;
 import android.os.Handler;
@@ -66,11 +63,8 @@
 import com.android.internal.logging.InstanceId;
 import com.android.internal.util.ScreenshotRequest;
 import com.android.internal.view.AppearanceRegion;
-<<<<<<< HEAD
 import com.android.launcher3.Utilities;
-=======
 import com.android.launcher3.config.FeatureFlags;
->>>>>>> 96fe8417
 import com.android.launcher3.util.MainThreadInitializedObject;
 import com.android.launcher3.util.Preconditions;
 import com.android.quickstep.util.ActiveGestureLog;
@@ -113,12 +107,9 @@
 import java.util.Arrays;
 import java.util.LinkedHashMap;
 import java.util.List;
-<<<<<<< HEAD
 import java.util.stream.Collectors;
 
 import app.lawnchair.compat.LawnchairQuickstepCompat;
-=======
->>>>>>> 96fe8417
 
 /**
  * Holds the reference to SystemUI.
@@ -165,15 +156,10 @@
     private IRecentTasksListener mRecentTasksListener;
     private IUnfoldTransitionListener mUnfoldAnimationListener;
     private IDesktopTaskListener mDesktopTaskListener;
-<<<<<<< HEAD
     private final LinkedHashMap<RemoteTransition, TransitionFilter> mRemoteTransitions = new LinkedHashMap<>();
-=======
-    private final LinkedHashMap<RemoteTransition, TransitionFilter> mRemoteTransitions =
-            new LinkedHashMap<>();
 
     private final List<Runnable> mStateChangeCallbacks = new ArrayList<>();
 
->>>>>>> 96fe8417
     private IBinder mOriginalTransactionToken = null;
     private IOnBackInvokedCallback mBackToLauncherCallback;
     private IRemoteAnimationRunner mBackToLauncherRunner;
@@ -212,7 +198,8 @@
                         ActivityOptions.MODE_BACKGROUND_ACTIVITY_START_ALLOWED);
         mRecentsPendingIntent = PendingIntent.getActivity(mContext, 0, baseIntent,
                 PendingIntent.FLAG_MUTABLE | PendingIntent.FLAG_ALLOW_UNSAFE_IMPLICIT_INTENT
-                        | Intent.FILL_IN_COMPONENT, options.toBundle());
+                        | Intent.FILL_IN_COMPONENT,
+                options.toBundle());
     }
 
     @Override
@@ -443,7 +430,6 @@
     }
 
     @Override
-<<<<<<< HEAD
     public Bundle monitorGestureInput(String name, int displayId) {
         if (mSystemUiProxy != null) {
             try {
@@ -453,7 +439,8 @@
             }
         }
         return null;
-=======
+    }
+
     public void animateNavBarLongPress(boolean isTouchDown, boolean shrink, long durationMs) {
         if (mSystemUiProxy != null) {
             try {
@@ -462,7 +449,6 @@
                 Log.w(TAG, "Failed call animateNavBarLongPress", e);
             }
         }
->>>>>>> 96fe8417
     }
 
     @Override
@@ -551,7 +537,7 @@
 
     @Override
     public void handleImageBundleAsScreenshot(Bundle screenImageBundle, Rect locationInScreen,
-                                              Insets visibleInsets, Task.TaskKey task) {
+            Insets visibleInsets, Task.TaskKey task) {
         if (mSystemUiProxy != null) {
             try {
                 mSystemUiProxy.handleImageBundleAsScreenshot(screenImageBundle, locationInScreen,
@@ -573,7 +559,7 @@
     }
 
     @Override
-    public void onStatusBarTrackpadEvent(MotionEvent event)  {
+    public void onStatusBarTrackpadEvent(MotionEvent event) {
         if (mSystemUiProxy != null) {
             try {
                 mSystemUiProxy.onStatusBarTrackpadEvent(event);
@@ -870,6 +856,7 @@
 
     /**
      * Tells SysUI to show user education relative to the reference point provided.
+     * 
      * @param position the bubble bar top center position in Screen coordinates.
      */
     public void showUserEducation(Point position) {
@@ -895,7 +882,7 @@
             }
             mSplitScreenListener = listener;
         } catch (Throwable t) {
-            Log.w (TAG , "Not supported: " , t);
+            Log.w(TAG, "Not supported: ", t);
         }
     }
 
@@ -994,16 +981,9 @@
      * Start multiple tasks in split-screen simultaneously.
      */
     public void startTasksWithLegacyTransition(int taskId1, Bundle options1, int taskId2,
-<<<<<<< HEAD
             Bundle options2, @SplitConfigurationOptions.StagePosition int splitPosition,
             float splitRatio, RemoteAnimationAdapter adapter, InstanceId instanceId) {
         if (mSystemUiProxy != null && Utilities.ATLEAST_T) {
-=======
-            Bundle options2, @StagePosition int splitPosition,
-            @PersistentSnapPosition int snapPosition, RemoteAnimationAdapter adapter,
-            InstanceId instanceId) {
-        if (mSystemUiProxy != null) {
->>>>>>> 96fe8417
             try {
                 mSplitScreen.startTasksWithLegacyTransition(taskId1, options1, taskId2, options2,
                         splitPosition, snapPosition, adapter, instanceId);
@@ -1200,19 +1180,22 @@
             } catch (RemoteException e) {
                 Log.w(TAG, "Failed call setHomeTransitionListener", e);
             }
-        } else  {
+        } else {
             Log.w(TAG, "Unable to call setHomeTransitionListener because ShellTransitions is null");
         }
     }
 
     /**
-     * Returns a surface which can be used to attach overlays to home task or null if
+     * Returns a surface which can be used to attach overlays to home task or null
+     * if
      * the task doesn't exist or sysui is not connected
      */
     @Nullable
     public SurfaceControl getHomeTaskOverlayContainer() {
-        // Use a local reference as this method can be called on a worker thread, which can lead
-        // to NullPointer exceptions if mShellTransitions is modified on the main thread.
+        // Use a local reference as this method can be called on a worker thread, which
+        // can lead
+        // to NullPointer exceptions if mShellTransitions is modified on the main
+        // thread.
         IShellTransitions shellTransitions = mShellTransitions;
         if (shellTransitions != null) {
             try {
@@ -1415,7 +1398,6 @@
     }
 
     public ArrayList<GroupedRecentTaskInfo> getRecentTasks(int numTasks, int userId) {
-<<<<<<< HEAD
         if (!LawnchairQuickstepCompat.ATLEAST_U) {
             return getRecentTasksFromWrapper(numTasks, userId);
         }
@@ -1428,27 +1410,12 @@
         } catch (Throwable t) {
             Log.w(TAG, "Failed call getRecentTasks ,may be android 13- ", t);
             return getRecentTasksFromWrapper(numTasks, userId);
-=======
-        if (mRecentTasks == null) {
-            Log.w(TAG, "getRecentTasks() failed due to null mRecentTasks");
-            return new ArrayList<>();
-        }
-        try {
-            final GroupedRecentTaskInfo[] rawTasks = mRecentTasks.getRecentTasks(numTasks,
-                    RECENT_IGNORE_UNAVAILABLE, userId);
-            if (rawTasks == null) {
-                return new ArrayList<>();
-            }
-            return new ArrayList<>(Arrays.asList(rawTasks));
-        } catch (RemoteException e) {
-            Log.w(TAG, "Failed call getRecentTasks", e);
-            return new ArrayList<>();
->>>>>>> 96fe8417
         }
     }
 
     private ArrayList<GroupedRecentTaskInfo> getRecentTasksFromWrapper(int numTasks, int userId) {
-        List<ActivityManager.RecentTaskInfo> recentTaskInfoList = ActivityManagerWrapper.getInstance().getRecentTasks(numTasks, userId);
+        List<ActivityManager.RecentTaskInfo> recentTaskInfoList = ActivityManagerWrapper.getInstance()
+                .getRecentTasks(numTasks, userId);
         return recentTaskInfoList.stream()
                 .map(GroupedRecentTaskInfo::forSingleTask)
                 .collect(Collectors.toCollection(ArrayList::new));
