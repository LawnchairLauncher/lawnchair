/*
 * Copyright (C) 2019 The Android Open Source Project
 *
 * Licensed under the Apache License, Version 2.0 (the "License");
 * you may not use this file except in compliance with the License.
 * You may obtain a copy of the License at
 *
 *      http://www.apache.org/licenses/LICENSE-2.0
 *
 * Unless required by applicable law or agreed to in writing, software
 * distributed under the License is distributed on an "AS IS" BASIS,
 * WITHOUT WARRANTIES OR CONDITIONS OF ANY KIND, either express or implied.
 * See the License for the specific language governing permissions and
 * limitations under the License.
 */
package com.android.quickstep;

import static com.android.launcher3.util.Executors.MAIN_EXECUTOR;

import android.content.Context;
import android.graphics.Bitmap;
import android.graphics.Insets;
import android.graphics.Rect;
import android.os.Bundle;
import android.os.IBinder;
import android.os.IBinder.DeathRecipient;
import android.os.RemoteException;
import android.util.Log;
import android.view.MotionEvent;

import com.android.launcher3.util.MainThreadInitializedObject;
import com.android.systemui.shared.recents.IPinnedStackAnimationListener;
import com.android.systemui.shared.recents.ISystemUiProxy;
import com.android.systemui.shared.recents.model.Task;

/**
 * Holds the reference to SystemUI.
 */
public class SystemUiProxy implements ISystemUiProxy {
    private static final String TAG = SystemUiProxy.class.getSimpleName();

    public static final MainThreadInitializedObject<SystemUiProxy> INSTANCE =
            new MainThreadInitializedObject<>(SystemUiProxy::new);

    private ISystemUiProxy mSystemUiProxy;
    private final DeathRecipient mSystemUiProxyDeathRecipient = () -> {
        MAIN_EXECUTOR.execute(() -> setProxy(null));
    };

    // Used to dedupe calls to SystemUI
    private int mLastShelfHeight;
    private boolean mLastShelfVisible;
    private float mLastBackButtonAlpha;
    private boolean mLastBackButtonAnimate;

    // TODO(141886704): Find a way to remove this
    private int mLastSystemUiStateFlags;

    public SystemUiProxy(Context context) {
        // Do nothing
    }

    @Override
    public IBinder asBinder() {
        // Do nothing
        return null;
    }

    public void setProxy(ISystemUiProxy proxy) {
        unlinkToDeath();
        mSystemUiProxy = proxy;
        linkToDeath();
    }

    // TODO(141886704): Find a way to remove this
    public void setLastSystemUiStateFlags(int stateFlags) {
        mLastSystemUiStateFlags = stateFlags;
    }

    // TODO(141886704): Find a way to remove this
    public int getLastSystemUiStateFlags() {
        return mLastSystemUiStateFlags;
    }

    public boolean isActive() {
        return mSystemUiProxy != null;
    }

    private void linkToDeath() {
        if (mSystemUiProxy != null) {
            try {
                mSystemUiProxy.asBinder().linkToDeath(mSystemUiProxyDeathRecipient, 0 /* flags */);
            } catch (RemoteException e) {
                Log.e(TAG, "Failed to link sysui proxy death recipient");
            }
        }
    }

    private void unlinkToDeath() {
        if (mSystemUiProxy != null) {
            mSystemUiProxy.asBinder().unlinkToDeath(mSystemUiProxyDeathRecipient, 0 /* flags */);
        }
    }

    @Override
    public void startScreenPinning(int taskId) {
        if (mSystemUiProxy != null) {
            try {
                mSystemUiProxy.startScreenPinning(taskId);
            } catch (RemoteException e) {
                Log.w(TAG, "Failed call startScreenPinning", e);
            }
        }
    }

    @Override
    public void onSplitScreenInvoked() {
        if (mSystemUiProxy != null) {
            try {
                mSystemUiProxy.onSplitScreenInvoked();
            } catch (RemoteException e) {
                Log.w(TAG, "Failed call onSplitScreenInvoked", e);
            }
        }
    }

    @Override
    public void onOverviewShown(boolean fromHome) {
        onOverviewShown(fromHome, TAG);
    }

    public void onOverviewShown(boolean fromHome, String tag) {
        if (mSystemUiProxy != null) {
            try {
                mSystemUiProxy.onOverviewShown(fromHome);
            } catch (RemoteException e) {
                Log.w(tag, "Failed call onOverviewShown from: " + (fromHome ? "home" : "app"), e);
            }
        }
    }

    @Override
    public Rect getNonMinimizedSplitScreenSecondaryBounds() {
        if (mSystemUiProxy != null) {
            try {
                return mSystemUiProxy.getNonMinimizedSplitScreenSecondaryBounds();
            } catch (RemoteException e) {
                Log.w(TAG, "Failed call getNonMinimizedSplitScreenSecondaryBounds", e);
            }
        }
        return null;
    }

    @Override
    public void setBackButtonAlpha(float alpha, boolean animate) {
        boolean changed = Float.compare(alpha, mLastBackButtonAlpha) != 0
                || animate != mLastBackButtonAnimate;
        if (mSystemUiProxy != null && changed) {
            mLastBackButtonAlpha = alpha;
            mLastBackButtonAnimate = animate;
            try {
                mSystemUiProxy.setBackButtonAlpha(alpha, animate);
            } catch (RemoteException e) {
                Log.w(TAG, "Failed call setBackButtonAlpha", e);
            }
        }
    }

    public float getLastBackButtonAlpha() {
        return mLastBackButtonAlpha;
    }

    @Override
    public void setNavBarButtonAlpha(float alpha, boolean animate) {
        if (mSystemUiProxy != null) {
            try {
                mSystemUiProxy.setNavBarButtonAlpha(alpha, animate);
            } catch (RemoteException e) {
                Log.w(TAG, "Failed call setNavBarButtonAlpha", e);
            }
        }
    }

    @Override
    public void onStatusBarMotionEvent(MotionEvent event) {
        if (mSystemUiProxy != null) {
            try {
                mSystemUiProxy.onStatusBarMotionEvent(event);
            } catch (RemoteException e) {
                Log.w(TAG, "Failed call onStatusBarMotionEvent", e);
            }
        }
    }

    @Override
    public void onAssistantProgress(float progress) {
        if (mSystemUiProxy != null) {
            try {
                mSystemUiProxy.onAssistantProgress(progress);
            } catch (RemoteException e) {
                Log.w(TAG, "Failed call onAssistantProgress with progress: " + progress, e);
            }
        }
    }

    @Override
    public void onAssistantGestureCompletion(float velocity) {
        if (mSystemUiProxy != null) {
            try {
                mSystemUiProxy.onAssistantGestureCompletion(velocity);
            } catch (RemoteException e) {
                Log.w(TAG, "Failed call onAssistantGestureCompletion", e);
            }
        }
    }

    @Override
    public void startAssistant(Bundle args) {
        if (mSystemUiProxy != null) {
            try {
                mSystemUiProxy.startAssistant(args);
            } catch (RemoteException e) {
                Log.w(TAG, "Failed call startAssistant", e);
            }
        }
    }

    @Override
    public Bundle monitorGestureInput(String name, int displayId) {
        if (mSystemUiProxy != null) {
            try {
                return mSystemUiProxy.monitorGestureInput(name, displayId);
            } catch (RemoteException e) {
                Log.w(TAG, "Failed call monitorGestureInput: " + name, e);
            }
        }
        return null;
    }

    @Override
    public void notifyAccessibilityButtonClicked(int displayId) {
        if (mSystemUiProxy != null) {
            try {
                mSystemUiProxy.notifyAccessibilityButtonClicked(displayId);
            } catch (RemoteException e) {
                Log.w(TAG, "Failed call notifyAccessibilityButtonClicked", e);
            }
        }
    }

    @Override
    public void notifyAccessibilityButtonLongClicked() {
        if (mSystemUiProxy != null) {
            try {
                mSystemUiProxy.notifyAccessibilityButtonLongClicked();
            } catch (RemoteException e) {
                Log.w(TAG, "Failed call notifyAccessibilityButtonLongClicked", e);
            }
        }
    }

    @Override
    public void stopScreenPinning() {
        if (mSystemUiProxy != null) {
            try {
                mSystemUiProxy.stopScreenPinning();
            } catch (RemoteException e) {
                Log.w(TAG, "Failed call stopScreenPinning", e);
            }
        }
    }

    @Override
    public void setShelfHeight(boolean visible, int shelfHeight) {
        boolean changed = visible != mLastShelfVisible || shelfHeight != mLastShelfHeight;
        if (mSystemUiProxy != null && changed) {
            mLastShelfVisible = visible;
            mLastShelfHeight = shelfHeight;
            try {
                mSystemUiProxy.setShelfHeight(visible, shelfHeight);
            } catch (RemoteException e) {
                Log.w(TAG, "Failed call setShelfHeight visible: " + visible
                        + " height: " + shelfHeight, e);
            }
        }
    }

    @Override
    public void handleImageAsScreenshot(Bitmap bitmap, Rect rect, Insets insets, int i) {
        if (mSystemUiProxy != null) {
            try {
                mSystemUiProxy.handleImageAsScreenshot(bitmap, rect, insets, i);
            } catch (RemoteException e) {
                Log.w(TAG, "Failed call handleImageAsScreenshot", e);
            }
        }
    }

    @Override
    public void setSplitScreenMinimized(boolean minimized) {
        if (mSystemUiProxy != null) {
            try {
                mSystemUiProxy.setSplitScreenMinimized(minimized);
            } catch (RemoteException e) {
                Log.w(TAG, "Failed call stopScreenPinning", e);
            }
        }
    }

    /**
     * Notifies that swipe-to-home action is finished.
     */
    @Override
    public void notifySwipeToHomeFinished() {
        if (mSystemUiProxy != null) {
            try {
                mSystemUiProxy.notifySwipeToHomeFinished();
            } catch (RemoteException e) {
                Log.w(TAG, "Failed call setPinnedStackAnimationType", e);
            }
        }
    }

    /**
     * Sets listener to get pinned stack animation callbacks.
     */
    @Override
    public void setPinnedStackAnimationListener(IPinnedStackAnimationListener listener) {
        if (mSystemUiProxy != null) {
            try {
                mSystemUiProxy.setPinnedStackAnimationListener(listener);
            } catch (RemoteException e) {
                Log.w(TAG, "Failed call setPinnedStackAnimationListener", e);
            }
        }
    }

    @Override
    public void onQuickSwitchToNewTask(int rotation) {
        if (mSystemUiProxy != null) {
            try {
                mSystemUiProxy.onQuickSwitchToNewTask(rotation);
            } catch (RemoteException e) {
                Log.w(TAG, "Failed call onQuickSwitchToNewTask with arg: " + rotation, e);
            }
        }
    }
<<<<<<< HEAD

    @Override
    public void startOneHandedMode() {
        if (mSystemUiProxy != null) {
            try {
                mSystemUiProxy.startOneHandedMode();
            } catch (RemoteException e) {
                Log.w(TAG, "Failed call startOneHandedMode", e);
            }
        }
    }

    @Override
    public void stopOneHandedMode() {
        if (mSystemUiProxy != null) {
            try {
                mSystemUiProxy.stopOneHandedMode();
            } catch (RemoteException e) {
                Log.w(TAG, "Failed call stopOneHandedMode", e);
            }
        }
    }
  
    public void handleImageBundleAsScreenshot(Bundle screenImageBundle, Rect locationInScreen,
            Insets visibleInsets, Task.TaskKey task) {
    }
=======
<<<<<<< HEAD   (e557ba Merging from ub-launcher3-rvc-dev @ build 6552182)
=======

    @Override
    public void handleImageBundleAsScreenshot(Bundle screenImageBundle, Rect locationInScreen,
            Insets visibleInsets, Task.TaskKey task) {
        if (mSystemUiProxy != null) {
            try {
                mSystemUiProxy.handleImageBundleAsScreenshot(screenImageBundle, locationInScreen,
                        visibleInsets, task);
            } catch (RemoteException e) {
                Log.w(TAG, "Failed call handleImageBundleAsScreenshot");
            }
        }
    }
>>>>>>> CHANGE (03e456 Screenshots - move to new api that uses image bundle.)
>>>>>>> 2e0a297d
}<|MERGE_RESOLUTION|>--- conflicted
+++ resolved
@@ -345,7 +345,6 @@
             }
         }
     }
-<<<<<<< HEAD
 
     @Override
     public void startOneHandedMode() {
@@ -368,17 +367,10 @@
             }
         }
     }
-  
+
+    @Override
     public void handleImageBundleAsScreenshot(Bundle screenImageBundle, Rect locationInScreen,
             Insets visibleInsets, Task.TaskKey task) {
-    }
-=======
-<<<<<<< HEAD   (e557ba Merging from ub-launcher3-rvc-dev @ build 6552182)
-=======
-
-    @Override
-    public void handleImageBundleAsScreenshot(Bundle screenImageBundle, Rect locationInScreen,
-            Insets visibleInsets, Task.TaskKey task) {
         if (mSystemUiProxy != null) {
             try {
                 mSystemUiProxy.handleImageBundleAsScreenshot(screenImageBundle, locationInScreen,
@@ -388,6 +380,4 @@
             }
         }
     }
->>>>>>> CHANGE (03e456 Screenshots - move to new api that uses image bundle.)
->>>>>>> 2e0a297d
 }