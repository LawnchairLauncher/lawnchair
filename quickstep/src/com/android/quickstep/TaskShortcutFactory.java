--- conflicted
+++ resolved
@@ -50,11 +50,8 @@
 import com.android.launcher3.touch.PagedOrientationHandler;
 import com.android.launcher3.util.InstantAppResolver;
 import com.android.launcher3.util.SplitConfigurationOptions.SplitPositionOption;
-<<<<<<< HEAD
 import com.android.launcher3.util.PackageManagerHelper;
-=======
 import com.android.quickstep.views.GroupedTaskView;
->>>>>>> 96fe8417
 import com.android.quickstep.views.RecentsView;
 import com.android.quickstep.views.TaskThumbnailView;
 import com.android.quickstep.views.TaskView;
@@ -136,15 +133,10 @@
     }
 
     /**
-<<<<<<< HEAD
      * A menu item, "Save app pair", that allows the user to preserve the current
      * app combination as
-     * a single persistent icon on the Home screen, allowing for quick split screen
-     * initialization.
-=======
-     * A menu item, "Save app pair", that allows the user to preserve the current app combination as
-     * one persistent icon on the Home screen, allowing for quick split screen launching.
->>>>>>> 96fe8417
+     * one persistent icon on the Home screen, allowing for quick split screen
+     * launching.
      */
     class SaveAppPairSystemShortcut extends SystemShortcut<BaseDraggingActivity> {
         private final GroupedTaskView mTaskView;
@@ -205,7 +197,7 @@
             }
             if (options != null
                     && ActivityManagerWrapper.getInstance().startActivityFromRecents(taskId,
-                    options)) {
+                            options)) {
                 final Runnable animStartedListener = () -> {
                     // Hide the task view and wait for the window to be resized
                     // TODO: Consider animating in launcher and do an in-place start activity
@@ -229,25 +221,14 @@
                         Color.BLACK);
                 mThumbnailView.setDimAlpha(alpha);
 
-<<<<<<< HEAD
                 AppTransitionAnimationSpecsFuture future = new AppTransitionAnimationSpecsFuture(mHandler) {
                     @Override
                     public List<AppTransitionAnimationSpecCompat> composeSpecs() {
-                        return Collections.singletonList(new AppTransitionAnimationSpecCompat(
-                                taskId, thumbnail, taskBounds));
+                        return Collections.singletonList(
+                                new AppTransitionAnimationSpecCompat(
+                                        taskId, thumbnail, taskBounds));
                     }
                 };
-=======
-                AppTransitionAnimationSpecsFuture future =
-                        new AppTransitionAnimationSpecsFuture(mHandler) {
-                            @Override
-                            public List<AppTransitionAnimationSpecCompat> composeSpecs() {
-                                return Collections.singletonList(
-                                        new AppTransitionAnimationSpecCompat(
-                                                taskId, thumbnail, taskBounds));
-                            }
-                        };
->>>>>>> 96fe8417
                 overridePendingAppTransitionMultiThumbFuture(
                         future, animStartedListener, mHandler, true /* scaleUp */,
                         taskKey.displayId);
@@ -291,30 +272,22 @@
 
     /**
      * Does NOT add split options in the following scenarios:
-<<<<<<< HEAD
-     * * The taskView to add split options is already showing split screen tasks
-     * * There aren't at least 2 tasks in overview to show split options for
-     * * Split isn't supported by the task itself (non resizable activity)
-     * * We aren't currently in multi-window
-     * * The taskView to show split options for is the focused task AND we haven't
-     * started
-     * scrolling in overview (if we haven't scrolled, there's a split overview
-     * action button so
-     * we don't need this menu option)
-=======
-     * * 1. Taskbar is not present AND aren't at least 2 tasks in overview to show split options for
+     * * 1. Taskbar is not present AND aren't at least 2 tasks in overview to show
+     * split options for
      * * 2. Split isn't supported by the task itself (non resizable activity)
      * * 3. We aren't currently in multi-window
-     * * 4. The taskView to show split options for is the focused task AND we haven't started
-     * * scrolling in overview (if we haven't scrolled, there's a split overview action button so
+     * * 4. The taskView to show split options for is the focused task AND we
+     * haven't started
+     * * scrolling in overview (if we haven't scrolled, there's a split overview
+     * action button so
      * * we don't need this menu option)
->>>>>>> 96fe8417
      */
     TaskShortcutFactory SPLIT_SELECT = new TaskShortcutFactory() {
         @Override
         public List<SystemShortcut> getShortcuts(BaseDraggingActivity activity,
                 TaskIdAttributeContainer taskContainer) {
-            if (!LawnchairQuickstepCompat.ATLEAST_T) return null;
+            if (!LawnchairQuickstepCompat.ATLEAST_T)
+                return null;
             DeviceProfile deviceProfile = activity.getDeviceProfile();
             final Task task = taskContainer.getTask();
             final int intentFlags = task.key.baseIntent.getFlags();
@@ -322,21 +295,13 @@
             final RecentsView recentsView = taskView.getRecentsView();
             final PagedOrientationHandler orientationHandler = recentsView.getPagedOrientationHandler();
 
-<<<<<<< HEAD
-            boolean notEnoughTasksToSplit = recentsView.getTaskViewCount() < 2;
-            boolean isFocusedTask = deviceProfile.isTablet && taskView.isFocusedTask();
-            boolean isTaskInExpectedScrollPosition = recentsView
-                    .isTaskInExpectedScrollPosition(recentsView.indexOfChild(taskView));
-=======
-            boolean notEnoughTasksToSplit =
-                    !deviceProfile.isTaskbarPresent && recentsView.getTaskViewCount() < 2;
->>>>>>> 96fe8417
+            boolean notEnoughTasksToSplit = !deviceProfile.isTaskbarPresent && recentsView.getTaskViewCount() < 2;
             boolean isTaskSplitNotSupported = !task.isDockable ||
                     (intentFlags & FLAG_ACTIVITY_EXCLUDE_FROM_RECENTS) != 0;
             boolean hideForExistingMultiWindow = activity.getDeviceProfile().isMultiWindowMode;
             boolean isFocusedTask = deviceProfile.isTablet && taskView.isFocusedTask();
-            boolean isTaskInExpectedScrollPosition =
-                    recentsView.isTaskInExpectedScrollPosition(recentsView.indexOfChild(taskView));
+            boolean isTaskInExpectedScrollPosition = recentsView
+                    .isTaskInExpectedScrollPosition(recentsView.indexOfChild(taskView));
 
             if (notEnoughTasksToSplit || isTaskSplitNotSupported || hideForExistingMultiWindow
                     || (isFocusedTask && isTaskInExpectedScrollPosition)) {
@@ -448,15 +413,9 @@
             Task t = taskContainer.getTask();
             return InstantAppResolver.newInstance(activity).isInstantApp(
                     t.getTopComponent().getPackageName(), t.getKey().userId)
-<<<<<<< HEAD
                             ? Collections.singletonList(new SystemShortcut.Install(activity,
                                     taskContainer.getItemInfo(), taskContainer.getTaskView()))
                             : null;
-=======
-                    ? Collections.singletonList(new SystemShortcut.Install(activity,
-                    taskContainer.getItemInfo(), taskContainer.getTaskView()))
-                    : null;
->>>>>>> 96fe8417
         }
     };
 
@@ -475,10 +434,9 @@
         @Override
         public List<SystemShortcut> getShortcuts(BaseDraggingActivity activity,
                 TaskIdAttributeContainer taskContainer) {
-            SystemShortcut screenshotShortcut =
-                    taskContainer.getThumbnailView().getTaskOverlay()
-                            .getScreenshotShortcut(activity, taskContainer.getItemInfo(),
-                                    taskContainer.getTaskView());
+            SystemShortcut screenshotShortcut = taskContainer.getThumbnailView().getTaskOverlay()
+                    .getScreenshotShortcut(activity, taskContainer.getItemInfo(),
+                            taskContainer.getTaskView());
             return createSingletonShortcutList(screenshotShortcut);
         }
     };
