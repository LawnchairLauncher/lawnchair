/*
 * Copyright (C) 2018 The Android Open Source Project
 *
 * Licensed under the Apache License, Version 2.0 (the "License");
 * you may not use this file except in compliance with the License.
 * You may obtain a copy of the License at
 *
 *      http://www.apache.org/licenses/LICENSE-2.0
 *
 * Unless required by applicable law or agreed to in writing, software
 * distributed under the License is distributed on an "AS IS" BASIS,
 * WITHOUT WARRANTIES OR CONDITIONS OF ANY KIND, either express or implied.
 * See the License for the specific language governing permissions and
 * limitations under the License.
 */

package com.android.quickstep;

import static android.app.WindowConfiguration.WINDOWING_MODE_FREEFORM;
import static android.content.Intent.FLAG_ACTIVITY_EXCLUDE_FROM_RECENTS;

import static com.android.launcher3.logging.StatsLogManager.LauncherEvent.LAUNCHER_SYSTEM_SHORTCUT_FREE_FORM_TAP;
import static com.android.quickstep.views.DesktopTaskView.isDesktopModeSupported;

import android.app.Activity;
import android.app.ActivityOptions;
import android.graphics.Bitmap;
import android.graphics.Color;
import android.graphics.Rect;
import android.os.Handler;
import android.os.Looper;
import android.os.RemoteException;
import android.provider.Settings;
import android.util.Log;
import android.view.View;
import android.view.WindowInsets;
import android.view.WindowManagerGlobal;
import android.window.SplashScreen;

import androidx.annotation.Nullable;

import com.android.launcher3.BaseDraggingActivity;
import com.android.launcher3.DeviceProfile;
import com.android.launcher3.R;
import com.android.launcher3.config.FeatureFlags;
import com.android.launcher3.logging.StatsLogManager.LauncherEvent;
import com.android.launcher3.model.WellbeingModel;
import com.android.launcher3.popup.SystemShortcut;
import com.android.launcher3.popup.SystemShortcut.AppInfo;
import com.android.launcher3.touch.PagedOrientationHandler;
import com.android.launcher3.util.InstantAppResolver;
import com.android.launcher3.util.SplitConfigurationOptions.SplitPositionOption;
<<<<<<< HEAD
import com.android.launcher3.util.PackageManagerHelper;
=======
import com.android.quickstep.views.GroupedTaskView;
>>>>>>> 5f635e80
import com.android.quickstep.views.RecentsView;
import com.android.quickstep.views.TaskThumbnailView;
import com.android.quickstep.views.TaskView;
import com.android.quickstep.views.TaskView.TaskIdAttributeContainer;
import com.android.systemui.shared.recents.model.Task;
import com.android.systemui.shared.recents.view.AppTransitionAnimationSpecCompat;
import com.android.systemui.shared.recents.view.AppTransitionAnimationSpecsFuture;
import com.android.systemui.shared.recents.view.RecentsTransition;
import com.android.systemui.shared.system.ActivityManagerWrapper;

import java.util.Collections;
import java.util.List;
import java.util.function.Function;
import java.util.stream.Collectors;

import app.lawnchair.compat.LawnchairQuickstepCompat;

/**
 * Represents a system shortcut that can be shown for a recent task. Appears as
 * a single entry in
 * the dropdown menu that shows up when you tap an app icon in Overview.
 */
public interface TaskShortcutFactory {
    @Nullable
    default List<SystemShortcut> getShortcuts(BaseDraggingActivity activity,
            TaskIdAttributeContainer taskContainer) {
        return null;
    }

    default boolean showForSplitscreen() {
        return false;
    }

    /**
     * @return a singleton list if the provided shortcut is non-null, null otherwise
     */
    @Nullable
    default List<SystemShortcut> createSingletonShortcutList(@Nullable SystemShortcut shortcut) {
        if (shortcut != null) {
            return Collections.singletonList(shortcut);
        }
        return null;
    }

    TaskShortcutFactory APP_INFO = new TaskShortcutFactory() {
        @Override
        public List<SystemShortcut> getShortcuts(BaseDraggingActivity activity,
                TaskIdAttributeContainer taskContainer) {
            TaskView taskView = taskContainer.getTaskView();
            AppInfo.SplitAccessibilityInfo accessibilityInfo = new AppInfo.SplitAccessibilityInfo(
                    taskView.containsMultipleTasks(),
                    TaskUtils.getTitle(taskView.getContext(), taskContainer.getTask()),
                    taskContainer.getA11yNodeId());
            return Collections.singletonList(new AppInfo(activity, taskContainer.getItemInfo(),
                    taskView, accessibilityInfo));
        }

        @Override
        public boolean showForSplitscreen() {
            return true;
        }
    };

    class SplitSelectSystemShortcut extends SystemShortcut {
        private final TaskView mTaskView;
        private final SplitPositionOption mSplitPositionOption;

        public SplitSelectSystemShortcut(BaseDraggingActivity target, TaskView taskView,
                SplitPositionOption option) {
            super(option.iconResId, option.textResId, target, taskView.getItemInfo(), taskView);
            mTaskView = taskView;
            mSplitPositionOption = option;
        }

        @Override
        public void onClick(View view) {
            mTaskView.initiateSplitSelect(mSplitPositionOption);
        }
    }

    /**
<<<<<<< HEAD
     * A menu item, "Save app pair", that allows the user to preserve the current
     * app combination as
     * a single persistent icon on the Home screen, allowing for quick split screen
     * initialization.
=======
     * A menu item, "Save app pair", that allows the user to preserve the current app combination as
     * one persistent icon on the Home screen, allowing for quick split screen launching.
>>>>>>> 5f635e80
     */
    class SaveAppPairSystemShortcut extends SystemShortcut<BaseDraggingActivity> {
        private final GroupedTaskView mTaskView;

        public SaveAppPairSystemShortcut(BaseDraggingActivity activity, GroupedTaskView taskView) {
            super(R.drawable.ic_save_app_pair, R.string.save_app_pair, activity,
                    taskView.getItemInfo(), taskView);
            mTaskView = taskView;
        }

        @Override
        public void onClick(View view) {
            dismissTaskMenuView(mTarget);
            ((RecentsView) mTarget.getOverviewPanel())
                    .getSplitSelectController().getAppPairsController().saveAppPair(mTaskView);
        }
    }

    class FreeformSystemShortcut extends SystemShortcut<BaseDraggingActivity> {
        private static final String TAG = "FreeformSystemShortcut";

        private Handler mHandler;

        private final RecentsView mRecentsView;
        private final TaskThumbnailView mThumbnailView;
        private final TaskView mTaskView;
        private final LauncherEvent mLauncherEvent;

        public FreeformSystemShortcut(int iconRes, int textRes, BaseDraggingActivity activity,
                TaskIdAttributeContainer taskContainer, LauncherEvent launcherEvent) {
            super(iconRes, textRes, activity, taskContainer.getItemInfo(),
                    taskContainer.getTaskView());
            mLauncherEvent = launcherEvent;
            mHandler = new Handler(Looper.getMainLooper());
            mTaskView = taskContainer.getTaskView();
            mRecentsView = activity.getOverviewPanel();
            mThumbnailView = taskContainer.getThumbnailView();
        }

        @Override
        public void onClick(View view) {
            dismissTaskMenuView(mTarget);
            RecentsView rv = mTarget.getOverviewPanel();
            rv.switchToScreenshot(() -> {
                rv.finishRecentsAnimation(true /* toRecents */, false /* shouldPip */, () -> {
                    mTarget.returnToHomescreen();
                    rv.getHandler().post(this::startActivity);
                });
            });
        }

        private void startActivity() {
            final Task.TaskKey taskKey = mTaskView.getTask().key;
            final int taskId = taskKey.id;
            final ActivityOptions options = makeLaunchOptions(mTarget);
            if (options != null) {
                options.setSplashScreenStyle(SplashScreen.SPLASH_SCREEN_STYLE_ICON);
            }
            if (options != null
                    && ActivityManagerWrapper.getInstance().startActivityFromRecents(taskId,
                    options)) {
                final Runnable animStartedListener = () -> {
                    // Hide the task view and wait for the window to be resized
                    // TODO: Consider animating in launcher and do an in-place start activity
                    // afterwards
                    mRecentsView.setIgnoreResetTask(taskId);
                    mTaskView.setAlpha(0f);
                };

                final int[] position = new int[2];
                mThumbnailView.getLocationOnScreen(position);
                final int width = (int) (mThumbnailView.getWidth() * mTaskView.getScaleX());
                final int height = (int) (mThumbnailView.getHeight() * mTaskView.getScaleY());
                final Rect taskBounds = new Rect(position[0], position[1],
                        position[0] + width, position[1] + height);

                // Take the thumbnail of the task without a scrim and apply it back after
                float alpha = mThumbnailView.getDimAlpha();
                mThumbnailView.setDimAlpha(0);
                Bitmap thumbnail = RecentsTransition.drawViewIntoHardwareBitmap(
                        taskBounds.width(), taskBounds.height(), mThumbnailView, 1f,
                        Color.BLACK);
                mThumbnailView.setDimAlpha(alpha);

<<<<<<< HEAD
                AppTransitionAnimationSpecsFuture future = new AppTransitionAnimationSpecsFuture(mHandler) {
                    @Override
                    public List<AppTransitionAnimationSpecCompat> composeSpecs() {
                        return Collections.singletonList(new AppTransitionAnimationSpecCompat(
                                taskId, thumbnail, taskBounds));
                    }
                };
=======
                AppTransitionAnimationSpecsFuture future =
                        new AppTransitionAnimationSpecsFuture(mHandler) {
                            @Override
                            public List<AppTransitionAnimationSpecCompat> composeSpecs() {
                                return Collections.singletonList(
                                        new AppTransitionAnimationSpecCompat(
                                                taskId, thumbnail, taskBounds));
                            }
                        };
>>>>>>> 5f635e80
                overridePendingAppTransitionMultiThumbFuture(
                        future, animStartedListener, mHandler, true /* scaleUp */,
                        taskKey.displayId);
                mTarget.getStatsLogManager().logger().withItemInfo(mTaskView.getItemInfo())
                        .log(mLauncherEvent);
            }
        }

        /**
         * Overrides a pending app transition.
         */
        private void overridePendingAppTransitionMultiThumbFuture(
                AppTransitionAnimationSpecsFuture animationSpecFuture, Runnable animStartedCallback,
                Handler animStartedCallbackHandler, boolean scaleUp, int displayId) {
            try {
                WindowManagerGlobal.getWindowManagerService()
                        .overridePendingAppTransitionMultiThumbFuture(
                                animationSpecFuture.getFuture(),
                                RecentsTransition.wrapStartedListener(animStartedCallbackHandler,
                                        animStartedCallback),
                                scaleUp, displayId);
            } catch (RemoteException e) {
                Log.w(TAG, "Failed to override pending app transition (multi-thumbnail future): ",
                        e);
            }
        }

        private ActivityOptions makeLaunchOptions(Activity activity) {
            ActivityOptions activityOptions = ActivityOptions.makeBasic();
            activityOptions.setLaunchWindowingMode(WINDOWING_MODE_FREEFORM);
            // Arbitrary bounds only because freeform is in dev mode right now
            final View decorView = activity.getWindow().getDecorView();
            final WindowInsets insets = decorView.getRootWindowInsets();
            final Rect r = new Rect(0, 0, decorView.getWidth() / 2, decorView.getHeight() / 2);
            r.offsetTo(insets.getSystemWindowInsetLeft() + 50,
                    insets.getSystemWindowInsetTop() + 50);
            activityOptions.setLaunchBounds(r);
            return activityOptions;
        }
    }

    /**
     * Does NOT add split options in the following scenarios:
<<<<<<< HEAD
     * * The taskView to add split options is already showing split screen tasks
     * * There aren't at least 2 tasks in overview to show split options for
     * * Split isn't supported by the task itself (non resizable activity)
     * * We aren't currently in multi-window
     * * The taskView to show split options for is the focused task AND we haven't
     * started
     * scrolling in overview (if we haven't scrolled, there's a split overview
     * action button so
     * we don't need this menu option)
=======
     * * 1. Taskbar is not present AND aren't at least 2 tasks in overview to show split options for
     * * 2. Split isn't supported by the task itself (non resizable activity)
     * * 3. We aren't currently in multi-window
     * * 4. The taskView to show split options for is the focused task AND we haven't started
     * * scrolling in overview (if we haven't scrolled, there's a split overview action button so
     * * we don't need this menu option)
>>>>>>> 5f635e80
     */
    TaskShortcutFactory SPLIT_SELECT = new TaskShortcutFactory() {
        @Override
        public List<SystemShortcut> getShortcuts(BaseDraggingActivity activity,
                TaskIdAttributeContainer taskContainer) {
            if (!LawnchairQuickstepCompat.ATLEAST_T) return null;
            DeviceProfile deviceProfile = activity.getDeviceProfile();
            final Task task = taskContainer.getTask();
            final int intentFlags = task.key.baseIntent.getFlags();
            final TaskView taskView = taskContainer.getTaskView();
            final RecentsView recentsView = taskView.getRecentsView();
            final PagedOrientationHandler orientationHandler = recentsView.getPagedOrientationHandler();

<<<<<<< HEAD
            boolean notEnoughTasksToSplit = recentsView.getTaskViewCount() < 2;
            boolean isFocusedTask = deviceProfile.isTablet && taskView.isFocusedTask();
            boolean isTaskInExpectedScrollPosition = recentsView
                    .isTaskInExpectedScrollPosition(recentsView.indexOfChild(taskView));
=======
            boolean notEnoughTasksToSplit =
                    !deviceProfile.isTaskbarPresent && recentsView.getTaskViewCount() < 2;
>>>>>>> 5f635e80
            boolean isTaskSplitNotSupported = !task.isDockable ||
                    (intentFlags & FLAG_ACTIVITY_EXCLUDE_FROM_RECENTS) != 0;
            boolean hideForExistingMultiWindow = activity.getDeviceProfile().isMultiWindowMode;
            boolean isFocusedTask = deviceProfile.isTablet && taskView.isFocusedTask();
            boolean isTaskInExpectedScrollPosition =
                    recentsView.isTaskInExpectedScrollPosition(recentsView.indexOfChild(taskView));

            if (notEnoughTasksToSplit || isTaskSplitNotSupported || hideForExistingMultiWindow
                    || (isFocusedTask && isTaskInExpectedScrollPosition)) {
                return null;
            }

            return orientationHandler.getSplitPositionOptions(deviceProfile)
                    .stream()
                    .map((Function<SplitPositionOption, SystemShortcut>) option -> new SplitSelectSystemShortcut(
                            activity, taskView, option))
                    .collect(Collectors.toList());
        }
    };

    TaskShortcutFactory SAVE_APP_PAIR = new TaskShortcutFactory() {
        @Nullable
        @Override
        public List<SystemShortcut> getShortcuts(BaseDraggingActivity activity,
                TaskIdAttributeContainer taskContainer) {
            final TaskView taskView = taskContainer.getTaskView();

            if (!FeatureFlags.enableAppPairs() || !taskView.containsMultipleTasks()) {
                return null;
            }

            return Collections.singletonList(
                    new SaveAppPairSystemShortcut(activity, (GroupedTaskView) taskView));
        }

        @Override
        public boolean showForSplitscreen() {
            return true;
        }
    };

    TaskShortcutFactory FREE_FORM = new TaskShortcutFactory() {
        @Override
        public List<SystemShortcut> getShortcuts(BaseDraggingActivity activity,
                TaskIdAttributeContainer taskContainer) {
            final Task task = taskContainer.getTask();
            if (!task.isDockable) {
                return null;
            }
            if (!isAvailable(activity, task.key.displayId)) {
                return null;
            }

            return Collections.singletonList(new FreeformSystemShortcut(
                    R.drawable.ic_caption_desktop_button_foreground,
                    R.string.recent_task_option_freeform, activity, taskContainer,
                    LAUNCHER_SYSTEM_SHORTCUT_FREE_FORM_TAP));
        }

        private boolean isAvailable(BaseDraggingActivity activity, int displayId) {
            return Settings.Global.getInt(
                    activity.getContentResolver(),
                    Settings.Global.DEVELOPMENT_ENABLE_FREEFORM_WINDOWS_SUPPORT, 0) != 0
                    && !isDesktopModeSupported();
        }
    };

    TaskShortcutFactory PIN = new TaskShortcutFactory() {
        @Override
        public List<SystemShortcut> getShortcuts(BaseDraggingActivity activity,
                TaskIdAttributeContainer taskContainer) {
            if (!SystemUiProxy.INSTANCE.get(activity).isActive()) {
                return null;
            }
            if (!ActivityManagerWrapper.getInstance().isScreenPinningEnabled()) {
                return null;
            }
            if (ActivityManagerWrapper.getInstance().isLockToAppActive()) {
                // We shouldn't be able to pin while an app is locked.
                return null;
            }
            return Collections.singletonList(new PinSystemShortcut(activity, taskContainer));
        }
    };

    class PinSystemShortcut extends SystemShortcut<BaseDraggingActivity> {

        private static final String TAG = "PinSystemShortcut";

        private final TaskView mTaskView;

        public PinSystemShortcut(BaseDraggingActivity target,
                TaskIdAttributeContainer taskContainer) {
            super(R.drawable.ic_pin, R.string.recent_task_option_pin, target,
                    taskContainer.getItemInfo(), taskContainer.getTaskView());
            mTaskView = taskContainer.getTaskView();
        }

        @Override
        public void onClick(View view) {
            if (mTaskView.launchTaskAnimated() != null) {
                SystemUiProxy.INSTANCE.get(mTarget).startScreenPinning(
                        mTaskView.getTask().key.id);
            }
            dismissTaskMenuView(mTarget);
            mTarget.getStatsLogManager().logger().withItemInfo(mTaskView.getItemInfo())
                    .log(LauncherEvent.LAUNCHER_SYSTEM_SHORTCUT_PIN_TAP);
        }
    }

    TaskShortcutFactory INSTALL = new TaskShortcutFactory() {
        @Override
        public List<SystemShortcut> getShortcuts(BaseDraggingActivity activity,
                TaskIdAttributeContainer taskContainer) {
            Task t = taskContainer.getTask();
            return InstantAppResolver.newInstance(activity).isInstantApp(
                    t.getTopComponent().getPackageName(), t.getKey().userId)
<<<<<<< HEAD
                            ? Collections.singletonList(new SystemShortcut.Install(activity,
                                    taskContainer.getItemInfo(), taskContainer.getTaskView()))
                            : null;
=======
                    ? Collections.singletonList(new SystemShortcut.Install(activity,
                    taskContainer.getItemInfo(), taskContainer.getTaskView()))
                    : null;
>>>>>>> 5f635e80
        }
    };

    TaskShortcutFactory WELLBEING = new TaskShortcutFactory() {
        @Override
        public List<SystemShortcut> getShortcuts(BaseDraggingActivity activity,
                TaskIdAttributeContainer taskContainer) {
            SystemShortcut<BaseDraggingActivity> wellbeingShortcut = WellbeingModel.SHORTCUT_FACTORY.getShortcut(
                    activity,
                    taskContainer.getItemInfo(), taskContainer.getTaskView());
            return createSingletonShortcutList(wellbeingShortcut);
        }
    };

    TaskShortcutFactory SCREENSHOT = new TaskShortcutFactory() {
        @Override
        public List<SystemShortcut> getShortcuts(BaseDraggingActivity activity,
                TaskIdAttributeContainer taskContainer) {
            SystemShortcut screenshotShortcut =
                    taskContainer.getThumbnailView().getTaskOverlay()
                            .getScreenshotShortcut(activity, taskContainer.getItemInfo(),
                                    taskContainer.getTaskView());
            return createSingletonShortcutList(screenshotShortcut);
        }
    };

    TaskShortcutFactory MODAL = new TaskShortcutFactory() {
        @Override
        public List<SystemShortcut> getShortcuts(BaseDraggingActivity activity,
                TaskIdAttributeContainer taskContainer) {
            SystemShortcut modalStateSystemShortcut = taskContainer.getThumbnailView().getTaskOverlay()
                    .getModalStateSystemShortcut(
                            taskContainer.getItemInfo(), taskContainer.getTaskView());
            return createSingletonShortcutList(modalStateSystemShortcut);
        }
    };
}<|MERGE_RESOLUTION|>--- conflicted
+++ resolved
@@ -50,11 +50,8 @@
 import com.android.launcher3.touch.PagedOrientationHandler;
 import com.android.launcher3.util.InstantAppResolver;
 import com.android.launcher3.util.SplitConfigurationOptions.SplitPositionOption;
-<<<<<<< HEAD
+import com.android.quickstep.views.GroupedTaskView;
 import com.android.launcher3.util.PackageManagerHelper;
-=======
-import com.android.quickstep.views.GroupedTaskView;
->>>>>>> 5f635e80
 import com.android.quickstep.views.RecentsView;
 import com.android.quickstep.views.TaskThumbnailView;
 import com.android.quickstep.views.TaskView;
@@ -88,9 +85,7 @@
         return false;
     }
 
-    /**
-     * @return a singleton list if the provided shortcut is non-null, null otherwise
-     */
+    /** @return a singleton list if the provided shortcut is non-null, null otherwise */
     @Nullable
     default List<SystemShortcut> createSingletonShortcutList(@Nullable SystemShortcut shortcut) {
         if (shortcut != null) {
@@ -104,10 +99,11 @@
         public List<SystemShortcut> getShortcuts(BaseDraggingActivity activity,
                 TaskIdAttributeContainer taskContainer) {
             TaskView taskView = taskContainer.getTaskView();
-            AppInfo.SplitAccessibilityInfo accessibilityInfo = new AppInfo.SplitAccessibilityInfo(
-                    taskView.containsMultipleTasks(),
-                    TaskUtils.getTitle(taskView.getContext(), taskContainer.getTask()),
-                    taskContainer.getA11yNodeId());
+            AppInfo.SplitAccessibilityInfo accessibilityInfo =
+                    new AppInfo.SplitAccessibilityInfo(taskView.containsMultipleTasks(),
+                            TaskUtils.getTitle(taskView.getContext(), taskContainer.getTask()),
+                            taskContainer.getA11yNodeId()
+                    );
             return Collections.singletonList(new AppInfo(activity, taskContainer.getItemInfo(),
                     taskView, accessibilityInfo));
         }
@@ -136,15 +132,8 @@
     }
 
     /**
-<<<<<<< HEAD
-     * A menu item, "Save app pair", that allows the user to preserve the current
-     * app combination as
-     * a single persistent icon on the Home screen, allowing for quick split screen
-     * initialization.
-=======
      * A menu item, "Save app pair", that allows the user to preserve the current app combination as
      * one persistent icon on the Home screen, allowing for quick split screen launching.
->>>>>>> 5f635e80
      */
     class SaveAppPairSystemShortcut extends SystemShortcut<BaseDraggingActivity> {
         private final GroupedTaskView mTaskView;
@@ -209,7 +198,7 @@
                 final Runnable animStartedListener = () -> {
                     // Hide the task view and wait for the window to be resized
                     // TODO: Consider animating in launcher and do an in-place start activity
-                    // afterwards
+                    //       afterwards
                     mRecentsView.setIgnoreResetTask(taskId);
                     mTaskView.setAlpha(0f);
                 };
@@ -229,15 +218,6 @@
                         Color.BLACK);
                 mThumbnailView.setDimAlpha(alpha);
 
-<<<<<<< HEAD
-                AppTransitionAnimationSpecsFuture future = new AppTransitionAnimationSpecsFuture(mHandler) {
-                    @Override
-                    public List<AppTransitionAnimationSpecCompat> composeSpecs() {
-                        return Collections.singletonList(new AppTransitionAnimationSpecCompat(
-                                taskId, thumbnail, taskBounds));
-                    }
-                };
-=======
                 AppTransitionAnimationSpecsFuture future =
                         new AppTransitionAnimationSpecsFuture(mHandler) {
                             @Override
@@ -247,7 +227,6 @@
                                                 taskId, thumbnail, taskBounds));
                             }
                         };
->>>>>>> 5f635e80
                 overridePendingAppTransitionMultiThumbFuture(
                         future, animStartedListener, mHandler, true /* scaleUp */,
                         taskKey.displayId);
@@ -267,8 +246,7 @@
                         .overridePendingAppTransitionMultiThumbFuture(
                                 animationSpecFuture.getFuture(),
                                 RecentsTransition.wrapStartedListener(animStartedCallbackHandler,
-                                        animStartedCallback),
-                                scaleUp, displayId);
+                                        animStartedCallback), scaleUp, displayId);
             } catch (RemoteException e) {
                 Log.w(TAG, "Failed to override pending app transition (multi-thumbnail future): ",
                         e);
@@ -291,24 +269,12 @@
 
     /**
      * Does NOT add split options in the following scenarios:
-<<<<<<< HEAD
-     * * The taskView to add split options is already showing split screen tasks
-     * * There aren't at least 2 tasks in overview to show split options for
-     * * Split isn't supported by the task itself (non resizable activity)
-     * * We aren't currently in multi-window
-     * * The taskView to show split options for is the focused task AND we haven't
-     * started
-     * scrolling in overview (if we haven't scrolled, there's a split overview
-     * action button so
-     * we don't need this menu option)
-=======
      * * 1. Taskbar is not present AND aren't at least 2 tasks in overview to show split options for
      * * 2. Split isn't supported by the task itself (non resizable activity)
      * * 3. We aren't currently in multi-window
      * * 4. The taskView to show split options for is the focused task AND we haven't started
      * * scrolling in overview (if we haven't scrolled, there's a split overview action button so
      * * we don't need this menu option)
->>>>>>> 5f635e80
      */
     TaskShortcutFactory SPLIT_SELECT = new TaskShortcutFactory() {
         @Override
@@ -320,17 +286,11 @@
             final int intentFlags = task.key.baseIntent.getFlags();
             final TaskView taskView = taskContainer.getTaskView();
             final RecentsView recentsView = taskView.getRecentsView();
-            final PagedOrientationHandler orientationHandler = recentsView.getPagedOrientationHandler();
-
-<<<<<<< HEAD
-            boolean notEnoughTasksToSplit = recentsView.getTaskViewCount() < 2;
-            boolean isFocusedTask = deviceProfile.isTablet && taskView.isFocusedTask();
-            boolean isTaskInExpectedScrollPosition = recentsView
-                    .isTaskInExpectedScrollPosition(recentsView.indexOfChild(taskView));
-=======
+            final PagedOrientationHandler orientationHandler =
+                    recentsView.getPagedOrientationHandler();
+
             boolean notEnoughTasksToSplit =
                     !deviceProfile.isTaskbarPresent && recentsView.getTaskViewCount() < 2;
->>>>>>> 5f635e80
             boolean isTaskSplitNotSupported = !task.isDockable ||
                     (intentFlags & FLAG_ACTIVITY_EXCLUDE_FROM_RECENTS) != 0;
             boolean hideForExistingMultiWindow = activity.getDeviceProfile().isMultiWindowMode;
@@ -345,8 +305,8 @@
 
             return orientationHandler.getSplitPositionOptions(deviceProfile)
                     .stream()
-                    .map((Function<SplitPositionOption, SystemShortcut>) option -> new SplitSelectSystemShortcut(
-                            activity, taskView, option))
+                    .map((Function<SplitPositionOption, SystemShortcut>) option ->
+                            new SplitSelectSystemShortcut(activity, taskView, option))
                     .collect(Collectors.toList());
         }
     };
@@ -448,15 +408,9 @@
             Task t = taskContainer.getTask();
             return InstantAppResolver.newInstance(activity).isInstantApp(
                     t.getTopComponent().getPackageName(), t.getKey().userId)
-<<<<<<< HEAD
-                            ? Collections.singletonList(new SystemShortcut.Install(activity,
-                                    taskContainer.getItemInfo(), taskContainer.getTaskView()))
-                            : null;
-=======
                     ? Collections.singletonList(new SystemShortcut.Install(activity,
                     taskContainer.getItemInfo(), taskContainer.getTaskView()))
                     : null;
->>>>>>> 5f635e80
         }
     };
 
@@ -464,9 +418,9 @@
         @Override
         public List<SystemShortcut> getShortcuts(BaseDraggingActivity activity,
                 TaskIdAttributeContainer taskContainer) {
-            SystemShortcut<BaseDraggingActivity> wellbeingShortcut = WellbeingModel.SHORTCUT_FACTORY.getShortcut(
-                    activity,
-                    taskContainer.getItemInfo(), taskContainer.getTaskView());
+            SystemShortcut<BaseDraggingActivity> wellbeingShortcut =
+                    WellbeingModel.SHORTCUT_FACTORY.getShortcut(activity,
+                            taskContainer.getItemInfo(), taskContainer.getTaskView());
             return createSingletonShortcutList(wellbeingShortcut);
         }
     };
@@ -487,9 +441,10 @@
         @Override
         public List<SystemShortcut> getShortcuts(BaseDraggingActivity activity,
                 TaskIdAttributeContainer taskContainer) {
-            SystemShortcut modalStateSystemShortcut = taskContainer.getThumbnailView().getTaskOverlay()
-                    .getModalStateSystemShortcut(
-                            taskContainer.getItemInfo(), taskContainer.getTaskView());
+            SystemShortcut modalStateSystemShortcut =
+                    taskContainer.getThumbnailView().getTaskOverlay()
+                            .getModalStateSystemShortcut(
+                                    taskContainer.getItemInfo(), taskContainer.getTaskView());
             return createSingletonShortcutList(modalStateSystemShortcut);
         }
     };
