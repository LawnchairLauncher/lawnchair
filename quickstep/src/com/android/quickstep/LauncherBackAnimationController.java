--- conflicted
+++ resolved
@@ -156,87 +156,6 @@
      * @param handler Handler to the thread to run the animations on.
      */
     public void registerBackCallbacks(Handler handler) {
-<<<<<<< HEAD
-        try {
-            mBackCallback = new IOnBackInvokedCallback.Stub() {
-                @Override
-                public void onBackStarted(BackMotionEvent backMotionEvent) {
-                    startBack(backMotionEvent);
-                    handler.post(() -> {
-                        if (mProgressAnimator == null) {
-                            return;
-                        }
-                        mProgressAnimator.onBackStarted(backMotionEvent, event -> {
-                            mBackProgress = event.getProgress();
-                            // TODO: Update once the interpolation curve spec is finalized.
-                            mBackProgress = 1 - (1 - mBackProgress) * (1 - mBackProgress) * (1
-                                    - mBackProgress);
-                            updateBackProgress(mBackProgress, event);
-                        });
-                    });
-                }
-
-                @Override
-                public void onBackProgressed(BackMotionEvent backMotionEvent) {
-                    handler.post(() -> {
-                        if (mProgressAnimator == null) {
-                            return;
-                        }
-                        mProgressAnimator.onBackProgressed(backMotionEvent);
-                    });
-                }
-
-                @Override
-                public void onBackCancelled() {
-                    handler.post(() -> {
-                        if (mProgressAnimator == null) {
-                            return;
-                        }
-                        mProgressAnimator.onBackCancelled(
-                                LauncherBackAnimationController.this::resetPositionAnimated);
-                    });
-                }
-
-                @Override
-                public void onBackInvoked() {
-                    handler.post(() -> {
-                        startTransition();
-                        if (mProgressAnimator == null) {
-                            return;
-                        }
-                        mProgressAnimator.reset();
-                    });
-                }
-            };
-
-            final IRemoteAnimationRunner runner = new IRemoteAnimationRunner.Stub() {
-                @Override
-                public void onAnimationStart(int transit, RemoteAnimationTarget[] apps,
-                                             RemoteAnimationTarget[] wallpapers, RemoteAnimationTarget[] nonApps,
-                                             IRemoteAnimationFinishedCallback finishedCallback) {
-                    for (final RemoteAnimationTarget target : apps) {
-                        if (MODE_CLOSING == target.mode) {
-                            mBackTarget = target;
-                            break;
-                        }
-                    }
-                    mAnimationFinishedCallback = finishedCallback;
-                }
-
-                void onAnimationCancelled(boolean isKeyguardOccluded) {
-                }
-
-                public void onAnimationCancelled() {
-                }
-            };
-
-            SystemUiProxy.INSTANCE.get(mLauncher).setBackToLauncherCallback(mBackCallback, runner);
-
-        } catch (Throwable t) {
-            // Ignore
-        }
-
-=======
         mBackCallback = new OnBackInvokedCallbackStub(handler, mProgressAnimator,
                 mProgressInterpolator, this);
         SystemUiProxy.INSTANCE.get(mLauncher).setBackToLauncherCallback(mBackCallback,
@@ -247,7 +166,8 @@
         private Handler mHandler;
         private BackProgressAnimator mProgressAnimator;
         private final Interpolator mProgressInterpolator;
-        // LauncherBackAnimationController has strong reference to Launcher activity, the binder
+        // LauncherBackAnimationController has strong reference to Launcher activity,
+        // the binder
         // callback should not hold strong reference to it to avoid memory leak.
         private WeakReference<LauncherBackAnimationController> mControllerRef;
 
@@ -306,8 +226,7 @@
                     controller.startBack(backEvent);
                     mProgressAnimator.onBackStarted(backEvent, event -> {
                         float backProgress = event.getProgress();
-                        controller.mBackProgress =
-                                mProgressInterpolator.getInterpolation(backProgress);
+                        controller.mBackProgress = mProgressInterpolator.getInterpolation(backProgress);
                         controller.updateBackProgress(controller.mBackProgress, event);
                     });
                 }
@@ -317,7 +236,8 @@
 
     private static class RemoteAnimationRunnerStub extends IRemoteAnimationRunner.Stub {
 
-        // LauncherBackAnimationController has strong reference to Launcher activity, the binder
+        // LauncherBackAnimationController has strong reference to Launcher activity,
+        // the binder
         // callback should not hold strong reference to it to avoid memory leak.
         private WeakReference<LauncherBackAnimationController> mControllerRef;
 
@@ -343,8 +263,8 @@
         }
 
         @Override
-        public void onAnimationCancelled() {}
->>>>>>> 96fe8417
+        public void onAnimationCancelled() {
+        }
     }
 
     private void resetPositionAnimated() {
@@ -520,21 +440,15 @@
         if (mLauncher.isDestroyed()) {
             return;
         }
-<<<<<<< HEAD
+        LauncherTaskbarUIController taskbarUIController = mLauncher.getTaskbarUIController();
+        if (taskbarUIController != null) {
+            taskbarUIController.onLauncherVisibilityChanged(true);
+        }
         // TODO: Catch the moment when launcher becomes visible after the top app
         // un-occludes
         // launcher and start animating afterwards. Currently we occasionally get a
         // flicker from
         // animating when launcher is still invisible.
-=======
-        LauncherTaskbarUIController taskbarUIController = mLauncher.getTaskbarUIController();
-        if (taskbarUIController != null) {
-            taskbarUIController.onLauncherVisibilityChanged(true);
-        }
-        // TODO: Catch the moment when launcher becomes visible after the top app un-occludes
-        //  launcher and start animating afterwards. Currently we occasionally get a flicker from
-        //  animating when launcher is still invisible.
->>>>>>> 96fe8417
         if (mLauncher.hasSomeInvisibleFlag(PENDING_INVISIBLE_BY_WALLPAPER_ANIMATION)) {
             mLauncher.addForceInvisibleFlag(INVISIBLE_BY_PENDING_FLAGS);
             mLauncher.getStateManager().moveToRestState();
@@ -547,28 +461,17 @@
         AbstractFloatingView.closeAllOpenViewsExcept(mLauncher, false, TYPE_REBIND_SAFE);
         float cornerRadius = Utilities.mapRange(
                 mBackProgress, mWindowScaleStartCornerRadius, mWindowScaleEndCornerRadius);
-<<<<<<< HEAD
+        final RectF resolveRectF = new RectF();
+        mQuickstepTransitionManager.transferRectToTargetCoordinate(
+                mBackTarget, mCurrentRect, true, resolveRectF);
+
         Pair<RectFSpringAnim, AnimatorSet> pair = mQuickstepTransitionManager.createWallpaperOpenAnimations(
                 new RemoteAnimationTarget[] { mBackTarget },
                 new RemoteAnimationTarget[0],
                 false /* fromUnlock */,
-                mCurrentRect,
+                resolveRectF,
                 cornerRadius,
                 mBackInProgress /* fromPredictiveBack */);
-=======
-        final RectF resolveRectF = new RectF();
-        mQuickstepTransitionManager.transferRectToTargetCoordinate(
-                mBackTarget, mCurrentRect, true, resolveRectF);
-
-        Pair<RectFSpringAnim, AnimatorSet> pair =
-                mQuickstepTransitionManager.createWallpaperOpenAnimations(
-                    new RemoteAnimationTarget[]{mBackTarget},
-                    new RemoteAnimationTarget[0],
-                    false /* fromUnlock */,
-                    resolveRectF,
-                    cornerRadius,
-                    mBackInProgress /* fromPredictiveBack */);
->>>>>>> 96fe8417
         startTransitionAnimations(pair.first, pair.second);
         mLauncher.clearForceInvisibleFlag(INVISIBLE_ALL);
     }
