--- conflicted
+++ resolved
@@ -66,12 +66,9 @@
 import androidx.annotation.NonNull;
 import androidx.annotation.VisibleForTesting;
 
-<<<<<<< HEAD
 import com.android.launcher3.Utilities;
-=======
 import com.android.launcher3.LauncherPrefs;
 import com.android.launcher3.config.FeatureFlags;
->>>>>>> 96fe8417
 import com.android.launcher3.util.DisplayController;
 import com.android.launcher3.util.DisplayController.DisplayInfoChangeListener;
 import com.android.launcher3.util.DisplayController.Info;
@@ -110,22 +107,22 @@
     private final IWindowManager mIWindowManager;
 
     @VisibleForTesting
-    final ISystemGestureExclusionListener mGestureExclusionListener =
-            new ISystemGestureExclusionListener.Stub() {
-                @BinderThread
-                @Override
-                public void onSystemGestureExclusionChanged(int displayId,
-                        Region systemGestureExclusionRegion, Region unrestrictedOrNull) {
-                    if (displayId != DEFAULT_DISPLAY) {
-                        return;
-                    }
-                    // Assignments are atomic, it should be safe on binder thread. Also we don't
-                    // think systemGestureExclusionRegion can be null but just in case, don't
-                    // let mExclusionRegion be null.
-                    mExclusionRegion = systemGestureExclusionRegion != null
-                            ? systemGestureExclusionRegion : new Region();
-                }
-            };
+    final ISystemGestureExclusionListener mGestureExclusionListener = new ISystemGestureExclusionListener.Stub() {
+        @BinderThread
+        @Override
+        public void onSystemGestureExclusionChanged(int displayId,
+                Region systemGestureExclusionRegion, Region unrestrictedOrNull) {
+            if (displayId != DEFAULT_DISPLAY) {
+                return;
+            }
+            // Assignments are atomic, it should be safe on binder thread. Also we don't
+            // think systemGestureExclusionRegion can be null but just in case, don't
+            // let mExclusionRegion be null.
+            mExclusionRegion = systemGestureExclusionRegion != null
+                    ? systemGestureExclusionRegion
+                    : new Region();
+        }
+    };
     private final RotationTouchHelper mRotationTouchHelper;
     private final TaskStackChangeListener mPipListener;
     // Cache for better performance since it doesn't change at runtime.
@@ -186,7 +183,6 @@
             runOnDestroy(mRotationTouchHelper::destroy);
         }
 
-<<<<<<< HEAD
         if (Utilities.ATLEAST_Q) {
             // Register for exclusion updates
             mExclusionListener = new SystemGestureExclusionListenerCompat(mDisplayId) {
@@ -203,10 +199,6 @@
             };
             runOnDestroy(mExclusionListener::unregister);
         }
-=======
-        // Register for exclusion updates
-        runOnDestroy(() -> unregisterExclusionListener());
->>>>>>> 96fe8417
 
         // Register for display changes changes
         mDisplayController.addChangeListener(this);
@@ -311,7 +303,8 @@
     }
 
     /**
-     * Registers {@link mGestureExclusionListener} for getting exclusion rect changes. Note that we
+     * Registers {@link mGestureExclusionListener} for getting exclusion rect
+     * changes. Note that we
      * make binder call on {@link UI_HELPER_EXECUTOR} to avoid jank.
      */
     public void registerExclusionListener() {
@@ -330,8 +323,10 @@
     }
 
     /**
-     * Unregisters {@link mGestureExclusionListener} if previously registered. We make binder call
-     * on same {@link UI_HELPER_EXECUTOR} as in {@link #registerExclusionListener()} so that
+     * Unregisters {@link mGestureExclusionListener} if previously registered. We
+     * make binder call
+     * on same {@link UI_HELPER_EXECUTOR} as in {@link #registerExclusionListener()}
+     * so that
      * read/write {@link mExclusionListenerRegistered} field is thread safe.
      */
     public void unregisterExclusionListener() {
@@ -642,16 +637,17 @@
     }
 
     /**
-<<<<<<< HEAD
+     * <<<<<<< HEAD
      * Returns the touch slop for {@link InputConsumer}s to compare against before
      * pilfering
      * pointers. Note that this is squared because it expects to be compared against
      * {@link com.android.launcher3.Utilities#squaredHypot} (to avoid square root on
      * each event).
-=======
-     * Returns the touch slop for {@link InputConsumer}s to compare against before pilfering
+     * =======
+     * Returns the touch slop for {@link InputConsumer}s to compare against before
+     * pilfering
      * pointers.
->>>>>>> 96fe8417
+     * >>>>>>> android14-qpr2-release
      */
     public float getTouchSlop() {
         float slopMultiplier = isFullyGesturalNavMode()
@@ -660,8 +656,7 @@
         float touchSlop = ViewConfiguration.get(mContext).getScaledTouchSlop();
 
         if (FeatureFlags.CUSTOM_LPNH_THRESHOLDS.get()) {
-            float customSlopMultiplier =
-                    LauncherPrefs.get(mContext).get(LONG_PRESS_NAV_HANDLE_SLOP_PERCENTAGE) / 100f;
+            float customSlopMultiplier = LauncherPrefs.get(mContext).get(LONG_PRESS_NAV_HANDLE_SLOP_PERCENTAGE) / 100f;
             return customSlopMultiplier * slopMultiplier * touchSlop;
         } else {
             return slopMultiplier * touchSlop;
@@ -669,9 +664,11 @@
     }
 
     /**
-     * Returns the squared touch slop for {@link InputConsumer}s to compare against before pilfering
+     * Returns the squared touch slop for {@link InputConsumer}s to compare against
+     * before pilfering
      * pointers. Note that this is squared because it expects to be compared against
-     * {@link com.android.launcher3.Utilities#squaredHypot} (to avoid square root on each event).
+     * {@link com.android.launcher3.Utilities#squaredHypot} (to avoid square root on
+     * each event).
      */
     public float getSquaredTouchSlop() {
         float touchSlop = getTouchSlop();
