/*
 * Copyright (C) 2019 The Android Open Source Project
 *
 * Licensed under the Apache License, Version 2.0 (the "License");
 * you may not use this file except in compliance with the License.
 * You may obtain a copy of the License at
 *
 *      http://www.apache.org/licenses/LICENSE-2.0
 *
 * Unless required by applicable law or agreed to in writing, software
 * distributed under the License is distributed on an "AS IS" BASIS,
 * WITHOUT WARRANTIES OR CONDITIONS OF ANY KIND, either express or implied.
 * See the License for the specific language governing permissions and
 * limitations under the License.
 */
package com.android.quickstep;

import static android.app.WindowConfiguration.ACTIVITY_TYPE_UNDEFINED;
import static android.app.WindowConfiguration.WINDOWING_MODE_PINNED;
import static android.content.Intent.ACTION_USER_UNLOCKED;

import static com.android.launcher3.util.DisplayController.CHANGE_ALL;
import static com.android.launcher3.util.DisplayController.CHANGE_ROTATION;
import static com.android.launcher3.util.SettingsCache.ONE_HANDED_ENABLED;
import static com.android.launcher3.util.SettingsCache.ONE_HANDED_SWIPE_BOTTOM_TO_NOTIFICATION_ENABLED;
import static com.android.quickstep.SysUINavigationMode.Mode.NO_BUTTON;
import static com.android.quickstep.SysUINavigationMode.Mode.THREE_BUTTONS;
import static com.android.quickstep.SysUINavigationMode.Mode.TWO_BUTTONS;
import static com.android.systemui.shared.system.QuickStepContract.SYSUI_STATE_A11Y_BUTTON_CLICKABLE;
import static com.android.systemui.shared.system.QuickStepContract.SYSUI_STATE_A11Y_BUTTON_LONG_CLICKABLE;
import static com.android.systemui.shared.system.QuickStepContract.SYSUI_STATE_ALLOW_GESTURE_IGNORING_BAR_VISIBILITY;
import static com.android.systemui.shared.system.QuickStepContract.SYSUI_STATE_ASSIST_GESTURE_CONSTRAINED;
import static com.android.systemui.shared.system.QuickStepContract.SYSUI_STATE_BUBBLES_EXPANDED;
import static com.android.systemui.shared.system.QuickStepContract.SYSUI_STATE_GLOBAL_ACTIONS_SHOWING;
import static com.android.systemui.shared.system.QuickStepContract.SYSUI_STATE_HOME_DISABLED;
import static com.android.systemui.shared.system.QuickStepContract.SYSUI_STATE_MAGNIFICATION_OVERLAP;
import static com.android.systemui.shared.system.QuickStepContract.SYSUI_STATE_NAV_BAR_HIDDEN;
import static com.android.systemui.shared.system.QuickStepContract.SYSUI_STATE_NOTIFICATION_PANEL_EXPANDED;
import static com.android.systemui.shared.system.QuickStepContract.SYSUI_STATE_ONE_HANDED_ACTIVE;
import static com.android.systemui.shared.system.QuickStepContract.SYSUI_STATE_OVERVIEW_DISABLED;
import static com.android.systemui.shared.system.QuickStepContract.SYSUI_STATE_QUICK_SETTINGS_EXPANDED;
import static com.android.systemui.shared.system.QuickStepContract.SYSUI_STATE_SCREEN_PINNING;
import static com.android.systemui.shared.system.QuickStepContract.SYSUI_STATE_STATUS_BAR_KEYGUARD_SHOWING_OCCLUDED;

import android.app.ActivityManager;
import android.app.ActivityTaskManager;
import android.content.BroadcastReceiver;
import android.content.ComponentName;
import android.content.Context;
import android.content.Intent;
import android.content.IntentFilter;
import android.content.res.Resources;
import android.graphics.Region;
import android.net.Uri;
import android.os.Process;
import android.os.RemoteException;
import android.os.SystemProperties;
import android.os.UserManager;
import android.provider.Settings;
import android.text.TextUtils;
import android.util.DisplayMetrics;
import android.util.Log;
import android.view.MotionEvent;
import android.view.Surface;

import androidx.annotation.BinderThread;

import com.android.launcher3.R;
import com.android.launcher3.Utilities;
import com.android.launcher3.testing.TestProtocol;
import com.android.launcher3.util.DisplayController;
import com.android.launcher3.util.DisplayController.DisplayInfoChangeListener;
import com.android.launcher3.util.DisplayController.Info;
import com.android.launcher3.util.SettingsCache;
import com.android.quickstep.SysUINavigationMode.NavigationModeChangeListener;
import com.android.quickstep.SysUINavigationMode.OneHandedModeChangeListener;
import com.android.quickstep.util.NavBarPosition;
import com.android.systemui.shared.system.ActivityManagerWrapper;
import com.android.systemui.shared.system.QuickStepContract;
import com.android.systemui.shared.system.QuickStepContract.SystemUiStateFlags;
import com.android.systemui.shared.system.SystemGestureExclusionListenerCompat;
import com.android.systemui.shared.system.TaskStackChangeListener;
import com.android.systemui.shared.system.TaskStackChangeListeners;

import java.io.PrintWriter;
import java.util.ArrayList;
import java.util.List;
import java.util.stream.Collectors;

/**
 * Manages the state of the system during a swipe up gesture.
 */
public class RecentsAnimationDeviceState implements
        NavigationModeChangeListener,
        DisplayInfoChangeListener,
        OneHandedModeChangeListener {

    static final String SUPPORT_ONE_HANDED_MODE = "ro.support_one_handed_mode";

    private final Context mContext;
    private final SysUINavigationMode mSysUiNavMode;
    private final DisplayController mDisplayController;
    private final int mDisplayId;
    private final RotationTouchHelper mRotationTouchHelper;
    private final TaskStackChangeListener mPipListener;
    private final List<ComponentName> mGestureBlockedActivities;

    private final ArrayList<Runnable> mOnDestroyActions = new ArrayList<>();

    private @SystemUiStateFlags int mSystemUiStateFlags;
    private SysUINavigationMode.Mode mMode = THREE_BUTTONS;
    private NavBarPosition mNavBarPosition;

    private final Region mDeferredGestureRegion = new Region();
    private boolean mAssistantAvailable;
    private float mAssistantVisibility;
    private boolean mIsUserSetupComplete;
    private boolean mIsOneHandedModeEnabled;
    private boolean mIsSwipeToNotificationEnabled;
    private final boolean mIsOneHandedModeSupported;
    private boolean mPipIsActive;

    private boolean mIsUserUnlocked;
    private final ArrayList<Runnable> mUserUnlockedActions = new ArrayList<>();
    private final BroadcastReceiver mUserUnlockedReceiver = new BroadcastReceiver() {
        @Override
        public void onReceive(Context context, Intent intent) {
            if (ACTION_USER_UNLOCKED.equals(intent.getAction())) {
                mIsUserUnlocked = true;
                notifyUserUnlocked();
            }
        }
    };

    private Region mExclusionRegion;
    private SystemGestureExclusionListenerCompat mExclusionListener;

    public RecentsAnimationDeviceState(Context context) {
        this(context, false);
    }

    /**
     * @param isInstanceForTouches {@code true} if this is the persistent instance being used for
     *                                   gesture touch handling
     */
    public RecentsAnimationDeviceState(Context context, boolean isInstanceForTouches) {
        mContext = context;
        mDisplayController = DisplayController.INSTANCE.get(context);
        mSysUiNavMode = SysUINavigationMode.INSTANCE.get(context);
<<<<<<< HEAD
        mDefaultDisplay = DefaultDisplay.INSTANCE.get(context);
        mDisplayId = mDefaultDisplay.getInfo().id;
        runOnDestroy(() -> mDefaultDisplay.removeChangeListener(this));
        mRotationTouchHelper = new RotationTouchHelper(context);
        runOnDestroy(mRotationTouchHelper::destroy);
        runOnUserUnlocked(mRotationTouchHelper::onUserUnlocked);
=======
        mDisplayId = mDisplayController.getInfo().id;
        mIsOneHandedModeSupported = SystemProperties.getBoolean(SUPPORT_ONE_HANDED_MODE, false);
        runOnDestroy(() -> mDisplayController.removeChangeListener(this));
        mRotationTouchHelper = RotationTouchHelper.INSTANCE.get(context);
        if (isInstanceForTouches) {
            // rotationTouchHelper doesn't get initialized after being destroyed, so only destroy
            // if primary TouchInteractionService instance needs to be destroyed.
            mRotationTouchHelper.init();
            runOnDestroy(mRotationTouchHelper::destroy);
        }
>>>>>>> af79a6ff

        // Register for user unlocked if necessary
        mIsUserUnlocked = context.getSystemService(UserManager.class)
                .isUserUnlocked(Process.myUserHandle());
        if (!mIsUserUnlocked) {
            mContext.registerReceiver(mUserUnlockedReceiver,
                    new IntentFilter(ACTION_USER_UNLOCKED));
        }
        runOnDestroy(() -> Utilities.unregisterReceiverSafely(mContext, mUserUnlockedReceiver));

        // Register for exclusion updates
        mExclusionListener = new SystemGestureExclusionListenerCompat(mDisplayId) {
            @Override
            @BinderThread
            public void onExclusionChanged(Region region) {
                // Assignments are atomic, it should be safe on binder thread
                mExclusionRegion = region;
            }
        };
        runOnDestroy(mExclusionListener::unregister);

        // Register for navigation mode changes
        onNavigationModeChanged(mSysUiNavMode.addModeChangeListener(this));
        runOnDestroy(() -> mSysUiNavMode.removeModeChangeListener(this));

        // Add any blocked activities
        String[] blockingActivities;
        try {
            blockingActivities =
                    context.getResources().getStringArray(R.array.gesture_blocking_activities);
        } catch (Resources.NotFoundException e) {
            blockingActivities = new String[0];
        }
        mGestureBlockedActivities = new ArrayList<>(blockingActivities.length);
        for (String blockingActivity : blockingActivities) {
            if (!TextUtils.isEmpty(blockingActivity)) {
                mGestureBlockedActivities.add(
                        ComponentName.unflattenFromString(blockingActivity));
            }
        }

        SettingsCache settingsCache = SettingsCache.INSTANCE.get(mContext);
        if (mIsOneHandedModeSupported) {
            Uri oneHandedUri = Settings.Secure.getUriFor(ONE_HANDED_ENABLED);
            SettingsCache.OnChangeListener onChangeListener =
                    enabled -> mIsOneHandedModeEnabled = enabled;
            settingsCache.register(oneHandedUri, onChangeListener);
            mIsOneHandedModeEnabled = settingsCache.getValue(oneHandedUri);
            runOnDestroy(() -> settingsCache.unregister(oneHandedUri, onChangeListener));
        } else {
            mIsOneHandedModeEnabled = false;
        }

        Uri swipeBottomNotificationUri =
                Settings.Secure.getUriFor(ONE_HANDED_SWIPE_BOTTOM_TO_NOTIFICATION_ENABLED);
        SettingsCache.OnChangeListener onChangeListener =
                enabled -> mIsSwipeToNotificationEnabled = enabled;
        settingsCache.register(swipeBottomNotificationUri, onChangeListener);
        mIsSwipeToNotificationEnabled = settingsCache.getValue(swipeBottomNotificationUri);
        runOnDestroy(() -> settingsCache.unregister(swipeBottomNotificationUri, onChangeListener));

        Uri setupCompleteUri = Settings.Secure.getUriFor(Settings.Secure.USER_SETUP_COMPLETE);
        mIsUserSetupComplete = settingsCache.getValue(setupCompleteUri, 0);
        if (!mIsUserSetupComplete) {
            SettingsCache.OnChangeListener userSetupChangeListener = e -> mIsUserSetupComplete = e;
            settingsCache.register(setupCompleteUri, userSetupChangeListener);
            runOnDestroy(() -> settingsCache.unregister(setupCompleteUri, userSetupChangeListener));
        }

        try {
            mPipIsActive = ActivityTaskManager.getService().getRootTaskInfo(
                    WINDOWING_MODE_PINNED, ACTIVITY_TYPE_UNDEFINED) != null;
        } catch (RemoteException e) {
            // Do nothing
        }
        mPipListener = new TaskStackChangeListener() {
            @Override
            public void onActivityPinned(String packageName, int userId, int taskId, int stackId) {
                mPipIsActive = true;
            }

            @Override
            public void onActivityUnpinned() {
                mPipIsActive = false;
            }
        };
        TaskStackChangeListeners.getInstance().registerTaskStackListener(mPipListener);
        runOnDestroy(() ->
                TaskStackChangeListeners.getInstance().unregisterTaskStackListener(mPipListener));
    }

    private void runOnDestroy(Runnable action) {
        mOnDestroyActions.add(action);
    }

    /**
     * Cleans up all the registered listeners and receivers.
     */
    public void destroy() {
        for (Runnable r : mOnDestroyActions) {
            r.run();
        }
    }

    /**
     * Adds a listener for the nav mode change, guaranteed to be called after the device state's
     * mode has changed.
     */
    public void addNavigationModeChangedCallback(NavigationModeChangeListener listener) {
        listener.onNavigationModeChanged(mSysUiNavMode.addModeChangeListener(listener));
        runOnDestroy(() -> mSysUiNavMode.removeModeChangeListener(listener));
    }

    /**
     * Adds a listener for the one handed mode change,
     * guaranteed to be called after the device state's mode has changed.
     */
    public void addOneHandedModeChangedCallback(OneHandedModeChangeListener listener) {
        listener.onOneHandedModeChanged(mSysUiNavMode.addOneHandedOverlayChangeListener(listener));
        runOnDestroy(() -> mSysUiNavMode.removeOneHandedOverlayChangeListener(listener));
    }

    @Override
    public void onNavigationModeChanged(SysUINavigationMode.Mode newMode) {
        mDisplayController.removeChangeListener(this);
        mDisplayController.addChangeListener(this);
        onDisplayInfoChanged(mContext, mDisplayController.getInfo(), CHANGE_ALL);

        if (newMode == NO_BUTTON) {
            mExclusionListener.register();
        } else {
            mExclusionListener.unregister();
        }

        mNavBarPosition = new NavBarPosition(newMode, mDisplayController.getInfo());
        mMode = newMode;
    }

    @Override
    public void onDisplayInfoChanged(Context context, Info info, int flags) {
        if ((flags & CHANGE_ROTATION) != 0) {
            mNavBarPosition = new NavBarPosition(mMode, info);
        }
    }

    @Override
    public void onOneHandedModeChanged(int newGesturalHeight) {
        mRotationTouchHelper.setGesturalHeight(newGesturalHeight);
    }

    /**
     * @return the current navigation mode for the device.
     */
    public SysUINavigationMode.Mode getNavMode() {
        return mMode;
    }

    /**
     * @return the nav bar position for the current nav bar mode and display rotation.
     */
    public NavBarPosition getNavBarPosition() {
        return mNavBarPosition;
    }

    /**
     * @return whether the current nav mode is fully gestural.
     */
    public boolean isFullyGesturalNavMode() {
        return mMode == NO_BUTTON;
    }

    /**
     * @return whether the current nav mode has some gestures (either 2 or 0 button mode).
     */
    public boolean isGesturalNavMode() {
        return mMode.hasGestures;
    }

    /**
     * @return whether the current nav mode is 2-button-based.
     */
    public boolean isTwoButtonNavMode() {
        return mMode == TWO_BUTTONS;
    }

    /**
     * @return whether the current nav mode is button-based.
     */
    public boolean isButtonNavMode() {
        return mMode == THREE_BUTTONS;
    }

    /**
     * @return the display id for the display that Launcher is running on.
     */
    public int getDisplayId() {
        return mDisplayId;
    }

    /**
     * Adds a callback for when a user is unlocked. If the user is already unlocked, this listener
     * will be called back immediately.
     */
    public void runOnUserUnlocked(Runnable action) {
        if (mIsUserUnlocked) {
            action.run();
        } else {
            mUserUnlockedActions.add(action);
        }
    }

    /**
     * @return whether the user is unlocked.
     */
    public boolean isUserUnlocked() {
        return mIsUserUnlocked;
    }

    /**
     * @return whether the user has completed setup wizard
     */
    public boolean isUserSetupComplete() {
        return mIsUserSetupComplete;
    }

    private void notifyUserUnlocked() {
        for (Runnable action : mUserUnlockedActions) {
            action.run();
        }
        mUserUnlockedActions.clear();
        Utilities.unregisterReceiverSafely(mContext, mUserUnlockedReceiver);
    }

    /**
     * @return whether the given running task info matches the gesture-blocked activity.
     */
    public boolean isGestureBlockedActivity(ActivityManager.RunningTaskInfo runningTaskInfo) {
        return runningTaskInfo != null
                && mGestureBlockedActivities.contains(runningTaskInfo.topActivity);
    }

    /**
     * @return the packages of gesture-blocked activities.
     */
    public List<String> getGestureBlockedActivityPackages() {
        return mGestureBlockedActivities.stream().map(ComponentName::getPackageName)
                .collect(Collectors.toList());
    }

    /**
     * Updates the system ui state flags from SystemUI.
     */
    public void setSystemUiFlags(int stateFlags) {
        mSystemUiStateFlags = stateFlags;
    }

    /**
     * @return the system ui state flags.
     */
    // TODO(141886704): See if we can remove this
    public int getSystemUiStateFlags() {
        return mSystemUiStateFlags;
    }

    /**
     * @return whether SystemUI is in a state where we can start a system gesture.
     */
    public boolean canStartSystemGesture() {
        boolean canStartWithNavHidden = (mSystemUiStateFlags & SYSUI_STATE_NAV_BAR_HIDDEN) == 0
                || (mSystemUiStateFlags & SYSUI_STATE_ALLOW_GESTURE_IGNORING_BAR_VISIBILITY) != 0
                || mRotationTouchHelper.isTaskListFrozen();
        return canStartWithNavHidden
                && (mSystemUiStateFlags & SYSUI_STATE_NOTIFICATION_PANEL_EXPANDED) == 0
                && (mSystemUiStateFlags & SYSUI_STATE_QUICK_SETTINGS_EXPANDED) == 0
                && (mSystemUiStateFlags & SYSUI_STATE_MAGNIFICATION_OVERLAP) == 0
                && ((mSystemUiStateFlags & SYSUI_STATE_HOME_DISABLED) == 0
                        || (mSystemUiStateFlags & SYSUI_STATE_OVERVIEW_DISABLED) == 0);
    }

    /**
     * @return whether the keyguard is showing and is occluded by an app showing above the keyguard
     *         (like camera or maps)
     */
    public boolean isKeyguardShowingOccluded() {
        return (mSystemUiStateFlags & SYSUI_STATE_STATUS_BAR_KEYGUARD_SHOWING_OCCLUDED) != 0;
    }

    /**
     * @return whether screen pinning is enabled and active
     */
    public boolean isScreenPinningActive() {
        return (mSystemUiStateFlags & SYSUI_STATE_SCREEN_PINNING) != 0;
    }

    /**
     * @return whether assistant gesture is constraint
     */
    public boolean isAssistantGestureIsConstrained() {
        return (mSystemUiStateFlags & SYSUI_STATE_ASSIST_GESTURE_CONSTRAINED) != 0;
    }

    /**
     * @return whether the bubble stack is expanded
     */
    public boolean isBubblesExpanded() {
        return (mSystemUiStateFlags & SYSUI_STATE_BUBBLES_EXPANDED) != 0;
    }

    /**
     * @return whether the global actions dialog is showing
     */
    public boolean isGlobalActionsShowing() {
        return (mSystemUiStateFlags & SYSUI_STATE_GLOBAL_ACTIONS_SHOWING) != 0;
    }

    /**
     * @return whether lock-task mode is active
     */
    public boolean isLockToAppActive() {
        return ActivityManagerWrapper.getInstance().isLockToAppActive();
    }

    /**
     * @return whether the accessibility menu is available.
     */
    public boolean isAccessibilityMenuAvailable() {
        return (mSystemUiStateFlags & SYSUI_STATE_A11Y_BUTTON_CLICKABLE) != 0;
    }

    /**
     * @return whether the accessibility menu shortcut is available.
     */
    public boolean isAccessibilityMenuShortcutAvailable() {
        return (mSystemUiStateFlags & SYSUI_STATE_A11Y_BUTTON_LONG_CLICKABLE) != 0;
    }

    /**
     * @return whether home is disabled (either by SUW/SysUI/device policy)
     */
    public boolean isHomeDisabled() {
        return (mSystemUiStateFlags & SYSUI_STATE_HOME_DISABLED) != 0;
    }

    /**
     * @return whether overview is disabled (either by SUW/SysUI/device policy)
     */
    public boolean isOverviewDisabled() {
        return (mSystemUiStateFlags & SYSUI_STATE_OVERVIEW_DISABLED) != 0;
    }

    /**
     * @return whether one-handed mode is enabled and active
     */
    public boolean isOneHandedModeActive() {
        return (mSystemUiStateFlags & SYSUI_STATE_ONE_HANDED_ACTIVE) != 0;
    }

    /**
     * Sets the region in screen space where the gestures should be deferred (ie. due to specific
     * nav bar ui).
     */
    public void setDeferredGestureRegion(Region deferredGestureRegion) {
        mDeferredGestureRegion.set(deferredGestureRegion);
    }

    /**
     * @return whether the given {@param event} is in the deferred gesture region indicating that
     *         the Launcher should not immediately start the recents animation until the gesture
     *         passes a certain threshold.
     */
    public boolean isInDeferredGestureRegion(MotionEvent event) {
        return mDeferredGestureRegion.contains((int) event.getX(), (int) event.getY());
    }

    /**
     * @return whether the given {@param event} is in the app-requested gesture-exclusion region.
     *         This is only used for quickswitch, and not swipe up.
     */
    public boolean isInExclusionRegion(MotionEvent event) {
        // mExclusionRegion can change on binder thread, use a local instance here.
        Region exclusionRegion = mExclusionRegion;
        return mMode == NO_BUTTON && exclusionRegion != null
                && exclusionRegion.contains((int) event.getX(), (int) event.getY());
    }

    /**
     * Sets whether the assistant is available.
     */
    public void setAssistantAvailable(boolean assistantAvailable) {
        mAssistantAvailable = assistantAvailable;
    }

    /**
     * Sets the visibility fraction of the assistant.
     */
    public void setAssistantVisibility(float visibility) {
        mAssistantVisibility = visibility;
    }

    /**
     * @return the visibility fraction of the assistant.
     */
    public float getAssistantVisibility() {
        return mAssistantVisibility;
    }

    /**
     * @param ev An ACTION_DOWN motion event
     * @param task Info for the currently running task
     * @return whether the given motion event can trigger the assistant over the current task.
     */
    public boolean canTriggerAssistantAction(MotionEvent ev, ActivityManager.RunningTaskInfo task) {
        return mAssistantAvailable
                && !QuickStepContract.isAssistantGestureDisabled(mSystemUiStateFlags)
                && mRotationTouchHelper.touchInAssistantRegion(ev)
                && !isLockToAppActive()
                && !isGestureBlockedActivity(task);
    }

    /**
     * One handed gestural in quickstep only active on NO_BUTTON, TWO_BUTTONS, and portrait mode
     *
     * @param ev The touch screen motion event.
     * @return whether the given motion event can trigger the one handed mode.
     */
    public boolean canTriggerOneHandedAction(MotionEvent ev) {
        if (!mIsOneHandedModeSupported) {
            return false;
        }

        if (mIsOneHandedModeEnabled) {
            final Info displayInfo = mDisplayController.getInfo();
            return (mRotationTouchHelper.touchInOneHandedModeRegion(ev)
                && displayInfo.rotation != Surface.ROTATION_90
                && displayInfo.rotation != Surface.ROTATION_270
                && displayInfo.densityDpi < DisplayMetrics.DENSITY_600);
        }
        return false;
    }

    public boolean isOneHandedModeEnabled() {
        return mIsOneHandedModeEnabled;
    }

    public boolean isSwipeToNotificationEnabled() {
        return mIsSwipeToNotificationEnabled;
    }

    public boolean isPipActive() {
        return mPipIsActive;
    }

    public RotationTouchHelper getRotationTouchHelper() {
        return mRotationTouchHelper;
    }

    public void dump(PrintWriter pw) {
        pw.println("DeviceState:");
        pw.println("  canStartSystemGesture=" + canStartSystemGesture());
        pw.println("  systemUiFlags=" + mSystemUiStateFlags);
        pw.println("  systemUiFlagsDesc="
                + QuickStepContract.getSystemUiStateString(mSystemUiStateFlags));
        pw.println("  assistantAvailable=" + mAssistantAvailable);
        pw.println("  assistantDisabled="
                + QuickStepContract.isAssistantGestureDisabled(mSystemUiStateFlags));
        pw.println("  isUserUnlocked=" + mIsUserUnlocked);
        pw.println("  isOneHandedModeEnabled=" + mIsOneHandedModeEnabled);
        pw.println("  isSwipeToNotificationEnabled=" + mIsSwipeToNotificationEnabled);
        pw.println("  deferredGestureRegion=" + mDeferredGestureRegion);
        pw.println("  pipIsActive=" + mPipIsActive);
        mRotationTouchHelper.dump(pw);
    }
}<|MERGE_RESOLUTION|>--- conflicted
+++ resolved
@@ -147,14 +147,6 @@
         mContext = context;
         mDisplayController = DisplayController.INSTANCE.get(context);
         mSysUiNavMode = SysUINavigationMode.INSTANCE.get(context);
-<<<<<<< HEAD
-        mDefaultDisplay = DefaultDisplay.INSTANCE.get(context);
-        mDisplayId = mDefaultDisplay.getInfo().id;
-        runOnDestroy(() -> mDefaultDisplay.removeChangeListener(this));
-        mRotationTouchHelper = new RotationTouchHelper(context);
-        runOnDestroy(mRotationTouchHelper::destroy);
-        runOnUserUnlocked(mRotationTouchHelper::onUserUnlocked);
-=======
         mDisplayId = mDisplayController.getInfo().id;
         mIsOneHandedModeSupported = SystemProperties.getBoolean(SUPPORT_ONE_HANDED_MODE, false);
         runOnDestroy(() -> mDisplayController.removeChangeListener(this));
@@ -165,7 +157,7 @@
             mRotationTouchHelper.init();
             runOnDestroy(mRotationTouchHelper::destroy);
         }
->>>>>>> af79a6ff
+        runOnUserUnlocked(mRotationTouchHelper::onUserUnlocked);
 
         // Register for user unlocked if necessary
         mIsUserUnlocked = context.getSystemService(UserManager.class)
