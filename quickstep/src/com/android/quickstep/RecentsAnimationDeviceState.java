--- conflicted
+++ resolved
@@ -66,12 +66,9 @@
 import androidx.annotation.NonNull;
 import androidx.annotation.VisibleForTesting;
 
-<<<<<<< HEAD
-import com.android.launcher3.Utilities;
-=======
 import com.android.launcher3.LauncherPrefs;
 import com.android.launcher3.config.FeatureFlags;
->>>>>>> 5f635e80
+import com.android.launcher3.Utilities;
 import com.android.launcher3.util.DisplayController;
 import com.android.launcher3.util.DisplayController.DisplayInfoChangeListener;
 import com.android.launcher3.util.DisplayController.Info;
@@ -166,9 +163,8 @@
     }
 
     /**
-     * @param isInstanceForTouches {@code true} if this is the persistent instance
-     *                             being used for
-     *                             gesture touch handling
+     * @param isInstanceForTouches {@code true} if this is the persistent instance being used for
+     *                                   gesture touch handling
      */
     RecentsAnimationDeviceState(
             Context context, boolean isInstanceForTouches,
@@ -179,34 +175,16 @@
         mIsOneHandedModeSupported = SystemProperties.getBoolean(SUPPORT_ONE_HANDED_MODE, false);
         mRotationTouchHelper = RotationTouchHelper.INSTANCE.get(context);
         if (isInstanceForTouches) {
-            // rotationTouchHelper doesn't get initialized after being destroyed, so only
-            // destroy
+            // rotationTouchHelper doesn't get initialized after being destroyed, so only destroy
             // if primary TouchInteractionService instance needs to be destroyed.
             mRotationTouchHelper.init();
             runOnDestroy(mRotationTouchHelper::destroy);
         }
 
-<<<<<<< HEAD
         if (Utilities.ATLEAST_Q) {
             // Register for exclusion updates
-            mExclusionListener = new SystemGestureExclusionListenerCompat(mDisplayId) {
-                @Override
-                @BinderThread
-                public void onExclusionChanged(Region region) {
-                    if (region == null) {
-                        // Don't think this is possible but just in case, don't let it be null.
-                        region = new Region();
-                    }
-                    // Assignments are atomic, it should be safe on binder thread
-                    mExclusionRegion = region;
-                }
-            };
-            runOnDestroy(mExclusionListener::unregister);
-        }
-=======
-        // Register for exclusion updates
-        runOnDestroy(() -> unregisterExclusionListener());
->>>>>>> 5f635e80
+            runOnDestroy(() -> unregisterExclusionListener());
+        }
 
         // Register for display changes changes
         mDisplayController.addChangeListener(this);
@@ -224,11 +202,12 @@
             mIsOneHandedModeEnabled = false;
         }
 
-        Uri swipeBottomNotificationUri = Settings.Secure.getUriFor(ONE_HANDED_SWIPE_BOTTOM_TO_NOTIFICATION_ENABLED);
-        SettingsCache.OnChangeListener onChangeListener = enabled -> mIsSwipeToNotificationEnabled = enabled;
+        Uri swipeBottomNotificationUri =
+                Settings.Secure.getUriFor(ONE_HANDED_SWIPE_BOTTOM_TO_NOTIFICATION_ENABLED);
+        SettingsCache.OnChangeListener onChangeListener =
+                enabled -> mIsSwipeToNotificationEnabled = enabled;
         settingsCache.register(swipeBottomNotificationUri, onChangeListener);
-        mIsSwipeToNotificationEnabled = LawnchairApp.isRecentsEnabled()
-                && settingsCache.getValue(swipeBottomNotificationUri);
+        mIsSwipeToNotificationEnabled = settingsCache.getValue(swipeBottomNotificationUri);
         runOnDestroy(() -> settingsCache.unregister(swipeBottomNotificationUri, onChangeListener));
 
         Uri setupCompleteUri = Settings.Secure.getUriFor(Settings.Secure.USER_SETUP_COMPLETE);
@@ -277,8 +256,7 @@
     }
 
     /**
-     * Adds a listener for the nav mode change, guaranteed to be called after the
-     * device state's
+     * Adds a listener for the nav mode change, guaranteed to be called after the device state's
      * mode has changed.
      */
     public void addNavigationModeChangedCallback(Runnable callback) {
@@ -354,8 +332,7 @@
     }
 
     /**
-     * @return the nav bar position for the current nav bar mode and display
-     *         rotation.
+     * @return the nav bar position for the current nav bar mode and display rotation.
      */
     public NavBarPosition getNavBarPosition() {
         return mNavBarPosition;
@@ -369,8 +346,7 @@
     }
 
     /**
-     * @return whether the current nav mode has some gestures (either 2 or 0 button
-     *         mode).
+     * @return whether the current nav mode has some gestures (either 2 or 0 button mode).
      */
     public boolean isGesturalNavMode() {
         return mMode.hasGestures;
@@ -437,11 +413,9 @@
     }
 
     /**
-     * @return whether SystemUI is in a state where we can start a system gesture
-     *         from the trackpad.
-     *         Trackpad gestures can start even when the nav bar / task bar is
-     *         hidden in sticky immersive
-     *         mode.
+     * @return whether SystemUI is in a state where we can start a system gesture from the trackpad.
+     * Trackpad gestures can start even when the nav bar / task bar is hidden in sticky immersive
+     * mode.
      */
     public boolean canStartTrackpadGesture() {
         return (mSystemUiStateFlags & SYSUI_STATE_NOTIFICATION_PANEL_EXPANDED) == 0
@@ -454,8 +428,7 @@
     }
 
     /**
-     * @return whether the keyguard is showing and is occluded by an app showing
-     *         above the keyguard
+     * @return whether the keyguard is showing and is occluded by an app showing above the keyguard
      *         (like camera or maps)
      */
     public boolean isKeyguardShowingOccluded() {
@@ -533,8 +506,7 @@
     }
 
     /**
-     * Sets the region in screen space where the gestures should be deferred (ie.
-     * due to specific
+     * Sets the region in screen space where the gestures should be deferred (ie. due to specific
      * nav bar ui).
      */
     public void setDeferredGestureRegion(Region deferredGestureRegion) {
@@ -542,10 +514,8 @@
     }
 
     /**
-     * @return whether the given {@param event} is in the deferred gesture region
-     *         indicating that
-     *         the Launcher should not immediately start the recents animation until
-     *         the gesture
+     * @return whether the given {@param event} is in the deferred gesture region indicating that
+     *         the Launcher should not immediately start the recents animation until the gesture
      *         passes a certain threshold.
      */
     public boolean isInDeferredGestureRegion(MotionEvent event) {
@@ -553,8 +523,7 @@
     }
 
     /**
-     * @return whether the given {@param event} is in the app-requested
-     *         gesture-exclusion region.
+     * @return whether the given {@param event} is in the app-requested gesture-exclusion region.
      *         This is only used for quickswitch, and not swipe up.
      */
     public boolean isInExclusionRegion(MotionEvent event) {
@@ -587,8 +556,7 @@
 
     /**
      * @param ev An ACTION_DOWN motion event
-     * @return whether the given motion event can trigger the assistant over the
-     *         current task.
+     * @return whether the given motion event can trigger the assistant over the current task.
      */
     public boolean canTriggerAssistantAction(MotionEvent ev) {
         return mAssistantAvailable
@@ -598,8 +566,7 @@
     }
 
     /**
-     * One handed gestural in quickstep only active on NO_BUTTON, TWO_BUTTONS, and
-     * portrait mode
+     * One handed gestural in quickstep only active on NO_BUTTON, TWO_BUTTONS, and portrait mode
      *
      * @param ev The touch screen motion event.
      * @return whether the given motion event can trigger the one handed mode.
@@ -633,25 +600,15 @@
         return mRotationTouchHelper;
     }
 
-    /**
-     * Returns whether IME is rendering nav buttons, and IME is currently showing.
-     */
+    /** Returns whether IME is rendering nav buttons, and IME is currently showing. */
     public boolean isImeRenderingNavButtons() {
         return mCanImeRenderGesturalNavButtons && mMode == NO_BUTTON
                 && ((mSystemUiStateFlags & SYSUI_STATE_IME_SHOWING) != 0);
     }
 
     /**
-<<<<<<< HEAD
-     * Returns the touch slop for {@link InputConsumer}s to compare against before
-     * pilfering
-     * pointers. Note that this is squared because it expects to be compared against
-     * {@link com.android.launcher3.Utilities#squaredHypot} (to avoid square root on
-     * each event).
-=======
      * Returns the touch slop for {@link InputConsumer}s to compare against before pilfering
      * pointers.
->>>>>>> 5f635e80
      */
     public float getTouchSlop() {
         float slopMultiplier = isFullyGesturalNavMode()
@@ -679,7 +636,7 @@
     }
 
     public String getSystemUiStateString() {
-        return QuickStepContract.getSystemUiStateString(mSystemUiStateFlags);
+        return  QuickStepContract.getSystemUiStateString(mSystemUiStateFlags);
     }
 
     public void dump(PrintWriter pw) {
