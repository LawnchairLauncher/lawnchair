/*
 * Copyright (C) 2019 The Android Open Source Project
 *
 * Licensed under the Apache License, Version 2.0 (the "License");
 * you may not use this file except in compliance with the License.
 * You may obtain a copy of the License at
 *
 *      http://www.apache.org/licenses/LICENSE-2.0
 *
 * Unless required by applicable law or agreed to in writing, software
 * distributed under the License is distributed on an "AS IS" BASIS,
 * WITHOUT WARRANTIES OR CONDITIONS OF ANY KIND, either express or implied.
 * See the License for the specific language governing permissions and
 * limitations under the License.
 */
package com.android.quickstep;

import static android.app.WindowConfiguration.ACTIVITY_TYPE_UNDEFINED;
import static android.app.WindowConfiguration.WINDOWING_MODE_PINNED;
import static android.view.Display.DEFAULT_DISPLAY;

import static com.android.launcher3.util.DisplayController.CHANGE_ALL;
import static com.android.launcher3.util.DisplayController.CHANGE_NAVIGATION_MODE;
import static com.android.launcher3.util.DisplayController.CHANGE_ROTATION;
import static com.android.launcher3.util.NavigationMode.NO_BUTTON;
import static com.android.launcher3.util.NavigationMode.THREE_BUTTONS;
import static com.android.launcher3.util.SettingsCache.ONE_HANDED_ENABLED;
import static com.android.launcher3.util.SettingsCache.ONE_HANDED_SWIPE_BOTTOM_TO_NOTIFICATION_ENABLED;
import static com.android.systemui.shared.system.QuickStepContract.SYSUI_STATE_A11Y_BUTTON_CLICKABLE;
import static com.android.systemui.shared.system.QuickStepContract.SYSUI_STATE_A11Y_BUTTON_LONG_CLICKABLE;
import static com.android.systemui.shared.system.QuickStepContract.SYSUI_STATE_ALLOW_GESTURE_IGNORING_BAR_VISIBILITY;
import static com.android.systemui.shared.system.QuickStepContract.SYSUI_STATE_ASSIST_GESTURE_CONSTRAINED;
import static com.android.systemui.shared.system.QuickStepContract.SYSUI_STATE_BUBBLES_EXPANDED;
import static com.android.systemui.shared.system.QuickStepContract.SYSUI_STATE_DEVICE_DREAMING;
import static com.android.systemui.shared.system.QuickStepContract.SYSUI_STATE_DIALOG_SHOWING;
import static com.android.systemui.shared.system.QuickStepContract.SYSUI_STATE_DISABLE_GESTURE_SPLIT_INVOCATION;
import static com.android.systemui.shared.system.QuickStepContract.SYSUI_STATE_HOME_DISABLED;
import static com.android.systemui.shared.system.QuickStepContract.SYSUI_STATE_IME_SHOWING;
import static com.android.systemui.shared.system.QuickStepContract.SYSUI_STATE_MAGNIFICATION_OVERLAP;
import static com.android.systemui.shared.system.QuickStepContract.SYSUI_STATE_NAV_BAR_HIDDEN;
import static com.android.systemui.shared.system.QuickStepContract.SYSUI_STATE_NOTIFICATION_PANEL_EXPANDED;
import static com.android.systemui.shared.system.QuickStepContract.SYSUI_STATE_ONE_HANDED_ACTIVE;
import static com.android.systemui.shared.system.QuickStepContract.SYSUI_STATE_OVERVIEW_DISABLED;
import static com.android.systemui.shared.system.QuickStepContract.SYSUI_STATE_QUICK_SETTINGS_EXPANDED;
import static com.android.systemui.shared.system.QuickStepContract.SYSUI_STATE_SCREEN_PINNING;
import static com.android.systemui.shared.system.QuickStepContract.SYSUI_STATE_STATUS_BAR_KEYGUARD_SHOWING;
import static com.android.systemui.shared.system.QuickStepContract.SYSUI_STATE_STATUS_BAR_KEYGUARD_SHOWING_OCCLUDED;
import static com.android.systemui.shared.system.QuickStepContract.SYSUI_STATE_TOUCHPAD_GESTURES_DISABLED;

import android.app.ActivityTaskManager;
import android.content.Context;
import android.graphics.Region;
import android.inputmethodservice.InputMethodService;
import android.net.Uri;
import android.os.RemoteException;
import android.os.SystemProperties;
import android.provider.Settings;
import android.view.MotionEvent;
import android.view.ViewConfiguration;

import androidx.annotation.NonNull;
import androidx.annotation.Nullable;
import androidx.annotation.VisibleForTesting;

import com.android.launcher3.Utilities;
import com.android.launcher3.util.DisplayController;
import com.android.launcher3.util.DisplayController.DisplayInfoChangeListener;
import com.android.launcher3.util.DisplayController.Info;
import com.android.launcher3.util.NavigationMode;
import com.android.launcher3.util.SettingsCache;
import com.android.quickstep.TopTaskTracker.CachedTaskInfo;
import com.android.quickstep.util.ActiveGestureLog;
import com.android.quickstep.util.AssistStateManager;
import com.android.quickstep.util.GestureExclusionManager;
import com.android.quickstep.util.GestureExclusionManager.ExclusionListener;
import com.android.quickstep.util.NavBarPosition;
import com.android.systemui.shared.system.ActivityManagerWrapper;
import com.android.systemui.shared.system.QuickStepContract;
import com.android.systemui.shared.system.QuickStepContract.SystemUiStateFlags;
import com.android.systemui.shared.system.TaskStackChangeListener;
import com.android.systemui.shared.system.TaskStackChangeListeners;

import java.io.PrintWriter;
import java.util.ArrayList;

import app.lawnchair.LawnchairApp;

/**
 * Manages the state of the system during a swipe up gesture.
 */
public class RecentsAnimationDeviceState implements DisplayInfoChangeListener, ExclusionListener {

    private static final String TAG = "RecentsAnimationDeviceState";

    static final String SUPPORT_ONE_HANDED_MODE = "ro.support_one_handed_mode";

    // TODO: Move to quickstep contract
    private static final float QUICKSTEP_TOUCH_SLOP_RATIO_TWO_BUTTON = 3f;
    private static final float QUICKSTEP_TOUCH_SLOP_RATIO_GESTURAL = 1.414f;

    private final Context mContext;
    private final DisplayController mDisplayController;

    private final GestureExclusionManager mExclusionManager;
    private final AssistStateManager mAssistStateManager;

    private final RotationTouchHelper mRotationTouchHelper;
    private final TaskStackChangeListener mPipListener;
    // Cache for better performance since it doesn't change at runtime.
    private final boolean mCanImeRenderGesturalNavButtons = LawnchairApp.isAtleastT()
            ? InputMethodService.canImeRenderGesturalNavButtons()
            : isImeRenderingNavButtons();

    private final ArrayList<Runnable> mOnDestroyActions = new ArrayList<>();

    private @SystemUiStateFlags long mSystemUiStateFlags = QuickStepContract.SYSUI_STATE_AWAKE;
    private NavigationMode mMode = THREE_BUTTONS;
    private NavBarPosition mNavBarPosition;

    private final Region mDeferredGestureRegion = new Region();
    private boolean mAssistantAvailable;
    private float mAssistantVisibility;
    private boolean mIsUserSetupComplete;
    private boolean mIsOneHandedModeEnabled;
    private boolean mIsSwipeToNotificationEnabled;
    private final boolean mIsOneHandedModeSupported;
    private boolean mPipIsActive;
    private boolean mIsPredictiveBackToHomeInProgress;

    private int mGestureBlockingTaskId = -1;
    private @NonNull Region mExclusionRegion = GestureExclusionManager.EMPTY_REGION;
    private boolean mExclusionListenerRegistered;

    public RecentsAnimationDeviceState(Context context) {
        this(context, false, GestureExclusionManager.INSTANCE);
    }

    public RecentsAnimationDeviceState(Context context, boolean isInstanceForTouches) {
        this(context, isInstanceForTouches, GestureExclusionManager.INSTANCE);
    }

    @VisibleForTesting
    RecentsAnimationDeviceState(Context context, GestureExclusionManager exclusionManager) {
        this(context, false, exclusionManager);
    }

    /**
     * @param isInstanceForTouches {@code true} if this is the persistent instance
     *                             being used for
     *                             gesture touch handling
     */
    RecentsAnimationDeviceState(
            Context context, boolean isInstanceForTouches,
            GestureExclusionManager exclusionManager) {
        mContext = context;
        mDisplayController = DisplayController.INSTANCE.get(context);
        mExclusionManager = exclusionManager;
        mAssistStateManager = AssistStateManager.INSTANCE.get(context);
        mIsOneHandedModeSupported = SystemProperties.getBoolean(SUPPORT_ONE_HANDED_MODE, false);
        mRotationTouchHelper = RotationTouchHelper.INSTANCE.get(context);
        if (isInstanceForTouches) {
            // rotationTouchHelper doesn't get initialized after being destroyed, so only
            // destroy
            // if primary TouchInteractionService instance needs to be destroyed.
            mRotationTouchHelper.init();
            runOnDestroy(mRotationTouchHelper::destroy);
        }

<<<<<<< HEAD
        if (Utilities.ATLEAST_Q) {
            // Register for exclusion updates
            mExclusionListener = new SystemGestureExclusionListenerCompat(mDisplayId) {
                @Override
                @BinderThread
                public void onExclusionChanged(Region region) {
                    if (region == null) {
                        // Don't think this is possible but just in case, don't let it be null.
                        region = new Region();
                    }
                    // Assignments are atomic, it should be safe on binder thread
                    mExclusionRegion = region;
                }
            };
            runOnDestroy(mExclusionListener::unregister);
        }
=======
        // Register for exclusion updates
        runOnDestroy(() -> unregisterExclusionListener());
>>>>>>> 904a97c6

        // Register for display changes changes
        mDisplayController.addChangeListener(this);
        onDisplayInfoChanged(context, mDisplayController.getInfo(), CHANGE_ALL);
        runOnDestroy(() -> mDisplayController.removeChangeListener(this));

        SettingsCache settingsCache = SettingsCache.INSTANCE.get(mContext);
        if (mIsOneHandedModeSupported) {
            Uri oneHandedUri = Settings.Secure.getUriFor(ONE_HANDED_ENABLED);
            SettingsCache.OnChangeListener onChangeListener = enabled -> mIsOneHandedModeEnabled = enabled;
            settingsCache.register(oneHandedUri, onChangeListener);
            mIsOneHandedModeEnabled = LawnchairApp.isRecentsEnabled() && settingsCache.getValue(oneHandedUri);
            runOnDestroy(() -> settingsCache.unregister(oneHandedUri, onChangeListener));
        } else {
            mIsOneHandedModeEnabled = false;
        }

        Uri swipeBottomNotificationUri = Settings.Secure.getUriFor(ONE_HANDED_SWIPE_BOTTOM_TO_NOTIFICATION_ENABLED);
        SettingsCache.OnChangeListener onChangeListener = enabled -> mIsSwipeToNotificationEnabled = enabled;
        settingsCache.register(swipeBottomNotificationUri, onChangeListener);
        mIsSwipeToNotificationEnabled = LawnchairApp.isRecentsEnabled()
                && settingsCache.getValue(swipeBottomNotificationUri);
        runOnDestroy(() -> settingsCache.unregister(swipeBottomNotificationUri, onChangeListener));

        Uri setupCompleteUri = Settings.Secure.getUriFor(Settings.Secure.USER_SETUP_COMPLETE);
        mIsUserSetupComplete = LawnchairApp.isRecentsEnabled() && settingsCache.getValue(setupCompleteUri, 0);
        if (!mIsUserSetupComplete) {
            SettingsCache.OnChangeListener userSetupChangeListener = e -> mIsUserSetupComplete = e;
            settingsCache.register(setupCompleteUri, userSetupChangeListener);
            runOnDestroy(() -> settingsCache.unregister(setupCompleteUri, userSetupChangeListener));
        }

        try {
            mPipIsActive = LawnchairApp.isRecentsEnabled() && Utilities.ATLEAST_S
                    && ActivityTaskManager.getService().getRootTaskInfo(
                            WINDOWING_MODE_PINNED, ACTIVITY_TYPE_UNDEFINED) != null;
        } catch (RemoteException e) {
            // Do nothing
        }
        mPipListener = new TaskStackChangeListener() {
            @Override
            public void onActivityPinned(String packageName, int userId, int taskId, int stackId) {
                mPipIsActive = true;
            }

            @Override
            public void onActivityUnpinned() {
                mPipIsActive = false;
            }
        };
        if (Utilities.ATLEAST_Q) {
            TaskStackChangeListeners.getInstance().registerTaskStackListener(mPipListener);
            runOnDestroy(() -> TaskStackChangeListeners.getInstance().unregisterTaskStackListener(mPipListener));
        }
    }

    private void runOnDestroy(Runnable action) {
        mOnDestroyActions.add(action);
    }

    /**
     * Cleans up all the registered listeners and receivers.
     */
    public void destroy() {
        for (Runnable r : mOnDestroyActions) {
            r.run();
        }
    }

    /**
     * Adds a listener for the nav mode change, guaranteed to be called after the
     * device state's
     * mode has changed.
     */
    public void addNavigationModeChangedCallback(Runnable callback) {
        DisplayController.DisplayInfoChangeListener listener = (context, info, flags) -> {
            if ((flags & CHANGE_NAVIGATION_MODE) != 0) {
                callback.run();
            }
        };
        mDisplayController.addChangeListener(listener);
        callback.run();
        runOnDestroy(() -> mDisplayController.removeChangeListener(listener));
    }

    @Override
    public void onDisplayInfoChanged(Context context, Info info, int flags) {
        if ((flags & (CHANGE_ROTATION | CHANGE_NAVIGATION_MODE)) != 0) {
            mMode = info.getNavigationMode();
            ActiveGestureLog.INSTANCE.setIsFullyGesturalNavMode(isFullyGesturalNavMode());
            mNavBarPosition = new NavBarPosition(mMode, info);

            if (mExclusionListener == null)
                return;

            if (mMode == NO_BUTTON) {
                registerExclusionListener();
            } else {
                unregisterExclusionListener();
            }
        }
    }

    @Override
    public void onGestureExclusionChanged(@Nullable Region exclusionRegion,
            @Nullable Region unrestrictedOrNull) {
        mExclusionRegion = exclusionRegion != null
                ? exclusionRegion : GestureExclusionManager.EMPTY_REGION;
    }

    /**
     * Registers itself for getting exclusion rect changes.
     */
    public void registerExclusionListener() {
        if (mExclusionListenerRegistered) {
            return;
        }
        mExclusionManager.addListener(this);
        mExclusionListenerRegistered = true;
    }

    /**
     * Unregisters itself as gesture exclusion listener if previously registered.
     */
    public void unregisterExclusionListener() {
        if (!mExclusionListenerRegistered) {
            return;
        }
        mExclusionManager.removeListener(this);
        mExclusionListenerRegistered = false;
    }

    public void onOneHandedModeChanged(int newGesturalHeight) {
        mRotationTouchHelper.setGesturalHeight(newGesturalHeight);
    }

    /**
     * @return the nav bar position for the current nav bar mode and display
     *         rotation.
     */
    public NavBarPosition getNavBarPosition() {
        return mNavBarPosition;
    }

    /**
     * @return whether the current nav mode is fully gestural.
     */
    public boolean isFullyGesturalNavMode() {
        return mMode == NO_BUTTON;
    }

    /**
     * @return whether the current nav mode has some gestures (either 2 or 0 button
     *         mode).
     */
    public boolean isGesturalNavMode() {
        return mMode.hasGestures;
    }

    /**
     * @return whether the current nav mode is button-based.
     */
    public boolean isButtonNavMode() {
        return mMode == THREE_BUTTONS;
    }

    /**
     * @return the display id for the display that Launcher is running on.
     */
    public int getDisplayId() {
        return DEFAULT_DISPLAY;
    }

    /**
     * @return whether the user has completed setup wizard
     */
    public boolean isUserSetupComplete() {
        return mIsUserSetupComplete;
    }

    /**
     * Sets the task id where gestures should be blocked
     */
    public void setGestureBlockingTaskId(int taskId) {
        mGestureBlockingTaskId = taskId;
    }

    /**
     * @return whether the given running task info matches the gesture-blocked task.
     */
    public boolean isGestureBlockedTask(CachedTaskInfo taskInfo) {
        return taskInfo != null && taskInfo.getTaskId() == mGestureBlockingTaskId;
    }

    /**
     * Updates the system ui state flags from SystemUI.
     */
    public void setSystemUiFlags(@SystemUiStateFlags long stateFlags) {
        mSystemUiStateFlags = stateFlags;
    }

    /**
     * @return the system ui state flags.
     */
    // TODO(141886704): See if we can remove this
    @SystemUiStateFlags
    public long getSystemUiStateFlags() {
        return mSystemUiStateFlags;
    }

    /**
     * Sets the flag that indicates whether a predictive back-to-home animation is in progress
     */
    public void setPredictiveBackToHomeInProgress(boolean isInProgress) {
        mIsPredictiveBackToHomeInProgress = isInProgress;
    }

    /**
     * @return whether a predictive back-to-home animation is currently in progress
     */
    public boolean isPredictiveBackToHomeInProgress() {
        return mIsPredictiveBackToHomeInProgress;
    }

    /**
     * @return whether SystemUI is in a state where we can start a system gesture.
     */
    public boolean canStartSystemGesture() {
        boolean canStartWithNavHidden = (mSystemUiStateFlags & SYSUI_STATE_NAV_BAR_HIDDEN) == 0
                || (mSystemUiStateFlags & SYSUI_STATE_ALLOW_GESTURE_IGNORING_BAR_VISIBILITY) != 0
                || mRotationTouchHelper.isTaskListFrozen();
        return canStartWithNavHidden && canStartAnyGesture();
    }

    /**
     * @return whether SystemUI is in a state where we can start a system gesture
     *         from the trackpad.
     *         Trackpad gestures can start even when the nav bar / task bar is
     *         hidden in sticky immersive
     *         mode.
     */
    public boolean canStartTrackpadGesture() {
        boolean trackpadGesturesEnabled =
                (mSystemUiStateFlags & SYSUI_STATE_TOUCHPAD_GESTURES_DISABLED) == 0;
        return trackpadGesturesEnabled && canStartAnyGesture();
    }

    /**
     * Common logic to determine if either trackpad or finger gesture can be started
     */
    private boolean canStartAnyGesture() {
        boolean homeOrOverviewEnabled = (mSystemUiStateFlags & SYSUI_STATE_HOME_DISABLED) == 0
                || (mSystemUiStateFlags & SYSUI_STATE_OVERVIEW_DISABLED) == 0;
        long gestureDisablingStates = SYSUI_STATE_NOTIFICATION_PANEL_EXPANDED
                        | SYSUI_STATE_STATUS_BAR_KEYGUARD_SHOWING
                        | SYSUI_STATE_QUICK_SETTINGS_EXPANDED
                        | SYSUI_STATE_MAGNIFICATION_OVERLAP
                        | SYSUI_STATE_DEVICE_DREAMING
                        | SYSUI_STATE_DISABLE_GESTURE_SPLIT_INVOCATION;
        return (gestureDisablingStates & mSystemUiStateFlags) == 0 && homeOrOverviewEnabled;
    }

    /**
     * @return whether the keyguard is showing and is occluded by an app showing
     *         above the keyguard
     *         (like camera or maps)
     */
    public boolean isKeyguardShowingOccluded() {
        return (mSystemUiStateFlags & SYSUI_STATE_STATUS_BAR_KEYGUARD_SHOWING_OCCLUDED) != 0;
    }

    /**
     * @return whether screen pinning is enabled and active
     */
    public boolean isScreenPinningActive() {
        return (mSystemUiStateFlags & SYSUI_STATE_SCREEN_PINNING) != 0;
    }

    /**
     * @return whether assistant gesture is constraint
     */
    public boolean isAssistantGestureIsConstrained() {
        return (mSystemUiStateFlags & SYSUI_STATE_ASSIST_GESTURE_CONSTRAINED) != 0;
    }

    /**
     * @return whether the bubble stack is expanded
     */
    public boolean isBubblesExpanded() {
        return (mSystemUiStateFlags & SYSUI_STATE_BUBBLES_EXPANDED) != 0;
    }

    /**
     * @return whether the global actions dialog is showing
     */
    public boolean isSystemUiDialogShowing() {
        return (mSystemUiStateFlags & SYSUI_STATE_DIALOG_SHOWING) != 0;
    }

    /**
     * @return whether lock-task mode is active
     */
    public boolean isLockToAppActive() {
        return ActivityManagerWrapper.getInstance().isLockToAppActive();
    }

    /**
     * @return whether the accessibility menu is available.
     */
    public boolean isAccessibilityMenuAvailable() {
        return (mSystemUiStateFlags & SYSUI_STATE_A11Y_BUTTON_CLICKABLE) != 0;
    }

    /**
     * @return whether the accessibility menu shortcut is available.
     */
    public boolean isAccessibilityMenuShortcutAvailable() {
        return (mSystemUiStateFlags & SYSUI_STATE_A11Y_BUTTON_LONG_CLICKABLE) != 0;
    }

    /**
     * @return whether home is disabled (either by SUW/SysUI/device policy)
     */
    public boolean isHomeDisabled() {
        return (mSystemUiStateFlags & SYSUI_STATE_HOME_DISABLED) != 0;
    }

    /**
     * @return whether overview is disabled (either by SUW/SysUI/device policy)
     */
    public boolean isOverviewDisabled() {
        return (mSystemUiStateFlags & SYSUI_STATE_OVERVIEW_DISABLED) != 0;
    }

    /**
     * @return whether one-handed mode is enabled and active
     */
    public boolean isOneHandedModeActive() {
        return (mSystemUiStateFlags & SYSUI_STATE_ONE_HANDED_ACTIVE) != 0;
    }

    /**
     * Sets the region in screen space where the gestures should be deferred (ie.
     * due to specific
     * nav bar ui).
     */
    public void setDeferredGestureRegion(Region deferredGestureRegion) {
        mDeferredGestureRegion.set(deferredGestureRegion);
    }

    /**
     * @return whether the given {@param event} is in the deferred gesture region
     *         indicating that
     *         the Launcher should not immediately start the recents animation until
     *         the gesture
     *         passes a certain threshold.
     */
    public boolean isInDeferredGestureRegion(MotionEvent event) {
        return mDeferredGestureRegion.contains((int) event.getX(), (int) event.getY());
    }

    /**
     * @return whether the given {@param event} is in the app-requested
     *         gesture-exclusion region.
     *         This is only used for quickswitch, and not swipe up.
     */
    public boolean isInExclusionRegion(MotionEvent event) {
        return mMode == NO_BUTTON
                && mExclusionRegion.contains((int) event.getX(), (int) event.getY());
    }

    /**
     * Sets whether the assistant is available.
     */
    public void setAssistantAvailable(boolean assistantAvailable) {
        mAssistantAvailable = assistantAvailable;
    }

    /**
     * Sets the visibility fraction of the assistant.
     */
    public void setAssistantVisibility(float visibility) {
        mAssistantVisibility = visibility;
    }

    /**
     * @return the visibility fraction of the assistant.
     */
    public float getAssistantVisibility() {
        return mAssistantVisibility;
    }

    /**
     * @param ev An ACTION_DOWN motion event
     * @return whether the given motion event can trigger the assistant over the
     *         current task.
     */
    public boolean canTriggerAssistantAction(MotionEvent ev) {
        return mAssistantAvailable
                && !QuickStepContract.isAssistantGestureDisabled(mSystemUiStateFlags)
                && mRotationTouchHelper.touchInAssistantRegion(ev)
                && !isLockToAppActive();
    }

    /**
     * One handed gestural in quickstep only active on NO_BUTTON, TWO_BUTTONS, and
     * portrait mode
     *
     * @param ev The touch screen motion event.
     * @return whether the given motion event can trigger the one handed mode.
     */
    public boolean canTriggerOneHandedAction(MotionEvent ev) {
        if (!mIsOneHandedModeSupported) {
            return false;
        }

        if (mIsOneHandedModeEnabled) {
            final Info displayInfo = mDisplayController.getInfo();
            return (mRotationTouchHelper.touchInOneHandedModeRegion(ev)
                    && (displayInfo.currentSize.x < displayInfo.currentSize.y));
        }
        return false;
    }

    public boolean isOneHandedModeEnabled() {
        return mIsOneHandedModeEnabled;
    }

    public boolean isSwipeToNotificationEnabled() {
        return mIsSwipeToNotificationEnabled;
    }

    public boolean isPipActive() {
        return mPipIsActive;
    }

    public RotationTouchHelper getRotationTouchHelper() {
        return mRotationTouchHelper;
    }

    /**
     * Returns whether IME is rendering nav buttons, and IME is currently showing.
     */
    public boolean isImeRenderingNavButtons() {
        return mCanImeRenderGesturalNavButtons && mMode == NO_BUTTON
                && ((mSystemUiStateFlags & SYSUI_STATE_IME_SHOWING) != 0);
    }

    /**
<<<<<<< HEAD
     * Returns the touch slop for {@link InputConsumer}s to compare against before
     * pilfering
     * pointers. Note that this is squared because it expects to be compared against
     * {@link com.android.launcher3.Utilities#squaredHypot} (to avoid square root on
     * each event).
=======
     * Returns the touch slop for {@link InputConsumer}s to compare against before pilfering
     * pointers.
>>>>>>> 904a97c6
     */
    public float getTouchSlop() {
        float slopMultiplier = isFullyGesturalNavMode()
                ? QUICKSTEP_TOUCH_SLOP_RATIO_GESTURAL
                : QUICKSTEP_TOUCH_SLOP_RATIO_TWO_BUTTON;
        float touchSlop = ViewConfiguration.get(mContext).getScaledTouchSlop();

        if (mAssistStateManager.getLPNHCustomSlopMultiplier().isPresent()) {
            float customSlopMultiplier = mAssistStateManager.getLPNHCustomSlopMultiplier().get();
            return customSlopMultiplier * slopMultiplier * touchSlop;
        } else {
            return slopMultiplier * touchSlop;
        }
    }

    /**
     * Returns the squared touch slop for {@link InputConsumer}s to compare against before pilfering
     * pointers. Note that this is squared because it expects to be compared against
     * {@link com.android.launcher3.Utilities#squaredHypot} (to avoid square root on each event).
     */
    public float getSquaredTouchSlop() {
        float touchSlop = getTouchSlop();
        return touchSlop * touchSlop;
    }

    public String getSystemUiStateString() {
        return QuickStepContract.getSystemUiStateString(mSystemUiStateFlags);
    }

    public void dump(PrintWriter pw) {
        pw.println("DeviceState:");
        pw.println("  canStartSystemGesture=" + canStartSystemGesture());
        pw.println("  systemUiFlags=" + mSystemUiStateFlags);
        pw.println("  systemUiFlagsDesc=" + getSystemUiStateString());
        pw.println("  assistantAvailable=" + mAssistantAvailable);
        pw.println("  assistantDisabled="
                + QuickStepContract.isAssistantGestureDisabled(mSystemUiStateFlags));
        pw.println("  isOneHandedModeEnabled=" + mIsOneHandedModeEnabled);
        pw.println("  isSwipeToNotificationEnabled=" + mIsSwipeToNotificationEnabled);
        pw.println("  deferredGestureRegion=" + mDeferredGestureRegion.getBounds());
        pw.println("  exclusionRegion=" + mExclusionRegion.getBounds());
        pw.println("  pipIsActive=" + mPipIsActive);
        pw.println("  predictiveBackToHomeInProgress=" + mIsPredictiveBackToHomeInProgress);
        mRotationTouchHelper.dump(pw);
    }
}<|MERGE_RESOLUTION|>--- conflicted
+++ resolved
@@ -166,27 +166,10 @@
             runOnDestroy(mRotationTouchHelper::destroy);
         }
 
-<<<<<<< HEAD
         if (Utilities.ATLEAST_Q) {
             // Register for exclusion updates
-            mExclusionListener = new SystemGestureExclusionListenerCompat(mDisplayId) {
-                @Override
-                @BinderThread
-                public void onExclusionChanged(Region region) {
-                    if (region == null) {
-                        // Don't think this is possible but just in case, don't let it be null.
-                        region = new Region();
-                    }
-                    // Assignments are atomic, it should be safe on binder thread
-                    mExclusionRegion = region;
-                }
-            };
-            runOnDestroy(mExclusionListener::unregister);
-        }
-=======
-        // Register for exclusion updates
-        runOnDestroy(() -> unregisterExclusionListener());
->>>>>>> 904a97c6
+            runOnDestroy(() -> unregisterExclusionListener());
+        }
 
         // Register for display changes changes
         mDisplayController.addChangeListener(this);
@@ -294,7 +277,8 @@
     public void onGestureExclusionChanged(@Nullable Region exclusionRegion,
             @Nullable Region unrestrictedOrNull) {
         mExclusionRegion = exclusionRegion != null
-                ? exclusionRegion : GestureExclusionManager.EMPTY_REGION;
+                ? exclusionRegion
+                : GestureExclusionManager.EMPTY_REGION;
     }
 
     /**
@@ -398,7 +382,8 @@
     }
 
     /**
-     * Sets the flag that indicates whether a predictive back-to-home animation is in progress
+     * Sets the flag that indicates whether a predictive back-to-home animation is
+     * in progress
      */
     public void setPredictiveBackToHomeInProgress(boolean isInProgress) {
         mIsPredictiveBackToHomeInProgress = isInProgress;
@@ -429,8 +414,7 @@
      *         mode.
      */
     public boolean canStartTrackpadGesture() {
-        boolean trackpadGesturesEnabled =
-                (mSystemUiStateFlags & SYSUI_STATE_TOUCHPAD_GESTURES_DISABLED) == 0;
+        boolean trackpadGesturesEnabled = (mSystemUiStateFlags & SYSUI_STATE_TOUCHPAD_GESTURES_DISABLED) == 0;
         return trackpadGesturesEnabled && canStartAnyGesture();
     }
 
@@ -441,11 +425,11 @@
         boolean homeOrOverviewEnabled = (mSystemUiStateFlags & SYSUI_STATE_HOME_DISABLED) == 0
                 || (mSystemUiStateFlags & SYSUI_STATE_OVERVIEW_DISABLED) == 0;
         long gestureDisablingStates = SYSUI_STATE_NOTIFICATION_PANEL_EXPANDED
-                        | SYSUI_STATE_STATUS_BAR_KEYGUARD_SHOWING
-                        | SYSUI_STATE_QUICK_SETTINGS_EXPANDED
-                        | SYSUI_STATE_MAGNIFICATION_OVERLAP
-                        | SYSUI_STATE_DEVICE_DREAMING
-                        | SYSUI_STATE_DISABLE_GESTURE_SPLIT_INVOCATION;
+                | SYSUI_STATE_STATUS_BAR_KEYGUARD_SHOWING
+                | SYSUI_STATE_QUICK_SETTINGS_EXPANDED
+                | SYSUI_STATE_MAGNIFICATION_OVERLAP
+                | SYSUI_STATE_DEVICE_DREAMING
+                | SYSUI_STATE_DISABLE_GESTURE_SPLIT_INVOCATION;
         return (gestureDisablingStates & mSystemUiStateFlags) == 0 && homeOrOverviewEnabled;
     }
 
@@ -636,16 +620,9 @@
     }
 
     /**
-<<<<<<< HEAD
      * Returns the touch slop for {@link InputConsumer}s to compare against before
      * pilfering
-     * pointers. Note that this is squared because it expects to be compared against
-     * {@link com.android.launcher3.Utilities#squaredHypot} (to avoid square root on
-     * each event).
-=======
-     * Returns the touch slop for {@link InputConsumer}s to compare against before pilfering
      * pointers.
->>>>>>> 904a97c6
      */
     public float getTouchSlop() {
         float slopMultiplier = isFullyGesturalNavMode()
@@ -662,9 +639,11 @@
     }
 
     /**
-     * Returns the squared touch slop for {@link InputConsumer}s to compare against before pilfering
+     * Returns the squared touch slop for {@link InputConsumer}s to compare against
+     * before pilfering
      * pointers. Note that this is squared because it expects to be compared against
-     * {@link com.android.launcher3.Utilities#squaredHypot} (to avoid square root on each event).
+     * {@link com.android.launcher3.Utilities#squaredHypot} (to avoid square root on
+     * each event).
      */
     public float getSquaredTouchSlop() {
         float touchSlop = getTouchSlop();
