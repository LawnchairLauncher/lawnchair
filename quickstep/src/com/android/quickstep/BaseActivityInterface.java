/*
 * Copyright (C) 2018 The Android Open Source Project
 *
 * Licensed under the Apache License, Version 2.0 (the "License");
 * you may not use this file except in compliance with the License.
 * You may obtain a copy of the License at
 *
 *      http://www.apache.org/licenses/LICENSE-2.0
 *
 * Unless required by applicable law or agreed to in writing, software
 * distributed under the License is distributed on an "AS IS" BASIS,
 * WITHOUT WARRANTIES OR CONDITIONS OF ANY KIND, either express or implied.
 * See the License for the specific language governing permissions and
 * limitations under the License.
 */
package com.android.quickstep;

import static com.android.app.animation.Interpolators.ACCELERATE_2;
import static com.android.app.animation.Interpolators.INSTANT;
import static com.android.app.animation.Interpolators.LINEAR;
import static com.android.launcher3.MotionEventsUtils.isTrackpadMultiFingerSwipe;
import static com.android.quickstep.AbsSwipeUpHandler.RECENTS_ATTACH_DURATION;
import static com.android.quickstep.GestureState.GestureEndTarget.LAST_TASK;
import static com.android.quickstep.util.RecentsAtomicAnimationFactory.INDEX_RECENTS_FADE_ANIM;
import static com.android.quickstep.util.RecentsAtomicAnimationFactory.INDEX_RECENTS_TRANSLATE_X_ANIM;
import static com.android.quickstep.views.RecentsView.ADJACENT_PAGE_HORIZONTAL_OFFSET;
import static com.android.quickstep.views.RecentsView.FULLSCREEN_PROGRESS;
import static com.android.quickstep.views.RecentsView.RECENTS_SCALE_PROPERTY;
import static com.android.quickstep.views.RecentsView.TASK_SECONDARY_TRANSLATION;

import android.animation.Animator;
import android.animation.AnimatorListenerAdapter;
import android.animation.AnimatorSet;
import android.graphics.Color;
import android.view.MotionEvent;

import androidx.annotation.Nullable;
import androidx.annotation.UiThread;

import com.android.launcher3.anim.AnimatorPlaybackController;
import com.android.launcher3.anim.PendingAnimation;
import com.android.launcher3.statehandlers.DepthController;
import com.android.launcher3.statehandlers.DesktopVisibilityController;
import com.android.launcher3.statemanager.BaseState;
import com.android.launcher3.statemanager.StatefulActivity;
import com.android.launcher3.taskbar.TaskbarUIController;
import com.android.launcher3.util.DisplayController;
import com.android.launcher3.util.NavigationMode;
import com.android.quickstep.util.AnimatorControllerWithResistance;
import com.android.quickstep.views.RecentsView;
import com.android.quickstep.views.RecentsViewContainer;
import com.android.systemui.shared.recents.model.ThumbnailData;

import java.util.HashMap;
import java.util.Optional;
import java.util.function.Consumer;

/**
 * Utility class which abstracts out the logical differences between Launcher
 * and RecentsActivity.
 */
<<<<<<< HEAD
@TargetApi(Build.VERSION_CODES.P)
public abstract class BaseActivityInterface<STATE_TYPE extends BaseState<STATE_TYPE>, ACTIVITY_TYPE extends StatefulActivity<STATE_TYPE>> {

    public final boolean rotationSupportedByActivity;

=======
public abstract class BaseActivityInterface<STATE_TYPE extends BaseState<STATE_TYPE>,
        ACTIVITY_TYPE extends StatefulActivity<STATE_TYPE> & RecentsViewContainer> extends
        BaseContainerInterface<STATE_TYPE, ACTIVITY_TYPE> {
>>>>>>> 904a97c6
    private final STATE_TYPE mBackgroundState;

    private STATE_TYPE mTargetState;

    @Nullable
    private Runnable mOnInitBackgroundStateUICallback = null;

    protected BaseActivityInterface(boolean rotationSupportedByActivity,
            STATE_TYPE overviewState, STATE_TYPE backgroundState) {
        this.rotationSupportedByActivity = rotationSupportedByActivity;
        mTargetState = overviewState;
        mBackgroundState = backgroundState;
    }

    /**
     * Called when the current gesture transition is cancelled.
     * 
     * @param activityVisible Whether the user can see the changes we make here, so
     *                        try to animate.
     * @param endTarget       If the gesture ended before we got cancelled, where we
     *                        were headed.
     */
    public void onTransitionCancelled(boolean activityVisible,
            @Nullable GestureState.GestureEndTarget endTarget) {
        ACTIVITY_TYPE activity = getCreatedContainer();
        if (activity == null) {
            return;
        }
        STATE_TYPE startState = activity.getStateManager().getRestState();
        if (endTarget != null) {
            // We were on our way to this state when we got canceled, end there instead.
            startState = stateFromGestureEndTarget(endTarget);
            DesktopVisibilityController controller = getDesktopVisibilityController();
            if (controller != null && controller.areDesktopTasksVisible()
                    && endTarget == LAST_TASK) {
                // When we are cancelling the transition and going back to last task, move to
                // rest state instead when desktop tasks are visible.
                // If a fullscreen task is visible, launcher goes to normal state when the
                // activity is stopped. This does not happen when desktop tasks are visible
                // on top of launcher. Force the launcher state to rest state here.
                startState = activity.getStateManager().getRestState();
                // Do not animate the transition
                activityVisible = false;
            }
        }
        activity.getStateManager().goToState(startState, activityVisible);
    }

<<<<<<< HEAD
    public abstract int getSwipeUpDestinationAndLength(
            DeviceProfile dp, Context context, Rect outRect,
            PagedOrientationHandler orientationHandler);

    /** Called when the animation to home has fully settled. */
    public void onSwipeUpToHomeComplete(RecentsAnimationDeviceState deviceState) {
    }

    public abstract void onAssistantVisibilityChanged(float visibility);

    public abstract AnimationFactory prepareRecentsUI(RecentsAnimationDeviceState deviceState,
            boolean activityVisible, Consumer<AnimatorControllerWithResistance> callback);

    public abstract ActivityInitListener createActivityInitListener(
            Predicate<Boolean> onInitListener);

    /**
     * Sets a callback to be run when an activity launch happens while launcher is
     * not yet resumed.
     */
    public void setOnDeferredActivityLaunchCallback(Runnable r) {
    }

=======
>>>>>>> 904a97c6
    @Nullable
    public abstract ACTIVITY_TYPE getCreatedContainer();

    @Nullable
    public DepthController getDepthController() {
        return null;
    }

    public final boolean isResumed() {
        ACTIVITY_TYPE activity = getCreatedContainer();
        return activity != null && activity.hasBeenResumed();
    }

    public final boolean isStarted() {
        ACTIVITY_TYPE activity = getCreatedContainer();
        return activity != null && activity.isStarted();
    }

    @UiThread
    @Nullable
    public abstract <T extends RecentsView> T getVisibleRecentsView();

    @UiThread
    public abstract boolean switchToRecentsIfVisible(Animator.AnimatorListener animatorListener);

    public boolean deferStartingActivity(RecentsAnimationDeviceState deviceState, MotionEvent ev) {
        TaskbarUIController controller = getTaskbarController();
        boolean isEventOverBubbleBarStashHandle =
                controller != null && controller.isEventOverBubbleBarStashHandle(ev);
        return deviceState.isInDeferredGestureRegion(ev) || deviceState.isImeRenderingNavButtons()
                || isTrackpadMultiFingerSwipe(ev) || isEventOverBubbleBarStashHandle;
    }

    /**
     * Closes any overlays.
     */
    public void closeOverlay() {
        Optional.ofNullable(getTaskbarController()).ifPresent(
                TaskbarUIController::hideOverlayWindow);
    }

    public void switchRunningTaskViewToScreenshot(HashMap<Integer, ThumbnailData> thumbnailDatas,
            Runnable runnable) {
        ACTIVITY_TYPE activity = getCreatedContainer();
        if (activity == null) {
            return;
        }
        RecentsView recentsView = activity.getOverviewPanel();
        if (recentsView == null) {
            if (runnable != null) {
                runnable.run();
            }
            return;
        }
        recentsView.switchToScreenshot(thumbnailDatas, runnable);
    }

<<<<<<< HEAD
    /**
     * Calculates the taskView size for the provided device configuration.
     */
    public final void calculateTaskSize(Context context, DeviceProfile dp, Rect outRect,
            PagedOrientationHandler orientedState) {
        if (dp.isTablet) {
            if (FeatureFlags.ENABLE_GRID_ONLY_OVERVIEW.get()) {
                calculateGridTaskSize(context, dp, outRect, orientedState);
            } else {
                calculateFocusTaskSize(context, dp, outRect);
            }
        } else {
            Resources res = context.getResources();
            float maxScale = res.getFloat(R.dimen.overview_max_scale);
            int taskMargin = dp.overviewTaskMarginPx;
            calculateTaskSizeInternal(
                    context,
                    dp,
                    dp.overviewTaskThumbnailTopMarginPx,
                    dp.getOverviewActionsClaimedSpace(),
                    res.getDimensionPixelSize(R.dimen.overview_minimum_next_prev_size) + taskMargin,
                    maxScale,
                    Gravity.CENTER,
                    outRect);
        }
    }

    private void calculateFocusTaskSize(Context context, DeviceProfile dp, Rect outRect) {
        Resources res = context.getResources();
        float maxScale = res.getFloat(R.dimen.overview_max_scale);
        Rect gridRect = new Rect();
        calculateGridSize(dp, gridRect);
        calculateTaskSizeInternal(context, dp, gridRect, maxScale, Gravity.CENTER, outRect);
    }

    private void calculateTaskSizeInternal(Context context, DeviceProfile dp, int claimedSpaceAbove,
            int claimedSpaceBelow, int minimumHorizontalPadding, float maxScale, int gravity,
            Rect outRect) {
        Rect insets = dp.getInsets();

        Rect potentialTaskRect = new Rect(0, 0, dp.widthPx, dp.heightPx);
        potentialTaskRect.inset(insets.left, insets.top, insets.right, insets.bottom);
        potentialTaskRect.inset(
                minimumHorizontalPadding,
                claimedSpaceAbove,
                minimumHorizontalPadding,
                claimedSpaceBelow);

        calculateTaskSizeInternal(context, dp, potentialTaskRect, maxScale, gravity, outRect);
    }

    private void calculateTaskSizeInternal(Context context, DeviceProfile dp,
            Rect potentialTaskRect, float maxScale, int gravity, Rect outRect) {
        PointF taskDimension = getTaskDimension(context, dp);

        float scale = Math.min(
                potentialTaskRect.width() / taskDimension.x,
                potentialTaskRect.height() / taskDimension.y);
        scale = Math.min(scale, maxScale);
        int outWidth = Math.round(scale * taskDimension.x);
        int outHeight = Math.round(scale * taskDimension.y);

        Gravity.apply(gravity, outWidth, outHeight, potentialTaskRect, outRect);
    }

    private static PointF getTaskDimension(Context context, DeviceProfile dp) {
        PointF dimension = new PointF();
        getTaskDimension(context, dp, dimension);
        return dimension;
    }

    /**
     * Gets the dimension of the task in the current system state.
     */
    public static void getTaskDimension(Context context, DeviceProfile dp, PointF out) {
        out.x = dp.widthPx;
        out.y = dp.heightPx;
        if (dp.isTablet && !DisplayController.isTransientTaskbar(context)) {
            out.y -= dp.taskbarHeight;
        }
    }

    /**
     * Calculates the overview grid size for the provided device configuration.
     */
    public final void calculateGridSize(DeviceProfile dp, Rect outRect) {
        Rect insets = dp.getInsets();
        int topMargin = dp.overviewTaskThumbnailTopMarginPx;
        int bottomMargin = dp.getOverviewActionsClaimedSpace();
        int sideMargin = dp.overviewGridSideMargin;

        outRect.set(0, 0, dp.widthPx, dp.heightPx);
        outRect.inset(Math.max(insets.left, sideMargin), insets.top + topMargin,
                Math.max(insets.right, sideMargin), Math.max(insets.bottom, bottomMargin));
    }

    /**
     * Calculates the overview grid non-focused task size for the provided device
     * configuration.
     */
    public final void calculateGridTaskSize(Context context, DeviceProfile dp, Rect outRect,
            PagedOrientationHandler orientedState) {
        Resources res = context.getResources();
        Rect potentialTaskRect = new Rect();
        if (FeatureFlags.ENABLE_GRID_ONLY_OVERVIEW.get()) {
            calculateGridSize(dp, potentialTaskRect);
        } else {
            calculateFocusTaskSize(context, dp, potentialTaskRect);
        }

        float rowHeight = (potentialTaskRect.height() + dp.overviewTaskThumbnailTopMarginPx
                - dp.overviewRowSpacing) / 2f;

        PointF taskDimension = getTaskDimension(context, dp);
        float scale = (rowHeight - dp.overviewTaskThumbnailTopMarginPx) / taskDimension.y;
        int outWidth = Math.round(scale * taskDimension.x);
        int outHeight = Math.round(scale * taskDimension.y);

        int gravity = Gravity.TOP;
        gravity |= orientedState.getRecentsRtlSetting(res) ? Gravity.RIGHT : Gravity.LEFT;
        Gravity.apply(gravity, outWidth, outHeight, potentialTaskRect, outRect);
    }

    /**
     * Calculates the task size for the desktop task
     */
    public final void calculateDesktopTaskSize(Context context, DeviceProfile dp, Rect outRect) {
        calculateFocusTaskSize(context, dp, outRect);
    }

    /**
     * Calculates the modal taskView size for the provided device configuration
     */
    public final void calculateModalTaskSize(Context context, DeviceProfile dp, Rect outRect,
            PagedOrientationHandler orientedState) {
        calculateTaskSize(context, dp, outRect, orientedState);
        boolean isGridOnlyOverview = dp.isTablet && FeatureFlags.ENABLE_GRID_ONLY_OVERVIEW.get();
        int claimedSpaceBelow = isGridOnlyOverview
                ? dp.overviewActionsTopMarginPx + dp.overviewActionsHeight + dp.stashedTaskbarHeight
                : (dp.heightPx - outRect.bottom - dp.getInsets().bottom);
        int minimumHorizontalPadding = 0;
        if (!isGridOnlyOverview) {
            float maxScale = context.getResources().getFloat(R.dimen.overview_modal_max_scale);
            minimumHorizontalPadding = Math.round((dp.availableWidthPx - outRect.width() * maxScale) / 2);
        }
        calculateTaskSizeInternal(
                context,
                dp,
                dp.overviewTaskMarginPx,
                claimedSpaceBelow,
                minimumHorizontalPadding,
                1f /* maxScale */,
                Gravity.CENTER_HORIZONTAL | Gravity.BOTTOM,
                outRect);
    }

    /**
     * Called when the gesture ends and the animation starts towards the given
     * target. Used to add
     * an optional additional animation with the same duration.
     */
    public @Nullable Animator getParallelAnimationToLauncher(
            GestureState.GestureEndTarget endTarget, long duration,
            RecentsAnimationCallbacks callbacks) {
        if (endTarget == RECENTS) {
            ACTIVITY_TYPE activity = getCreatedActivity();
            if (activity == null) {
                return null;
            }
            STATE_TYPE state = stateFromGestureEndTarget(endTarget);
            ScrimView scrimView = activity.getScrimView();
            ObjectAnimator anim = ObjectAnimator.ofArgb(scrimView, VIEW_BACKGROUND_COLOR,
                    getOverviewScrimColorForState(activity, state));
            anim.setDuration(duration);
            return anim;
        }
        return null;
    }

    /**
     * Returns the color of the scrim behind overview when at rest in this state.
     * Return {@link Color#TRANSPARENT} for no scrim.
     */
    protected abstract int getOverviewScrimColorForState(ACTIVITY_TYPE activity, STATE_TYPE state);

    /**
     * Returns the expected STATE_TYPE from the provided GestureEndTarget.
     */
    public abstract STATE_TYPE stateFromGestureEndTarget(GestureState.GestureEndTarget endTarget);

    /**
     * Called when the animation to the target has finished, but right before
     * updating the state.
     * 
     * @return A View that needs to draw before ending the recents animation to
     *         LAST_TASK.
     *         (This is a hack to ensure Taskbar draws its background first to avoid
     *         flickering.)
     */
    public @Nullable View onSettledOnEndTarget(GestureState.GestureEndTarget endTarget) {
        TaskbarUIController taskbarUIController = getTaskbarController();
        if (taskbarUIController != null) {
            taskbarUIController.setSystemGestureInProgress(false);
            return taskbarUIController.getRootView();
        }
        return null;
    }
=======
>>>>>>> 904a97c6

    protected void runOnInitBackgroundStateUI(Runnable callback) {
        ACTIVITY_TYPE activity = getCreatedContainer();
        if (activity != null && activity.getStateManager().getState() == mBackgroundState) {
            callback.run();
            onInitBackgroundStateUI();
            return;
        }
        mOnInitBackgroundStateUICallback = callback;
    }

    private void onInitBackgroundStateUI() {
        if (mOnInitBackgroundStateUICallback != null) {
            mOnInitBackgroundStateUICallback.run();
            mOnInitBackgroundStateUICallback = null;
        }
    }

    public interface AnimationFactory {

        void createActivityInterface(long transitionLength);

        /**
         * @param attached Whether to show RecentsView alongside the app window. If
         *                 false, recents
         *                 will be hidden by some property we can animate, e.g. alpha.
         * @param animate  Whether to animate recents to/from its new attached state.
         */
        default void setRecentsAttachedToAppWindow(boolean attached, boolean animate) {
        }

        default boolean isRecentsAttachedToAppWindow() {
            return false;
        }

        default boolean hasRecentsEverAttachedToAppWindow() {
            return false;
        }

        /** Called when the gesture ends and we know what state it is going towards */
        default void setEndTarget(GestureState.GestureEndTarget endTarget) {
        }
    }

    class DefaultAnimationFactory implements AnimationFactory {

        protected final ACTIVITY_TYPE mActivity;
        private final STATE_TYPE mStartState;
        private final Consumer<AnimatorControllerWithResistance> mCallback;

        private boolean mIsAttachedToWindow;
        private boolean mHasEverAttachedToWindow;

        DefaultAnimationFactory(Consumer<AnimatorControllerWithResistance> callback) {
            mCallback = callback;

            mActivity = getCreatedContainer();
            mStartState = mActivity.getStateManager().getState();
        }

        protected ACTIVITY_TYPE initBackgroundStateUI() {
            STATE_TYPE resetState = mStartState;
            if (mStartState.shouldDisableRestore()) {
                resetState = mActivity.getStateManager().getRestState();
            }
            mActivity.getStateManager().setRestState(resetState);
            mActivity.getStateManager().goToState(mBackgroundState, false);
            onInitBackgroundStateUI();
            return mActivity;
        }

        @Override
        public void createActivityInterface(long transitionLength) {
            PendingAnimation pa = new PendingAnimation(transitionLength * 2);
            createBackgroundToOverviewAnim(mActivity, pa);
            AnimatorPlaybackController controller = pa.createPlaybackController();
            mActivity.getStateManager().setCurrentUserControlledAnimation(controller);

<<<<<<< HEAD
            // Since we are changing the start position of the UI, reapply the state, at the
            // end
            controller.setEndAction(() -> {
                if (mBackgroundState == mActivity.getStateManager().getState()) {
                    mActivity.getStateManager().goToState(
                            controller.getInterpolatedProgress() > 0.5 ? mTargetState
                                    : mBackgroundState,
                            false);
                }
            });
=======
            // Since we are changing the start position of the UI, reapply the state, at the end
            controller.setEndAction(() -> mActivity.getStateManager().goToState(
                    controller.getInterpolatedProgress() > 0.5 ? mTargetState : mBackgroundState,
                    /* animated= */ false));
>>>>>>> 904a97c6

            RecentsView recentsView = mActivity.getOverviewPanel();
            AnimatorControllerWithResistance controllerWithResistance = AnimatorControllerWithResistance
                    .createForRecents(controller, mActivity,
                            recentsView.getPagedViewOrientedState(), mActivity.getDeviceProfile(),
                            recentsView, RECENTS_SCALE_PROPERTY, recentsView,
                            TASK_SECONDARY_TRANSLATION);
            mCallback.accept(controllerWithResistance);

            // Creating the activity controller animation sometimes reapplies the launcher
            // state
            // (because we set the animation as the current state animation), so we reapply
            // the
            // attached state here as well to ensure recents is shown/hidden appropriately.
            if (DisplayController.getNavigationMode(mActivity) == NavigationMode.NO_BUTTON) {
                setRecentsAttachedToAppWindow(mIsAttachedToWindow, false);
            }
        }

        @Override
        public void setRecentsAttachedToAppWindow(boolean attached, boolean animate) {
            if (mIsAttachedToWindow == attached && animate) {
                return;
            }
            mActivity.getStateManager()
                    .cancelStateElementAnimation(INDEX_RECENTS_FADE_ANIM);
            mActivity.getStateManager()
                    .cancelStateElementAnimation(INDEX_RECENTS_TRANSLATE_X_ANIM);

            AnimatorSet animatorSet = new AnimatorSet();
            animatorSet.addListener(new AnimatorListenerAdapter() {
                @Override
                public void onAnimationStart(Animator animation) {
                    super.onAnimationStart(animation);
                    mIsAttachedToWindow = attached;
                    if (attached) {
                        mHasEverAttachedToWindow = true;
                    }
                }
            });

            long animationDuration = animate ? RECENTS_ATTACH_DURATION : 0;
            Animator fadeAnim = mActivity.getStateManager()
                    .createStateElementAnimation(INDEX_RECENTS_FADE_ANIM, attached ? 1 : 0);
            fadeAnim.setInterpolator(attached ? INSTANT : ACCELERATE_2);
            fadeAnim.setDuration(animationDuration);
            animatorSet.play(fadeAnim);

            float fromTranslation = ADJACENT_PAGE_HORIZONTAL_OFFSET.get(
                    mActivity.getOverviewPanel());
            float toTranslation = attached ? 0 : 1;

            Animator translationAnimator = mActivity.getStateManager().createStateElementAnimation(
                    INDEX_RECENTS_TRANSLATE_X_ANIM, fromTranslation, toTranslation);
            translationAnimator.setDuration(animationDuration);
            animatorSet.play(translationAnimator);
            animatorSet.start();
        }

        @Override
        public boolean isRecentsAttachedToAppWindow() {
            return mIsAttachedToWindow;
        }

        @Override
        public boolean hasRecentsEverAttachedToAppWindow() {
            return mHasEverAttachedToWindow;
        }

        @Override
        public void setEndTarget(GestureState.GestureEndTarget endTarget) {
            mTargetState = stateFromGestureEndTarget(endTarget);
        }

        protected void createBackgroundToOverviewAnim(ACTIVITY_TYPE activity, PendingAnimation pa) {
            // Scale down recents from being full screen to being in overview.
            RecentsView recentsView = activity.getOverviewPanel();
            pa.addFloat(recentsView, RECENTS_SCALE_PROPERTY,
                    recentsView.getMaxScaleForFullScreen(), 1, LINEAR);
            pa.addFloat(recentsView, FULLSCREEN_PROGRESS, 1, 0, LINEAR);

            pa.addListener(new AnimatorListenerAdapter() {
                @Override
                public void onAnimationStart(Animator animation) {
                    TaskbarUIController taskbarUIController = getTaskbarController();
                    if (taskbarUIController != null) {
                        taskbarUIController.setSystemGestureInProgress(true);
                    }
                }
            });
        }
    }
}<|MERGE_RESOLUTION|>--- conflicted
+++ resolved
@@ -56,26 +56,16 @@
 import java.util.function.Consumer;
 
 /**
- * Utility class which abstracts out the logical differences between Launcher
- * and RecentsActivity.
+ * Utility class which abstracts out the logical differences between Launcher and RecentsActivity.
  */
-<<<<<<< HEAD
-@TargetApi(Build.VERSION_CODES.P)
-public abstract class BaseActivityInterface<STATE_TYPE extends BaseState<STATE_TYPE>, ACTIVITY_TYPE extends StatefulActivity<STATE_TYPE>> {
-
-    public final boolean rotationSupportedByActivity;
-
-=======
 public abstract class BaseActivityInterface<STATE_TYPE extends BaseState<STATE_TYPE>,
         ACTIVITY_TYPE extends StatefulActivity<STATE_TYPE> & RecentsViewContainer> extends
         BaseContainerInterface<STATE_TYPE, ACTIVITY_TYPE> {
->>>>>>> 904a97c6
     private final STATE_TYPE mBackgroundState;
 
     private STATE_TYPE mTargetState;
 
-    @Nullable
-    private Runnable mOnInitBackgroundStateUICallback = null;
+    @Nullable private Runnable mOnInitBackgroundStateUICallback = null;
 
     protected BaseActivityInterface(boolean rotationSupportedByActivity,
             STATE_TYPE overviewState, STATE_TYPE backgroundState) {
@@ -86,11 +76,8 @@
 
     /**
      * Called when the current gesture transition is cancelled.
-     * 
-     * @param activityVisible Whether the user can see the changes we make here, so
-     *                        try to animate.
-     * @param endTarget       If the gesture ended before we got cancelled, where we
-     *                        were headed.
+     * @param activityVisible Whether the user can see the changes we make here, so try to animate.
+     * @param endTarget If the gesture ended before we got cancelled, where we were headed.
      */
     public void onTransitionCancelled(boolean activityVisible,
             @Nullable GestureState.GestureEndTarget endTarget) {
@@ -118,32 +105,6 @@
         activity.getStateManager().goToState(startState, activityVisible);
     }
 
-<<<<<<< HEAD
-    public abstract int getSwipeUpDestinationAndLength(
-            DeviceProfile dp, Context context, Rect outRect,
-            PagedOrientationHandler orientationHandler);
-
-    /** Called when the animation to home has fully settled. */
-    public void onSwipeUpToHomeComplete(RecentsAnimationDeviceState deviceState) {
-    }
-
-    public abstract void onAssistantVisibilityChanged(float visibility);
-
-    public abstract AnimationFactory prepareRecentsUI(RecentsAnimationDeviceState deviceState,
-            boolean activityVisible, Consumer<AnimatorControllerWithResistance> callback);
-
-    public abstract ActivityInitListener createActivityInitListener(
-            Predicate<Boolean> onInitListener);
-
-    /**
-     * Sets a callback to be run when an activity launch happens while launcher is
-     * not yet resumed.
-     */
-    public void setOnDeferredActivityLaunchCallback(Runnable r) {
-    }
-
-=======
->>>>>>> 904a97c6
     @Nullable
     public abstract ACTIVITY_TYPE getCreatedContainer();
 
@@ -201,216 +162,6 @@
         recentsView.switchToScreenshot(thumbnailDatas, runnable);
     }
 
-<<<<<<< HEAD
-    /**
-     * Calculates the taskView size for the provided device configuration.
-     */
-    public final void calculateTaskSize(Context context, DeviceProfile dp, Rect outRect,
-            PagedOrientationHandler orientedState) {
-        if (dp.isTablet) {
-            if (FeatureFlags.ENABLE_GRID_ONLY_OVERVIEW.get()) {
-                calculateGridTaskSize(context, dp, outRect, orientedState);
-            } else {
-                calculateFocusTaskSize(context, dp, outRect);
-            }
-        } else {
-            Resources res = context.getResources();
-            float maxScale = res.getFloat(R.dimen.overview_max_scale);
-            int taskMargin = dp.overviewTaskMarginPx;
-            calculateTaskSizeInternal(
-                    context,
-                    dp,
-                    dp.overviewTaskThumbnailTopMarginPx,
-                    dp.getOverviewActionsClaimedSpace(),
-                    res.getDimensionPixelSize(R.dimen.overview_minimum_next_prev_size) + taskMargin,
-                    maxScale,
-                    Gravity.CENTER,
-                    outRect);
-        }
-    }
-
-    private void calculateFocusTaskSize(Context context, DeviceProfile dp, Rect outRect) {
-        Resources res = context.getResources();
-        float maxScale = res.getFloat(R.dimen.overview_max_scale);
-        Rect gridRect = new Rect();
-        calculateGridSize(dp, gridRect);
-        calculateTaskSizeInternal(context, dp, gridRect, maxScale, Gravity.CENTER, outRect);
-    }
-
-    private void calculateTaskSizeInternal(Context context, DeviceProfile dp, int claimedSpaceAbove,
-            int claimedSpaceBelow, int minimumHorizontalPadding, float maxScale, int gravity,
-            Rect outRect) {
-        Rect insets = dp.getInsets();
-
-        Rect potentialTaskRect = new Rect(0, 0, dp.widthPx, dp.heightPx);
-        potentialTaskRect.inset(insets.left, insets.top, insets.right, insets.bottom);
-        potentialTaskRect.inset(
-                minimumHorizontalPadding,
-                claimedSpaceAbove,
-                minimumHorizontalPadding,
-                claimedSpaceBelow);
-
-        calculateTaskSizeInternal(context, dp, potentialTaskRect, maxScale, gravity, outRect);
-    }
-
-    private void calculateTaskSizeInternal(Context context, DeviceProfile dp,
-            Rect potentialTaskRect, float maxScale, int gravity, Rect outRect) {
-        PointF taskDimension = getTaskDimension(context, dp);
-
-        float scale = Math.min(
-                potentialTaskRect.width() / taskDimension.x,
-                potentialTaskRect.height() / taskDimension.y);
-        scale = Math.min(scale, maxScale);
-        int outWidth = Math.round(scale * taskDimension.x);
-        int outHeight = Math.round(scale * taskDimension.y);
-
-        Gravity.apply(gravity, outWidth, outHeight, potentialTaskRect, outRect);
-    }
-
-    private static PointF getTaskDimension(Context context, DeviceProfile dp) {
-        PointF dimension = new PointF();
-        getTaskDimension(context, dp, dimension);
-        return dimension;
-    }
-
-    /**
-     * Gets the dimension of the task in the current system state.
-     */
-    public static void getTaskDimension(Context context, DeviceProfile dp, PointF out) {
-        out.x = dp.widthPx;
-        out.y = dp.heightPx;
-        if (dp.isTablet && !DisplayController.isTransientTaskbar(context)) {
-            out.y -= dp.taskbarHeight;
-        }
-    }
-
-    /**
-     * Calculates the overview grid size for the provided device configuration.
-     */
-    public final void calculateGridSize(DeviceProfile dp, Rect outRect) {
-        Rect insets = dp.getInsets();
-        int topMargin = dp.overviewTaskThumbnailTopMarginPx;
-        int bottomMargin = dp.getOverviewActionsClaimedSpace();
-        int sideMargin = dp.overviewGridSideMargin;
-
-        outRect.set(0, 0, dp.widthPx, dp.heightPx);
-        outRect.inset(Math.max(insets.left, sideMargin), insets.top + topMargin,
-                Math.max(insets.right, sideMargin), Math.max(insets.bottom, bottomMargin));
-    }
-
-    /**
-     * Calculates the overview grid non-focused task size for the provided device
-     * configuration.
-     */
-    public final void calculateGridTaskSize(Context context, DeviceProfile dp, Rect outRect,
-            PagedOrientationHandler orientedState) {
-        Resources res = context.getResources();
-        Rect potentialTaskRect = new Rect();
-        if (FeatureFlags.ENABLE_GRID_ONLY_OVERVIEW.get()) {
-            calculateGridSize(dp, potentialTaskRect);
-        } else {
-            calculateFocusTaskSize(context, dp, potentialTaskRect);
-        }
-
-        float rowHeight = (potentialTaskRect.height() + dp.overviewTaskThumbnailTopMarginPx
-                - dp.overviewRowSpacing) / 2f;
-
-        PointF taskDimension = getTaskDimension(context, dp);
-        float scale = (rowHeight - dp.overviewTaskThumbnailTopMarginPx) / taskDimension.y;
-        int outWidth = Math.round(scale * taskDimension.x);
-        int outHeight = Math.round(scale * taskDimension.y);
-
-        int gravity = Gravity.TOP;
-        gravity |= orientedState.getRecentsRtlSetting(res) ? Gravity.RIGHT : Gravity.LEFT;
-        Gravity.apply(gravity, outWidth, outHeight, potentialTaskRect, outRect);
-    }
-
-    /**
-     * Calculates the task size for the desktop task
-     */
-    public final void calculateDesktopTaskSize(Context context, DeviceProfile dp, Rect outRect) {
-        calculateFocusTaskSize(context, dp, outRect);
-    }
-
-    /**
-     * Calculates the modal taskView size for the provided device configuration
-     */
-    public final void calculateModalTaskSize(Context context, DeviceProfile dp, Rect outRect,
-            PagedOrientationHandler orientedState) {
-        calculateTaskSize(context, dp, outRect, orientedState);
-        boolean isGridOnlyOverview = dp.isTablet && FeatureFlags.ENABLE_GRID_ONLY_OVERVIEW.get();
-        int claimedSpaceBelow = isGridOnlyOverview
-                ? dp.overviewActionsTopMarginPx + dp.overviewActionsHeight + dp.stashedTaskbarHeight
-                : (dp.heightPx - outRect.bottom - dp.getInsets().bottom);
-        int minimumHorizontalPadding = 0;
-        if (!isGridOnlyOverview) {
-            float maxScale = context.getResources().getFloat(R.dimen.overview_modal_max_scale);
-            minimumHorizontalPadding = Math.round((dp.availableWidthPx - outRect.width() * maxScale) / 2);
-        }
-        calculateTaskSizeInternal(
-                context,
-                dp,
-                dp.overviewTaskMarginPx,
-                claimedSpaceBelow,
-                minimumHorizontalPadding,
-                1f /* maxScale */,
-                Gravity.CENTER_HORIZONTAL | Gravity.BOTTOM,
-                outRect);
-    }
-
-    /**
-     * Called when the gesture ends and the animation starts towards the given
-     * target. Used to add
-     * an optional additional animation with the same duration.
-     */
-    public @Nullable Animator getParallelAnimationToLauncher(
-            GestureState.GestureEndTarget endTarget, long duration,
-            RecentsAnimationCallbacks callbacks) {
-        if (endTarget == RECENTS) {
-            ACTIVITY_TYPE activity = getCreatedActivity();
-            if (activity == null) {
-                return null;
-            }
-            STATE_TYPE state = stateFromGestureEndTarget(endTarget);
-            ScrimView scrimView = activity.getScrimView();
-            ObjectAnimator anim = ObjectAnimator.ofArgb(scrimView, VIEW_BACKGROUND_COLOR,
-                    getOverviewScrimColorForState(activity, state));
-            anim.setDuration(duration);
-            return anim;
-        }
-        return null;
-    }
-
-    /**
-     * Returns the color of the scrim behind overview when at rest in this state.
-     * Return {@link Color#TRANSPARENT} for no scrim.
-     */
-    protected abstract int getOverviewScrimColorForState(ACTIVITY_TYPE activity, STATE_TYPE state);
-
-    /**
-     * Returns the expected STATE_TYPE from the provided GestureEndTarget.
-     */
-    public abstract STATE_TYPE stateFromGestureEndTarget(GestureState.GestureEndTarget endTarget);
-
-    /**
-     * Called when the animation to the target has finished, but right before
-     * updating the state.
-     * 
-     * @return A View that needs to draw before ending the recents animation to
-     *         LAST_TASK.
-     *         (This is a hack to ensure Taskbar draws its background first to avoid
-     *         flickering.)
-     */
-    public @Nullable View onSettledOnEndTarget(GestureState.GestureEndTarget endTarget) {
-        TaskbarUIController taskbarUIController = getTaskbarController();
-        if (taskbarUIController != null) {
-            taskbarUIController.setSystemGestureInProgress(false);
-            return taskbarUIController.getRootView();
-        }
-        return null;
-    }
-=======
->>>>>>> 904a97c6
 
     protected void runOnInitBackgroundStateUI(Runnable callback) {
         ACTIVITY_TYPE activity = getCreatedContainer();
@@ -434,13 +185,11 @@
         void createActivityInterface(long transitionLength);
 
         /**
-         * @param attached Whether to show RecentsView alongside the app window. If
-         *                 false, recents
+         * @param attached Whether to show RecentsView alongside the app window. If false, recents
          *                 will be hidden by some property we can animate, e.g. alpha.
-         * @param animate  Whether to animate recents to/from its new attached state.
+         * @param animate Whether to animate recents to/from its new attached state.
          */
-        default void setRecentsAttachedToAppWindow(boolean attached, boolean animate) {
-        }
+        default void setRecentsAttachedToAppWindow(boolean attached, boolean animate) { }
 
         default boolean isRecentsAttachedToAppWindow() {
             return false;
@@ -451,8 +200,7 @@
         }
 
         /** Called when the gesture ends and we know what state it is going towards */
-        default void setEndTarget(GestureState.GestureEndTarget endTarget) {
-        }
+        default void setEndTarget(GestureState.GestureEndTarget endTarget) { }
     }
 
     class DefaultAnimationFactory implements AnimationFactory {
@@ -489,36 +237,21 @@
             AnimatorPlaybackController controller = pa.createPlaybackController();
             mActivity.getStateManager().setCurrentUserControlledAnimation(controller);
 
-<<<<<<< HEAD
-            // Since we are changing the start position of the UI, reapply the state, at the
-            // end
-            controller.setEndAction(() -> {
-                if (mBackgroundState == mActivity.getStateManager().getState()) {
-                    mActivity.getStateManager().goToState(
-                            controller.getInterpolatedProgress() > 0.5 ? mTargetState
-                                    : mBackgroundState,
-                            false);
-                }
-            });
-=======
             // Since we are changing the start position of the UI, reapply the state, at the end
             controller.setEndAction(() -> mActivity.getStateManager().goToState(
                     controller.getInterpolatedProgress() > 0.5 ? mTargetState : mBackgroundState,
                     /* animated= */ false));
->>>>>>> 904a97c6
 
             RecentsView recentsView = mActivity.getOverviewPanel();
-            AnimatorControllerWithResistance controllerWithResistance = AnimatorControllerWithResistance
-                    .createForRecents(controller, mActivity,
+            AnimatorControllerWithResistance controllerWithResistance =
+                    AnimatorControllerWithResistance.createForRecents(controller, mActivity,
                             recentsView.getPagedViewOrientedState(), mActivity.getDeviceProfile(),
                             recentsView, RECENTS_SCALE_PROPERTY, recentsView,
                             TASK_SECONDARY_TRANSLATION);
             mCallback.accept(controllerWithResistance);
 
-            // Creating the activity controller animation sometimes reapplies the launcher
-            // state
-            // (because we set the animation as the current state animation), so we reapply
-            // the
+            // Creating the activity controller animation sometimes reapplies the launcher state
+            // (because we set the animation as the current state animation), so we reapply the
             // attached state here as well to ensure recents is shown/hidden appropriately.
             if (DisplayController.getNavigationMode(mActivity) == NavigationMode.NO_BUTTON) {
                 setRecentsAttachedToAppWindow(mIsAttachedToWindow, false);
@@ -544,8 +277,7 @@
                     if (attached) {
                         mHasEverAttachedToWindow = true;
                     }
-                }
-            });
+                }});
 
             long animationDuration = animate ? RECENTS_ATTACH_DURATION : 0;
             Animator fadeAnim = mActivity.getStateManager()
@@ -581,7 +313,7 @@
         }
 
         protected void createBackgroundToOverviewAnim(ACTIVITY_TYPE activity, PendingAnimation pa) {
-            // Scale down recents from being full screen to being in overview.
+            //  Scale down recents from being full screen to being in overview.
             RecentsView recentsView = activity.getOverviewPanel();
             pa.addFloat(recentsView, RECENTS_SCALE_PROPERTY,
                     recentsView.getMaxScaleForFullScreen(), 1, LINEAR);
