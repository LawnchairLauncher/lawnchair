/*
 * Copyright (C) 2014 The Android Open Source Project
 *
 * Licensed under the Apache License, Version 2.0 (the "License");
 * you may not use this file except in compliance with the License.
 * You may obtain a copy of the License at
 *
 *      http://www.apache.org/licenses/LICENSE-2.0
 *
 * Unless required by applicable law or agreed to in writing, software
 * distributed under the License is distributed on an "AS IS" BASIS,
 * WITHOUT WARRANTIES OR CONDITIONS OF ANY KIND, either express or implied.
 * See the License for the specific language governing permissions and
 * limitations under the License.
 */

package com.android.quickstep;

import static com.android.launcher3.util.Executors.UI_HELPER_EXECUTOR;

import android.annotation.TargetApi;
import android.app.ActivityManager;
import android.os.Build;
import android.os.Process;
import android.util.Log;
import android.util.SparseBooleanArray;

import androidx.annotation.VisibleForTesting;

import com.android.launcher3.testing.TestProtocol;
import com.android.launcher3.util.LooperExecutor;
import com.android.systemui.shared.recents.model.Task;
import com.android.systemui.shared.system.ActivityManagerWrapper;
import com.android.systemui.shared.system.KeyguardManagerCompat;
import com.android.systemui.shared.system.TaskStackChangeListener;
import com.android.systemui.shared.system.TaskStackChangeListeners;

import java.util.ArrayList;
import java.util.Collections;
import java.util.List;
import java.util.function.Consumer;

import app.lawnchair.LawnchairApp;

/**
 * Manages the recent task list from the system, caching it as necessary.
 */
@TargetApi(Build.VERSION_CODES.R)
public class RecentTasksList extends TaskStackChangeListener {

    private static final TaskLoadResult INVALID_RESULT = new TaskLoadResult(-1, false, 0);

    private final KeyguardManagerCompat mKeyguardManager;
    private final LooperExecutor mMainThreadExecutor;
    private final ActivityManagerWrapper mActivityManagerWrapper;

    // The list change id, increments as the task list changes in the system
    private int mChangeId;
    // Whether we are currently updating the tasks in the background (up to when the result is
    // posted back on the main thread)
    private boolean mLoadingTasksInBackground;

    private TaskLoadResult mResultsBg = INVALID_RESULT;
    private TaskLoadResult mResultsUi = INVALID_RESULT;

    public RecentTasksList(LooperExecutor mainThreadExecutor,
            KeyguardManagerCompat keyguardManager, ActivityManagerWrapper activityManagerWrapper) {
        mMainThreadExecutor = mainThreadExecutor;
        mKeyguardManager = keyguardManager;
        mChangeId = 1;
        mActivityManagerWrapper = activityManagerWrapper;
<<<<<<< HEAD
        if (LawnchairApp.isRecentsEnabled()) {
            mActivityManagerWrapper.registerTaskStackListener(this);
        }
=======
        TaskStackChangeListeners.getInstance().registerTaskStackListener(this);
    }

    @VisibleForTesting
    public boolean isLoadingTasksInBackground() {
        return mLoadingTasksInBackground;
>>>>>>> af79a6ff
    }

    /**
     * Fetches the task keys skipping any local cache.
     */
    public void getTaskKeys(int numTasks, Consumer<ArrayList<Task>> callback) {
        // Kick off task loading in the background
        UI_HELPER_EXECUTOR.execute(() -> {
            ArrayList<Task> tasks = loadTasksInBackground(numTasks, -1, true /* loadKeysOnly */);
            mMainThreadExecutor.execute(() -> callback.accept(tasks));
        });
    }

    /**
     * Asynchronously fetches the list of recent tasks, reusing cached list if available.
     *
     * @param loadKeysOnly Whether to load other associated task data, or just the key
     * @param callback The callback to receive the list of recent tasks
     * @return The change id of the current task list
     */
    public synchronized int getTasks(boolean loadKeysOnly, Consumer<ArrayList<Task>> callback) {
        final int requestLoadId = mChangeId;
        if (mResultsUi.isValidForRequest(requestLoadId, loadKeysOnly)) {
            // The list is up to date, send the callback on the next frame,
            // so that requestID can be returned first.
            if (callback != null) {
                // Copy synchronously as the changeId might change by next frame
                ArrayList<Task> result = copyOf(mResultsUi);
                mMainThreadExecutor.post(() -> {
                    callback.accept(result);
                });
            }

            return requestLoadId;
        }

        // Kick off task loading in the background
        mLoadingTasksInBackground = true;
        UI_HELPER_EXECUTOR.execute(() -> {
            if (!mResultsBg.isValidForRequest(requestLoadId, loadKeysOnly)) {
                mResultsBg = loadTasksInBackground(Integer.MAX_VALUE, requestLoadId, loadKeysOnly);
            }
            TaskLoadResult loadResult = mResultsBg;
            mMainThreadExecutor.execute(() -> {
                mLoadingTasksInBackground = false;
                mResultsUi = loadResult;
                if (callback != null) {
                    ArrayList<Task> result = copyOf(mResultsUi);
                    callback.accept(result);
                }
            });
        });

        return requestLoadId;
    }

    /**
     * @return Whether the provided {@param changeId} is the latest recent tasks list id.
     */
    public synchronized boolean isTaskListValid(int changeId) {
        return mChangeId == changeId;
    }

    @Override
    public void onTaskStackChanged() {
        invalidateLoadedTasks();
    }

    @Override
    public void onRecentTaskListUpdated() {
        // In some cases immediately after booting, the tasks in the system recent task list may be
        // loaded, but not in the active task hierarchy in the system.  These tasks are displayed in 
        // overview, but removing them don't result in a onTaskStackChanged() nor a onTaskRemoved()
        // callback (those are for changes to the active tasks), but the task list is still updated,
        // so we should also invalidate the change id to ensure we load a new list instead of 
        // reusing a stale list.
        invalidateLoadedTasks();
    }

    @Override
    public void onTaskRemoved(int taskId) {
        invalidateLoadedTasks();
    }


    @Override
    public void onActivityPinned(String packageName, int userId, int taskId, int stackId) {
        invalidateLoadedTasks();
    }

    @Override
    public synchronized void onActivityUnpinned() {
        invalidateLoadedTasks();
    }

    private synchronized void invalidateLoadedTasks() {
        UI_HELPER_EXECUTOR.execute(() -> mResultsBg = INVALID_RESULT);
        mResultsUi = INVALID_RESULT;
        mChangeId++;
    }

    /**
     * Loads and creates a list of all the recent tasks.
     */
    @VisibleForTesting
    TaskLoadResult loadTasksInBackground(int numTasks, int requestId, boolean loadKeysOnly) {
        int currentUserId = Process.myUserHandle().getIdentifier();
        List<ActivityManager.RecentTaskInfo> rawTasks =
                mActivityManagerWrapper.getRecentTasks(numTasks, currentUserId);
        // The raw tasks are given in most-recent to least-recent order, we need to reverse it
        Collections.reverse(rawTasks);

        SparseBooleanArray tmpLockedUsers = new SparseBooleanArray() {
            @Override
            public boolean get(int key) {
                if (indexOfKey(key) < 0) {
                    // Fill the cached locked state as we fetch
                    put(key, mKeyguardManager.isDeviceLocked(key));
                }
                return super.get(key);
            }
        };

        TaskLoadResult allTasks = new TaskLoadResult(requestId, loadKeysOnly, rawTasks.size());
        for (ActivityManager.RecentTaskInfo rawTask : rawTasks) {
            Task.TaskKey taskKey = new Task.TaskKey(rawTask);
            Task task;
            if (!loadKeysOnly) {
                boolean isLocked = tmpLockedUsers.get(taskKey.userId);
                task = Task.from(taskKey, rawTask, isLocked);
            } else {
                task = new Task(taskKey);
            }
            task.setLastSnapshotData(rawTask);
            allTasks.add(task);
        }

        return allTasks;
    }

    private ArrayList<Task> copyOf(ArrayList<Task> tasks) {
        ArrayList<Task> newTasks = new ArrayList<>();
        for (int i = 0; i < tasks.size(); i++) {
            newTasks.add(new Task(tasks.get(i)));
        }
        return newTasks;
    }

    private static class TaskLoadResult extends ArrayList<Task> {

        final int mId;

        // If the result was loaded with keysOnly  = true
        final boolean mKeysOnly;

        TaskLoadResult(int id, boolean keysOnly, int size) {
            super(size);
            mId = id;
            mKeysOnly = keysOnly;
        }

        boolean isValidForRequest(int requestId, boolean loadKeysOnly) {
            return mId == requestId && (!mKeysOnly || loadKeysOnly);
        }
    }
}<|MERGE_RESOLUTION|>--- conflicted
+++ resolved
@@ -69,18 +69,14 @@
         mKeyguardManager = keyguardManager;
         mChangeId = 1;
         mActivityManagerWrapper = activityManagerWrapper;
-<<<<<<< HEAD
         if (LawnchairApp.isRecentsEnabled()) {
-            mActivityManagerWrapper.registerTaskStackListener(this);
-        }
-=======
-        TaskStackChangeListeners.getInstance().registerTaskStackListener(this);
+            TaskStackChangeListeners.getInstance().registerTaskStackListener(this);
+        }
     }
 
     @VisibleForTesting
     public boolean isLoadingTasksInBackground() {
         return mLoadingTasksInBackground;
->>>>>>> af79a6ff
     }
 
     /**
