--- conflicted
+++ resolved
@@ -43,11 +43,7 @@
 
     private final KeyguardManagerCompat mKeyguardManager;
     private final MainThreadExecutor mMainThreadExecutor;
-<<<<<<< HEAD
-    private final BackgroundExecutor mBgThreadExecutor;
     private TaskListStabilizer mStabilizer;
-=======
->>>>>>> 8021732c
 
     // The list change id, increments as the task list changes in the system
     private int mChangeId;
