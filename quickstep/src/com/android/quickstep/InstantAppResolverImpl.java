/*
 * Copyright (C) 2018 The Android Open Source Project
 *
 * Licensed under the Apache License, Version 2.0 (the "License");
 * you may not use this file except in compliance with the License.
 * You may obtain a copy of the License at
 *
 *      http://www.apache.org/licenses/LICENSE-2.0
 *
 * Unless required by applicable law or agreed to in writing, software
 * distributed under the License is distributed on an "AS IS" BASIS,
 * WITHOUT WARRANTIES OR CONDITIONS OF ANY KIND, either express or implied.
 * See the License for the specific language governing permissions and
 * limitations under the License.
 */

package com.android.quickstep;

import android.content.ComponentName;
import android.content.Context;
import android.content.pm.ApplicationInfo;
import android.content.pm.PackageManager;

import com.android.launcher3.AppInfo;
import com.android.launcher3.util.InstantAppResolver;

/**
 * Implementation of InstantAppResolver using platform APIs
 */
@SuppressWarnings("unused")
public class InstantAppResolverImpl extends InstantAppResolver {

    private static final String TAG = "InstantAppResolverImpl";
    public static final String COMPONENT_CLASS_MARKER = "@instantapp";

    private final PackageManager mPM;

    public InstantAppResolverImpl(Context context) {
        mPM = context.getPackageManager();
    }

    @Override
    public boolean isInstantApp(ApplicationInfo info) {
        try {
            return info.isInstantApp();
        } catch (NoSuchMethodError e) {
            return super.isInstantApp(info);
        }
    }

    @Override
    public boolean isInstantApp(AppInfo info) {
        ComponentName cn = info.getTargetComponent();
        return cn != null && cn.getClassName().equals(COMPONENT_CLASS_MARKER);
    }
<<<<<<< HEAD

    @Override
    public List<ApplicationInfo> getInstantApps() {
        try {
            List<ApplicationInfo> result = new ArrayList<>();
            for (InstantAppInfo iai : mPM.getInstantApps()) {
                ApplicationInfo info = iai.getApplicationInfo();
                if (info != null) {
                    result.add(info);
                }
            }
            return result;
        } catch (SecurityException se) {
            Log.w(TAG, "getInstantApps failed. Launcher may not be the default home app.", se);
        } catch (Exception e) {
            Log.e(TAG, "Error calling API: getInstantApps", e);
        } catch (NoSuchMethodError e) {
        }
        return super.getInstantApps();
    }
=======
>>>>>>> c87bbeea
}<|MERGE_RESOLUTION|>--- conflicted
+++ resolved
@@ -53,27 +53,4 @@
         ComponentName cn = info.getTargetComponent();
         return cn != null && cn.getClassName().equals(COMPONENT_CLASS_MARKER);
     }
-<<<<<<< HEAD
-
-    @Override
-    public List<ApplicationInfo> getInstantApps() {
-        try {
-            List<ApplicationInfo> result = new ArrayList<>();
-            for (InstantAppInfo iai : mPM.getInstantApps()) {
-                ApplicationInfo info = iai.getApplicationInfo();
-                if (info != null) {
-                    result.add(info);
-                }
-            }
-            return result;
-        } catch (SecurityException se) {
-            Log.w(TAG, "getInstantApps failed. Launcher may not be the default home app.", se);
-        } catch (Exception e) {
-            Log.e(TAG, "Error calling API: getInstantApps", e);
-        } catch (NoSuchMethodError e) {
-        }
-        return super.getInstantApps();
-    }
-=======
->>>>>>> c87bbeea
 }