/*
 * Copyright (C) 2018 The Android Open Source Project
 *
 * Licensed under the Apache License, Version 2.0 (the "License");
 * you may not use this file except in compliance with the License.
 * You may obtain a copy of the License at
 *
 *      http://www.apache.org/licenses/LICENSE-2.0
 *
 * Unless required by applicable law or agreed to in writing, software
 * distributed under the License is distributed on an "AS IS" BASIS,
 * WITHOUT WARRANTIES OR CONDITIONS OF ANY KIND, either express or implied.
 * See the License for the specific language governing permissions and
 * limitations under the License.
 */
package com.android.quickstep;

import static android.os.Process.THREAD_PRIORITY_BACKGROUND;

import static com.android.launcher3.util.Executors.MAIN_EXECUTOR;
import static com.android.quickstep.TaskUtils.checkCurrentOrManagedUserId;

import android.annotation.TargetApi;
import android.app.ActivityManager;
import android.content.ComponentCallbacks2;
import android.content.Context;
import android.os.Build;
import android.os.Process;
import android.os.UserHandle;

import androidx.annotation.VisibleForTesting;

import com.android.launcher3.icons.IconProvider;
import com.android.launcher3.icons.IconProvider.IconChangeListener;
import com.android.launcher3.util.Executors.SimpleThreadFactory;
import com.android.launcher3.util.MainThreadInitializedObject;
import com.android.systemui.shared.recents.model.Task;
import com.android.systemui.shared.recents.model.ThumbnailData;
import com.android.systemui.shared.system.ActivityManagerWrapper;
import com.android.systemui.shared.system.KeyguardManagerCompat;
import com.android.systemui.shared.system.TaskStackChangeListener;
import com.android.systemui.shared.system.TaskStackChangeListeners;

import java.util.ArrayList;
import java.util.List;
import java.util.concurrent.Executor;
import java.util.concurrent.Executors;
import java.util.function.Consumer;

import app.lawnchair.LawnchairApp;

/**
 * Singleton class to load and manage recents model.
 */
@TargetApi(Build.VERSION_CODES.O)
public class RecentsModel extends TaskStackChangeListener implements IconChangeListener {

    // We do not need any synchronization for this variable as its only written on UI thread.
    public static final MainThreadInitializedObject<RecentsModel> INSTANCE =
            new MainThreadInitializedObject<>(RecentsModel::new);

    private static final Executor RECENTS_MODEL_EXECUTOR = Executors.newSingleThreadExecutor(
            new SimpleThreadFactory("TaskThumbnailIconCache-", THREAD_PRIORITY_BACKGROUND));

    private final List<TaskVisualsChangeListener> mThumbnailChangeListeners = new ArrayList<>();
    private final Context mContext;

    private final RecentTasksList mTaskList;
    private final TaskIconCache mIconCache;
    private final TaskThumbnailCache mThumbnailCache;

    private RecentsModel(Context context) {
        mContext = context;
        mTaskList = new RecentTasksList(MAIN_EXECUTOR,
                new KeyguardManagerCompat(context), ActivityManagerWrapper.getInstance());

<<<<<<< HEAD
        if (LawnchairApp.isRecentsEnabled()) {
            ActivityManagerWrapper.getInstance().registerTaskStackListener(this);
        }
        IconProvider.registerIconChangeListener(context,
                this::onPackageIconChanged, MAIN_EXECUTOR.getHandler());
=======
        IconProvider iconProvider = new IconProvider(context);
        mIconCache = new TaskIconCache(context, RECENTS_MODEL_EXECUTOR, iconProvider);
        mThumbnailCache = new TaskThumbnailCache(context, RECENTS_MODEL_EXECUTOR);

        TaskStackChangeListeners.getInstance().registerTaskStackListener(this);
        iconProvider.registerIconChangeListener(this, MAIN_EXECUTOR.getHandler());
>>>>>>> af79a6ff
    }

    public TaskIconCache getIconCache() {
        return mIconCache;
    }

    public TaskThumbnailCache getThumbnailCache() {
        return mThumbnailCache;
    }

    /**
     * Fetches the list of recent tasks.
     *
     * @param callback The callback to receive the task plan once its complete or null. This is
     *                always called on the UI thread.
     * @return the request id associated with this call.
     */
    public int getTasks(Consumer<ArrayList<Task>> callback) {
        return mTaskList.getTasks(false /* loadKeysOnly */, callback);
    }

    /**
     * @return Whether the provided {@param changeId} is the latest recent tasks list id.
     */
    public boolean isTaskListValid(int changeId) {
        return mTaskList.isTaskListValid(changeId);
    }

    /**
     * @return Whether the task list is currently updating in the background
     */
    @VisibleForTesting
    public boolean isLoadingTasksInBackground() {
        return mTaskList.isLoadingTasksInBackground();
    }

    /**
     * Checks if a task has been removed or not.
     *
     * @param callback Receives true if task is removed, false otherwise
     */
    public void isTaskRemoved(int taskId, Consumer<Boolean> callback) {
        mTaskList.getTasks(true /* loadKeysOnly */, (tasks) -> {
            for (Task task : tasks) {
                if (task.key.id == taskId) {
                    callback.accept(false);
                    return;
                }
            }
            callback.accept(true);
        });
    }

    @Override
    public void onTaskStackChangedBackground() {
        if (!mThumbnailCache.isPreloadingEnabled()) {
            // Skip if we aren't preloading
            return;
        }

        int currentUserId = Process.myUserHandle().getIdentifier();
        if (!checkCurrentOrManagedUserId(currentUserId, mContext)) {
            // Skip if we are not the current user
            return;
        }

        // Keep the cache up to date with the latest thumbnails
        ActivityManager.RunningTaskInfo runningTask =
                ActivityManagerWrapper.getInstance().getRunningTask();
        int runningTaskId = runningTask != null ? runningTask.id : -1;
        mTaskList.getTaskKeys(mThumbnailCache.getCacheSize(), tasks -> {
            for (Task task : tasks) {
                if (task.key.id == runningTaskId) {
                    // Skip the running task, it's not going to have an up-to-date snapshot by the
                    // time the user next enters overview
                    continue;
                }
                mThumbnailCache.updateThumbnailInCache(task);
            }
        });
    }

    @Override
    public void onTaskSnapshotChanged(int taskId, ThumbnailData snapshot) {
        mThumbnailCache.updateTaskSnapShot(taskId, snapshot);

        for (int i = mThumbnailChangeListeners.size() - 1; i >= 0; i--) {
            Task task = mThumbnailChangeListeners.get(i).onTaskThumbnailChanged(taskId, snapshot);
            if (task != null) {
                task.thumbnail = snapshot;
            }
        }
    }

    @Override
    public void onTaskRemoved(int taskId) {
        Task.TaskKey stubKey = new Task.TaskKey(taskId, 0, null, null, 0, 0);
        mThumbnailCache.remove(stubKey);
        mIconCache.onTaskRemoved(stubKey);
    }

    public void onTrimMemory(int level) {
        if (level == ComponentCallbacks2.TRIM_MEMORY_UI_HIDDEN) {
            mThumbnailCache.getHighResLoadingState().setVisible(false);
        }
        if (level == ComponentCallbacks2.TRIM_MEMORY_RUNNING_CRITICAL) {
            // Clear everything once we reach a low-mem situation
            mThumbnailCache.clear();
            mIconCache.clearCache();
        }
    }

    @Override
    public void onAppIconChanged(String packageName, UserHandle user) {
        mIconCache.invalidateCacheEntries(packageName, user);
        for (int i = mThumbnailChangeListeners.size() - 1; i >= 0; i--) {
            mThumbnailChangeListeners.get(i).onTaskIconChanged(packageName, user);
        }
    }

    @Override
    public void onSystemIconStateChanged(String iconState) {
        mIconCache.clearCache();
    }

    /**
     * Adds a listener for visuals changes
     */
    public void addThumbnailChangeListener(TaskVisualsChangeListener listener) {
        mThumbnailChangeListeners.add(listener);
    }

    /**
     * Removes a previously added listener
     */
    public void removeThumbnailChangeListener(TaskVisualsChangeListener listener) {
        mThumbnailChangeListeners.remove(listener);
    }

    /**
     * Listener for receiving various task properties changes
     */
    public interface TaskVisualsChangeListener {

        /**
         * Called whn the task thumbnail changes
         */
        Task onTaskThumbnailChanged(int taskId, ThumbnailData thumbnailData);

        /**
         * Called when the icon for a task changes
         */
        void onTaskIconChanged(String pkg, UserHandle user);
    }
}<|MERGE_RESOLUTION|>--- conflicted
+++ resolved
@@ -74,20 +74,14 @@
         mTaskList = new RecentTasksList(MAIN_EXECUTOR,
                 new KeyguardManagerCompat(context), ActivityManagerWrapper.getInstance());
 
-<<<<<<< HEAD
-        if (LawnchairApp.isRecentsEnabled()) {
-            ActivityManagerWrapper.getInstance().registerTaskStackListener(this);
-        }
-        IconProvider.registerIconChangeListener(context,
-                this::onPackageIconChanged, MAIN_EXECUTOR.getHandler());
-=======
         IconProvider iconProvider = new IconProvider(context);
         mIconCache = new TaskIconCache(context, RECENTS_MODEL_EXECUTOR, iconProvider);
         mThumbnailCache = new TaskThumbnailCache(context, RECENTS_MODEL_EXECUTOR);
 
-        TaskStackChangeListeners.getInstance().registerTaskStackListener(this);
+        if (LawnchairApp.isRecentsEnabled()) {
+            TaskStackChangeListeners.getInstance().registerTaskStackListener(this);
+        }
         iconProvider.registerIconChangeListener(this, MAIN_EXECUTOR.getHandler());
->>>>>>> af79a6ff
     }
 
     public TaskIconCache getIconCache() {
