/*
 * Copyright (C) 2019 The Android Open Source Project
 *
 * Licensed under the Apache License, Version 2.0 (the "License");
 * you may not use this file except in compliance with the License.
 * You may obtain a copy of the License at
 *
 *      http://www.apache.org/licenses/LICENSE-2.0
 *
 * Unless required by applicable law or agreed to in writing, software
 * distributed under the License is distributed on an "AS IS" BASIS,
 * WITHOUT WARRANTIES OR CONDITIONS OF ANY KIND, either express or implied.
 * See the License for the specific language governing permissions and
 * limitations under the License.
 */
package com.android.quickstep;

import static android.view.RemoteAnimationTarget.MODE_CLOSING;
import static android.view.RemoteAnimationTarget.MODE_OPENING;
import static android.view.WindowManager.LayoutParams.TYPE_DOCK_DIVIDER;
import static android.view.WindowManager.TRANSIT_OPEN;
import static android.view.WindowManager.TRANSIT_TO_FRONT;

import static com.android.app.animation.Interpolators.LINEAR;
import static com.android.app.animation.Interpolators.TOUCH_RESPONSE;
import static com.android.app.animation.Interpolators.clampToProgress;
import static com.android.launcher3.LauncherAnimUtils.VIEW_ALPHA;
import static com.android.launcher3.LauncherAnimUtils.VIEW_TRANSLATE_X;
import static com.android.launcher3.LauncherAnimUtils.VIEW_TRANSLATE_Y;
import static com.android.launcher3.LauncherState.BACKGROUND_APP;
import static com.android.launcher3.LauncherState.NORMAL;
import static com.android.launcher3.QuickstepTransitionManager.ANIMATION_DELAY_NAV_FADE_IN;
import static com.android.launcher3.QuickstepTransitionManager.ANIMATION_NAV_FADE_IN_DURATION;
import static com.android.launcher3.QuickstepTransitionManager.ANIMATION_NAV_FADE_OUT_DURATION;
import static com.android.launcher3.QuickstepTransitionManager.NAV_FADE_IN_INTERPOLATOR;
import static com.android.launcher3.QuickstepTransitionManager.NAV_FADE_OUT_INTERPOLATOR;
import static com.android.launcher3.QuickstepTransitionManager.RECENTS_LAUNCH_DURATION;
import static com.android.launcher3.QuickstepTransitionManager.SPLIT_DIVIDER_ANIM_DURATION;
import static com.android.launcher3.QuickstepTransitionManager.SPLIT_LAUNCH_DURATION;
import static com.android.launcher3.Utilities.getDescendantCoordRelativeToAncestor;
import static com.android.launcher3.testing.shared.TestProtocol.LAUNCH_SPLIT_PAIR;
import static com.android.launcher3.testing.shared.TestProtocol.testLogD;
import static com.android.launcher3.util.MultiPropertyFactory.MULTI_PROPERTY_VALUE;
import static com.android.quickstep.views.DesktopTaskView.DESKTOP_MODE_SUPPORTED;

import android.animation.Animator;
import android.animation.AnimatorListenerAdapter;
import android.animation.AnimatorSet;
import android.animation.ValueAnimator;
import android.annotation.TargetApi;
import android.content.ComponentName;
import android.content.Context;
import android.graphics.Matrix;
import android.graphics.Matrix.ScaleToFit;
import android.graphics.Rect;
import android.graphics.RectF;
import android.os.Build;
import android.view.RemoteAnimationTarget;
import android.view.SurfaceControl;
import android.view.View;
import android.window.TransitionInfo;

import androidx.annotation.NonNull;
import androidx.annotation.Nullable;

import com.android.app.animation.Interpolators;
import com.android.launcher3.BaseActivity;
import com.android.launcher3.DeviceProfile;
import com.android.launcher3.anim.AnimatedFloat;
import com.android.launcher3.anim.AnimationSuccessListener;
import com.android.launcher3.anim.AnimatorPlaybackController;
import com.android.launcher3.anim.PendingAnimation;
import com.android.launcher3.model.data.ItemInfo;
import com.android.launcher3.statehandlers.DepthController;
import com.android.launcher3.statemanager.StateManager;
import com.android.launcher3.util.DisplayController;
import com.android.quickstep.RemoteTargetGluer.RemoteTargetHandle;
import com.android.quickstep.util.MultiValueUpdateListener;
import com.android.quickstep.util.SurfaceTransaction;
import com.android.quickstep.util.SurfaceTransaction.SurfaceProperties;
import com.android.quickstep.util.SurfaceTransactionApplier;
import com.android.quickstep.util.TaskViewSimulator;
import com.android.quickstep.util.TransformParams;
import com.android.quickstep.views.DesktopTaskView;
import com.android.quickstep.views.GroupedTaskView;
import com.android.quickstep.views.RecentsView;
import com.android.quickstep.views.TaskThumbnailView;
import com.android.quickstep.views.TaskView;
import com.android.systemui.shared.recents.model.Task;
import com.android.systemui.shared.system.InteractionJankMonitorWrapper;
import com.android.systemui.shared.system.RemoteAnimationTargetCompat;

import java.util.ArrayList;
import java.util.List;
import java.util.function.Consumer;

/**
 * Utility class for helpful methods related to {@link TaskView} objects and
 * their tasks.
 */
@TargetApi(Build.VERSION_CODES.R)
public final class TaskViewUtils {

    private TaskViewUtils() {
    }

    /**
     * Try to find a TaskView that corresponds with the component of the launched
     * view.
     *
     * If this method returns a non-null TaskView, it will be used in
     * composeRecentsLaunchAnimation.
     * Otherwise, we will assume we are using a normal app transition, but it's
     * possible that the
     * opening remote target (which we don't get until onAnimationStart) will
     * resolve to a TaskView.
     */
    public static TaskView findTaskViewToLaunch(
            RecentsView recentsView, View v, RemoteAnimationTarget[] targets) {
        if (v instanceof TaskView) {
            TaskView taskView = (TaskView) v;
            return recentsView.isTaskViewVisible(taskView) ? taskView : null;
        }

        // It's possible that the launched view can still be resolved to a visible task
        // view, check
        // the task id of the opening task and see if we can find a match.
        if (v.getTag() instanceof ItemInfo) {
            ItemInfo itemInfo = (ItemInfo) v.getTag();
            ComponentName componentName = itemInfo.getTargetComponent();
            int userId = itemInfo.user.getIdentifier();
            if (componentName != null) {
                for (int i = 0; i < recentsView.getTaskViewCount(); i++) {
                    TaskView taskView = recentsView.getTaskViewAt(i);
                    if (recentsView.isTaskViewVisible(taskView)) {
                        Task.TaskKey key = taskView.getTask().key;
                        if (componentName.equals(key.getComponent()) && userId == key.userId) {
                            return taskView;
                        }
                    }
                }
            }
        }

        if (targets == null) {
            return null;
        }
        // Resolve the opening task id
        int openingTaskId = -1;
        for (RemoteAnimationTarget target : targets) {
            if (target.mode == MODE_OPENING) {
                openingTaskId = target.taskId;
                break;
            }
        }

        // If there is no opening task id, fall back to the normal app icon launch
        // animation
        if (openingTaskId == -1) {
            return null;
        }

        // If the opening task id is not currently visible in overview, then fall back
        // to normal app
        // icon launch animation
        TaskView taskView = recentsView.getTaskViewByTaskId(openingTaskId);
        if (taskView == null || !recentsView.isTaskViewVisible(taskView)) {
            return null;
        }
        return taskView;
    }

    public static void createRecentsWindowAnimator(
            @NonNull RecentsView recentsView,
            @NonNull TaskView v,
            boolean skipViewChanges,
            @NonNull RemoteAnimationTarget[] appTargets,
            @NonNull RemoteAnimationTarget[] wallpaperTargets,
            @NonNull RemoteAnimationTarget[] nonAppTargets,
            @Nullable DepthController depthController,
            PendingAnimation out) {
        boolean isQuickSwitch = v.isEndQuickswitchCuj();
        v.setEndQuickswitchCuj(false);

        final RemoteAnimationTargets targets = new RemoteAnimationTargets(appTargets, wallpaperTargets, nonAppTargets,
                MODE_OPENING);
        final RemoteAnimationTarget navBarTarget = targets.getNavBarRemoteAnimationTarget();

        SurfaceTransactionApplier applier = new SurfaceTransactionApplier(v);
        targets.addReleaseCheck(applier);

        RemoteTargetHandle[] remoteTargetHandles;
        RemoteTargetHandle[] recentsViewHandles = recentsView.getRemoteTargetHandles();
        if (v.isRunningTask() && recentsViewHandles != null) {
            // Re-use existing handles
            remoteTargetHandles = recentsViewHandles;
        } else {
            boolean forDesktop = DESKTOP_MODE_SUPPORTED && v instanceof DesktopTaskView;
            RemoteTargetGluer gluer = new RemoteTargetGluer(v.getContext(),
                    recentsView.getSizeStrategy(), targets, forDesktop);
            if (forDesktop) {
                remoteTargetHandles = gluer.assignTargetsForDesktop(targets);
            } else if (v.containsMultipleTasks()) {
                remoteTargetHandles = gluer.assignTargetsForSplitScreen(targets);
            } else {
                remoteTargetHandles = gluer.assignTargets(targets);
            }
        }
        for (RemoteTargetHandle remoteTargetGluer : remoteTargetHandles) {
            remoteTargetGluer.getTransformParams().setSyncTransactionApplier(applier);
        }

        int taskIndex = recentsView.indexOfChild(v);
        Context context = v.getContext();
        BaseActivity baseActivity = BaseActivity.fromContext(context);
        DeviceProfile dp = baseActivity.getDeviceProfile();
        boolean showAsGrid = dp.isTablet;
        boolean parallaxCenterAndAdjacentTask = taskIndex != recentsView.getCurrentPage();
        int taskRectTranslationPrimary = recentsView.getScrollOffset(taskIndex);
        int taskRectTranslationSecondary = showAsGrid ? (int) v.getGridTranslationY() : 0;

        RemoteTargetHandle[] topMostSimulators = null;

        if (!v.isRunningTask()) {
            // TVSs already initialized from the running task, no need to re-init
            for (RemoteTargetHandle targetHandle : remoteTargetHandles) {
                TaskViewSimulator tvsLocal = targetHandle.getTaskViewSimulator();
                tvsLocal.setDp(dp);

                // RecentsView never updates the display rotation until swipe-up so the value
                // may
                // be stale. Use the display value instead.
                int displayRotation = DisplayController.INSTANCE.get(context).getInfo().rotation;
                tvsLocal.getOrientationState().update(displayRotation, displayRotation);

                tvsLocal.fullScreenProgress.value = 0;
                tvsLocal.recentsViewScale.value = 1;
                tvsLocal.setIsGridTask(v.isGridTask());
                tvsLocal.getOrientationState().getOrientationHandler().set(tvsLocal,
                        TaskViewSimulator::setTaskRectTranslation, taskRectTranslationPrimary,
                        taskRectTranslationSecondary);

                // Fade in the task during the initial 20% of the animation
                out.addFloat(targetHandle.getTransformParams(), TransformParams.TARGET_ALPHA, 0, 1,
                        clampToProgress(LINEAR, 0, 0.2f));
            }
        }

        for (RemoteTargetHandle targetHandle : remoteTargetHandles) {
            TaskViewSimulator tvsLocal = targetHandle.getTaskViewSimulator();
            out.setFloat(tvsLocal.fullScreenProgress,
                    AnimatedFloat.VALUE, 1, TOUCH_RESPONSE);
            out.setFloat(tvsLocal.recentsViewScale,
                    AnimatedFloat.VALUE, tvsLocal.getFullScreenScale(),
                    TOUCH_RESPONSE);
            out.setFloat(tvsLocal.recentsViewScroll, AnimatedFloat.VALUE, 0,
                    TOUCH_RESPONSE);
            out.addListener(new AnimatorListenerAdapter() {
                @Override
                public void onAnimationStart(Animator animation) {
                    super.onAnimationStart(animation);
                    final SurfaceTransaction showTransaction = new SurfaceTransaction();
                    for (int i = targets.apps.length - 1; i >= 0; --i) {
                        showTransaction.getTransaction().show(targets.apps[i].leash);
                    }
                    applier.scheduleApply(showTransaction);
                }
            });
            out.addOnFrameCallback(() -> {
                for (RemoteTargetHandle handle : remoteTargetHandles) {
                    handle.getTaskViewSimulator().apply(handle.getTransformParams());
                }
            });
            if (navBarTarget != null) {
                final Rect cropRect = new Rect();
                out.addOnFrameListener(new MultiValueUpdateListener() {
                    FloatProp mNavFadeOut = new FloatProp(1f, 0f, 0,
                            ANIMATION_NAV_FADE_OUT_DURATION, NAV_FADE_OUT_INTERPOLATOR);
                    FloatProp mNavFadeIn = new FloatProp(0f, 1f, ANIMATION_DELAY_NAV_FADE_IN,
                            ANIMATION_NAV_FADE_IN_DURATION, NAV_FADE_IN_INTERPOLATOR);

                    @Override
                    public void onUpdate(float percent, boolean initOnly) {

                        // TODO Do we need to operate over multiple TVSs for the navbar leash?
                        for (RemoteTargetHandle handle : remoteTargetHandles) {
                            SurfaceTransaction transaction = new SurfaceTransaction();
                            SurfaceProperties navBuilder = transaction.forSurface(navBarTarget.leash);

                            if (mNavFadeIn.value > mNavFadeIn.getStartValue()) {
                                TaskViewSimulator taskViewSimulator = handle.getTaskViewSimulator();
                                taskViewSimulator.getCurrentCropRect().round(cropRect);
                                navBuilder.setMatrix(taskViewSimulator.getCurrentMatrix())
                                        .setWindowCrop(cropRect)
                                        .setAlpha(mNavFadeIn.value);
                            } else {
                                navBuilder.setAlpha(mNavFadeOut.value);
                            }
                            handle.getTransformParams().applySurfaceParams(transaction);
                        }
                    }
                });
            } else {
                // There is no transition animation for app launch from recent in live tile mode
                // so
                // we have to trigger the navigation bar animation from system here.
                final RecentsAnimationController controller = recentsView.getRecentsAnimationController();
                if (controller != null) {
                    controller.animateNavigationBarToApp(RECENTS_LAUNCH_DURATION);
                }
            }
            topMostSimulators = remoteTargetHandles;
        }

        if (!skipViewChanges && parallaxCenterAndAdjacentTask && topMostSimulators != null
                && topMostSimulators.length > 0) {
            out.addFloat(v, VIEW_ALPHA, 1, 0, clampToProgress(LINEAR, 0.2f, 0.4f));

            RemoteTargetHandle[] simulatorCopies = topMostSimulators;
            for (RemoteTargetHandle handle : simulatorCopies) {
                handle.getTaskViewSimulator().apply(handle.getTransformParams());
            }

            // Mt represents the overall transformation on the thumbnailView relative to the
            // Launcher's rootView
            // K(t) represents transformation on the running window by the taskViewSimulator
            // at
            // any time t.
            // at t = 0, we know that the simulator matches the thumbnailView. So if we
            // apply K(0)`
            // on the Launcher's rootView, the thumbnailView would match the full running
            // task
            // window. If we apply "K(0)` K(t)" thumbnailView will match the final
            // transformed
            // window at any time t. This gives the overall matrix on thumbnailView to be:
            // Mt K(0)` K(t)
            // During animation we apply transformation on the thumbnailView (and not the
            // rootView)
            // to follow the TaskViewSimulator. So the final matrix applied on the
            // thumbnailView is:
            // Mt K(0)` K(t) Mt`
            TaskThumbnailView[] thumbnails = v.getThumbnails();

            // In case simulator copies and thumbnail size do no match, ensure we get the
            // lesser.
            // This ensures we do not create arrays with empty elements or attempt to
            // references
            // indexes out of array bounds.
            final int matrixSize = Math.min(simulatorCopies.length, thumbnails.length);

            Matrix[] mt = new Matrix[matrixSize];
            Matrix[] mti = new Matrix[matrixSize];
            for (int i = 0; i < matrixSize; i++) {
                TaskThumbnailView ttv = thumbnails[i];
                RectF localBounds = new RectF(0, 0, ttv.getWidth(), ttv.getHeight());
                float[] tvBoundsMapped = new float[] { 0, 0, ttv.getWidth(), ttv.getHeight() };
                getDescendantCoordRelativeToAncestor(ttv, ttv.getRootView(), tvBoundsMapped, false);
                RectF localBoundsInRoot = new RectF(
                        tvBoundsMapped[0], tvBoundsMapped[1],
                        tvBoundsMapped[2], tvBoundsMapped[3]);
                Matrix localMt = new Matrix();
                localMt.setRectToRect(localBounds, localBoundsInRoot, ScaleToFit.FILL);
                mt[i] = localMt;

                Matrix localMti = new Matrix();
                localMt.invert(localMti);
                mti[i] = localMti;

                // Translations for child thumbnails also get scaled as the parent taskView
                // scales
                // Add inverse scaling to keep translations the same
                float translationY = ttv.getTranslationY();
                float translationX = ttv.getTranslationX();
                float fullScreenScale = topMostSimulators[i].getTaskViewSimulator().getFullScreenScale();
                out.addFloat(ttv, VIEW_TRANSLATE_Y, translationY,
                        translationY / fullScreenScale, TOUCH_RESPONSE);
                out.addFloat(ttv, VIEW_TRANSLATE_X, translationX,
                        translationX / fullScreenScale, TOUCH_RESPONSE);
            }

            Matrix[] k0i = new Matrix[matrixSize];
            for (int i = 0; i < matrixSize; i++) {
                k0i[i] = new Matrix();
                simulatorCopies[i].getTaskViewSimulator().getCurrentMatrix().invert(k0i[i]);
            }
            Matrix animationMatrix = new Matrix();
            out.addOnFrameCallback(() -> {
                for (int i = 0; i < matrixSize; i++) {
                    animationMatrix.set(mt[i]);
                    animationMatrix.postConcat(k0i[i]);
                    animationMatrix.postConcat(simulatorCopies[i]
                            .getTaskViewSimulator().getCurrentMatrix());
                    animationMatrix.postConcat(mti[i]);
                    thumbnails[i].setAnimationMatrix(animationMatrix);
                }
            });

            out.addListener(new AnimatorListenerAdapter() {
                @Override
                public void onAnimationEnd(Animator animation) {
                    for (TaskThumbnailView ttv : thumbnails) {
                        ttv.setAnimationMatrix(null);
                    }
                }
            });
        }

        out.addListener(new AnimationSuccessListener() {
            @Override
            public void onAnimationSuccess(Animator animator) {
                if (isQuickSwitch) {
                    InteractionJankMonitorWrapper.end(
                            InteractionJankMonitorWrapper.CUJ_QUICK_SWITCH);
                }
            }

            @Override
            public void onAnimationEnd(Animator animation) {
                targets.release();
                super.onAnimationEnd(animation);
            }
        });

        if (depthController != null) {
            out.setFloat(depthController.stateDepth, MULTI_PROPERTY_VALUE,
                    BACKGROUND_APP.getDepth(baseActivity), TOUCH_RESPONSE);
        }
    }

    /**
     * If {@param launchingTaskView} is not null, then this will play the tasks
     * launch animation
     * from the position of the GroupedTaskView (when user taps on the TaskView to
     * start it).
     * Technically this case should be taken care of by
     * {@link #composeRecentsSplitLaunchAnimatorLegacy} below, but the way we launch
     * tasks whether
     * it's a single task or multiple tasks results in different entry-points.
     *
     * If it is null, then it will simply fade in the starting apps and fade out
     * launcher (for the
     * case where launcher handles animating starting split tasks from app icon)
     */
    public static void composeRecentsSplitLaunchAnimator(GroupedTaskView launchingTaskView,
            @NonNull StateManager stateManager, @Nullable DepthController depthController,
            int initialTaskId, int secondTaskId, @NonNull TransitionInfo transitionInfo,
            SurfaceControl.Transaction t, @NonNull Runnable finishCallback) {
        if (launchingTaskView != null) {
            testLogD(LAUNCH_SPLIT_PAIR, "composeRecentsSplitLaunchAnimator taskView not-null");
            AnimatorSet animatorSet = new AnimatorSet();
            animatorSet.addListener(new AnimatorListenerAdapter() {
                @Override
                public void onAnimationEnd(Animator animation) {
                    finishCallback.run();
                }
            });

            final RemoteAnimationTarget[] appTargets = RemoteAnimationTargetCompat.wrapApps(transitionInfo, t,
                    null /* leashMap */);
            final RemoteAnimationTarget[] wallpaperTargets = RemoteAnimationTargetCompat.wrapNonApps(
                    transitionInfo, true /* wallpapers */, t, null /* leashMap */);
            final RemoteAnimationTarget[] nonAppTargets = RemoteAnimationTargetCompat.wrapNonApps(
                    transitionInfo, false /* wallpapers */, t, null /* leashMap */);
            final RecentsView recentsView = launchingTaskView.getRecentsView();
            composeRecentsLaunchAnimator(animatorSet, launchingTaskView,
                    appTargets, wallpaperTargets, nonAppTargets,
                    true, stateManager,
                    recentsView, depthController);

            t.apply();
            animatorSet.start();
            return;
        }

        TransitionInfo.Change splitRoot1 = null;
        TransitionInfo.Change splitRoot2 = null;
        final ArrayList<SurfaceControl> openingTargets = new ArrayList<>();
        for (int i = 0; i < transitionInfo.getChanges().size(); ++i) {
            final TransitionInfo.Change change = transitionInfo.getChanges().get(i);
            if (change.getTaskInfo() == null) {
                testLogD(LAUNCH_SPLIT_PAIR, "changeTaskInfo null; change: " + change);
                continue;
            }
            final int taskId = change.getTaskInfo().taskId;
            final int mode = change.getMode();

            // Find the target tasks' root tasks since those are the split stages that need
            // to
            // be animated (the tasks themselves are children and thus inherit animation).
            if (taskId == initialTaskId || taskId == secondTaskId) {
                if (!(mode == TRANSIT_OPEN || mode == TRANSIT_TO_FRONT)) {
                    throw new IllegalStateException(
                            "Expected task to be showing, but it is " + mode);
                }
            }
            if (taskId == initialTaskId) {
<<<<<<< HEAD
                splitRoot1 = change.getParent() == null ? change : transitionInfo.getChange(change.getParent());
                openingTargets.add(splitRoot1.getLeash());
            }
            if (taskId == secondTaskId) {
                splitRoot2 = change.getParent() == null ? change : transitionInfo.getChange(change.getParent());
                openingTargets.add(splitRoot2.getLeash());
=======
                splitRoot1 = change.getParent() == null ? change :
                        transitionInfo.getChange(change.getParent());
            }
            if (taskId == secondTaskId) {
                splitRoot2 = change.getParent() == null ? change :
                        transitionInfo.getChange(change.getParent());
>>>>>>> 5e0122d1
            }
        }

        SurfaceControl.Transaction animTransaction = new SurfaceControl.Transaction();
        ValueAnimator animator = ValueAnimator.ofFloat(0f, 1f);
        animator.setDuration(SPLIT_LAUNCH_DURATION);
        animator.addUpdateListener(valueAnimator -> {
            float progress = valueAnimator.getAnimatedFraction();
            for (SurfaceControl leash : openingTargets) {
                animTransaction.setAlpha(leash, progress);
            }
            animTransaction.apply();
        });
        animator.addListener(new AnimatorListenerAdapter() {
            @Override
            public void onAnimationStart(Animator animation) {
                for (SurfaceControl leash : openingTargets) {
                    animTransaction.show(leash)
                            .setAlpha(leash, 0.0f);
                }
                animTransaction.apply();
            }

            @Override
            public void onAnimationEnd(Animator animation) {
                finishCallback.run();
            }
        });

        if (splitRoot1 != null && splitRoot1.getParent() != null) {
            // Set the highest level split root alpha; we could technically use the parent
            // of either
            // splitRoot1 or splitRoot2
            t.setAlpha(transitionInfo.getChange(splitRoot1.getParent()).getLeash(), 1f);
        }
        t.apply();
        animator.start();
    }

    /**
     * Legacy version (until shell transitions are enabled)
     *
     * If {@param launchingTaskView} is not null, then this will play the tasks
     * launch animation
     * from the position of the GroupedTaskView (when user taps on the TaskView to
     * start it).
     * Technically this case should be taken care of by
     * {@link #composeRecentsSplitLaunchAnimatorLegacy} below, but the way we launch
     * tasks whether
     * it's a single task or multiple tasks results in different entry-points.
     *
     * If it is null, then it will simply fade in the starting apps and fade out
     * launcher (for the
     * case where launcher handles animating starting split tasks from app icon)
     * 
     * @deprecated with shell transitions
     */
    public static void composeRecentsSplitLaunchAnimatorLegacy(
            @Nullable GroupedTaskView launchingTaskView, int initialTaskId, int secondTaskId,
            @NonNull RemoteAnimationTarget[] appTargets,
            @NonNull RemoteAnimationTarget[] wallpaperTargets,
            @NonNull RemoteAnimationTarget[] nonAppTargets,
            @NonNull StateManager stateManager,
            @Nullable DepthController depthController,
            @NonNull Runnable finishCallback) {
        if (launchingTaskView != null) {
            AnimatorSet animatorSet = new AnimatorSet();
            RecentsView recentsView = launchingTaskView.getRecentsView();
            animatorSet.addListener(new AnimatorListenerAdapter() {
                @Override
                public void onAnimationEnd(Animator animation) {
                    finishCallback.run();
                }
            });
            composeRecentsLaunchAnimator(animatorSet, launchingTaskView,
                    appTargets, wallpaperTargets, nonAppTargets,
                    true, stateManager,
                    recentsView, depthController);
            animatorSet.start();
            return;
        }

        final ArrayList<SurfaceControl> openingTargets = new ArrayList<>();
        final ArrayList<SurfaceControl> closingTargets = new ArrayList<>();
        for (RemoteAnimationTarget appTarget : appTargets) {
            final int taskId = appTarget.taskInfo != null ? appTarget.taskInfo.taskId : -1;
            final int mode = appTarget.mode;
            final SurfaceControl leash = appTarget.leash;
            if (leash == null) {
                continue;
            }

            if (mode == MODE_OPENING) {
                openingTargets.add(leash);
            } else if (taskId == initialTaskId || taskId == secondTaskId) {
                throw new IllegalStateException("Expected task to be opening, but it is " + mode);
            } else if (mode == MODE_CLOSING) {
                closingTargets.add(leash);
            }
        }

        for (int i = 0; i < nonAppTargets.length; ++i) {
            final SurfaceControl leash = nonAppTargets[i].leash;
            if (nonAppTargets[i].windowType == TYPE_DOCK_DIVIDER && leash != null) {
                openingTargets.add(leash);
            }
        }

        final SurfaceControl.Transaction t = new SurfaceControl.Transaction();
        ValueAnimator animator = ValueAnimator.ofFloat(0f, 1f);
        animator.setDuration(SPLIT_LAUNCH_DURATION);
        animator.addUpdateListener(valueAnimator -> {
            float progress = valueAnimator.getAnimatedFraction();
            for (SurfaceControl leash : openingTargets) {
                t.setAlpha(leash, progress);
            }
            t.apply();
        });
        animator.addListener(new AnimatorListenerAdapter() {
            @Override
            public void onAnimationStart(Animator animation) {
                for (SurfaceControl leash : openingTargets) {
                    t.show(leash).setAlpha(leash, 0.0f);
                }
                t.apply();
            }

            @Override
            public void onAnimationEnd(Animator animation) {
                for (SurfaceControl leash : closingTargets) {
                    t.hide(leash);
                }
                finishCallback.run();
            }
        });
        animator.start();
    }

    public static void composeRecentsLaunchAnimator(@NonNull AnimatorSet anim, @NonNull View v,
            @NonNull RemoteAnimationTarget[] appTargets,
            @NonNull RemoteAnimationTarget[] wallpaperTargets,
            @NonNull RemoteAnimationTarget[] nonAppTargets, boolean launcherClosing,
            @NonNull StateManager stateManager, @NonNull RecentsView recentsView,
            @Nullable DepthController depthController) {
        boolean skipLauncherChanges = !launcherClosing;

        TaskView taskView = findTaskViewToLaunch(recentsView, v, appTargets);
        if (taskView == null) return;
        PendingAnimation pa = new PendingAnimation(RECENTS_LAUNCH_DURATION);
        createRecentsWindowAnimator(recentsView, taskView, skipLauncherChanges, appTargets,
                wallpaperTargets, nonAppTargets, depthController, pa);
        if (launcherClosing) {
            // TODO(b/182592057): differentiate between "restore split" vs "launch
            // fullscreen app"
            TaskViewUtils.createSplitAuxiliarySurfacesAnimator(nonAppTargets, true /* shown */,
                    (dividerAnimator) -> {
                        // If split apps are launching, we want to delay showing the divider bar
                        // until the very end once the apps are mostly in place. This is because we
                        // aren't moving the divider leash in the relative position with the
                        // launching apps.
                        dividerAnimator.setStartDelay(pa.getDuration()
                                - SPLIT_DIVIDER_ANIM_DURATION);
                        pa.add(dividerAnimator);
                    });
        }

        Animator childStateAnimation = null;
        // Found a visible recents task that matches the opening app, lets launch the
        // app from there
        Animator launcherAnim;
        final AnimatorListenerAdapter windowAnimEndListener;
        if (launcherClosing) {
            // Since Overview is in launcher, just opening overview sets willFinishToHome to
            // true.
            // Now that we are closing the launcher, we need to (re)set willFinishToHome
            // back to
            // false. Otherwise, RecentsAnimationController can't differentiate between
            // closing
            // overview to 3p home vs closing overview to app.
            final RecentsAnimationController raController = recentsView.getRecentsAnimationController();
            if (raController != null) {
                raController.setWillFinishToHome(false);
            }
            launcherAnim = recentsView.createAdjacentPageAnimForTaskLaunch(taskView);
            launcherAnim.setInterpolator(Interpolators.TOUCH_RESPONSE);
            launcherAnim.setDuration(RECENTS_LAUNCH_DURATION);

            windowAnimEndListener = new AnimatorListenerAdapter() {
                @Override
                public void onAnimationStart(Animator animation) {
                    recentsView.onTaskLaunchedInLiveTileMode();
                }

                // Make sure recents gets fixed up by resetting task alphas and scales, etc.
                @Override
                public void onAnimationEnd(Animator animation) {
                    recentsView.finishRecentsAnimation(false /* toRecents */, () -> {
                        recentsView.post(() -> {
                            stateManager.moveToRestState();
                            stateManager.reapplyState();
                        });
                    });
                }
            };
        } else {
            AnimatorPlaybackController controller = stateManager.createAnimationToNewWorkspace(NORMAL,
                    RECENTS_LAUNCH_DURATION);
            controller.dispatchOnStart();
            childStateAnimation = controller.getTarget();
            launcherAnim = controller.getAnimationPlayer().setDuration(RECENTS_LAUNCH_DURATION);
            windowAnimEndListener = new AnimatorListenerAdapter() {
                @Override
                public void onAnimationEnd(Animator animation) {
                    recentsView.finishRecentsAnimation(false /* toRecents */,
                            () -> stateManager.goToState(NORMAL, false));
                }
            };
        }
        pa.add(launcherAnim);
        if (recentsView.getRunningTaskIndex() != -1) {
            pa.addOnFrameCallback(recentsView::redrawLiveTile);
        }
        anim.play(pa.buildAnim());

        // Set the current animation first, before adding windowAnimEndListener. Setting
        // current
        // animation adds some listeners which need to be called before
        // windowAnimEndListener
        // (the ordering of listeners matter in this case).
        stateManager.setCurrentAnimation(anim, childStateAnimation);
        anim.addListener(windowAnimEndListener);
    }

    /**
     * Creates an animation to show/hide the auxiliary surfaces (aka. divider bar),
     * only calling
     * {@param animatorHandler} if there are valid surfaces to animate.
     * Passing null handler to apply the visibility immediately.
     *
     * @return the animator animating the surfaces
     */
    public static ValueAnimator createSplitAuxiliarySurfacesAnimator(
            @Nullable RemoteAnimationTarget[] nonApps, boolean shown,
            @Nullable Consumer<ValueAnimator> animatorHandler) {
        if (nonApps == null || nonApps.length == 0) {
            return null;
        }

        List<SurfaceControl> auxiliarySurfaces = new ArrayList<>();
        for (RemoteAnimationTarget target : nonApps) {
            final SurfaceControl leash = target.leash;
            if (target.windowType == TYPE_DOCK_DIVIDER && leash != null && leash.isValid()) {
                auxiliarySurfaces.add(leash);
            }
        }
        if (auxiliarySurfaces.isEmpty()) {
            return null;
        }

        SurfaceControl.Transaction t = new SurfaceControl.Transaction();
        if (animatorHandler == null) {
            // Apply the visibility directly without fade animation.
            for (SurfaceControl leash : auxiliarySurfaces) {
                t.setVisibility(leash, shown);
            }
            t.apply();
            t.close();
            return null;
        }

        ValueAnimator dockFadeAnimator = ValueAnimator.ofFloat(0f, 1f);
        dockFadeAnimator.addUpdateListener(valueAnimator -> {
            float progress = valueAnimator.getAnimatedFraction();
            for (SurfaceControl leash : auxiliarySurfaces) {
                if (leash != null && leash.isValid()) {
                    t.setAlpha(leash, shown ? progress : 1 - progress);
                }
            }
            t.apply();
        });
        dockFadeAnimator.addListener(new AnimatorListenerAdapter() {
            @Override
            public void onAnimationStart(Animator animation) {
                if (shown) {
                    for (SurfaceControl leash : auxiliarySurfaces) {
                        t.setLayer(leash, Integer.MAX_VALUE);
                        t.setAlpha(leash, 0);
                        t.show(leash);
                    }
                    t.apply();
                }
            }

            @Override
            public void onAnimationEnd(Animator animation) {
                if (!shown) {
                    for (SurfaceControl leash : auxiliarySurfaces) {
                        if (leash != null && leash.isValid()) {
                            t.hide(leash);
                        }
                    }
                    t.apply();
                }
                t.close();
            }
        });
        dockFadeAnimator.setDuration(SPLIT_DIVIDER_ANIM_DURATION);
        animatorHandler.accept(dockFadeAnimator);
        return dockFadeAnimator;
    }
}<|MERGE_RESOLUTION|>--- conflicted
+++ resolved
@@ -494,21 +494,14 @@
                 }
             }
             if (taskId == initialTaskId) {
-<<<<<<< HEAD
-                splitRoot1 = change.getParent() == null ? change : transitionInfo.getChange(change.getParent());
-                openingTargets.add(splitRoot1.getLeash());
-            }
-            if (taskId == secondTaskId) {
-                splitRoot2 = change.getParent() == null ? change : transitionInfo.getChange(change.getParent());
-                openingTargets.add(splitRoot2.getLeash());
-=======
                 splitRoot1 = change.getParent() == null ? change :
                         transitionInfo.getChange(change.getParent());
+                openingTargets.add(splitRoot1.getLeash());
             }
             if (taskId == secondTaskId) {
                 splitRoot2 = change.getParent() == null ? change :
                         transitionInfo.getChange(change.getParent());
->>>>>>> 5e0122d1
+                openingTargets.add(splitRoot2.getLeash());
             }
         }
 
