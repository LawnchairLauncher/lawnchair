--- conflicted
+++ resolved
@@ -203,8 +203,7 @@
                 remoteTargetHandles = gluer.assignTargets(targets);
             }
         }
-        final int recentsActivityRotation =
-                recentsView.getPagedViewOrientedState().getRecentsActivityRotation();
+        final int recentsActivityRotation = recentsView.getPagedViewOrientedState().getRecentsActivityRotation();
         for (RemoteTargetHandle remoteTargetGluer : remoteTargetHandles) {
             remoteTargetGluer.getTaskViewSimulator().getOrientationState().setRecentsRotation(
                     recentsActivityRotation);
@@ -437,97 +436,6 @@
      * {@link #composeRecentsSplitLaunchAnimatorLegacy} below, but the way we launch
      * tasks whether
      * it's a single task or multiple tasks results in different entry-points.
-<<<<<<< HEAD
-     *
-     * If it is null, then it will simply fade in the starting apps and fade out
-     * launcher (for the
-     * case where launcher handles animating starting split tasks from app icon)
-     */
-    public static void composeRecentsSplitLaunchAnimator(GroupedTaskView launchingTaskView,
-            @NonNull StateManager stateManager, @Nullable DepthController depthController,
-            int initialTaskId, int secondTaskId, @NonNull TransitionInfo transitionInfo,
-            SurfaceControl.Transaction t, @NonNull Runnable finishCallback) {
-        if (launchingTaskView != null) {
-            testLogD(LAUNCH_SPLIT_PAIR, "composeRecentsSplitLaunchAnimator taskView not-null");
-            AnimatorSet animatorSet = new AnimatorSet();
-            animatorSet.addListener(new AnimatorListenerAdapter() {
-                @Override
-                public void onAnimationEnd(Animator animation) {
-                    finishCallback.run();
-                }
-            });
-
-            final RemoteAnimationTarget[] appTargets = RemoteAnimationTargetCompat.wrapApps(transitionInfo, t,
-                    null /* leashMap */);
-            final RemoteAnimationTarget[] wallpaperTargets = RemoteAnimationTargetCompat.wrapNonApps(
-                    transitionInfo, true /* wallpapers */, t, null /* leashMap */);
-            final RemoteAnimationTarget[] nonAppTargets = RemoteAnimationTargetCompat.wrapNonApps(
-                    transitionInfo, false /* wallpapers */, t, null /* leashMap */);
-            final RecentsView recentsView = launchingTaskView.getRecentsView();
-            composeRecentsLaunchAnimator(animatorSet, launchingTaskView,
-                    appTargets, wallpaperTargets, nonAppTargets,
-                    true, stateManager,
-                    recentsView, depthController);
-
-            t.apply();
-            animatorSet.start();
-            return;
-        }
-
-        TransitionInfo.Change splitRoot1 = null;
-        TransitionInfo.Change splitRoot2 = null;
-        final ArrayList<SurfaceControl> openingTargets = new ArrayList<>();
-        for (int i = 0; i < transitionInfo.getChanges().size(); ++i) {
-            final TransitionInfo.Change change = transitionInfo.getChanges().get(i);
-            if (change.getTaskInfo() == null) {
-                testLogD(LAUNCH_SPLIT_PAIR, "changeTaskInfo null; change: " + change);
-                continue;
-            }
-            final int taskId = change.getTaskInfo().taskId;
-            final int mode = change.getMode();
-
-            // Find the target tasks' root tasks since those are the split stages that need
-            // to
-            // be animated (the tasks themselves are children and thus inherit animation).
-            if (taskId == initialTaskId || taskId == secondTaskId) {
-                if (!(mode == TRANSIT_OPEN || mode == TRANSIT_TO_FRONT)) {
-                    throw new IllegalStateException(
-                            "Expected task to be showing, but it is " + mode);
-                }
-            }
-            if (taskId == initialTaskId) {
-                splitRoot1 = change.getParent() == null ? change :
-                        transitionInfo.getChange(change.getParent());
-                openingTargets.add(splitRoot1.getLeash());
-            }
-            if (taskId == secondTaskId) {
-                splitRoot2 = change.getParent() == null ? change :
-                        transitionInfo.getChange(change.getParent());
-                openingTargets.add(splitRoot2.getLeash());
-            }
-        }
-
-        SurfaceControl.Transaction animTransaction = new SurfaceControl.Transaction();
-        ValueAnimator animator = ValueAnimator.ofFloat(0f, 1f);
-        animator.setDuration(SPLIT_LAUNCH_DURATION);
-        animator.addUpdateListener(valueAnimator -> {
-            float progress = valueAnimator.getAnimatedFraction();
-            for (SurfaceControl leash : openingTargets) {
-                animTransaction.setAlpha(leash, progress);
-            }
-            animTransaction.apply();
-        });
-        animator.addListener(new AnimatorListenerAdapter() {
-            @Override
-            public void onAnimationStart(Animator animation) {
-                for (SurfaceControl leash : openingTargets) {
-                    animTransaction.show(leash)
-                            .setAlpha(leash, 0.0f);
-                }
-                animTransaction.apply();
-            }
-
-=======
      */
     public static void composeRecentsSplitLaunchAnimator(GroupedTaskView launchingTaskView,
             @NonNull StateManager stateManager, @Nullable DepthController depthController,
@@ -535,35 +443,24 @@
             @NonNull Runnable finishCallback) {
         AnimatorSet animatorSet = new AnimatorSet();
         animatorSet.addListener(new AnimatorListenerAdapter() {
->>>>>>> 96fe8417
             @Override
             public void onAnimationEnd(Animator animation) {
                 finishCallback.run();
             }
         });
 
-<<<<<<< HEAD
-        if (splitRoot1 != null && splitRoot1.getParent() != null) {
-            // Set the highest level split root alpha; we could technically use the parent
-            // of either
-            // splitRoot1 or splitRoot2
-            t.setAlpha(transitionInfo.getChange(splitRoot1.getParent()).getLeash(), 1f);
-        }
-=======
-        final RemoteAnimationTarget[] appTargets =
-                RemoteAnimationTargetCompat.wrapApps(transitionInfo, t, null /* leashMap */);
-        final RemoteAnimationTarget[] wallpaperTargets =
-                RemoteAnimationTargetCompat.wrapNonApps(
-                        transitionInfo, true /* wallpapers */, t, null /* leashMap */);
-        final RemoteAnimationTarget[] nonAppTargets =
-                RemoteAnimationTargetCompat.wrapNonApps(
-                        transitionInfo, false /* wallpapers */, t, null /* leashMap */);
+        final RemoteAnimationTarget[] appTargets = RemoteAnimationTargetCompat.wrapApps(transitionInfo, t, null /*
+                                                                                                                 * leashMap
+                                                                                                                 */);
+        final RemoteAnimationTarget[] wallpaperTargets = RemoteAnimationTargetCompat.wrapNonApps(
+                transitionInfo, true /* wallpapers */, t, null /* leashMap */);
+        final RemoteAnimationTarget[] nonAppTargets = RemoteAnimationTargetCompat.wrapNonApps(
+                transitionInfo, false /* wallpapers */, t, null /* leashMap */);
         final RecentsView recentsView = launchingTaskView.getRecentsView();
         composeRecentsLaunchAnimator(animatorSet, launchingTaskView, appTargets, wallpaperTargets,
                 nonAppTargets, /* launcherClosing */ true, stateManager, recentsView,
                 depthController);
 
->>>>>>> 96fe8417
         t.apply();
         animatorSet.start();
     }
@@ -712,7 +609,8 @@
         boolean skipLauncherChanges = !launcherClosing;
 
         TaskView taskView = findTaskViewToLaunch(recentsView, v, appTargets);
-        if (taskView == null) return;
+        if (taskView == null)
+            return;
         PendingAnimation pa = new PendingAnimation(RECENTS_LAUNCH_DURATION);
         createRecentsWindowAnimator(recentsView, taskView, skipLauncherChanges, appTargets,
                 wallpaperTargets, nonAppTargets, depthController, pa);
@@ -759,7 +657,8 @@
                 }
 
                 // Make sure recents gets fixed up by resetting task alphas and scales, etc.
-                // This should only be run onAnimationSuccess, otherwise finishRecentsAnimation will
+                // This should only be run onAnimationSuccess, otherwise finishRecentsAnimation
+                // will
                 // interfere with a rapid swipe up to home in the live tile + running task case.
                 @Override
                 public void onAnimationSuccess(Animator animation) {
