--- conflicted
+++ resolved
@@ -15,12 +15,6 @@
  */
 package com.android.quickstep.interaction;
 
-<<<<<<< HEAD
-=======
-import static android.view.WindowInsetsController.APPEARANCE_LIGHT_NAVIGATION_BARS;
-import static android.view.WindowInsetsController.APPEARANCE_LIGHT_STATUS_BARS;
-
->>>>>>> bcf36a18
 import static com.android.app.animation.Interpolators.FAST_OUT_SLOW_IN;
 import static com.android.app.animation.Interpolators.LINEAR;
 import static com.android.launcher3.Utilities.mapBoundToRange;
@@ -221,13 +215,8 @@
         if (mBackgroundAnimatorListener == null) {
             VibrationEffect vibrationEffect = VibrationEffect.startComposition()
                     .addPrimitive(supportsThud
-<<<<<<< HEAD
                             ? VibrationEffect.Composition.PRIMITIVE_THUD
                             : VibrationEffect.Composition.PRIMITIVE_TICK,
-=======
-                                    ? VibrationEffect.Composition.PRIMITIVE_THUD
-                                    : VibrationEffect.Composition.PRIMITIVE_TICK,
->>>>>>> bcf36a18
                             /* scale= */ forTablet ? 1.0f : 0.3f,
                             /* delay= */ 50)
                     .compose();
@@ -260,12 +249,8 @@
 
     private void setSetupUIVisible(boolean visible) {
         TaskbarManager taskbarManager = mTISBindHelper.getTaskbarManager();
-<<<<<<< HEAD
         if (taskbarManager == null)
             return;
-=======
-        if (taskbarManager == null) return;
->>>>>>> bcf36a18
         taskbarManager.setSetupUIVisible(visible);
     }
 
