/*
 * Copyright (C) 2020 The Android Open Source Project
 *
 * Licensed under the Apache License, Version 2.0 (the "License");
 * you may not use this file except in compliance with the License.
 * You may obtain a copy of the License at
 *
 *      http://www.apache.org/licenses/LICENSE-2.0
 *
 * Unless required by applicable law or agreed to in writing, software
 * distributed under the License is distributed on an "AS IS" BASIS,
 * WITHOUT WARRANTIES OR CONDITIONS OF ANY KIND, either express or implied.
 * See the License for the specific language governing permissions and
 * limitations under the License.
 */
package com.android.quickstep.interaction;

import android.content.SharedPreferences;
import android.content.pm.ActivityInfo;
import android.content.res.Configuration;
import android.graphics.Color;
import android.graphics.Insets;
import android.graphics.Rect;
import android.os.Bundle;
import android.text.TextUtils;
import android.util.DisplayMetrics;
import android.view.Display;
import android.view.View;
import android.view.Window;
import android.view.WindowInsets;

import androidx.annotation.NonNull;
import androidx.annotation.Nullable;
import androidx.fragment.app.FragmentActivity;

import com.android.launcher3.DeviceProfile;
import com.android.launcher3.InvariantDeviceProfile;
import com.android.launcher3.LauncherPrefs;
import com.android.launcher3.R;
import com.android.launcher3.config.FeatureFlags;
import com.android.launcher3.logging.StatsLogManager;
import com.android.quickstep.TouchInteractionService.TISBinder;
import com.android.quickstep.interaction.TutorialController.TutorialType;
import com.android.quickstep.util.TISBindHelper;

import java.util.ArrayList;
import java.util.Arrays;

/** Shows the gesture interactive sandbox in full screen mode. */
public class GestureSandboxActivity extends FragmentActivity {

    private static final String KEY_TUTORIAL_STEPS = "tutorial_steps";
    private static final String KEY_CURRENT_STEP = "current_step";
    static final String KEY_TUTORIAL_TYPE = "tutorial_type";
    static final String KEY_GESTURE_COMPLETE = "gesture_complete";
    static final String KEY_USE_TUTORIAL_MENU = "use_tutorial_menu";
    public static final double SQUARE_ASPECT_RATIO_BOTTOM_BOUND = 0.95;
    public static final double SQUARE_ASPECT_RATIO_UPPER_BOUND = 1.05;

    @Nullable
    private TutorialType[] mTutorialSteps;
    private GestureSandboxFragment mCurrentFragment;
    private GestureSandboxFragment mPendingFragment;

    private int mCurrentStep;
    private int mNumSteps;
    private boolean mShowRotationPrompt;

    private SharedPreferences mSharedPrefs;
    private StatsLogManager mStatsLogManager;
    private TISBindHelper mTISBindHelper;

    @Override
    protected void onCreate(Bundle savedInstanceState) {
        super.onCreate(savedInstanceState);
        requestWindowFeature(Window.FEATURE_NO_TITLE);
        setContentView(R.layout.gesture_tutorial_activity);

        mSharedPrefs = LauncherPrefs.getPrefs(this);
        mStatsLogManager = StatsLogManager.newInstance(getApplicationContext());

        Bundle args = savedInstanceState == null ? getIntent().getExtras() : savedInstanceState;

        boolean gestureComplete = args != null && args.getBoolean(KEY_GESTURE_COMPLETE, false);
        if (FeatureFlags.ENABLE_NEW_GESTURE_NAV_TUTORIAL.get()
                && args != null
                && args.getBoolean(KEY_USE_TUTORIAL_MENU, false)) {
            mTutorialSteps = null;
            TutorialType tutorialTypeOverride = (TutorialType) args.get(KEY_TUTORIAL_TYPE);
            mCurrentFragment = tutorialTypeOverride == null
                    ? new MenuFragment()
                    : makeTutorialFragment(
                            tutorialTypeOverride,
                            gestureComplete,
                            /* fromMenu= */ true);
        } else {
            mTutorialSteps = getTutorialSteps(args);
            mCurrentFragment = makeTutorialFragment(
                    mTutorialSteps[mCurrentStep - 1],
                    gestureComplete,
                    /* fromMenu= */ false);
        }
        getSupportFragmentManager().beginTransaction()
                .add(R.id.gesture_tutorial_fragment_container, mCurrentFragment)
                .commit();

        if (FeatureFlags.ENABLE_NEW_GESTURE_NAV_TUTORIAL.get()) {
            correctUserOrientation();
        }
        mTISBindHelper = new TISBindHelper(this, this::onTISConnected);

        initWindowInsets();
    }


    @Override
    public void onConfigurationChanged(Configuration newConfig) {
        super.onConfigurationChanged(newConfig);

        // Ensure the prompt to rotate the screen is updated
        if (FeatureFlags.ENABLE_NEW_GESTURE_NAV_TUTORIAL.get()) {
            correctUserOrientation();
        }
    }

    private void initWindowInsets() {
        View root = findViewById(android.R.id.content);
        root.addOnLayoutChangeListener(new View.OnLayoutChangeListener() {
            @Override
            public void onLayoutChange(View v, int left, int top, int right, int bottom,
                    int oldLeft, int oldTop, int oldRight, int oldBottom) {
                updateExclusionRects(root);
            }
        });

        // Return CONSUMED if you don't want want the window insets to keep being
        // passed down to descendant views.
        root.setOnApplyWindowInsetsListener(new View.OnApplyWindowInsetsListener() {
            @Override
            public WindowInsets onApplyWindowInsets(View v, WindowInsets insets) {
                return WindowInsets.CONSUMED;
            }
        });
    }

    private void updateExclusionRects(View rootView) {
        Insets gestureInsets = rootView.getRootWindowInsets()
                .getInsets(WindowInsets.Type.systemGestures());
        ArrayList<Rect> exclusionRects = new ArrayList<>();
        // Add rect for left
        exclusionRects.add(new Rect(0, 0, gestureInsets.left, rootView.getHeight()));
        // Add rect for right
        exclusionRects.add(new Rect(
                rootView.getWidth() - gestureInsets.right,
                0,
                rootView.getWidth(),
                rootView.getHeight()
        ));
        rootView.setSystemGestureExclusionRects(exclusionRects);
    }

    /**
     * Gesture animations are only in landscape for large screens and portrait for
     * mobile. This
     * method enforces the following flows:
<<<<<<< HEAD
     * 1) phone / two-panel closed -> lock to portrait
     * 2) two-panel open / tablet + portrait -> prompt the user to rotate the screen
     * 3) two-panel open / tablet + landscape -> hide potential rotating prompt
=======
     *     1) phone / two-panel closed -> lock to portrait
     *     2) Large screen + portrait -> prompt the user to rotate the screen
     *     3) Large screen + landscape -> hide potential rotating prompt
     *     4) Square aspect ratio -> no action taken as the animations will fit both orientations
>>>>>>> 904a97c6
     */
    private void correctUserOrientation() {
        DeviceProfile deviceProfile = InvariantDeviceProfile.INSTANCE.get(
                getApplicationContext()).getDeviceProfile(this);
        if (deviceProfile.isTablet) {
<<<<<<< HEAD
            boolean showRotationPrompt = getResources()
                    .getConfiguration().orientation == ActivityInfo.SCREEN_ORIENTATION_PORTRAIT;

            GestureSandboxFragment recreatedFragment = showRotationPrompt || mPendingFragment == null
                    ? null
                    : mPendingFragment.recreateFragment();
            showFragment(showRotationPrompt
                    ? new RotationPromptFragment()
                    : recreatedFragment == null
                            ? mCurrentFragment
                            : recreatedFragment);
=======
            // The tutorial will work in either orientation if the height and width are similar
            boolean isAspectRatioSquare =
                    deviceProfile.aspectRatio > SQUARE_ASPECT_RATIO_BOTTOM_BOUND
                            && deviceProfile.aspectRatio < SQUARE_ASPECT_RATIO_UPPER_BOUND;
            boolean showRotationPrompt = !isAspectRatioSquare
                    && getResources().getConfiguration().orientation
                    == ActivityInfo.SCREEN_ORIENTATION_PORTRAIT;

            GestureSandboxFragment fragment = showRotationPrompt
                    ? new RotationPromptFragment()
                    : mCurrentFragment.canRecreateFragment() || mPendingFragment == null
                            ? mCurrentFragment.recreateFragment()
                            : mPendingFragment.recreateFragment();
            showFragment(fragment == null ? mCurrentFragment : fragment);

>>>>>>> 904a97c6
        } else {
            setRequestedOrientation(ActivityInfo.SCREEN_ORIENTATION_PORTRAIT);
        }
    }

    private void showFragment(@NonNull GestureSandboxFragment fragment) {
        // Store the current fragment in mPendingFragment so that it can be recreated after the
        // new fragment is shown.
        if (mCurrentFragment.canRecreateFragment()) {
            mPendingFragment = mCurrentFragment;
        } else {
            mPendingFragment = null;
        }
        mCurrentFragment = fragment;
        getSupportFragmentManager().beginTransaction()
                .replace(R.id.gesture_tutorial_fragment_container, mCurrentFragment)
                .runOnCommit(() -> mCurrentFragment.onAttachedToWindow())
                .commit();
    }

    @Override
    public void onAttachedToWindow() {
        super.onAttachedToWindow();
        if (mCurrentFragment.shouldDisableSystemGestures()) {
            disableSystemGestures();
        }
        mCurrentFragment.onAttachedToWindow();
    }

    @Override
    public void onDetachedFromWindow() {
        super.onDetachedFromWindow();
        mCurrentFragment.onDetachedFromWindow();
    }

    @Override
    public void onWindowFocusChanged(boolean hasFocus) {
        super.onWindowFocusChanged(hasFocus);
        if (hasFocus) {
            hideSystemUI();
        }
    }

    @Override
    protected void onSaveInstanceState(@NonNull Bundle savedInstanceState) {
        savedInstanceState.putStringArray(KEY_TUTORIAL_STEPS, getTutorialStepNames());
        savedInstanceState.putInt(KEY_CURRENT_STEP, mCurrentStep);
        mCurrentFragment.onSaveInstanceState(savedInstanceState);
        super.onSaveInstanceState(savedInstanceState);
    }

    protected boolean isRotationPromptShowing() {
        return mShowRotationPrompt;
    }

    protected SharedPreferences getSharedPrefs() {
        return mSharedPrefs;
    }

    protected StatsLogManager getStatsLogManager() {
        return mStatsLogManager;
    }

    /**
     * Returns true iff there aren't anymore tutorial types to display to the user.
     */
    public boolean isTutorialComplete() {
        return mCurrentStep >= mNumSteps;
    }

    public int getCurrentStep() {
        return mCurrentStep;
    }

    public int getNumSteps() {
        return mNumSteps;
    }

    /**
     * Replaces the current TutorialFragment, continuing to the next tutorial step
     * if there is one.
     *
     * If there is no following step, the tutorial is closed.
     */
    public void continueTutorial() {
        if (isTutorialComplete() || mTutorialSteps == null) {
            mCurrentFragment.close();
            return;
        }
        launchTutorialStep(mTutorialSteps[mCurrentStep], false);
        mCurrentStep++;
    }

    private TutorialFragment makeTutorialFragment(
            @NonNull TutorialType tutorialType, boolean gestureComplete, boolean fromMenu) {
        return TutorialFragment.newInstance(tutorialType, gestureComplete, fromMenu);
    }

    /**
     * Launches the given gesture nav tutorial step.
     *
     * If the step is being launched from the gesture nav tutorial menu, then that
     * step will launch
     * the menu when complete.
     */
    public void launchTutorialStep(@NonNull TutorialType tutorialType, boolean fromMenu) {
        showFragment(makeTutorialFragment(tutorialType, false, fromMenu));
    }

    /** Launches the gesture nav tutorial menu page */
    public void launchTutorialMenu() {
        showFragment(new MenuFragment());
    }

    private String[] getTutorialStepNames() {
        if (mTutorialSteps == null) {
            return new String[0];
        }
        String[] tutorialStepNames = new String[mTutorialSteps.length];

        int i = 0;
        for (TutorialType tutorialStep : mTutorialSteps) {
            tutorialStepNames[i++] = tutorialStep.name();
        }

        return tutorialStepNames;
    }

    private TutorialType[] getTutorialSteps(Bundle extras) {
        TutorialType[] defaultSteps = new TutorialType[] {
                TutorialType.HOME_NAVIGATION,
                TutorialType.BACK_NAVIGATION,
                TutorialType.OVERVIEW_NAVIGATION };
        mCurrentStep = 1;
        mNumSteps = defaultSteps.length;

        if (extras == null || !extras.containsKey(KEY_TUTORIAL_STEPS)) {
            return defaultSteps;
        }

        String[] savedStepsNames;
        Object savedSteps = extras.get(KEY_TUTORIAL_STEPS);
        if (savedSteps instanceof String) {
            savedStepsNames = TextUtils.isEmpty((String) savedSteps)
                    ? null
                    : ((String) savedSteps).split(",");
        } else if (savedSteps instanceof String[]) {
            savedStepsNames = (String[]) savedSteps;
        } else {
            return defaultSteps;
        }

        if (savedStepsNames == null || savedStepsNames.length == 0) {
            return defaultSteps;
        }

        TutorialType[] tutorialSteps = new TutorialType[savedStepsNames.length];
        for (int i = 0; i < savedStepsNames.length; i++) {
            tutorialSteps[i] = TutorialType.valueOf(savedStepsNames[i]);
        }

        mCurrentStep = Math.max(extras.getInt(KEY_CURRENT_STEP, -1), 1);
        mNumSteps = tutorialSteps.length;

        return tutorialSteps;
    }

    private void hideSystemUI() {
        getWindow().getDecorView().setSystemUiVisibility(
                View.SYSTEM_UI_FLAG_IMMERSIVE_STICKY
                        | View.SYSTEM_UI_FLAG_LAYOUT_STABLE
                        | View.SYSTEM_UI_FLAG_LAYOUT_HIDE_NAVIGATION
                        | View.SYSTEM_UI_FLAG_LAYOUT_FULLSCREEN
                        | View.SYSTEM_UI_FLAG_HIDE_NAVIGATION
                        | View.SYSTEM_UI_FLAG_FULLSCREEN);
        getWindow().setNavigationBarColor(Color.TRANSPARENT);
    }

    private void disableSystemGestures() {
        Display display = getDisplay();
        if (display != null) {
            DisplayMetrics metrics = new DisplayMetrics();
            display.getMetrics(metrics);
            getWindow().setSystemGestureExclusionRects(
                    Arrays.asList(new Rect(0, 0, metrics.widthPixels, metrics.heightPixels)));
        }
    }

    @Override
    protected void onResume() {
        super.onResume();
        updateServiceState(true);
    }

    private void onTISConnected(TISBinder binder) {
        updateServiceState(isResumed());
    }

    @Override
    protected void onPause() {
        super.onPause();
        updateServiceState(false);
    }

    private void updateServiceState(boolean isEnabled) {
        TISBinder binder = mTISBindHelper.getBinder();
        if (binder != null) {
            binder.setGestureBlockedTaskId(isEnabled ? getTaskId() : -1);
        }
    }

    @Override
    protected void onDestroy() {
        super.onDestroy();
        mTISBindHelper.onDestroy();
        updateServiceState(false);
    }
}<|MERGE_RESOLUTION|>--- conflicted
+++ resolved
@@ -57,14 +57,12 @@
     public static final double SQUARE_ASPECT_RATIO_BOTTOM_BOUND = 0.95;
     public static final double SQUARE_ASPECT_RATIO_UPPER_BOUND = 1.05;
 
-    @Nullable
-    private TutorialType[] mTutorialSteps;
+    @Nullable private TutorialType[] mTutorialSteps;
     private GestureSandboxFragment mCurrentFragment;
     private GestureSandboxFragment mPendingFragment;
 
     private int mCurrentStep;
     private int mNumSteps;
-    private boolean mShowRotationPrompt;
 
     private SharedPreferences mSharedPrefs;
     private StatsLogManager mStatsLogManager;
@@ -160,37 +158,17 @@
     }
 
     /**
-     * Gesture animations are only in landscape for large screens and portrait for
-     * mobile. This
+     * Gesture animations are only in landscape for large screens and portrait for mobile. This
      * method enforces the following flows:
-<<<<<<< HEAD
-     * 1) phone / two-panel closed -> lock to portrait
-     * 2) two-panel open / tablet + portrait -> prompt the user to rotate the screen
-     * 3) two-panel open / tablet + landscape -> hide potential rotating prompt
-=======
      *     1) phone / two-panel closed -> lock to portrait
      *     2) Large screen + portrait -> prompt the user to rotate the screen
      *     3) Large screen + landscape -> hide potential rotating prompt
      *     4) Square aspect ratio -> no action taken as the animations will fit both orientations
->>>>>>> 904a97c6
      */
     private void correctUserOrientation() {
         DeviceProfile deviceProfile = InvariantDeviceProfile.INSTANCE.get(
                 getApplicationContext()).getDeviceProfile(this);
         if (deviceProfile.isTablet) {
-<<<<<<< HEAD
-            boolean showRotationPrompt = getResources()
-                    .getConfiguration().orientation == ActivityInfo.SCREEN_ORIENTATION_PORTRAIT;
-
-            GestureSandboxFragment recreatedFragment = showRotationPrompt || mPendingFragment == null
-                    ? null
-                    : mPendingFragment.recreateFragment();
-            showFragment(showRotationPrompt
-                    ? new RotationPromptFragment()
-                    : recreatedFragment == null
-                            ? mCurrentFragment
-                            : recreatedFragment);
-=======
             // The tutorial will work in either orientation if the height and width are similar
             boolean isAspectRatioSquare =
                     deviceProfile.aspectRatio > SQUARE_ASPECT_RATIO_BOTTOM_BOUND
@@ -206,7 +184,6 @@
                             : mPendingFragment.recreateFragment();
             showFragment(fragment == null ? mCurrentFragment : fragment);
 
->>>>>>> 904a97c6
         } else {
             setRequestedOrientation(ActivityInfo.SCREEN_ORIENTATION_PORTRAIT);
         }
@@ -258,10 +235,6 @@
         super.onSaveInstanceState(savedInstanceState);
     }
 
-    protected boolean isRotationPromptShowing() {
-        return mShowRotationPrompt;
-    }
-
     protected SharedPreferences getSharedPrefs() {
         return mSharedPrefs;
     }
@@ -270,9 +243,7 @@
         return mStatsLogManager;
     }
 
-    /**
-     * Returns true iff there aren't anymore tutorial types to display to the user.
-     */
+    /** Returns true iff there aren't anymore tutorial types to display to the user. */
     public boolean isTutorialComplete() {
         return mCurrentStep >= mNumSteps;
     }
@@ -286,8 +257,7 @@
     }
 
     /**
-     * Replaces the current TutorialFragment, continuing to the next tutorial step
-     * if there is one.
+     * Replaces the current TutorialFragment, continuing to the next tutorial step if there is one.
      *
      * If there is no following step, the tutorial is closed.
      */
@@ -308,8 +278,7 @@
     /**
      * Launches the given gesture nav tutorial step.
      *
-     * If the step is being launched from the gesture nav tutorial menu, then that
-     * step will launch
+     * If the step is being launched from the gesture nav tutorial menu, then that step will launch
      * the menu when complete.
      */
     public void launchTutorialStep(@NonNull TutorialType tutorialType, boolean fromMenu) {
@@ -339,7 +308,7 @@
         TutorialType[] defaultSteps = new TutorialType[] {
                 TutorialType.HOME_NAVIGATION,
                 TutorialType.BACK_NAVIGATION,
-                TutorialType.OVERVIEW_NAVIGATION };
+                TutorialType.OVERVIEW_NAVIGATION};
         mCurrentStep = 1;
         mNumSteps = defaultSteps.length;
 
@@ -351,8 +320,7 @@
         Object savedSteps = extras.get(KEY_TUTORIAL_STEPS);
         if (savedSteps instanceof String) {
             savedStepsNames = TextUtils.isEmpty((String) savedSteps)
-                    ? null
-                    : ((String) savedSteps).split(",");
+                    ? null : ((String) savedSteps).split(",");
         } else if (savedSteps instanceof String[]) {
             savedStepsNames = (String[]) savedSteps;
         } else {
