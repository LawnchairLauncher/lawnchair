/*
 * Copyright (C) 2020 The Android Open Source Project
 *
 * Licensed under the Apache License, Version 2.0 (the "License");
 * you may not use this file except in compliance with the License.
 * You may obtain a copy of the License at
 *
 *      http://www.apache.org/licenses/LICENSE-2.0
 *
 * Unless required by applicable law or agreed to in writing, software
 * distributed under the License is distributed on an "AS IS" BASIS,
 * WITHOUT WARRANTIES OR CONDITIONS OF ANY KIND, either express or implied.
 * See the License for the specific language governing permissions and
 * limitations under the License.
 */
package com.android.quickstep.interaction;

import static com.android.launcher3.anim.Interpolators.ACCEL;
import static com.android.launcher3.util.DisplayController.getSingleFrameMs;
import static com.android.launcher3.views.FloatingIconView.SHAPE_PROGRESS_DURATION;
import static com.android.quickstep.AbsSwipeUpHandler.MAX_SWIPE_DURATION;
import static com.android.quickstep.interaction.TutorialController.TutorialType.HOME_NAVIGATION_COMPLETE;
import static com.android.quickstep.interaction.TutorialController.TutorialType.OVERVIEW_NAVIGATION_COMPLETE;

import android.animation.Animator;
import android.animation.AnimatorListenerAdapter;
import android.animation.AnimatorSet;
import android.annotation.TargetApi;
import android.content.Context;
import android.graphics.Outline;
import android.graphics.PointF;
import android.graphics.Rect;
import android.graphics.RectF;
import android.os.Build;
import android.util.DisplayMetrics;
import android.view.SurfaceControl;
import android.view.View;
import android.view.ViewOutlineProvider;

import androidx.annotation.NonNull;
import androidx.annotation.Nullable;

import com.android.launcher3.DeviceProfile;
import com.android.launcher3.InvariantDeviceProfile;
import com.android.launcher3.Utilities;
import com.android.launcher3.anim.AnimatorListeners;
import com.android.launcher3.anim.AnimatorPlaybackController;
import com.android.launcher3.anim.PendingAnimation;
import com.android.quickstep.AnimatedFloat;
import com.android.quickstep.GestureState;
import com.android.quickstep.OverviewComponentObserver;
import com.android.quickstep.RecentsAnimationDeviceState;
import com.android.quickstep.SwipeUpAnimationLogic;
import com.android.quickstep.SwipeUpAnimationLogic.RunningWindowAnim;
import com.android.quickstep.util.AppCloseConfig;
import com.android.quickstep.util.RectFSpringAnim;
import com.android.quickstep.util.TransformParams;
import com.android.systemui.shared.system.SyncRtSurfaceTransactionApplierCompat.SurfaceParams;

import app.lawnchair.util.LawnchairUtilsKt;

@TargetApi(Build.VERSION_CODES.R)
abstract class SwipeUpGestureTutorialController extends TutorialController {

    private static final int FAKE_PREVIOUS_TASK_MARGIN = Utilities.dpToPx(12);

    final ViewSwipeUpAnimation mTaskViewSwipeUpAnimation;
    private float mFakeTaskViewRadius;
    private Rect mFakeTaskViewRect = new Rect();
    RunningWindowAnim mRunningWindowAnim;
    private boolean mShowTasks = false;
    private boolean mShowPreviousTasks = false;

    private AnimatorListenerAdapter mResetTaskView = new AnimatorListenerAdapter() {
        @Override
        public void onAnimationEnd(Animator animation) {
            mFakeHotseatView.setVisibility(View.INVISIBLE);
            mFakeIconView.setVisibility(View.INVISIBLE);
            if (mTutorialFragment.getActivity() != null) {
                DisplayMetrics displayMetrics =
                        mTutorialFragment.getResources().getDisplayMetrics();
                int height = displayMetrics.heightPixels;
                int width = displayMetrics.widthPixels;
                mFakeTaskViewRect.set(0, 0, width, height);
            }
            mFakeTaskViewRadius = 0;
            mFakeTaskView.invalidateOutline();
            mFakeTaskView.setVisibility(View.VISIBLE);
            mFakeTaskView.setAlpha(1);
            mFakePreviousTaskView.setVisibility(View.INVISIBLE);
            mFakePreviousTaskView.setAlpha(1);
            mShowTasks = false;
            mShowPreviousTasks = false;
            mRunningWindowAnim = null;
        }
    };

    SwipeUpGestureTutorialController(TutorialFragment tutorialFragment, TutorialType tutorialType) {
        super(tutorialFragment, tutorialType);
        RecentsAnimationDeviceState deviceState = new RecentsAnimationDeviceState(mContext);
        OverviewComponentObserver observer = new OverviewComponentObserver(mContext, deviceState);
        mTaskViewSwipeUpAnimation = new ViewSwipeUpAnimation(mContext, deviceState,
                new GestureState(observer, -1));
        observer.onDestroy();
        deviceState.destroy();

        DeviceProfile dp = InvariantDeviceProfile.INSTANCE.get(mContext)
                .getDeviceProfile(mContext)
                .copy(mContext);
<<<<<<< HEAD
        Insets insets = mContext.getSystemService(WindowManager.class)
                .getCurrentWindowMetrics()
                .getWindowInsets()
                .getInsets(WindowInsets.Type.systemBars());
        dp.updateInsets(new Rect(insets.left, insets.top, insets.right, insets.bottom));
        mViewSwipeUpAnimation.initDp(dp);

        mFakeTaskViewRadius = LawnchairUtilsKt.getWindowCornerRadius(mContext);
        mFakeTaskView.setClipToOutline(true);
        mFakeTaskView.setOutlineProvider(new ViewOutlineProvider() {
=======
        mTaskViewSwipeUpAnimation.initDp(dp);

        DisplayMetrics displayMetrics = mContext.getResources().getDisplayMetrics();
        int height = displayMetrics.heightPixels;
        int width = displayMetrics.widthPixels;
        mFakeTaskViewRect.set(0, 0, width, height);
        mFakeTaskViewRadius = 0;

        ViewOutlineProvider outlineProvider = new ViewOutlineProvider() {
>>>>>>> af79a6ff
            @Override
            public void getOutline(View view, Outline outline) {
                outline.setRoundRect(mFakeTaskViewRect, mFakeTaskViewRadius);
            }
        };

        mFakeTaskView.setClipToOutline(true);
        mFakeTaskView.setOutlineProvider(outlineProvider);

        mFakePreviousTaskView.setClipToOutline(true);
        mFakePreviousTaskView.setOutlineProvider(outlineProvider);
    }

    private void cancelRunningAnimation() {
        if (mRunningWindowAnim != null) {
            mRunningWindowAnim.cancel();
        }
        mRunningWindowAnim = null;
    }

    /** Fades the task view, optionally after animating to a fake Overview. */
    void fadeOutFakeTaskView(boolean toOverviewFirst, boolean reset,
                             @Nullable Runnable onEndRunnable) {
        hideFeedback(true);
        cancelRunningAnimation();
        PendingAnimation anim = new PendingAnimation(300);
        if (toOverviewFirst) {
            anim.setFloat(mTaskViewSwipeUpAnimation
                    .getCurrentShift(), AnimatedFloat.VALUE, 1, ACCEL);
            anim.addListener(new AnimatorListenerAdapter() {
                @Override
                public void onAnimationEnd(Animator animation, boolean isReverse) {
                    PendingAnimation fadeAnim = new PendingAnimation(300);
                    if (reset) {
                        fadeAnim.setFloat(mTaskViewSwipeUpAnimation
                                .getCurrentShift(), AnimatedFloat.VALUE, 0, ACCEL);
                        fadeAnim.addListener(mResetTaskView);
                    } else {
                        fadeAnim.setViewAlpha(mFakeTaskView, 0, ACCEL);
                        fadeAnim.setViewAlpha(mFakePreviousTaskView, 0, ACCEL);
                    }
                    if (onEndRunnable != null) {
                        fadeAnim.addListener(AnimatorListeners.forSuccessCallback(onEndRunnable));
                    }
                    AnimatorSet animset = fadeAnim.buildAnim();
                    animset.setStartDelay(100);
                    animset.start();
                    mRunningWindowAnim = RunningWindowAnim.wrap(animset);
                }
            });
        } else {
            if (reset) {
                anim.setFloat(mTaskViewSwipeUpAnimation
                        .getCurrentShift(), AnimatedFloat.VALUE, 0, ACCEL);
                anim.addListener(mResetTaskView);
            } else {
                anim.setViewAlpha(mFakeTaskView, 0, ACCEL);
                anim.setViewAlpha(mFakePreviousTaskView, 0, ACCEL);
            }
            if (onEndRunnable != null) {
                anim.addListener(AnimatorListeners.forSuccessCallback(onEndRunnable));
            }
        }
        AnimatorSet animset = anim.buildAnim();
        animset.start();
        mRunningWindowAnim = RunningWindowAnim.wrap(animset);
    }

    void resetFakeTaskView() {
        PendingAnimation anim = new PendingAnimation(300);
        anim.setFloat(mTaskViewSwipeUpAnimation
                .getCurrentShift(), AnimatedFloat.VALUE, 0, ACCEL);
        anim.setViewAlpha(mFakeTaskView, 1, ACCEL);
        anim.addListener(mResetTaskView);
        AnimatorSet animset = anim.buildAnim();
        animset.start();
        mRunningWindowAnim = RunningWindowAnim.wrap(animset);
    }

    void animateFakeTaskViewHome(PointF finalVelocity, @Nullable Runnable onEndRunnable) {
        hideFeedback(true);
        cancelRunningAnimation();
        mFakePreviousTaskView.setVisibility(View.INVISIBLE);
        mFakeHotseatView.setVisibility(View.VISIBLE);
        mShowPreviousTasks = false;
        RectFSpringAnim rectAnim =
                mTaskViewSwipeUpAnimation.handleSwipeUpToHome(finalVelocity);
        // After home animation finishes, fade out and run onEndRunnable.
        PendingAnimation fadeAnim = new PendingAnimation(300);
        fadeAnim.setViewAlpha(mFakeIconView, 0, ACCEL);
        if (onEndRunnable != null) {
            fadeAnim.addListener(AnimatorListeners.forSuccessCallback(onEndRunnable));
        }
        AnimatorSet animset = fadeAnim.buildAnim();
        rectAnim.addAnimatorListener(AnimatorListeners.forSuccessCallback(animset::start));
        mRunningWindowAnim = RunningWindowAnim.wrap(rectAnim);
    }

    @Override
    public void setNavBarGestureProgress(@Nullable Float displacement) {
        if (mGestureCompleted) {
            return;
        }
        if (displacement != null) {
            hideFeedback(true);
        }
        if (mTutorialType == HOME_NAVIGATION_COMPLETE
                || mTutorialType == OVERVIEW_NAVIGATION_COMPLETE) {
            mFakeTaskView.setVisibility(View.INVISIBLE);
            mFakePreviousTaskView.setVisibility(View.INVISIBLE);
        } else {
            mShowTasks = true;
            mFakeTaskView.setVisibility(View.VISIBLE);
            if (mShowPreviousTasks) {
                mFakePreviousTaskView.setVisibility(View.VISIBLE);
            }
            if (mRunningWindowAnim == null && displacement != null) {
                mTaskViewSwipeUpAnimation.updateDisplacement(displacement);
            }
        }
    }

    @Override
    public void onMotionPaused(boolean unused) {
        if (mGestureCompleted) {
            return;
        }
        if (mShowTasks) {
            if (!mShowPreviousTasks) {
                mFakePreviousTaskView.setTranslationX(
                        -(2 * mFakePreviousTaskView.getWidth() + FAKE_PREVIOUS_TASK_MARGIN));
                mFakePreviousTaskView.animate()
                    .setDuration(300)
                    .translationX(-(mFakePreviousTaskView.getWidth() + FAKE_PREVIOUS_TASK_MARGIN))
                    .start();
            }
            mShowPreviousTasks = true;
        }
    }

    class ViewSwipeUpAnimation extends SwipeUpAnimationLogic {

        ViewSwipeUpAnimation(Context context, RecentsAnimationDeviceState deviceState,
                             GestureState gestureState) {
            super(context, deviceState, gestureState, new FakeTransformParams());
        }

        void initDp(DeviceProfile dp) {
            initTransitionEndpoints(dp);
            mTaskViewSimulator.setPreviewBounds(
                    new Rect(0, 0, dp.widthPx, dp.heightPx), dp.getInsets());
        }

        @Override
        public void updateFinalShift() {
            mWindowTransitionController.setProgress(mCurrentShift.value, mDragLengthFactor);
            mTaskViewSimulator.apply(mTransformParams);
        }

        AnimatedFloat getCurrentShift() {
            return mCurrentShift;
        }

        RectFSpringAnim handleSwipeUpToHome(PointF velocity) {
            PointF velocityPxPerMs = new PointF(velocity.x, velocity.y);
            float currentShift = mCurrentShift.value;
            final float startShift = Utilities.boundToRange(currentShift - velocityPxPerMs.y
                    * getSingleFrameMs(mContext) / mTransitionDragLength, 0, mDragLengthFactor);
            float distanceToTravel = (1 - currentShift) * mTransitionDragLength;

            // we want the page's snap velocity to approximately match the velocity at
            // which the user flings, so we scale the duration by a value near to the
            // derivative of the scroll interpolator at zero, ie. 2.
            long baseDuration = Math.round(Math.abs(distanceToTravel / velocityPxPerMs.y));
            long duration = Math.min(MAX_SWIPE_DURATION, 2 * baseDuration);
            HomeAnimationFactory homeAnimFactory = new HomeAnimationFactory() {
                @Override
                public AnimatorPlaybackController createActivityAnimationToHome() {
                    return AnimatorPlaybackController.wrap(new AnimatorSet(), duration);
                }

                @NonNull
                @Override
                public RectF getWindowTargetRect() {
                    int fakeHomeIconSizePx = Utilities.dpToPx(60);
                    int fakeHomeIconLeft = mFakeHotseatView.getLeft();
                    int fakeHomeIconTop = mDp.heightPx - Utilities.dpToPx(216);
                    return new RectF(fakeHomeIconLeft, fakeHomeIconTop,
                            fakeHomeIconLeft + fakeHomeIconSizePx,
                            fakeHomeIconTop + fakeHomeIconSizePx);
                }

                @Override
                public void update(@Nullable AppCloseConfig config, RectF rect, float progress,
                        float radius) {
                    mFakeIconView.setVisibility(View.VISIBLE);
                    mFakeIconView.update(rect, progress,
                            1f - SHAPE_PROGRESS_DURATION /* shapeProgressStart */,
                            radius, 255,
                            false, /* isOpening */
                            mFakeIconView, mDp,
                            false /* isVerticalBarLayout */);
                    mFakeIconView.setAlpha(1);
                    mFakeTaskView.setAlpha(getWindowAlpha(progress));
                    mFakePreviousTaskView.setAlpha(getWindowAlpha(progress));
                }

                @Override
                public void onCancel() {
                    mFakeIconView.setVisibility(View.INVISIBLE);
                }
            };
            RectFSpringAnim windowAnim = createWindowAnimationToHome(startShift, homeAnimFactory);
            windowAnim.start(mContext, velocityPxPerMs);
            return windowAnim;
        }
    }

    private class FakeTransformParams extends TransformParams {

        @Override
        public SurfaceParams[] createSurfaceParams(BuilderProxy proxy) {
            SurfaceParams.Builder builder = new SurfaceParams.Builder((SurfaceControl) null);
            proxy.onBuildTargetParams(builder, null, this);
            return new SurfaceParams[] {builder.build()};
        }

        @Override
        public void applySurfaceParams(SurfaceParams[] params) {
            SurfaceParams p = params[0];
            mFakeTaskView.setAnimationMatrix(p.matrix);
            mFakePreviousTaskView.setAnimationMatrix(p.matrix);
            mFakeTaskViewRect.set(p.windowCrop);
            mFakeTaskViewRadius = p.cornerRadius;
            mFakeTaskView.invalidateOutline();
            mFakePreviousTaskView.invalidateOutline();
        }
    }
}<|MERGE_RESOLUTION|>--- conflicted
+++ resolved
@@ -57,8 +57,6 @@
 import com.android.quickstep.util.TransformParams;
 import com.android.systemui.shared.system.SyncRtSurfaceTransactionApplierCompat.SurfaceParams;
 
-import app.lawnchair.util.LawnchairUtilsKt;
-
 @TargetApi(Build.VERSION_CODES.R)
 abstract class SwipeUpGestureTutorialController extends TutorialController {
 
@@ -107,18 +105,6 @@
         DeviceProfile dp = InvariantDeviceProfile.INSTANCE.get(mContext)
                 .getDeviceProfile(mContext)
                 .copy(mContext);
-<<<<<<< HEAD
-        Insets insets = mContext.getSystemService(WindowManager.class)
-                .getCurrentWindowMetrics()
-                .getWindowInsets()
-                .getInsets(WindowInsets.Type.systemBars());
-        dp.updateInsets(new Rect(insets.left, insets.top, insets.right, insets.bottom));
-        mViewSwipeUpAnimation.initDp(dp);
-
-        mFakeTaskViewRadius = LawnchairUtilsKt.getWindowCornerRadius(mContext);
-        mFakeTaskView.setClipToOutline(true);
-        mFakeTaskView.setOutlineProvider(new ViewOutlineProvider() {
-=======
         mTaskViewSwipeUpAnimation.initDp(dp);
 
         DisplayMetrics displayMetrics = mContext.getResources().getDisplayMetrics();
@@ -128,7 +114,6 @@
         mFakeTaskViewRadius = 0;
 
         ViewOutlineProvider outlineProvider = new ViewOutlineProvider() {
->>>>>>> af79a6ff
             @Override
             public void getOutline(View view, Outline outline) {
                 outline.setRoundRect(mFakeTaskViewRect, mFakeTaskViewRadius);
