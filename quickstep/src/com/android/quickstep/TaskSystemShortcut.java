/*
 * Copyright (C) 2018 The Android Open Source Project
 *
 * Licensed under the Apache License, Version 2.0 (the "License");
 * you may not use this file except in compliance with the License.
 * You may obtain a copy of the License at
 *
 *      http://www.apache.org/licenses/LICENSE-2.0
 *
 * Unless required by applicable law or agreed to in writing, software
 * distributed under the License is distributed on an "AS IS" BASIS,
 * WITHOUT WARRANTIES OR CONDITIONS OF ANY KIND, either express or implied.
 * See the License for the specific language governing permissions and
 * limitations under the License.
 */

package com.android.quickstep;

import static com.android.launcher3.userevent.nano.LauncherLogProto.Action.Touch.TAP;

import android.app.ActivityManager;
import android.app.admin.DevicePolicyManager;
import android.content.ComponentName;
import android.content.Context;
import android.content.Intent;
import android.content.pm.PackageManager;
import android.graphics.Bitmap;
import android.graphics.Color;
import android.graphics.Rect;
import android.os.Handler;
import android.os.Looper;
import android.os.RemoteException;
import android.os.UserHandle;
import android.support.v4.content.ContextCompat;
import android.util.Log;
import android.view.View;

import android.view.View.OnClickListener;
import com.android.launcher3.AbstractFloatingView;
import com.android.launcher3.BaseDraggingActivity;
import com.android.launcher3.BuildConfig;
import com.android.launcher3.DeviceProfile;
import com.android.launcher3.ItemInfo;
import com.android.launcher3.R;
import com.android.launcher3.ShortcutInfo;
import com.android.launcher3.Utilities;
import com.android.launcher3.popup.SystemShortcut;
import com.android.launcher3.userevent.nano.LauncherLogProto;
import com.android.launcher3.util.InstantAppResolver;
import com.android.quickstep.views.RecentsView;
import com.android.quickstep.views.TaskThumbnailView;
import com.android.quickstep.views.TaskView;
import com.android.systemui.shared.recents.ISystemUiProxy;
import com.android.systemui.shared.recents.model.Task;
import com.android.systemui.shared.recents.view.AppTransitionAnimationSpecCompat;
import com.android.systemui.shared.recents.view.AppTransitionAnimationSpecsFuture;
import com.android.systemui.shared.recents.view.RecentsTransition;
import com.android.systemui.shared.system.ActivityManagerWrapper;
import com.android.systemui.shared.system.ActivityOptionsCompat;
import com.android.systemui.shared.system.WindowManagerWrapper;

import java.util.Collections;
import java.util.List;
import java.util.function.Consumer;

/**
 * Represents a system shortcut that can be shown for a recent task.
 */
public class TaskSystemShortcut<T extends SystemShortcut> extends SystemShortcut {

    private static final String TAG = "TaskSystemShortcut";

    protected T mSystemShortcut;

    protected TaskSystemShortcut(T systemShortcut) {
        super(systemShortcut.iconResId, systemShortcut.labelResId);
        mSystemShortcut = systemShortcut;
    }

    protected TaskSystemShortcut(int iconResId, int labelResId) {
        super(iconResId, labelResId);
    }

    @Override
    public View.OnClickListener getOnClickListener(
            BaseDraggingActivity activity, ItemInfo itemInfo) {
        return null;
    }

    public View.OnClickListener getOnClickListener(BaseDraggingActivity activity, TaskView view) {
        Task task = view.getTask();

        ShortcutInfo dummyInfo = new ShortcutInfo();
        dummyInfo.intent = new Intent();
        ComponentName component = task.getTopComponent();
        dummyInfo.intent.setComponent(component);
        dummyInfo.user = UserHandle.of(task.key.userId);
        dummyInfo.title = TaskUtils.getTitle(activity, task);

        return getOnClickListenerForTask(activity, task, dummyInfo);
    }

    protected View.OnClickListener getOnClickListenerForTask(
            BaseDraggingActivity activity, Task task, ItemInfo dummyInfo) {
        return mSystemShortcut.getOnClickListener(activity, dummyInfo);
    }

    public static class AppInfo extends TaskSystemShortcut<SystemShortcut.AppInfo> {
        public AppInfo() {
            super(new SystemShortcut.AppInfo());
        }
    }

    public static class SplitScreen extends TaskSystemShortcut {

        private Handler mHandler;

        public SplitScreen() {
            super(R.drawable.ic_split_screen, R.string.recent_task_option_split_screen);
            mHandler = new Handler(Looper.getMainLooper());
        }

        @Override
        public View.OnClickListener getOnClickListener(
                BaseDraggingActivity activity, TaskView taskView) {
            if (activity.getDeviceProfile().isMultiWindowMode) {
                return null;
            }
            final Task task  = taskView.getTask();
            final int taskId = task.key.id;
            if (!task.isDockable) {
                return null;
            }
            final RecentsView recentsView = activity.getOverviewPanel();

            final TaskThumbnailView thumbnailView = taskView.getThumbnail();
            return (v -> {
                final View.OnLayoutChangeListener onLayoutChangeListener =
                        new View.OnLayoutChangeListener() {
                            @Override
                            public void onLayoutChange(View v, int l, int t, int r, int b,
                                    int oldL, int oldT, int oldR, int oldB) {
                                taskView.getRootView().removeOnLayoutChangeListener(this);
                                recentsView.removeIgnoreResetTask(taskView);

                                // Start animating in the side pages once launcher has been resized
                                recentsView.dismissTask(taskView, false, false);
                            }
                        };

                final DeviceProfile.OnDeviceProfileChangeListener onDeviceProfileChangeListener =
                        new DeviceProfile.OnDeviceProfileChangeListener() {
                            @Override
                            public void onDeviceProfileChanged(DeviceProfile dp) {
                                activity.removeOnDeviceProfileChangeListener(this);
                                if (dp.isMultiWindowMode) {
                                    taskView.getRootView().addOnLayoutChangeListener(
                                            onLayoutChangeListener);
                                }
                            }
                        };

                dismissTaskMenuView(activity);

                final int navBarPosition = WindowManagerWrapper.getInstance().getNavBarPosition();
                if (navBarPosition == WindowManagerWrapper.NAV_BAR_POS_INVALID) {
                    return;
                }
                boolean dockTopOrLeft = navBarPosition != WindowManagerWrapper.NAV_BAR_POS_LEFT;
                if (ActivityManagerWrapper.getInstance().startActivityFromRecents(taskId,
                        ActivityOptionsCompat.makeSplitScreenOptions(dockTopOrLeft))) {
                    ISystemUiProxy sysUiProxy = RecentsModel.getInstance(activity).getSystemUiProxy();
                    try {
                        sysUiProxy.onSplitScreenInvoked();
                    } catch (RemoteException e) {
                        Log.w(TAG, "Failed to notify SysUI of split screen: ", e);
                        return;
                    }
                    activity.getUserEventDispatcher().logActionOnControl(TAP,
                            LauncherLogProto.ControlType.SPLIT_SCREEN_TARGET);
                    // Add a device profile change listener to kick off animating the side tasks
                    // once we enter multiwindow mode and relayout
                    activity.addOnDeviceProfileChangeListener(onDeviceProfileChangeListener);

                    final Runnable animStartedListener = () -> {
                        // Hide the task view and wait for the window to be resized
                        // TODO: Consider animating in launcher and do an in-place start activity
                        //       afterwards
                        recentsView.addIgnoreResetTask(taskView);
                        taskView.setAlpha(0f);
                    };

                    final int[] position = new int[2];
                    thumbnailView.getLocationOnScreen(position);
                    final int width = (int) (thumbnailView.getWidth() * taskView.getScaleX());
                    final int height = (int) (thumbnailView.getHeight() * taskView.getScaleY());
                    final Rect taskBounds = new Rect(position[0], position[1],
                            position[0] + width, position[1] + height);

                    // Take the thumbnail of the task without a scrim and apply it back after
                    float alpha = thumbnailView.getDimAlpha();
                    thumbnailView.setDimAlpha(0);
                    Bitmap thumbnail = RecentsTransition.drawViewIntoHardwareBitmap(
                            taskBounds.width(), taskBounds.height(), thumbnailView, 1f,
                            Color.BLACK);
                    thumbnailView.setDimAlpha(alpha);

                    AppTransitionAnimationSpecsFuture future =
                            new AppTransitionAnimationSpecsFuture(mHandler) {
                        @Override
                        public List<AppTransitionAnimationSpecCompat> composeSpecs() {
                            return Collections.singletonList(new AppTransitionAnimationSpecCompat(
                                    taskId, thumbnail, taskBounds));
                        }
                    };
                    WindowManagerWrapper.getInstance().overridePendingAppTransitionMultiThumbFuture(
                            future, animStartedListener, mHandler, true /* scaleUp */);
                }
            });
        }
    }

    public static class Pin extends TaskSystemShortcut {

        private static final String TAG = Pin.class.getSimpleName();

        private Handler mHandler;

        public Pin() {
            super(R.drawable.ic_pin, R.string.recent_task_option_pin);
            mHandler = new Handler(Looper.getMainLooper());
        }

        @Override
        public View.OnClickListener getOnClickListener(
                BaseDraggingActivity activity, TaskView taskView) {
            ISystemUiProxy sysUiProxy = RecentsModel.getInstance(activity).getSystemUiProxy();
            if (sysUiProxy == null) {
                return null;
            }
            if (!ActivityManagerWrapper.getInstance().isScreenPinningEnabled()) {
                return null;
            }
            if (ActivityManagerWrapper.getInstance().isLockToAppActive()) {
                // We shouldn't be able to pin while an app is locked.
                return null;
            }
            return view -> {
                Consumer<Boolean> resultCallback = success -> {
                    if (success) {
                        try {
                            sysUiProxy.startScreenPinning(taskView.getTask().key.id);
                        } catch (RemoteException e) {
                            Log.w(TAG, "Failed to start screen pinning: ", e);
                        }
                    } else {
                        taskView.notifyTaskLaunchFailed(TAG);
                    }
                };
                taskView.launchTask(true, resultCallback, mHandler);
                dismissTaskMenuView(activity);
            };
        }
    }

    public static class Install extends TaskSystemShortcut<SystemShortcut.Install> {
        public Install() {
            super(new SystemShortcut.Install());
        }

        @Override
        protected View.OnClickListener getOnClickListenerForTask(
                BaseDraggingActivity activity, Task task, ItemInfo itemInfo) {
            if (InstantAppResolver.newInstance(activity).isInstantApp(activity,
                        task.getTopComponent().getPackageName())) {
                return mSystemShortcut.createOnClickListener(activity, itemInfo);
            }
            return null;
        }
    }

<<<<<<< HEAD
    public static class ForceStop extends TaskSystemShortcut {

        public ForceStop() {
            super(R.drawable.ic_remove_no_shadow, R.string.recent_task_option_force_stop);
        }

        @Override
        protected OnClickListener getOnClickListenerForTask(BaseDraggingActivity activity,
                Task task, ItemInfo dummyInfo) {
            if (Utilities.hasPermission(activity, "android.permission.FORCE_STOP_PACKAGES")) {
                PackageManager pm = activity.getPackageManager();
                DevicePolicyManager dpm = (DevicePolicyManager) activity
                        .getSystemService(Context.DEVICE_POLICY_SERVICE);
                String packageName = task.key.getPackageName();
                int userId = task.key.userId;
                // TODO: This workaround for dynamic labels hurts and I feel like it might actually
                // be smarter to make a seperate shortcut for when the task is Lawnchair
                labelResId = R.string.recent_task_option_force_stop;
                iconResId = R.drawable.ic_remove_no_shadow;
                // If this is Lawnchair itself we simply ignore device admin state
                if (BuildConfig.APPLICATION_ID.equals(packageName)) {
                    labelResId = R.string.restart_lawnchair_pref_title;
                    iconResId = R.drawable.ic_restart;
                } else if (dpm.packageHasActiveAdmins(packageName)) {
                    return null;
                } else if (
                        Utilities.hasPermission(activity, "android.permission.MANAGE_DEVICE_ADMINS")
                                && pm.isPackageStateProtected(packageName, userId)) {
                    return null;
                } else if (InstantAppResolver.newInstance(activity)
                        .isInstantApp(activity, packageName)) {
                    return null;
                }
                return v -> {
                    try {
                        ActivityManager.getService().forceStopPackage(packageName, userId);
                        AbstractFloatingView.closeAllOpenViews(activity);
                    } catch (RemoteException ignored) {
                    }
                };
            } else {
                return null;
            }
        }
=======
    private static void dismissTaskMenuView(BaseDraggingActivity activity) {
        AbstractFloatingView.closeOpenViews(activity, true,
                AbstractFloatingView.TYPE_ALL & ~AbstractFloatingView.TYPE_REBIND_SAFE);
>>>>>>> cbab862c
    }
}<|MERGE_RESOLUTION|>--- conflicted
+++ resolved
@@ -279,7 +279,6 @@
         }
     }
 
-<<<<<<< HEAD
     public static class ForceStop extends TaskSystemShortcut {
 
         public ForceStop() {
@@ -316,7 +315,7 @@
                 return v -> {
                     try {
                         ActivityManager.getService().forceStopPackage(packageName, userId);
-                        AbstractFloatingView.closeAllOpenViews(activity);
+                        dismissTaskMenuView(activity);
                     } catch (RemoteException ignored) {
                     }
                 };
@@ -324,10 +323,10 @@
                 return null;
             }
         }
-=======
+    }
+
     private static void dismissTaskMenuView(BaseDraggingActivity activity) {
         AbstractFloatingView.closeOpenViews(activity, true,
                 AbstractFloatingView.TYPE_ALL & ~AbstractFloatingView.TYPE_REBIND_SAFE);
->>>>>>> cbab862c
     }
 }