--- conflicted
+++ resolved
@@ -28,23 +28,16 @@
 import android.graphics.Bitmap;
 import android.graphics.Color;
 import android.graphics.Rect;
-import android.os.Build;
 import android.os.Build.VERSION_CODES;
 import android.os.Handler;
 import android.os.Looper;
 import android.os.RemoteException;
 import android.os.UserHandle;
 import android.support.annotation.RequiresApi;
-import android.support.v4.content.ContextCompat;
 import android.util.Log;
 import android.view.View;
-
-<<<<<<< HEAD
 import android.view.View.OnClickListener;
 import ch.deletescape.lawnchair.HiddenApiCompat;
-import com.android.launcher3.AbstractFloatingView;
-=======
->>>>>>> d0c1bc47
 import com.android.launcher3.BaseDraggingActivity;
 import com.android.launcher3.BuildConfig;
 import com.android.launcher3.DeviceProfile;
@@ -66,7 +59,6 @@
 import com.android.systemui.shared.system.ActivityManagerWrapper;
 import com.android.systemui.shared.system.ActivityOptionsCompat;
 import com.android.systemui.shared.system.WindowManagerWrapper;
-
 import java.util.Collections;
 import java.util.List;
 import java.util.function.Consumer;
@@ -287,7 +279,6 @@
             return null;
         }
     }
-<<<<<<< HEAD
 
     public static class ForceStop extends TaskSystemShortcut {
 
@@ -401,11 +392,4 @@
             return bounds;
         }
     }
-
-    private static void dismissTaskMenuView(BaseDraggingActivity activity) {
-        AbstractFloatingView.closeOpenViews(activity, true,
-                AbstractFloatingView.TYPE_ALL & ~AbstractFloatingView.TYPE_REBIND_SAFE);
-    }
-=======
->>>>>>> d0c1bc47
 }