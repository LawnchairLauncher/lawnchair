--- conflicted
+++ resolved
@@ -38,7 +38,6 @@
 import com.android.launcher3.R;
 import com.android.launcher3.Utilities;
 import com.android.launcher3.icons.BaseIconFactory;
-import com.android.launcher3.icons.BaseIconFactory.IconOptions;
 import com.android.launcher3.icons.BitmapInfo;
 import com.android.launcher3.icons.IconProvider;
 import com.android.launcher3.util.DisplayController;
@@ -51,6 +50,7 @@
 import com.android.systemui.shared.recents.model.Task;
 import com.android.systemui.shared.recents.model.Task.TaskKey;
 import com.android.systemui.shared.system.PackageManagerWrapper;
+import com.android.systemui.shared.system.TaskDescriptionCompat;
 
 import java.util.concurrent.Executor;
 import java.util.function.Consumer;
@@ -101,8 +101,9 @@
     /**
      * Asynchronously fetches the icon and other task data.
      *
-     * @param task The task to fetch the data for
-     * @param callback The callback to receive the task after its data has been populated.
+     * @param task     The task to fetch the data for
+     * @param callback The callback to receive the task after its data has been
+     *                 populated.
      * @return A cancelable handle to the request
      */
     public CancellableTask updateIconInBackground(Task task, Consumer<Task> callback) {
@@ -142,8 +143,8 @@
     }
 
     void invalidateCacheEntries(String pkg, UserHandle handle) {
-        mBgExecutor.execute(() -> mIconCache.removeAll(key ->
-                pkg.equals(key.getPackageName()) && handle.getIdentifier() == key.userId));
+        mBgExecutor.execute(() -> mIconCache
+                .removeAll(key -> pkg.equals(key.getPackageName()) && handle.getIdentifier() == key.userId));
     }
 
     @WorkerThread
@@ -162,14 +163,9 @@
 
         // Load icon
         // TODO: Load icon resource (b/143363444)
-<<<<<<< HEAD
         Bitmap icon = TaskDescriptionCompat.getIcon(desc, key.userId);
         if (icon != null && TaskIconUtils.allowCustomIcon(task)) {
             /* isInstantApp */
-=======
-        Bitmap icon = getIcon(desc, key.userId);
-        if (icon != null) {
->>>>>>> fc786807
             entry.icon = getBitmapInfo(
                     new BitmapDrawable(mContext.getResources(), icon),
                     key.userId,
@@ -227,7 +223,8 @@
                 ? pm.getUserBadgedLabel(applicationLabel, UserHandle.of(userId)).toString()
                 : applicationLabel;
         return applicationLabel.equals(taskLabel)
-                ? badgedApplicationLabel : badgedApplicationLabel + " " + taskLabel;
+                ? badgedApplicationLabel
+                : badgedApplicationLabel + " " + taskLabel;
     }
 
     @WorkerThread
@@ -235,7 +232,7 @@
         synchronized (mDefaultIcons) {
             if (mDefaultIconBase == null) {
                 try (BaseIconFactory bif = getIconFactory()) {
-                    mDefaultIconBase = bif.makeDefaultIcon();
+                    mDefaultIconBase = bif.makeDefaultIcon(UserHandle.getUserHandleForUid (userId));
                 }
             }
 
@@ -244,8 +241,7 @@
                 return mDefaultIcons.valueAt(index).newIcon(mContext);
             } else {
                 try (BaseIconFactory li = getIconFactory()) {
-                    BitmapInfo info = mDefaultIconBase.withFlags(
-                            li.getBitmapFlagOp(new IconOptions().setUser(UserHandle.of(userId))));
+                    BitmapInfo info = li.makeDefaultIcon (UserHandle.getUserHandleForUid (userId));
                     mDefaultIcons.put(userId, info);
                     return info.newIcon(mContext);
                 }
@@ -255,15 +251,13 @@
 
     @WorkerThread
     private BitmapInfo getBitmapInfo(Drawable drawable, int userId,
-            int primaryColor, boolean isInstantApp) {
+                                     int primaryColor, boolean isInstantApp) {
         try (BaseIconFactory bif = getIconFactory()) {
             bif.setWrapperBackgroundColor(primaryColor);
 
-            // User version code O, so that the icon is always wrapped in an adaptive icon container
-            return bif.createBadgedIconBitmap(drawable,
-                    new IconOptions().setUser(UserHandle.of(userId))
-                            .setInstantApp(isInstantApp)
-                            .setExtractedColor(0));
+            // User version code O, so that the icon is always wrapped in an adaptive icon
+            // container
+            return bif.createBadgedIconBitmap(drawable, UserHandle.getUserHandleForUid (userId), false);
         }
     }
 
