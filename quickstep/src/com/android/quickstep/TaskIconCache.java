/*
 * Copyright (C) 2018 The Android Open Source Project
 *
 * Licensed under the Apache License, Version 2.0 (the "License");
 * you may not use this file except in compliance with the License.
 * You may obtain a copy of the License at
 *
 *      http://www.apache.org/licenses/LICENSE-2.0
 *
 * Unless required by applicable law or agreed to in writing, software
 * distributed under the License is distributed on an "AS IS" BASIS,
 * WITHOUT WARRANTIES OR CONDITIONS OF ANY KIND, either express or implied.
 * See the License for the specific language governing permissions and
 * limitations under the License.
 */
package com.android.quickstep;

import static com.android.launcher3.uioverrides.QuickstepLauncher.GO_LOW_RAM_RECENTS_ENABLED;
import static com.android.launcher3.util.DisplayController.CHANGE_DENSITY;

import android.app.ActivityManager.TaskDescription;
import android.content.Context;
import android.content.pm.ActivityInfo;
import android.content.pm.PackageManager;
import android.content.res.Resources;
import android.graphics.Bitmap;
import android.graphics.drawable.BitmapDrawable;
import android.graphics.drawable.Drawable;
import android.os.Build;
import android.os.UserHandle;
import android.text.TextUtils;
import android.util.SparseArray;
import android.view.accessibility.AccessibilityManager;

import androidx.annotation.WorkerThread;

import com.android.launcher3.R;
import com.android.launcher3.Utilities;
import com.android.launcher3.icons.BaseIconFactory;
import com.android.launcher3.icons.BitmapInfo;
import com.android.launcher3.icons.IconProvider;
import com.android.launcher3.util.DisplayController;
import com.android.launcher3.util.DisplayController.DisplayInfoChangeListener;
import com.android.launcher3.util.DisplayController.Info;
import com.android.launcher3.util.Preconditions;
import com.android.quickstep.util.CancellableTask;
import com.android.quickstep.util.TaskKeyLruCache;
import com.android.systemui.shared.recents.model.Task;
import com.android.systemui.shared.recents.model.Task.TaskKey;
import com.android.systemui.shared.system.PackageManagerWrapper;
import com.android.systemui.shared.system.TaskDescriptionCompat;

import java.util.concurrent.Executor;
import java.util.function.Consumer;

import app.lawnchair.util.TaskIconUtils;

/**
 * Manages the caching of task icons and related data.
 */
public class TaskIconCache implements DisplayInfoChangeListener {

    private final Executor mBgExecutor;
    private final AccessibilityManager mAccessibilityManager;

    private final Context mContext;
    private final TaskKeyLruCache<TaskCacheEntry> mIconCache;
    private final SparseArray<BitmapInfo> mDefaultIcons = new SparseArray<>();
    private final IconProvider mIconProvider;

    private BaseIconFactory mIconFactory;

    public TaskIconCache(Context context, Executor bgExecutor, IconProvider iconProvider) {
        mContext = context;
        mBgExecutor = bgExecutor;
        mAccessibilityManager = context.getSystemService(AccessibilityManager.class);
        mIconProvider = iconProvider;

        Resources res = context.getResources();
        int cacheSize = res.getInteger(R.integer.recentsIconCacheSize);

        mIconCache = new TaskKeyLruCache<>(cacheSize);

        DisplayController.INSTANCE.get(mContext).addChangeListener(this);
    }

    @Override
    public void onDisplayInfoChanged(Context context, Info info, int flags) {
        if ((flags & CHANGE_DENSITY) != 0) {
            clearCache();
        }
    }

    /**
     * Asynchronously fetches the icon and other task data.
     *
     * @param task The task to fetch the data for
     * @param callback The callback to receive the task after its data has been populated.
     * @return A cancelable handle to the request
     */
    public CancellableTask updateIconInBackground(Task task, Consumer<Task> callback) {
        Preconditions.assertUIThread();
        if (task.icon != null) {
            // Nothing to load, the icon is already loaded
            callback.accept(task);
            return null;
        }
        CancellableTask<TaskCacheEntry> request = new CancellableTask<TaskCacheEntry>() {
            @Override
            public TaskCacheEntry getResultOnBg() {
                return getCacheEntry(task);
            }

            @Override
            public void handleResult(TaskCacheEntry result) {
                task.icon = result.icon;
                task.titleDescription = result.contentDescription;
                callback.accept(task);
            }
        };
        mBgExecutor.execute(request);
        return request;
    }

    /**
     * Clears the icon cache
     */
    public void clearCache() {
        mBgExecutor.execute(this::resetFactory);
    }

    void onTaskRemoved(TaskKey taskKey) {
        mIconCache.remove(taskKey);
    }

    void invalidateCacheEntries(String pkg, UserHandle handle) {
        mBgExecutor.execute(() -> mIconCache.removeAll(key ->
                pkg.equals(key.getPackageName()) && handle.getIdentifier() == key.userId));
    }

    @WorkerThread
    private TaskCacheEntry getCacheEntry(Task task) {
        TaskCacheEntry entry = mIconCache.getAndInvalidateIfModified(task.key);
        if (entry != null) {
            return entry;
        }

        TaskDescription desc = task.taskDescription;
        TaskKey key = task.key;
        ActivityInfo activityInfo = null;

        // Create new cache entry
        entry = new TaskCacheEntry();

        // Load icon
        // TODO: Load icon resource (b/143363444)
        Bitmap icon = TaskDescriptionCompat.getIcon(desc, key.userId);
<<<<<<< HEAD
        if (icon != null && TaskIconUtils.allowCustomIcon(task)) {
            entry.icon = new FastBitmapDrawable(getBitmapInfo(
=======
        if (icon != null) {
            /* isInstantApp */
            entry.icon = getBitmapInfo(
>>>>>>> af79a6ff
                    new BitmapDrawable(mContext.getResources(), icon),
                    key.userId,
                    desc.getPrimaryColor(),
                    false /* isInstantApp */).newIcon(mContext);
        } else {
            activityInfo = PackageManagerWrapper.getInstance().getActivityInfo(
                    key.getComponent(), key.userId);
            if (activityInfo != null) {
                BitmapInfo bitmapInfo = getBitmapInfo(
                        mIconProvider.getIcon(activityInfo),
                        key.userId,
                        desc.getPrimaryColor(),
                        activityInfo.applicationInfo.isInstantApp());
                entry.icon = bitmapInfo.newIcon(mContext);
            } else {
                entry.icon = getDefaultIcon(key.userId);
            }
        }

        // Loading content descriptions if accessibility or low RAM recents is enabled.
        if (GO_LOW_RAM_RECENTS_ENABLED || mAccessibilityManager.isEnabled()) {
            // Skip loading the content description if the activity no longer exists
            if (activityInfo == null) {
                activityInfo = PackageManagerWrapper.getInstance().getActivityInfo(
                        key.getComponent(), key.userId);
            }
            if (activityInfo != null) {
                entry.contentDescription = getBadgedContentDescription(
                        activityInfo, task.key.userId, task.taskDescription);
            }
        }

        mIconCache.put(task.key, entry);
        return entry;
    }

    private String getBadgedContentDescription(ActivityInfo info, int userId, TaskDescription td) {
        PackageManager pm = mContext.getPackageManager();
        String taskLabel = td == null ? null : Utilities.trim(td.getLabel());
        if (TextUtils.isEmpty(taskLabel)) {
            taskLabel = Utilities.trim(info.loadLabel(pm));
        }

        String applicationLabel = Utilities.trim(info.applicationInfo.loadLabel(pm));
        String badgedApplicationLabel = userId != UserHandle.myUserId()
                ? pm.getUserBadgedLabel(applicationLabel, UserHandle.of(userId)).toString()
                : applicationLabel;
        return applicationLabel.equals(taskLabel)
                ? badgedApplicationLabel : badgedApplicationLabel + " " + taskLabel;
    }

    @WorkerThread
    private Drawable getDefaultIcon(int userId) {
        synchronized (mDefaultIcons) {
            BitmapInfo info = mDefaultIcons.get(userId);
            if (info == null) {
                try (BaseIconFactory bif = getIconFactory()) {
                    info = bif.makeDefaultIcon(UserHandle.of(userId));
                }
                mDefaultIcons.put(userId, info);
            }
            return info.newIcon(mContext);
        }
    }

    @WorkerThread
    private BitmapInfo getBitmapInfo(Drawable drawable, int userId,
            int primaryColor, boolean isInstantApp) {
        try (BaseIconFactory bif = getIconFactory()) {
            bif.disableColorExtraction();
            bif.setWrapperBackgroundColor(primaryColor);

            // User version code O, so that the icon is always wrapped in an adaptive icon container
            return bif.createBadgedIconBitmap(drawable, UserHandle.of(userId),
                    Build.VERSION_CODES.O, isInstantApp);
        }
    }

    @WorkerThread
    private BaseIconFactory getIconFactory() {
        if (mIconFactory == null) {
            mIconFactory = new BaseIconFactory(mContext,
                    DisplayController.INSTANCE.get(mContext).getInfo().densityDpi,
                    mContext.getResources().getDimensionPixelSize(R.dimen.taskbar_icon_size));
        }
        return mIconFactory;
    }

    @WorkerThread
    private void resetFactory() {
        mIconFactory = null;
        mIconCache.evictAll();
    }

    private static class TaskCacheEntry {
        public Drawable icon;
        public String contentDescription = "";
    }
}<|MERGE_RESOLUTION|>--- conflicted
+++ resolved
@@ -155,14 +155,9 @@
         // Load icon
         // TODO: Load icon resource (b/143363444)
         Bitmap icon = TaskDescriptionCompat.getIcon(desc, key.userId);
-<<<<<<< HEAD
         if (icon != null && TaskIconUtils.allowCustomIcon(task)) {
-            entry.icon = new FastBitmapDrawable(getBitmapInfo(
-=======
-        if (icon != null) {
             /* isInstantApp */
             entry.icon = getBitmapInfo(
->>>>>>> af79a6ff
                     new BitmapDrawable(mContext.getResources(), icon),
                     key.userId,
                     desc.getPrimaryColor(),
