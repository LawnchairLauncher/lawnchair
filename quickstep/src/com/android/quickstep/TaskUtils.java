--- conflicted
+++ resolved
@@ -45,20 +45,15 @@
      */
     public static CharSequence getTitle(Context context, Task task) {
         UserHandle user = UserHandle.of(task.key.userId);
-<<<<<<< HEAD
-        ApplicationInfo applicationInfo = launcherAppsCompat.getApplicationInfo(
-                task.getTopComponent().getPackageName(), 0, user);
-=======
         ApplicationInfo applicationInfo = new PackageManagerHelper(context)
                 .getApplicationInfo(task.getTopComponent().getPackageName(), user, 0);
->>>>>>> 7b96ec1f
         if (applicationInfo == null) {
             Log.e(TAG, "Failed to get title for task " + task);
             return "";
         }
         PackageManager packageManager = context.getPackageManager();
         return packageManager.getUserBadgedLabel(
-                applicationInfo.loadLabel(packageManager), user);
+            applicationInfo.loadLabel(packageManager), user);
     }
 
     public static ComponentKey getLaunchComponentKeyForTask(Task.TaskKey taskKey) {
