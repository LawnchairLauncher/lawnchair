--- conflicted
+++ resolved
@@ -756,22 +756,6 @@
             return;
         }
         final int direction;
-<<<<<<< HEAD
-        if (mDp != null) {
-            if (mDp.isVerticalBarLayout()) {
-                direction = (mDp.isSeascape() ^ toLauncher) ? Direction.LEFT : Direction.RIGHT;
-            } else {
-                direction = toLauncher ? Direction.UP : Direction.DOWN;
-            }
-
-            int dstContainerType = toLauncher ? ContainerType.TASKSWITCHER : ContainerType.APP;
-            UserEventDispatcher.newInstance(mContext, mDp).logStateChangeAction(
-                    mLogAction, direction,
-                    ContainerType.NAVBAR, ContainerType.APP,
-                    dstContainerType,
-                    0);
-        }
-=======
         if (dp.isVerticalBarLayout()) {
             direction = (dp.isSeascape() ^ toLauncher) ? Direction.LEFT : Direction.RIGHT;
         } else {
@@ -784,7 +768,6 @@
                 ContainerType.NAVBAR, ContainerType.APP,
                 dstContainerType,
                 0);
->>>>>>> cbab862c
     }
 
     /** Animates to the given progress, where 0 is the current app and 1 is overview. */
