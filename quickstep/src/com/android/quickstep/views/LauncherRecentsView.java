--- conflicted
+++ resolved
@@ -124,17 +124,6 @@
     @Override
     public void onTaskIconChanged(int taskId) {
         super.onTaskIconChanged(taskId);
-<<<<<<< HEAD
-        // If Launcher needs to return to split select state, do it now, after the icon
-        // has updated.
-        if (mActivity.hasPendingSplitSelectInfo()) {
-            PendingSplitSelectInfo recoveryData = mActivity.getPendingSplitSelectInfo();
-            if (recoveryData.getStagedTaskId() == taskId) {
-                initiateSplitSelect(
-                        getTaskViewByTaskId(recoveryData.getStagedTaskId()),
-                        recoveryData.getStagePosition(), recoveryData.getSource());
-                mActivity.finishSplitSelectRecovery();
-=======
         // If Launcher needs to return to split select state, do it now, after the icon has updated.
         if (mContainer.hasPendingSplitSelectInfo()) {
             PendingSplitSelectInfo recoveryData = mContainer.getPendingSplitSelectInfo();
@@ -144,7 +133,6 @@
                         recoveryData.getStagePosition(), recoveryData.getSource()
                 );
                 mContainer.finishSplitSelectRecovery();
->>>>>>> 904a97c6
             }
         }
     }
@@ -275,15 +263,10 @@
     public void onGestureAnimationStart(Task[] runningTasks,
             RotationTouchHelper rotationTouchHelper) {
         super.onGestureAnimationStart(runningTasks, rotationTouchHelper);
-<<<<<<< HEAD
-        DesktopVisibilityController desktopVisibilityController = mActivity.getDesktopVisibilityController();
-        if (desktopVisibilityController != null) {
-=======
         DesktopVisibilityController desktopVisibilityController =
                 mContainer.getDesktopVisibilityController();
         if (!enableDesktopWindowingWallpaperActivity() && desktopVisibilityController != null) {
             // TODO: b/333533253 - Remove after flag rollout
->>>>>>> 904a97c6
             desktopVisibilityController.setRecentsGestureStart();
         }
     }
