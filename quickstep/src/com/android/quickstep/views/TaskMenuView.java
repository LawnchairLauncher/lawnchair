--- conflicted
+++ resolved
@@ -74,7 +74,8 @@
     private AnimatorSet mOpenCloseAnimator;
     @Nullable
     private ValueAnimator mRevealAnimator;
-    @Nullable private Runnable mOnClosingStartCallback;
+    @Nullable
+    private Runnable mOnClosingStartCallback;
     private TaskView mTaskView;
     private TaskContainer mTaskContainer;
     private LinearLayout mOptionLayout;
@@ -138,7 +139,8 @@
     protected void onMeasure(int widthMeasureSpec, int heightMeasureSpec) {
         if (!(enableOverviewIconMenu()
                 && ((RecentsView) mContainer.getOverviewPanel()).isOnGridBottomRow(mTaskView))) {
-            // TODO(b/326952853): Cap menu height for grid bottom row in a way that doesn't break
+            // TODO(b/326952853): Cap menu height for grid bottom row in a way that doesn't
+            // break
             // additionalTranslationY.
             int maxMenuHeight = calculateMaxHeight();
             if (MeasureSpec.getSize(heightMeasureSpec) > maxMenuHeight) {
@@ -167,14 +169,9 @@
             @Nullable Runnable onClosingStartCallback) {
         RecentsViewContainer container = RecentsViewContainer.containerFromContext(
                 taskContainer.getTaskView().getContext());
-<<<<<<< HEAD
-        final TaskMenuView taskMenuView = (TaskMenuView) activity.getLayoutInflater().inflate(
-                R.layout.task_menu, activity.getDragLayer(), false);
-=======
         final TaskMenuView taskMenuView = (TaskMenuView) container.getLayoutInflater().inflate(
-                        R.layout.task_menu, container.getDragLayer(), false);
+                R.layout.task_menu, container.getDragLayer(), false);
         taskMenuView.setOnClosingStartCallback(onClosingStartCallback);
->>>>>>> 904a97c6
         return taskMenuView.populateAndShowForTask(taskContainer);
     }
 
@@ -229,14 +226,9 @@
                 menuOptionView.findViewById(R.id.icon), menuOptionView.findViewById(R.id.text));
         LayoutParams lp = (LayoutParams) menuOptionView.getLayoutParams();
         mTaskView.getPagedOrientationHandler().setLayoutParamsForTaskMenuOptionItem(lp,
-<<<<<<< HEAD
-                menuOptionView, mActivity.getDeviceProfile());
+                menuOptionView, mContainer.getDeviceProfile());
         // Set an onClick listener on each menu option. The onClick method is
         // responsible for
-=======
-                menuOptionView, mContainer.getDeviceProfile());
-        // Set an onClick listener on each menu option. The onClick method is responsible for
->>>>>>> 904a97c6
         // ending LiveTile mode on the thumbnail if needed.
         menuOptionView.setOnClickListener(menuOption::onClick);
         menuOptionView.setBackground(DrawableTokens.TaskMenuItemBg.resolve(mActivity));
@@ -245,8 +237,7 @@
 
     private void orientAroundTaskView(TaskContainer taskContainer) {
         RecentsView recentsView = mContainer.getOverviewPanel();
-        RecentsPagedOrientationHandler orientationHandler =
-                recentsView.getPagedOrientationHandler();
+        RecentsPagedOrientationHandler orientationHandler = recentsView.getPagedOrientationHandler();
         measure(MeasureSpec.UNSPECIFIED, MeasureSpec.UNSPECIFIED);
 
         // Get Position
@@ -258,21 +249,11 @@
                 sTempRect);
         Rect insets = mContainer.getDragLayer().getInsets();
         BaseDragLayer.LayoutParams params = (BaseDragLayer.LayoutParams) getLayoutParams();
-<<<<<<< HEAD
-        int padding = getResources()
-                .getDimensionPixelSize(R.dimen.task_menu_vertical_padding);
-        params.width = orientationHandler
-                .getTaskMenuWidth(taskContainer.getThumbnailView(),
-                        deviceProfile, taskContainer.getStagePosition())
-                - (2 * padding);
-        // Gravity set to Left instead of Start as sTempRect.left measures Left distance
-        // not Start
-=======
         params.width = orientationHandler.getTaskMenuWidth(
                 taskContainer.getThumbnailViewDeprecated(), deviceProfile,
                 taskContainer.getStagePosition());
-        // Gravity set to Left instead of Start as sTempRect.left measures Left distance not Start
->>>>>>> 904a97c6
+        // Gravity set to Left instead of Start as sTempRect.left measures Left distance
+        // not Start
         params.gravity = Gravity.LEFT;
         setLayoutParams(params);
         setScaleX(mTaskView.getScaleX());
@@ -334,8 +315,10 @@
             mOpenCloseAnimator.cancel();
         }
         mOpenCloseAnimator = new AnimatorSet();
-        // If we're opening, we just start from the beginning as a new `TaskMenuView` is created
-        // each time we do the open animation so there will never be a partial value here.
+        // If we're opening, we just start from the beginning as a new `TaskMenuView` is
+        // created
+        // each time we do the open animation so there will never be a partial value
+        // here.
         float revealAnimationStartProgress = 0f;
         if (closing && mRevealAnimator != null) {
             revealAnimationStartProgress = 1f - mRevealAnimator.getAnimatedFraction();
@@ -371,11 +354,13 @@
             float additionalTranslationX = 0;
             if (mContainer.getDeviceProfile().isLandscape
                     && mTaskContainer.getStagePosition() == STAGE_POSITION_BOTTOM_OR_RIGHT) {
-                // Animate menu and icon when split task would display off the side of the screen.
+                // Animate menu and icon when split task would display off the side of the
+                // screen.
                 additionalTranslationX = Math.max(
                         getTranslationX() + getWidth() - (mContainer.getDeviceProfile().widthPx
                                 - getResources().getDimensionPixelSize(
-                                R.dimen.task_menu_edge_padding) * 2), 0);
+                                        R.dimen.task_menu_edge_padding) * 2),
+                        0);
             }
 
             ObjectAnimator translationXAnim = ObjectAnimator.ofFloat(this, TRANSLATION_X,
@@ -435,7 +420,8 @@
 
     /**
      * Calculates max height based on how much space we have available.
-     * If not enough space then the view will scroll. The maximum menu size will sit inside the task
+     * If not enough space then the view will scroll. The maximum menu size will sit
+     * inside the task
      * with a margin on the top and bottom.
      */
     private int calculateMaxHeight() {
