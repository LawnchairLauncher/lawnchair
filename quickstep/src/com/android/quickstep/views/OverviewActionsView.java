--- conflicted
+++ resolved
@@ -62,7 +62,8 @@
             HIDDEN_DESKTOP
     })
     @Retention(RetentionPolicy.SOURCE)
-    public @interface ActionsHiddenFlags { }
+    public @interface ActionsHiddenFlags {
+    }
 
     public static final int HIDDEN_NON_ZERO_ROTATION = 1 << 0;
     public static final int HIDDEN_NO_TASKS = 1 << 1;
@@ -75,9 +76,10 @@
     @IntDef(flag = true, value = {
             DISABLED_SCROLLING,
             DISABLED_ROTATED,
-            DISABLED_NO_THUMBNAIL})
+            DISABLED_NO_THUMBNAIL })
     @Retention(RetentionPolicy.SOURCE)
-    public @interface ActionsDisabledFlags { }
+    public @interface ActionsDisabledFlags {
+    }
 
     public static final int DISABLED_SCROLLING = 1 << 0;
     public static final int DISABLED_ROTATED = 1 << 1;
@@ -91,10 +93,14 @@
     private static final int INDEX_SCROLL_ALPHA = 5;
     private static final int NUM_ALPHAS = 6;
 
-    public @interface SplitButtonHiddenFlags { }
+    public @interface SplitButtonHiddenFlags {
+    }
+
     public static final int FLAG_IS_NOT_TABLET = 1 << 0;
 
-    public @interface SplitButtonDisabledFlags { }
+    public @interface SplitButtonDisabledFlags {
+    }
+
     public static final int FLAG_SINGLE_TASK = 1 << 0;
 
     private MultiValueAlpha mMultiValueAlpha;
@@ -191,12 +197,15 @@
     }
 
     /**
-     * Updates the proper disabled flag to indicate whether OverviewActionsView should be enabled.
-     * Ignores DISABLED_ROTATED flag for determining enabled. Flag is used to enable/disable
+     * Updates the proper disabled flag to indicate whether OverviewActionsView
+     * should be enabled.
+     * Ignores DISABLED_ROTATED flag for determining enabled. Flag is used to
+     * enable/disable
      * buttons individually, currently done for select button in subclass.
      *
      * @param disabledFlags The flag to update.
-     * @param enable        Whether to enable the disable flag: True will cause view to be disabled.
+     * @param enable        Whether to enable the disable flag: True will cause view
+     *                      to be disabled.
      */
     public void updateDisabledFlags(@ActionsDisabledFlags int disabledFlags, boolean enable) {
         if (enable) {
@@ -210,10 +219,12 @@
     }
 
     /**
-     * Updates the proper flags to indicate whether the "Split screen" button should be hidden.
+     * Updates the proper flags to indicate whether the "Split screen" button should
+     * be hidden.
      *
      * @param flag   The flag to update.
-     * @param enable Whether to enable the hidden flag: True will cause view to be hidden.
+     * @param enable Whether to enable the hidden flag: True will cause view to be
+     *               hidden.
      */
     public void updateSplitButtonHiddenFlags(@SplitButtonHiddenFlags int flag, boolean enable) {
         if (enable) {
@@ -221,17 +232,22 @@
         } else {
             mSplitButtonHiddenFlags &= ~flag;
         }
-        if (mSplitButton == null) return;
+        if (mSplitButton == null)
+            return;
         boolean shouldBeVisible = mSplitButtonHiddenFlags == 0;
-        mSplitButton.setVisibility(shouldBeVisible ? VISIBLE : GONE);
-        findViewById(R.id.action_split_space).setVisibility(shouldBeVisible ? VISIBLE : GONE);
-    }
-
-    /**
-     * Updates the proper flags to indicate whether the "Split screen" button should be disabled.
+//        mSplitButton.setVisibility(shouldBeVisible ? VISIBLE : GONE);
+//        findViewById(R.id.action_split_space).setVisibility(shouldBeVisible ? VISIBLE : GONE);
+        boolean isEnabled = (mDisabledFlags & ~DISABLED_ROTATED) == 0;
+        LayoutUtils.setViewEnabled(this, shouldBeVisible && isEnabled);
+    }
+
+    /**
+     * Updates the proper flags to indicate whether the "Split screen" button should
+     * be disabled.
      *
      * @param flag   The flag to update.
-     * @param enable Whether to enable the disable flag: True will cause view to be disabled.
+     * @param enable Whether to enable the disable flag: True will cause view to be
+     *               disabled.
      */
     public void updateSplitButtonDisabledFlags(@SplitButtonDisabledFlags int flag, boolean enable) {
         if (enable) {
@@ -263,14 +279,19 @@
     }
 
     /**
-     * Offsets OverviewActionsView horizontal position based on 3 button nav container in taskbar.
+     * Offsets OverviewActionsView horizontal position based on 3 button nav
+     * container in taskbar.
      */
     private void updatePadding() {
-        // If taskbar is in overview, overview action has dedicated space above nav buttons
+        // If taskbar is in overview, overview action has dedicated space above nav
+        // buttons
         setPadding(mInsets.left, 0, mInsets.right, 0);
     }
 
-    /** Updates vertical margins for different navigation mode or configuration changes. */
+    /**
+     * Updates vertical margins for different navigation mode or configuration
+     * changes.
+     */
     public void updateVerticalMargin(NavigationMode mode) {
         if (mDp == null) {
             return;
@@ -301,18 +322,8 @@
      */
     public void updateDimension(DeviceProfile dp, Rect taskSize) {
         mDp = dp;
-<<<<<<< HEAD
-        updateVerticalMargin(SysUINavigationMode.getMode(getContext()));
-
-        LinearLayout.LayoutParams params = new LinearLayout.LayoutParams(
-                dp.isVerticalBarLayout() ? 0 : dp.overviewActionsButtonSpacing,
-                ViewGroup.LayoutParams.MATCH_PARENT);
-        params.weight = dp.isVerticalBarLayout() ? 1 : 0;
-        mSplitSpace.setLayoutParams(params);
-=======
         mTaskSize.set(taskSize);
         updateVerticalMargin(DisplayController.getNavigationMode(getContext()));
->>>>>>> fc786807
 
         requestLayout();
 
@@ -322,58 +333,21 @@
     }
 
     /**
-     * Enables/disables the "Split" button based on the status of mSplitButtonDisabledFlags and
+     * Enables/disables the "Split" button based on the status of
+     * mSplitButtonDisabledFlags and
      * mDisabledFlags.
      */
     private void updateSplitButtonEnabledState() {
         if (mSplitButton == null) {
             return;
         }
-<<<<<<< HEAD
-
-        mSplitButton.setVisibility(visible ? VISIBLE : GONE);
-        mSplitSpace.setVisibility(visible ? VISIBLE : GONE);
-    }
-
-    /** Get the top margin associated with the action buttons in Overview. */
-    public static int getOverviewActionsTopMarginPx(
-            SysUINavigationMode.Mode mode, DeviceProfile dp) {
-        // In vertical bar, use the smaller task margin for the top regardless of mode
-        if (dp.isVerticalBarLayout()) {
-            return dp.overviewTaskMarginPx;
-        }
-
-        if (mode == SysUINavigationMode.Mode.THREE_BUTTONS) {
-            return dp.overviewActionsMarginThreeButtonPx;
-        }
-
-        return dp.overviewActionsTopMarginGesturePx;
-    }
-
-    /** Get the bottom margin associated with the action buttons in Overview. */
-    public static int getOverviewActionsBottomMarginPx(
-            SysUINavigationMode.Mode mode, DeviceProfile dp) {
-        int inset = dp.getInsets().bottom;
-
-        if (dp.isVerticalBarLayout()) {
-            return inset;
-        }
-
-        if (mode == SysUINavigationMode.Mode.THREE_BUTTONS) {
-            return dp.overviewActionsMarginThreeButtonPx + inset;
-        }
-
-        return dp.overviewActionsBottomMarginGesturePx + inset;
-    }
-
-    public void setClearAllClickListener(OnClickListener clearAllClickListener) {
-
-    }
-=======
         boolean isParentEnabled = (mDisabledFlags & ~DISABLED_ROTATED) == 0;
         boolean shouldBeEnabled = mSplitButtonDisabledFlags == 0 && isParentEnabled;
         mSplitButton.setEnabled(shouldBeEnabled);
     }
 
->>>>>>> fc786807
+    public void setClearAllClickListener(OnClickListener clearAllClickListener) {
+
+    }
+
 }