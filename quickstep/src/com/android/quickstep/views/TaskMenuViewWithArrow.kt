/*
 * Copyright (C) 2021 The Android Open Source Project
 *
 * Licensed under the Apache License, Version 2.0 (the "License");
 * you may not use this file except in compliance with the License.
 * You may obtain a copy of the License at
 *
 *      http://www.apache.org/licenses/LICENSE-2.0
 *
 * Unless required by applicable law or agreed to in writing, software
 * distributed under the License is distributed on an "AS IS" BASIS,
 * WITHOUT WARRANTIES OR CONDITIONS OF ANY KIND, either express or implied.
 * See the License for the specific language governing permissions and
 * limitations under the License.
 */

package com.android.quickstep.views

import android.animation.AnimatorSet
import android.animation.ObjectAnimator
import android.content.Context
import android.graphics.Rect
import android.graphics.drawable.ShapeDrawable
import android.graphics.drawable.shapes.RectShape
import android.util.AttributeSet
import android.view.Gravity
import android.view.MotionEvent
import android.view.View
import android.view.ViewGroup
import android.widget.FrameLayout
import android.widget.LinearLayout
<<<<<<< HEAD
import app.lawnchair.theme.color.tokens.ColorTokens
import com.android.launcher3.BaseDraggingActivity
=======
>>>>>>> 904a97c6
import com.android.launcher3.DeviceProfile
import com.android.launcher3.InsettableFrameLayout
import com.android.launcher3.R
import com.android.launcher3.popup.ArrowPopup
import com.android.launcher3.popup.RoundedArrowDrawable
import com.android.launcher3.popup.SystemShortcut
import com.android.launcher3.util.Themes
import com.android.quickstep.TaskOverlayFactory
import com.android.quickstep.views.TaskView.TaskContainer

class TaskMenuViewWithArrow<T> : ArrowPopup<T> where T : RecentsViewContainer, T : Context {
    companion object {
        const val TAG = "TaskMenuViewWithArrow"

        fun showForTask(taskContainer: TaskContainer, alignedOptionIndex: Int = 0): Boolean {
            val container: RecentsViewContainer =
                RecentsViewContainer.containerFromContext(taskContainer.taskView.context)
            val taskMenuViewWithArrow =
                container.layoutInflater.inflate(
                    R.layout.task_menu_with_arrow,
                    container.dragLayer,
                    false
                ) as TaskMenuViewWithArrow<*>

            return taskMenuViewWithArrow.populateAndShowForTask(taskContainer, alignedOptionIndex)
        }
    }

    constructor(context: Context) : super(context)
    constructor(context: Context, attrs: AttributeSet) : super(context, attrs)
    constructor(
        context: Context,
        attrs: AttributeSet,
        defStyleAttr: Int
    ) : super(context, attrs, defStyleAttr)

    init {
        clipToOutline = true

        shouldScaleArrow = true
        mIsArrowRotated = true
        // This synchronizes the arrow and menu to open at the same time
        mOpenChildFadeStartDelay = mOpenFadeStartDelay
        mOpenChildFadeDuration = mOpenFadeDuration
        mCloseFadeStartDelay = mCloseChildFadeStartDelay
        mCloseFadeDuration = mCloseChildFadeDuration
    }

    private var alignedOptionIndex: Int = 0
    private val extraSpaceForRowAlignment: Int
        get() = optionMeasuredHeight * alignedOptionIndex
    private val menuPaddingEnd = context.resources.getDimensionPixelSize(R.dimen.task_card_margin)

    private lateinit var taskView: TaskView
    private lateinit var optionLayout: LinearLayout
    private lateinit var taskContainer: TaskContainer

    private var optionMeasuredHeight = 0
    private val arrowHorizontalPadding: Int
        get() =
            if (taskView.isFocusedTask)
                resources.getDimensionPixelSize(R.dimen.task_menu_horizontal_padding)
            else 0

    private var iconView: IconView? = null
    private var scrim: View? = null
    private val scrimAlpha = 0.8f

    override fun isOfType(type: Int): Boolean = type and TYPE_TASK_MENU != 0

    override fun getTargetObjectLocation(outPos: Rect?) {
        popupContainer.getDescendantRectRelativeToSelf(taskContainer.iconView.asView(), outPos)
    }

    override fun onControllerInterceptTouchEvent(ev: MotionEvent?): Boolean {
        if (ev?.action == MotionEvent.ACTION_DOWN) {
            if (!popupContainer.isEventOverView(this, ev)) {
                close(true)
                return true
            }
        }
        return false
    }

    override fun onFinishInflate() {
        super.onFinishInflate()
        optionLayout = requireViewById(R.id.menu_option_layout)
<<<<<<< HEAD
=======
    }

    override fun onMeasure(widthMeasureSpec: Int, heightMeasureSpec: Int) {
        val maxMenuHeight: Int = calculateMaxHeight()
        val newHeightMeasureSpec =
            if (MeasureSpec.getSize(heightMeasureSpec) > maxMenuHeight) {
                MeasureSpec.makeMeasureSpec(maxMenuHeight, MeasureSpec.AT_MOST)
            } else heightMeasureSpec
        super.onMeasure(widthMeasureSpec, newHeightMeasureSpec)
    }

    private fun calculateMaxHeight(): Int {
        val taskInsetMargin = resources.getDimension(R.dimen.task_card_margin)
        return taskView.pagedOrientationHandler.getTaskMenuHeight(
            taskInsetMargin,
            mActivityContext.deviceProfile,
            translationX,
            translationY
        )
>>>>>>> 904a97c6
    }

    private fun populateAndShowForTask(
        taskContainer: TaskContainer,
        alignedOptionIndex: Int
    ): Boolean {
        if (isAttachedToWindow) {
            return false
        }

        taskView = taskContainer.taskView
        this.taskContainer = taskContainer
        this.alignedOptionIndex = alignedOptionIndex
        if (!populateMenu()) return false
        addScrim()
        show()
        return true
    }

    private fun addScrim() {
        scrim =
            View(context).apply {
                layoutParams =
                    FrameLayout.LayoutParams(
                        FrameLayout.LayoutParams.MATCH_PARENT,
                        FrameLayout.LayoutParams.MATCH_PARENT
                    )
                setBackgroundColor(ColorTokens.OverviewScrimColor.resolveColor(context))
                alpha = 0f
            }
        popupContainer.addView(scrim)
    }

    /** @return true if successfully able to populate task view menu, false otherwise */
    private fun populateMenu(): Boolean {
        // Icon may not be loaded
        if (taskContainer.iconView.drawable == null) return false

        addMenuOptions()
        return optionLayout.childCount > 0
    }

    private fun addMenuOptions() {
        // Add the options
        TaskOverlayFactory.getEnabledShortcuts(taskView, taskContainer).forEach {
            this.addMenuOption(it)
        }

        // Add the spaces between items
        val divider = ShapeDrawable(RectShape())
        divider.paint.color = resources.getColor(android.R.color.transparent)
        val dividerSpacing = resources.getDimension(R.dimen.task_menu_spacing).toInt()
        optionLayout.showDividers = SHOW_DIVIDER_MIDDLE

        // Set the orientation, which makes the menu show
        val recentsView: RecentsView<*, *> = mActivityContext.getOverviewPanel()
        val orientationHandler = recentsView.pagedOrientationHandler
        val deviceProfile: DeviceProfile = mActivityContext.deviceProfile
        orientationHandler.setTaskOptionsMenuLayoutOrientation(
            deviceProfile,
            optionLayout,
            dividerSpacing,
            divider
        )
    }

    private fun addMenuOption(menuOption: SystemShortcut<*>) {
        val menuOptionView =
            mActivityContext.layoutInflater.inflate(R.layout.task_view_menu_option, this, false)
                as LinearLayout
        menuOption.setIconAndLabelFor(
            menuOptionView.requireViewById(R.id.icon),
            menuOptionView.requireViewById(R.id.text)
        )
        val lp = menuOptionView.layoutParams as LayoutParams
        lp.width = LayoutParams.MATCH_PARENT
        menuOptionView.setPaddingRelative(
            menuOptionView.paddingStart,
            menuOptionView.paddingTop,
            menuPaddingEnd,
            menuOptionView.paddingBottom
        )
        menuOptionView.setOnClickListener { view: View? -> menuOption.onClick(view) }
        optionLayout.addView(menuOptionView)
    }

    override fun assignMarginsAndBackgrounds(viewGroup: ViewGroup) {
        assignMarginsAndBackgrounds(
            this,
            ColorTokens.Surface.resolveColor(context)
        )
    }

    override fun onCreateOpenAnimation(anim: AnimatorSet) {
        scrim?.let {
            anim.play(
                ObjectAnimator.ofFloat(it, View.ALPHA, 0f, scrimAlpha)
                    .setDuration(mOpenDuration.toLong())
            )
        }
    }

    override fun onCreateCloseAnimation(anim: AnimatorSet) {
        scrim?.let {
            anim.play(
                ObjectAnimator.ofFloat(it, View.ALPHA, scrimAlpha, 0f)
                    .setDuration(mCloseDuration.toLong())
            )
        }
    }

    override fun closeComplete() {
        super.closeComplete()
        popupContainer.removeView(scrim)
        popupContainer.removeView(iconView)
    }

    /**
     * Copy the iconView from taskView to dragLayer so it can stay on top of the scrim. It needs to
     * be called after [getTargetObjectLocation] because [mTempRect] needs to be populated.
     */
    private fun copyIconToDragLayer(insets: Rect) {
        iconView =
            IconView(context).apply {
                layoutParams =
                    FrameLayout.LayoutParams(
                        taskContainer.iconView.width,
                        taskContainer.iconView.height
                    )
                x = mTempRect.left.toFloat() - insets.left
                y = mTempRect.top.toFloat() - insets.top
                drawable = taskContainer.iconView.drawable
                setDrawableSize(
                    taskContainer.iconView.drawableWidth,
                    taskContainer.iconView.drawableHeight
                )
            }

        popupContainer.addView(iconView)
    }

    /**
     * Orients this container to the left or right of the given icon, aligning with the desired row.
     *
     * These are the preferred orientations, in order (RTL prefers right-aligned over left):
     * - Right and first option aligned
     * - Right and second option aligned
     * - Left and first option aligned
     * - Left and second option aligned
     *
     * So we always align right if there is enough horizontal space
     */
    override fun orientAboutObject() {
        measure(MeasureSpec.UNSPECIFIED, MeasureSpec.UNSPECIFIED)
        // Needed for offsets later
        optionMeasuredHeight = optionLayout.getChildAt(0).measuredHeight
        val extraHorizontalSpace = (mArrowHeight + mArrowOffsetVertical + arrowHorizontalPadding)

        val widthWithArrow = measuredWidth + paddingLeft + paddingRight + extraHorizontalSpace
        getTargetObjectLocation(mTempRect)
        val dragLayer: InsettableFrameLayout = popupContainer
        val insets = dragLayer.insets

        copyIconToDragLayer(insets)

        // Put this menu to the right of the icon if there is space,
        // which means the arrow is left aligned with the menu
        val rightAlignedMenuStartX = mTempRect.left - widthWithArrow
        val leftAlignedMenuStartX = mTempRect.right + extraHorizontalSpace
        mIsLeftAligned =
            if (mIsRtl) {
                rightAlignedMenuStartX + insets.left < 0
            } else {
                leftAlignedMenuStartX + (widthWithArrow - extraHorizontalSpace) + insets.left <
                    dragLayer.width - insets.right
            }

        var menuStartX = if (mIsLeftAligned) leftAlignedMenuStartX else rightAlignedMenuStartX

        // Offset y so that the arrow and row are center-aligned with the original icon.
        val iconHeight = mTempRect.height()
        val yOffset = (optionMeasuredHeight - iconHeight) / 2
        var menuStartY = mTempRect.top - yOffset - extraSpaceForRowAlignment

        // Insets are added later, so subtract them now.
        menuStartX -= insets.left
        menuStartY -= insets.top

        x = menuStartX.toFloat()
        y = menuStartY.toFloat()

        val lp = layoutParams as FrameLayout.LayoutParams
        val arrowLp = mArrow.layoutParams as FrameLayout.LayoutParams
        lp.gravity = Gravity.TOP
        arrowLp.gravity = lp.gravity
    }

    override fun addArrow() {
        popupContainer.addView(mArrow)
        mArrow.x = getArrowX()
        mArrow.y = y + (optionMeasuredHeight / 2) - (mArrowHeight / 2) + extraSpaceForRowAlignment

        updateArrowColor()

        // This is inverted (x = height, y = width) because the arrow is rotated
        mArrow.pivotX = if (mIsLeftAligned) 0f else mArrowHeight.toFloat()
        mArrow.pivotY = 0f
    }

    private fun getArrowX(): Float {
        return if (mIsLeftAligned) x - mArrowHeight else x + measuredWidth + mArrowOffsetVertical
    }

    override fun updateArrowColor() {
        mArrow.background =
            RoundedArrowDrawable.createHorizontalRoundedArrow(
                mArrowWidth.toFloat(),
                mArrowHeight.toFloat(),
                mArrowPointRadius.toFloat(),
                mIsLeftAligned,
                mArrowColor
            )
        elevation = mElevation
        mArrow.elevation = mElevation
    }
}<|MERGE_RESOLUTION|>--- conflicted
+++ resolved
@@ -29,11 +29,8 @@
 import android.view.ViewGroup
 import android.widget.FrameLayout
 import android.widget.LinearLayout
-<<<<<<< HEAD
 import app.lawnchair.theme.color.tokens.ColorTokens
 import com.android.launcher3.BaseDraggingActivity
-=======
->>>>>>> 904a97c6
 import com.android.launcher3.DeviceProfile
 import com.android.launcher3.InsettableFrameLayout
 import com.android.launcher3.R
@@ -121,8 +118,6 @@
     override fun onFinishInflate() {
         super.onFinishInflate()
         optionLayout = requireViewById(R.id.menu_option_layout)
-<<<<<<< HEAD
-=======
     }
 
     override fun onMeasure(widthMeasureSpec: Int, heightMeasureSpec: Int) {
@@ -142,7 +137,6 @@
             translationX,
             translationY
         )
->>>>>>> 904a97c6
     }
 
     private fun populateAndShowForTask(
