--- conflicted
+++ resolved
@@ -863,12 +863,8 @@
     public void init(OverviewActionsView actionsView, SplitSelectStateController splitController) {
         mActionsView = actionsView;
         mActionsView.updateHiddenFlags(HIDDEN_NO_TASKS, getTaskViewCount() == 0);
-<<<<<<< HEAD
         mActionsView.setClearAllClickListener(this::dismissAllTasks);
-        mSplitPlaceholderView = splitPlaceholderView;
-=======
         mSplitSelectStateController = splitController;
->>>>>>> 62d30d71
     }
 
     public SplitSelectStateController getSplitPlaceholder() {
@@ -885,18 +881,12 @@
         updateTaskStackListenerState();
         mModel.getThumbnailCache().getHighResLoadingState().addCallback(this);
         mActivity.addMultiWindowModeChangedListener(mMultiWindowModeChangedListener);
-<<<<<<< HEAD
         if (LawnchairApp.isRecentsEnabled()) {
             TaskStackChangeListeners.getInstance().registerTaskStackListener(mTaskStackListener);
             mSyncTransactionApplier = new SurfaceTransactionApplier(this);
         }
-        mLiveTileParams.setSyncTransactionApplier(mSyncTransactionApplier);
-=======
-        TaskStackChangeListeners.getInstance().registerTaskStackListener(mTaskStackListener);
-        mSyncTransactionApplier = new SurfaceTransactionApplier(this);
         runActionOnRemoteHandles(remoteTargetHandle -> remoteTargetHandle.getTransformParams()
                 .setSyncTransactionApplier(mSyncTransactionApplier));
->>>>>>> 62d30d71
         RecentsModel.INSTANCE.get(getContext()).addThumbnailChangeListener(this);
         mIPipAnimationListener.setActivityAndRecentsView(mActivity, this);
         SystemUiProxy.INSTANCE.get(getContext()).setPinnedStackAnimationListener(
@@ -912,18 +902,12 @@
         updateTaskStackListenerState();
         mModel.getThumbnailCache().getHighResLoadingState().removeCallback(this);
         mActivity.removeMultiWindowModeChangedListener(mMultiWindowModeChangedListener);
-<<<<<<< HEAD
         if (LawnchairApp.isRecentsEnabled()) {
             TaskStackChangeListeners.getInstance().unregisterTaskStackListener(mTaskStackListener);
             mSyncTransactionApplier = null;
         }
-        mLiveTileParams.setSyncTransactionApplier(null);
-=======
-        TaskStackChangeListeners.getInstance().unregisterTaskStackListener(mTaskStackListener);
-        mSyncTransactionApplier = null;
         runActionOnRemoteHandles(remoteTargetHandle -> remoteTargetHandle.getTransformParams()
                 .setSyncTransactionApplier(null));
->>>>>>> 62d30d71
         executeSideTaskLaunchCallback();
         RecentsModel.INSTANCE.get(getContext()).removeThumbnailChangeListener(this);
         SystemUiProxy.INSTANCE.get(getContext()).setPinnedStackAnimationListener(null);
@@ -1292,9 +1276,6 @@
                             ? mMaxScroll
                             : getScrollForPage(mNextPage);
 
-<<<<<<< HEAD
-            OverScrollerCompat.setFinalX(mScroller, pageSnapped);
-=======
             if (showAsGrid()) {
                 if (isSplitSelectionActive()) {
                     return;
@@ -1308,8 +1289,7 @@
                 }
             }
 
-            mScroller.setFinalX(pageSnapped);
->>>>>>> 62d30d71
+            OverScrollerCompat.setFinalX(mScroller, pageSnapped);
             // Ensure the scroll/snap doesn't happen too fast;
             int extraScrollDuration = OVERSCROLL_PAGE_SNAP_ANIMATION_DURATION
                     - mScroller.getDuration();
