/*
 * Copyright (C) 2018 The Android Open Source Project
 *
 * Licensed under the Apache License, Version 2.0 (the "License");
 * you may not use this file except in compliance with the License.
 * You may obtain a copy of the License at
 *
 *      http://www.apache.org/licenses/LICENSE-2.0
 *
 * Unless required by applicable law or agreed to in writing, software
 * distributed under the License is distributed on an "AS IS" BASIS,
 * WITHOUT WARRANTIES OR CONDITIONS OF ANY KIND, either express or implied.
 * See the License for the specific language governing permissions and
 * limitations under the License.
 */

package com.android.quickstep.views;

import static android.provider.Settings.ACTION_APP_USAGE_SETTINGS;

import static com.android.launcher3.Utilities.prefixTextWithIcon;
import static com.android.launcher3.util.Executors.THREAD_POOL_EXECUTOR;

import android.annotation.TargetApi;
import android.app.ActivityOptions;
import android.content.ActivityNotFoundException;
import android.content.Intent;
import android.content.pm.LauncherApps;
import android.content.pm.LauncherApps.AppUsageLimit;
import android.graphics.Outline;
import android.graphics.Paint;
import android.icu.text.MeasureFormat;
import android.icu.text.MeasureFormat.FormatWidth;
import android.icu.util.Measure;
import android.icu.util.MeasureUnit;
import android.os.Build;
import android.os.UserHandle;
import android.util.Log;
import android.util.Pair;
import android.view.View;
import android.view.ViewGroup;
import android.view.ViewOutlineProvider;
import android.widget.FrameLayout;
import android.widget.TextView;

import androidx.annotation.IntDef;
import androidx.annotation.Nullable;
import androidx.annotation.StringRes;

import com.android.launcher3.BaseActivity;
import com.android.launcher3.BaseDraggingActivity;
import com.android.launcher3.DeviceProfile;
import com.android.launcher3.R;
import com.android.launcher3.Utilities;
import com.android.launcher3.touch.PagedOrientationHandler;
import com.android.launcher3.util.SplitConfigurationOptions.SplitBounds;
import com.android.systemui.shared.recents.model.Task;

import java.lang.annotation.Retention;
import java.lang.annotation.RetentionPolicy;
import java.time.Duration;
import java.util.Locale;

@TargetApi(Build.VERSION_CODES.Q)
public final class DigitalWellBeingToast {

    private static final float THRESHOLD_LEFT_ICON_ONLY = 0.4f;
    private static final float THRESHOLD_RIGHT_ICON_ONLY = 0.6f;

    /** Will span entire width of taskView with full text */
    private static final int SPLIT_BANNER_FULLSCREEN = 0;
    /** Used for grid task view, only showing icon and time */
    private static final int SPLIT_GRID_BANNER_LARGE = 1;
    /** Used for grid task view, only showing icon */
    private static final int SPLIT_GRID_BANNER_SMALL = 2;

    @IntDef(value = {
            SPLIT_BANNER_FULLSCREEN,
            SPLIT_GRID_BANNER_LARGE,
            SPLIT_GRID_BANNER_SMALL,
    })
    @Retention(RetentionPolicy.SOURCE)
    @interface SPLIT_BANNER_CONFIG {
    }

    static final Intent OPEN_APP_USAGE_SETTINGS_TEMPLATE = new Intent(ACTION_APP_USAGE_SETTINGS);
    static final int MINUTE_MS = 60000;

    private static final String TAG = DigitalWellBeingToast.class.getSimpleName();

    private final BaseDraggingActivity mActivity;
    private final TaskView mTaskView;
    private final LauncherApps mLauncherApps;

    private Task mTask;
    private boolean mHasLimit;

    private long mAppUsageLimitTimeMs;
    private long mAppRemainingTimeMs;
    @Nullable
    private View mBanner;
    private ViewOutlineProvider mOldBannerOutlineProvider;
    private float mBannerOffsetPercentage;
    @Nullable
    private SplitBounds mSplitBounds;
    private int mSplitBannerConfig = SPLIT_BANNER_FULLSCREEN;
    private float mSplitOffsetTranslationY;
    private float mSplitOffsetTranslationX;

    public DigitalWellBeingToast(BaseDraggingActivity activity, TaskView taskView) {
        mActivity = activity;
        mTaskView = taskView;
        mLauncherApps = activity.getSystemService(LauncherApps.class);
    }

    private void setNoLimit() {
        mHasLimit = false;
        mTaskView.setContentDescription(mTask.titleDescription);
        replaceBanner(null);
        mAppUsageLimitTimeMs = -1;
        mAppRemainingTimeMs = -1;
    }

    private void setLimit(long appUsageLimitTimeMs, long appRemainingTimeMs) {
        mAppUsageLimitTimeMs = appUsageLimitTimeMs;
        mAppRemainingTimeMs = appRemainingTimeMs;
        mHasLimit = true;
        TextView toast = mActivity.getViewCache().getView(R.layout.digital_wellbeing_toast,
                mActivity, mTaskView);
        toast.setText(prefixTextWithIcon(mActivity, R.drawable.ic_hourglass_top, getText()));
        toast.setOnClickListener(this::openAppUsageSettings);
        replaceBanner(toast);

        mTaskView.setContentDescription(
                getContentDescriptionForTask(mTask, appUsageLimitTimeMs, appRemainingTimeMs));
    }

    public String getText() {
        return getText(mAppRemainingTimeMs, false /* forContentDesc */);
    }

    public boolean hasLimit() {
        return mHasLimit;
    }

    public void initialize(Task task) {
        mAppUsageLimitTimeMs = mAppRemainingTimeMs = -1;
        mTask = task;
        THREAD_POOL_EXECUTOR.execute(() -> {
<<<<<<< HEAD
            AppUsageLimit usageLimit = null;
            try {
                usageLimit = mLauncherApps.getAppUsageLimit(
                        mTask.getTopComponent().getPackageName(),
                        UserHandle.of(mTask.key.userId));
            } catch (Exception e) {
                Log.e(TAG, "Error initializing digital well being toast", e);
            }
            final long appUsageLimitTimeMs = usageLimit != null ? usageLimit.getTotalUsageLimit() : -1;
            final long appRemainingTimeMs = usageLimit != null ? usageLimit.getUsageRemaining() : -1;

            mTaskView.post(() -> {
                if (appUsageLimitTimeMs < 0 || appRemainingTimeMs < 0) {
                    setNoLimit();
                } else {
                    setLimit(appUsageLimitTimeMs, appRemainingTimeMs);
                }
            });

        });
=======
                    AppUsageLimit usageLimit = null;
                    try {
                        usageLimit = mLauncherApps.getAppUsageLimit(
                                mTask.getTopComponent().getPackageName(),
                                UserHandle.of(mTask.key.userId));
                    } catch (Exception e) {
                        Log.e(TAG, "Error initializing digital well being toast", e);
                    }
                    final long appUsageLimitTimeMs =
                            usageLimit != null ? usageLimit.getTotalUsageLimit() : -1;
                    final long appRemainingTimeMs =
                            usageLimit != null ? usageLimit.getUsageRemaining() : -1;

                    mTaskView.post(() -> {
                        if (appUsageLimitTimeMs < 0 || appRemainingTimeMs < 0) {
                            setNoLimit();
                        } else {
                            setLimit(appUsageLimitTimeMs, appRemainingTimeMs);
                        }
                    });

                }
        );
>>>>>>> bcf36a18
    }

    public void setSplitConfiguration(SplitBounds splitBounds) {
        mSplitBounds = splitBounds;
        if (mSplitBounds == null
                || !mActivity.getDeviceProfile().isTablet
                || mTaskView.isFocusedTask()) {
            mSplitBannerConfig = SPLIT_BANNER_FULLSCREEN;
            return;
        }

        // For portrait grid only height of task changes, not width. So we keep the text
        // the same
        if (!mActivity.getDeviceProfile().isLandscape) {
            mSplitBannerConfig = SPLIT_GRID_BANNER_LARGE;
            return;
        }

        // For landscape grid, for 30% width we only show icon, otherwise show icon and
        // time
        if (mTask.key.id == mSplitBounds.leftTopTaskId) {
            mSplitBannerConfig = mSplitBounds.leftTaskPercent < THRESHOLD_LEFT_ICON_ONLY ? SPLIT_GRID_BANNER_SMALL
                    : SPLIT_GRID_BANNER_LARGE;
        } else {
            mSplitBannerConfig = mSplitBounds.leftTaskPercent > THRESHOLD_RIGHT_ICON_ONLY ? SPLIT_GRID_BANNER_SMALL
                    : SPLIT_GRID_BANNER_LARGE;
        }
    }

    private String getReadableDuration(
            Duration duration,
            FormatWidth formatWidthHourAndMinute,
            @StringRes int durationLessThanOneMinuteStringId,
            boolean forceFormatWidth) {
        int hours = Math.toIntExact(duration.toHours());
        int minutes = Math.toIntExact(duration.minusHours(hours).toMinutes());

        // Apply formatWidthHourAndMinute if both the hour part and the minute part are
        // non-zero.
        if (hours > 0 && minutes > 0) {
            return MeasureFormat.getInstance(Locale.getDefault(), formatWidthHourAndMinute)
                    .formatMeasures(
                            new Measure(hours, MeasureUnit.HOUR),
                            new Measure(minutes, MeasureUnit.MINUTE));
        }

        // Apply formatWidthHourOrMinute if only the hour part is non-zero (unless
        // forced).
        if (hours > 0) {
            return MeasureFormat.getInstance(
                    Locale.getDefault(),
                    forceFormatWidth ? formatWidthHourAndMinute : FormatWidth.WIDE)
                    .formatMeasures(new Measure(hours, MeasureUnit.HOUR));
        }

        // Apply formatWidthHourOrMinute if only the minute part is non-zero (unless
        // forced).
        if (minutes > 0) {
            return MeasureFormat.getInstance(
                    Locale.getDefault(), forceFormatWidth ? formatWidthHourAndMinute : FormatWidth.WIDE)
                    .formatMeasures(new Measure(minutes, MeasureUnit.MINUTE));
        }

        // Use a specific string for usage less than one minute but non-zero.
        if (duration.compareTo(Duration.ZERO) > 0) {
            return mActivity.getString(durationLessThanOneMinuteStringId);
        }

        // Otherwise, return 0-minute string.
        return MeasureFormat.getInstance(
                Locale.getDefault(), forceFormatWidth ? formatWidthHourAndMinute : FormatWidth.WIDE)
                .formatMeasures(new Measure(0, MeasureUnit.MINUTE));
    }

    /**
     * Returns text to show for the banner depending on {@link #mSplitBannerConfig}
     * If {@param forContentDesc} is {@code true}, this will always return the full
     * string corresponding to {@link #SPLIT_BANNER_FULLSCREEN}
     */
    private String getText(long remainingTime, boolean forContentDesc) {
        final Duration duration = Duration.ofMillis(
                remainingTime > MINUTE_MS ? (remainingTime + MINUTE_MS - 1) / MINUTE_MS * MINUTE_MS : remainingTime);
        String readableDuration = getReadableDuration(duration,
                FormatWidth.NARROW,
                R.string.shorter_duration_less_than_one_minute,
                false /* forceFormatWidth */);
        if (forContentDesc || mSplitBannerConfig == SPLIT_BANNER_FULLSCREEN) {
            return mActivity.getString(
                    R.string.time_left_for_app,
                    readableDuration);
        }

        if (mSplitBannerConfig == SPLIT_GRID_BANNER_SMALL) {
            // show no text
            return "";
        } else { // SPLIT_GRID_BANNER_LARGE
            // only show time
            return readableDuration;
        }
    }

    public void openAppUsageSettings(View view) {
        final Intent intent = new Intent(OPEN_APP_USAGE_SETTINGS_TEMPLATE)
                .putExtra(Intent.EXTRA_PACKAGE_NAME,
                        mTask.getTopComponent().getPackageName())
                .addFlags(
                        Intent.FLAG_ACTIVITY_NEW_TASK | Intent.FLAG_ACTIVITY_CLEAR_TASK);
        try {
            final BaseActivity activity = BaseActivity.fromContext(view.getContext());
            final ActivityOptions options = ActivityOptions.makeScaleUpAnimation(
                    view, 0, 0,
                    view.getWidth(), view.getHeight());
            activity.startActivity(intent, options.toBundle());

            // TODO: add WW logging on the app usage settings click.
        } catch (ActivityNotFoundException e) {
            Log.e(TAG, "Failed to open app usage settings for task "
                    + mTask.getTopComponent().getPackageName(), e);
        }
    }

    private String getContentDescriptionForTask(
            Task task, long appUsageLimitTimeMs, long appRemainingTimeMs) {
        return appUsageLimitTimeMs >= 0 && appRemainingTimeMs >= 0 ? mActivity.getString(
                R.string.task_contents_description_with_remaining_time,
                task.titleDescription,
                getText(appRemainingTimeMs, true /* forContentDesc */)) : task.titleDescription;
    }

    private void replaceBanner(@Nullable View view) {
        resetOldBanner();
        setBanner(view);
    }

    private void resetOldBanner() {
        if (mBanner != null) {
            mBanner.setOutlineProvider(mOldBannerOutlineProvider);
            mTaskView.removeView(mBanner);
            mBanner.setOnClickListener(null);
            mActivity.getViewCache().recycleView(R.layout.digital_wellbeing_toast, mBanner);
        }
    }

    private void setBanner(@Nullable View view) {
        mBanner = view;
        if (view != null && mTaskView.getRecentsView() != null) {
            setupAndAddBanner();
            setBannerOutline();
        }
    }

    private void setupAndAddBanner() {
        FrameLayout.LayoutParams layoutParams = (FrameLayout.LayoutParams) mBanner.getLayoutParams();
        DeviceProfile deviceProfile = mActivity.getDeviceProfile();
        layoutParams.bottomMargin = ((ViewGroup.MarginLayoutParams) mTaskView.getThumbnail()
                .getLayoutParams()).bottomMargin;
        PagedOrientationHandler orientationHandler = mTaskView.getPagedOrientationHandler();
        Pair<Float, Float> translations = orientationHandler
                .getDwbLayoutTranslations(mTaskView.getMeasuredWidth(),
                        mTaskView.getMeasuredHeight(), mSplitBounds, deviceProfile,
                        mTaskView.getThumbnails(), mTask.key.id, mBanner);
        mSplitOffsetTranslationX = translations.first;
        mSplitOffsetTranslationY = translations.second;
        updateTranslationY();
        updateTranslationX();
        mTaskView.addView(mBanner);
    }

    private void setBannerOutline() {
        // TODO(b\273367585) to investigate why mBanner.getOutlineProvider() can be null
        mOldBannerOutlineProvider = mBanner.getOutlineProvider() != null
                ? mBanner.getOutlineProvider()
                : ViewOutlineProvider.BACKGROUND;

        mBanner.setOutlineProvider(new ViewOutlineProvider() {
            @Override
            public void getOutline(View view, Outline outline) {
                mOldBannerOutlineProvider.getOutline(view, outline);
                float verticalTranslation = -view.getTranslationY() + mSplitOffsetTranslationY;
                outline.offset(0, Math.round(verticalTranslation));
            }
        });
        mBanner.setClipToOutline(true);
    }

    void updateBannerOffset(float offsetPercentage) {
        if (mBanner != null && mBannerOffsetPercentage != offsetPercentage) {
            mBannerOffsetPercentage = offsetPercentage;
            updateTranslationY();
            mBanner.invalidateOutline();
        }
    }

    private void updateTranslationY() {
        if (mBanner == null) {
            return;
        }

        mBanner.setTranslationY(
                (mBannerOffsetPercentage * mBanner.getHeight()) + mSplitOffsetTranslationY);
    }

    private void updateTranslationX() {
        if (mBanner == null) {
            return;
        }

        mBanner.setTranslationX(mSplitOffsetTranslationX);
    }

    void setBannerColorTint(int color, float amount) {
        if (mBanner == null) {
            return;
        }
        if (amount == 0) {
            mBanner.setLayerType(View.LAYER_TYPE_NONE, null);
        }
        Paint layerPaint = new Paint();
        layerPaint.setColorFilter(Utilities.makeColorTintingColorFilter(color, amount));
        mBanner.setLayerType(View.LAYER_TYPE_HARDWARE, layerPaint);
        mBanner.setLayerPaint(layerPaint);
    }

    void setBannerVisibility(int visibility) {
        if (mBanner == null) {
            return;
        }

        mBanner.setVisibility(visibility);
    }
}<|MERGE_RESOLUTION|>--- conflicted
+++ resolved
@@ -147,7 +147,6 @@
         mAppUsageLimitTimeMs = mAppRemainingTimeMs = -1;
         mTask = task;
         THREAD_POOL_EXECUTOR.execute(() -> {
-<<<<<<< HEAD
             AppUsageLimit usageLimit = null;
             try {
                 usageLimit = mLauncherApps.getAppUsageLimit(
@@ -159,40 +158,10 @@
             final long appUsageLimitTimeMs = usageLimit != null ? usageLimit.getTotalUsageLimit() : -1;
             final long appRemainingTimeMs = usageLimit != null ? usageLimit.getUsageRemaining() : -1;
 
-            mTaskView.post(() -> {
-                if (appUsageLimitTimeMs < 0 || appRemainingTimeMs < 0) {
-                    setNoLimit();
-                } else {
-                    setLimit(appUsageLimitTimeMs, appRemainingTimeMs);
                 }
             });
 
         });
-=======
-                    AppUsageLimit usageLimit = null;
-                    try {
-                        usageLimit = mLauncherApps.getAppUsageLimit(
-                                mTask.getTopComponent().getPackageName(),
-                                UserHandle.of(mTask.key.userId));
-                    } catch (Exception e) {
-                        Log.e(TAG, "Error initializing digital well being toast", e);
-                    }
-                    final long appUsageLimitTimeMs =
-                            usageLimit != null ? usageLimit.getTotalUsageLimit() : -1;
-                    final long appRemainingTimeMs =
-                            usageLimit != null ? usageLimit.getUsageRemaining() : -1;
-
-                    mTaskView.post(() -> {
-                        if (appUsageLimitTimeMs < 0 || appRemainingTimeMs < 0) {
-                            setNoLimit();
-                        } else {
-                            setLimit(appUsageLimitTimeMs, appRemainingTimeMs);
-                        }
-                    });
-
-                }
-        );
->>>>>>> bcf36a18
     }
 
     public void setSplitConfiguration(SplitBounds splitBounds) {
