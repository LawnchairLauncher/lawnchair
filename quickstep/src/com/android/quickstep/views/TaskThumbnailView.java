--- conflicted
+++ resolved
@@ -70,9 +70,6 @@
                 }
             };
 
-<<<<<<< HEAD
-    private float mCornerRadius;
-=======
     public static final Property<TaskThumbnailView, Float> DIM_ALPHA =
             new FloatProperty<TaskThumbnailView>("dimAlpha") {
                 @Override
@@ -86,8 +83,7 @@
                 }
             };
 
-    private final float mCornerRadius;
->>>>>>> cbab862c
+    private float mCornerRadius;
 
     private final BaseActivity mActivity;
     private final TaskOverlay mOverlay;
