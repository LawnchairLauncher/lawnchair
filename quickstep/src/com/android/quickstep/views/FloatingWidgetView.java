--- conflicted
+++ resolved
@@ -122,7 +122,8 @@
 
     @Override
     public void onGlobalLayout() {
-        if (isUninitialized()) return;
+        if (isUninitialized())
+            return;
         positionViews();
         if (mOnTargetChangeRunnable != null) {
             mOnTargetChangeRunnable.run();
@@ -142,7 +143,8 @@
     /** Callback at the end or early exit of the animation. */
     @Override
     public void fastFinish() {
-        if (isUninitialized()) return;
+        if (isUninitialized())
+            return;
         Runnable fastFinishRunnable = mFastFinishRunnable;
         if (fastFinishRunnable != null) {
             fastFinishRunnable.run();
@@ -187,18 +189,23 @@
     /**
      * Updates the position and opacity of the floating widget's components.
      *
-     * @param backgroundPosition      the new position of the widget's background relative to the
+     * @param backgroundPosition      the new position of the widget's background
+     *                                relative to the
      *                                {@link FloatingWidgetView}'s parent
-     * @param floatingWidgetAlpha     the overall opacity of the {@link FloatingWidgetView}
+     * @param floatingWidgetAlpha     the overall opacity of the
+     *                                {@link FloatingWidgetView}
      * @param foregroundAlpha         the opacity of the foreground layer
-     * @param fallbackBackgroundAlpha the opacity of the fallback background used when the App
+     * @param fallbackBackgroundAlpha the opacity of the fallback background used
+     *                                when the App
      *                                Widget doesn't have a background
-     * @param cornerRadiusProgress    progress of the corner radius animation, where 0 is the
+     * @param cornerRadiusProgress    progress of the corner radius animation, where
+     *                                0 is the
      *                                original radius and 1 is the window radius
      */
     public void update(RectF backgroundPosition, float floatingWidgetAlpha, float foregroundAlpha,
             float fallbackBackgroundAlpha, float cornerRadiusProgress) {
-        if (isUninitialized() || mAppTargetIsTranslucent) return;
+        if (isUninitialized() || mAppTargetIsTranslucent)
+            return;
         setAlpha(floatingWidgetAlpha);
         mBackgroundView.update(cornerRadiusProgress, fallbackBackgroundAlpha);
         mAppWidgetView.setAlpha(foregroundAlpha);
@@ -212,7 +219,10 @@
         onGlobalLayout();
     }
 
-    /** Sets the layout parameters of the floating view and its background view child. */
+    /**
+     * Sets the layout parameters of the floating view and its background view
+     * child.
+     */
     private void positionViews() {
         LayoutParams layoutParams = (LayoutParams) getLayoutParams();
         layoutParams.setMargins(0, 0, 0, 0);
@@ -230,8 +240,7 @@
 
         if (mForegroundOverlayView != null) {
             sTmpMatrix.reset();
-            float foregroundScale =
-                    mBackgroundPosition.width() / mAppWidgetBackgroundView.getWidth();
+            float foregroundScale = mBackgroundPosition.width() / mAppWidgetBackgroundView.getWidth();
             sTmpMatrix.setTranslate(-mBackgroundOffset.left - mAppWidgetView.getLeft(),
                     -mBackgroundOffset.top - mAppWidgetView.getTop());
             sTmpMatrix.postScale(foregroundScale, foregroundScale);
@@ -275,10 +284,12 @@
     }
 
     /**
-     * Configures and returns a an instance of {@link FloatingWidgetView} matching the appearance of
+     * Configures and returns a an instance of {@link FloatingWidgetView} matching
+     * the appearance of
      * {@param originalView}.
      *
-     * @param widgetBackgroundPosition a {@link RectF} that will be updated with the widget's
+     * @param widgetBackgroundPosition a {@link RectF} that will be updated with the
+     *                                 widget's
      *                                 background bounds
      * @param windowSize               the size of the window when launched
      * @param windowCornerRadius       the corner radius of the window
@@ -289,8 +300,8 @@
             int fallbackBackgroundColor) {
         final DragLayer dragLayer = launcher.getDragLayer();
         ViewGroup parent = (ViewGroup) dragLayer.getParent();
-        FloatingWidgetView floatingView =
-                launcher.getViewCache().getView(R.layout.floating_widget_view, launcher, parent);
+        FloatingWidgetView floatingView = launcher.getViewCache().getView(R.layout.floating_widget_view, launcher,
+                parent);
         floatingView.recycle();
 
         floatingView.init(dragLayer, originalView, widgetBackgroundPosition, windowSize,
@@ -300,23 +311,19 @@
     }
 
     /**
-     * Extract a background color from a target's task description, or fall back to the given
+     * Extract a background color from a target's task description, or fall back to
+     * the given
      * context's theme background color.
      */
     public static int getDefaultBackgroundColor(
-<<<<<<< HEAD
-            Context context, RemoteAnimationTargetCompat target) {
-        return (target != null && target.taskInfo != null && target.taskInfo.taskDescription != null)
-=======
             Context context, RemoteAnimationTarget target) {
         return (target != null && target.taskInfo.taskDescription != null)
->>>>>>> fc786807
                 ? target.taskInfo.taskDescription.getBackgroundColor()
                 : Themes.getColorBackground(context);
     }
 
     private static void getRelativePosition(View descendant, View ancestor, RectF position) {
-        float[] points = new float[]{0, 0, descendant.getWidth(), descendant.getHeight()};
+        float[] points = new float[] { 0, 0, descendant.getWidth(), descendant.getHeight() };
         Utilities.getDescendantCoordRelativeToAncestor(descendant, ancestor, points,
                 false /* includeRootScroll */, true /* ignoreTransform */);
         position.set(
