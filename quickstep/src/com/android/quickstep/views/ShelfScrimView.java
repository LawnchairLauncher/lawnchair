--- conflicted
+++ resolved
@@ -75,16 +75,11 @@
     protected int mMidAlpha;
     protected float mMidProgress;
 
-<<<<<<< HEAD
+    // The progress at which the drag handle starts moving up with the shelf.
+    private float mDragHandleProgress;
+
     protected Interpolator mBeforeMidProgressColorInterpolator = ACCEL;
     protected Interpolator mAfterMidProgressColorInterpolator = ACCEL;
-=======
-    // The progress at which the drag handle starts moving up with the shelf.
-    private float mDragHandleProgress;
-
-    private Interpolator mBeforeMidProgressColorInterpolator = ACCEL;
-    private Interpolator mAfterMidProgressColorInterpolator = ACCEL;
->>>>>>> 8021732c
 
     private float mShiftRange;
 
