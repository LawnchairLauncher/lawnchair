/*
 * Copyright (C) 2018 The Android Open Source Project
 *
 * Licensed under the Apache License, Version 2.0 (the "License");
 * you may not use this file except in compliance with the License.
 * You may obtain a copy of the License at
 *
 *      http://www.apache.org/licenses/LICENSE-2.0
 *
 * Unless required by applicable law or agreed to in writing, software
 * distributed under the License is distributed on an "AS IS" BASIS,
 * WITHOUT WARRANTIES OR CONDITIONS OF ANY KIND, either express or implied.
 * See the License for the specific language governing permissions and
 * limitations under the License.
 */
package com.android.quickstep;

import static android.app.WindowConfiguration.ACTIVITY_TYPE_HOME;
import static android.view.Surface.ROTATION_0;
import static android.view.Surface.ROTATION_270;
import static android.view.Surface.ROTATION_90;
import static android.widget.Toast.LENGTH_SHORT;

import static com.android.app.animation.Interpolators.ACCELERATE_DECELERATE;
import static com.android.app.animation.Interpolators.DECELERATE;
import static com.android.app.animation.Interpolators.EMPHASIZED;
import static com.android.app.animation.Interpolators.LINEAR;
import static com.android.app.animation.Interpolators.OVERSHOOT_1_2;
import static com.android.launcher3.BaseActivity.EVENT_DESTROYED;
import static com.android.launcher3.BaseActivity.EVENT_STARTED;
import static com.android.launcher3.BaseActivity.INVISIBLE_BY_STATE_HANDLER;
import static com.android.launcher3.BaseActivity.STATE_HANDLER_INVISIBILITY_FLAGS;
import static com.android.launcher3.Flags.enableAdditionalHomeAnimations;
import static com.android.launcher3.Flags.enableGridOnlyOverview;
import static com.android.launcher3.Flags.enableScalingRevealHomeAnimation;
import static com.android.launcher3.PagedView.INVALID_PAGE;
import static com.android.launcher3.logging.StatsLogManager.LAUNCHER_STATE_BACKGROUND;
import static com.android.launcher3.logging.StatsLogManager.LauncherEvent.IGNORE;
import static com.android.launcher3.logging.StatsLogManager.LauncherEvent.LAUNCHER_HOME_GESTURE;
import static com.android.launcher3.logging.StatsLogManager.LauncherEvent.LAUNCHER_OVERVIEW_GESTURE;
import static com.android.launcher3.logging.StatsLogManager.LauncherEvent.LAUNCHER_QUICKSWITCH_LEFT;
import static com.android.launcher3.logging.StatsLogManager.LauncherEvent.LAUNCHER_QUICKSWITCH_RIGHT;
import static com.android.launcher3.util.Executors.MAIN_EXECUTOR;
import static com.android.launcher3.util.Executors.UI_HELPER_EXECUTOR;
import static com.android.launcher3.util.SystemUiController.UI_STATE_FULLSCREEN_TASK;
import static com.android.launcher3.util.VibratorWrapper.OVERVIEW_HAPTIC;
import static com.android.launcher3.util.window.RefreshRateTracker.getSingleFrameMs;
import static com.android.quickstep.GestureState.GestureEndTarget.ALL_APPS;
import static com.android.quickstep.GestureState.GestureEndTarget.HOME;
import static com.android.quickstep.GestureState.GestureEndTarget.LAST_TASK;
import static com.android.quickstep.GestureState.GestureEndTarget.NEW_TASK;
import static com.android.quickstep.GestureState.GestureEndTarget.RECENTS;
import static com.android.quickstep.GestureState.STATE_END_TARGET_ANIMATION_FINISHED;
import static com.android.quickstep.GestureState.STATE_END_TARGET_SET;
import static com.android.quickstep.GestureState.STATE_RECENTS_ANIMATION_CANCELED;
import static com.android.quickstep.GestureState.STATE_RECENTS_SCROLLING_FINISHED;
import static com.android.quickstep.MultiStateCallback.DEBUG_STATES;
import static com.android.quickstep.util.ActiveGestureErrorDetector.GestureEvent.CANCEL_RECENTS_ANIMATION;
import static com.android.quickstep.util.ActiveGestureErrorDetector.GestureEvent.EXPECTING_TASK_APPEARED;
import static com.android.quickstep.util.ActiveGestureErrorDetector.GestureEvent.INVALID_VELOCITY_ON_SWIPE_UP;
import static com.android.quickstep.util.ActiveGestureErrorDetector.GestureEvent.LAUNCHER_DESTROYED;
import static com.android.quickstep.util.ActiveGestureErrorDetector.GestureEvent.ON_SETTLED_ON_END_TARGET;
import static com.android.quickstep.views.RecentsView.UPDATE_SYSUI_FLAGS_THRESHOLD;
import static com.android.systemui.shared.system.ActivityManagerWrapper.CLOSE_SYSTEM_WINDOWS_REASON_RECENTS;

import android.animation.Animator;
import android.animation.AnimatorListenerAdapter;
import android.animation.AnimatorSet;
import android.animation.ValueAnimator;
import android.app.ActivityManager;
import android.app.TaskInfo;
import android.app.WindowConfiguration;
import android.content.Context;
import android.content.Intent;
import android.content.res.Resources;
import android.graphics.Matrix;
import android.graphics.PointF;
import android.graphics.Rect;
import android.graphics.RectF;
import android.os.IBinder;
import android.os.SystemClock;
import android.util.Log;
import android.view.MotionEvent;
import android.view.RemoteAnimationTarget;
import android.view.SurfaceControl;
import android.view.View;
import android.view.View.OnApplyWindowInsetsListener;
import android.view.ViewGroup;
import android.view.ViewTreeObserver.OnDrawListener;
import android.view.ViewTreeObserver.OnScrollChangedListener;
import android.view.WindowInsets;
import android.view.animation.Interpolator;
import android.widget.Toast;
import android.window.PictureInPictureSurfaceTransaction;

import androidx.annotation.NonNull;
import androidx.annotation.Nullable;
import androidx.annotation.UiThread;

import com.android.internal.jank.Cuj;
import com.android.internal.util.LatencyTracker;
import com.android.launcher3.AbstractFloatingView;
import com.android.launcher3.DeviceProfile;
import com.android.launcher3.R;
import com.android.launcher3.Utilities;
import com.android.launcher3.anim.AnimationSuccessListener;
import com.android.launcher3.anim.AnimatorPlaybackController;
import com.android.launcher3.dragndrop.DragView;
import com.android.launcher3.logging.StatsLogManager;
import com.android.launcher3.logging.StatsLogManager.StatsLogger;
import com.android.launcher3.statemanager.BaseState;
import com.android.launcher3.taskbar.TaskbarThresholdUtils;
import com.android.launcher3.taskbar.TaskbarUIController;
import com.android.launcher3.uioverrides.QuickstepLauncher;
import com.android.launcher3.util.DisplayController;
import com.android.launcher3.util.SafeCloseable;
import com.android.launcher3.util.TraceHelper;
import com.android.launcher3.util.VibratorWrapper;
import com.android.launcher3.util.WindowBounds;
import com.android.quickstep.BaseActivityInterface.AnimationFactory;
import com.android.quickstep.GestureState.GestureEndTarget;
import com.android.quickstep.RemoteTargetGluer.RemoteTargetHandle;
import com.android.quickstep.util.ActiveGestureErrorDetector;
import com.android.quickstep.util.ActiveGestureLog;
import com.android.quickstep.util.ActivityInitListener;
import com.android.quickstep.util.AnimatorControllerWithResistance;
import com.android.quickstep.util.InputConsumerProxy;
import com.android.quickstep.util.InputProxyHandlerFactory;
import com.android.quickstep.util.MotionPauseDetector;
import com.android.quickstep.util.RecentsOrientedState;
import com.android.quickstep.util.RectFSpringAnim;
import com.android.quickstep.util.StaggeredWorkspaceAnim;
import com.android.quickstep.util.SurfaceTransaction;
import com.android.quickstep.util.SurfaceTransactionApplier;
import com.android.quickstep.util.SwipePipToHomeAnimator;
import com.android.quickstep.util.TaskViewSimulator;
import com.android.quickstep.util.TransformParams;
import com.android.quickstep.views.DesktopTaskView;
import com.android.quickstep.views.RecentsView;
import com.android.quickstep.views.RecentsViewContainer;
import com.android.quickstep.views.TaskView;
import com.android.quickstep.views.TaskView.TaskContainer;
import com.android.systemui.shared.recents.model.Task;
import com.android.systemui.shared.recents.model.ThumbnailData;
import com.android.systemui.shared.system.ActivityManagerWrapper;
import com.android.systemui.shared.system.InputConsumerController;
import com.android.systemui.shared.system.InteractionJankMonitorWrapper;
import com.android.systemui.shared.system.SysUiStatsLog;
import com.android.systemui.shared.system.TaskStackChangeListener;
import com.android.systemui.shared.system.TaskStackChangeListeners;
import com.android.window.flags.Flags;
import com.android.wm.shell.common.TransactionPool;
import com.android.wm.shell.startingsurface.SplashScreenExitAnimationUtils;

import kotlin.Unit;

import java.util.ArrayList;
import java.util.Arrays;
import java.util.HashMap;
import java.util.List;
import java.util.Objects;
import java.util.Optional;
import java.util.OptionalInt;
import java.util.function.Consumer;

import app.lawnchair.compat.LawnchairQuickstepCompat;
import app.lawnchair.util.CompatibilityKt;

/**
 * Handles the navigation gestures when Launcher is the default home activity.
 */
<<<<<<< HEAD
@TargetApi(Build.VERSION_CODES.R)
public abstract class AbsSwipeUpHandler<T extends StatefulActivity<S>, Q extends RecentsView, S extends BaseState<S>>
=======
public abstract class AbsSwipeUpHandler<T extends RecentsViewContainer,
        Q extends RecentsView, S extends BaseState<S>>
>>>>>>> 904a97c6
        extends SwipeUpAnimationLogic implements OnApplyWindowInsetsListener,
        RecentsAnimationCallbacks.RecentsAnimationListener {
    private static final String TAG = "AbsSwipeUpHandler";

    private static final ArrayList<String> STATE_NAMES = new ArrayList<>();

<<<<<<< HEAD
    /**
     * Shift distance to transition to All Apps if ENABLE_ALL_APPS_FROM_OVERVIEW.
     */
    public static final float ALL_APPS_SHIFT_THRESHOLD = 2f;

    protected final BaseActivityInterface<S, T> mActivityInterface;
=======
    // Fraction of the scroll and transform animation in which the current task fades out
    private static final float KQS_TASK_FADE_ANIMATION_FRACTION = 0.4f;

    protected final BaseContainerInterface<S, T> mContainerInterface;
>>>>>>> 904a97c6
    protected final InputConsumerProxy mInputConsumerProxy;
    protected final ActivityInitListener mActivityInitListener;
    // Callbacks to be made once the recents animation starts
    private final ArrayList<Runnable> mRecentsAnimationStartCallbacks = new ArrayList<>();
    private final OnScrollChangedListener mOnRecentsScrollListener = this::onRecentsViewScroll;

    // Null if the recents animation hasn't started yet or has been canceled or
    // finished.
    protected @Nullable RecentsAnimationController mRecentsAnimationController;
    protected @Nullable RecentsAnimationController mDeferredCleanupRecentsAnimationController;
    protected RecentsAnimationTargets mRecentsAnimationTargets;
    protected @Nullable T mContainer;
    protected @Nullable Q mRecentsView;
    protected Runnable mGestureEndCallback;
    protected MultiStateCallback mStateCallback;
    protected boolean mCanceled;
    private boolean mRecentsViewScrollLinked = false;
<<<<<<< HEAD
    private final ActivityLifecycleCallbacksAdapter mLifecycleCallbacks = new ActivityLifecycleCallbacksAdapter() {
        @Override
        public void onActivityDestroyed(Activity activity) {
            if (mActivity != activity) {
                return;
            }
            ActiveGestureLog.INSTANCE.addLog("Launcher destroyed", LAUNCHER_DESTROYED);
            mRecentsView = null;
            mActivity = null;
            mStateCallback.clearState(STATE_LAUNCHER_PRESENT);
        }
    };
=======

    private final Runnable mLauncherOnDestroyCallback = () -> {
        ActiveGestureLog.INSTANCE.addLog("Launcher destroyed", LAUNCHER_DESTROYED);
        mRecentsView = null;
        mContainer = null;
        mStateCallback.clearState(STATE_LAUNCHER_PRESENT);
    };

>>>>>>> 904a97c6
    private static int FLAG_COUNT = 0;

    private static int getNextStateFlag(String name) {
        if (DEBUG_STATES) {
            STATE_NAMES.add(name);
        }
        int index = 1 << FLAG_COUNT;
        FLAG_COUNT++;
        return index;
    }

    // Launcher UI related states
    protected static final int STATE_LAUNCHER_PRESENT = getNextStateFlag("STATE_LAUNCHER_PRESENT");
    protected static final int STATE_LAUNCHER_STARTED = getNextStateFlag("STATE_LAUNCHER_STARTED");
    protected static final int STATE_LAUNCHER_DRAWN = getNextStateFlag("STATE_LAUNCHER_DRAWN");
    // Called when the Launcher has connected to the touch interaction service (and
    // the taskbar
    // ui controller is initialized)
    protected static final int STATE_LAUNCHER_BIND_TO_SERVICE = getNextStateFlag("STATE_LAUNCHER_BIND_TO_SERVICE");

    // Internal initialization states
    private static final int STATE_APP_CONTROLLER_RECEIVED = getNextStateFlag("STATE_APP_CONTROLLER_RECEIVED");

    // Interaction finish states
    private static final int STATE_SCALED_CONTROLLER_HOME = getNextStateFlag("STATE_SCALED_CONTROLLER_HOME");
    private static final int STATE_SCALED_CONTROLLER_RECENTS = getNextStateFlag("STATE_SCALED_CONTROLLER_RECENTS");

    protected static final int STATE_HANDLER_INVALIDATED = getNextStateFlag("STATE_HANDLER_INVALIDATED");
    private static final int STATE_GESTURE_STARTED = getNextStateFlag("STATE_GESTURE_STARTED");
    private static final int STATE_GESTURE_CANCELLED = getNextStateFlag("STATE_GESTURE_CANCELLED");
    private static final int STATE_GESTURE_COMPLETED = getNextStateFlag("STATE_GESTURE_COMPLETED");

    private static final int STATE_CAPTURE_SCREENSHOT = getNextStateFlag("STATE_CAPTURE_SCREENSHOT");
    protected static final int STATE_SCREENSHOT_CAPTURED = getNextStateFlag("STATE_SCREENSHOT_CAPTURED");
    private static final int STATE_SCREENSHOT_VIEW_SHOWN = getNextStateFlag("STATE_SCREENSHOT_VIEW_SHOWN");

    private static final int STATE_RESUME_LAST_TASK = getNextStateFlag("STATE_RESUME_LAST_TASK");
    private static final int STATE_START_NEW_TASK = getNextStateFlag("STATE_START_NEW_TASK");
    private static final int STATE_CURRENT_TASK_FINISHED = getNextStateFlag("STATE_CURRENT_TASK_FINISHED");
    private static final int STATE_FINISH_WITH_NO_END = getNextStateFlag("STATE_FINISH_WITH_NO_END");
    private static final int STATE_SETTLED_ON_ALL_APPS = getNextStateFlag("STATE_SETTLED_ON_ALL_APPS");

    private static final int LAUNCHER_UI_STATES = STATE_LAUNCHER_PRESENT | STATE_LAUNCHER_DRAWN | STATE_LAUNCHER_STARTED
            |
            STATE_LAUNCHER_BIND_TO_SERVICE;

    public static final long MAX_SWIPE_DURATION = 350;

    public static final float MIN_PROGRESS_FOR_OVERVIEW = 0.7f;
    private static final float SWIPE_DURATION_MULTIPLIER = Math.min(1 / MIN_PROGRESS_FOR_OVERVIEW,
            1 / (1 - MIN_PROGRESS_FOR_OVERVIEW));
    private static final String SCREENSHOT_CAPTURED_EVT = "ScreenshotCaptured";

    public static final long RECENTS_ATTACH_DURATION = 300;

    private static final float MAX_QUICK_SWITCH_RECENTS_SCALE_PROGRESS = 0.07f;

    // Controls task thumbnail splash's reveal animation after landing on a task
    // from quickswitch.
    // These values match WindowManager/Shell starting_window_app_reveal_* config
    // values.
    private static final int SPLASH_FADE_OUT_DURATION = 133;
    private static final int SPLASH_APP_REVEAL_DELAY = 83;
    private static final int SPLASH_APP_REVEAL_DURATION = 266;
    private static final int SPLASH_ANIMATION_DURATION = 349;

    /**
     * Used as the page index for logging when we return to the last task at the end
     * of the gesture.
     */
    private static final int LOG_NO_OP_PAGE_INDEX = -1;

    protected final TaskAnimationManager mTaskAnimationManager;

    // Either RectFSpringAnim (if animating home) or ObjectAnimator (from
    // mCurrentShift) otherwise
    private RunningWindowAnim[] mRunningWindowAnim;
    // Possible second animation running at the same time as mRunningWindowAnim
    private Animator mParallelRunningAnim;
    private boolean mIsMotionPaused;
    private boolean mHasMotionEverBeenPaused;

    private boolean mContinuingLastGesture;

    // Cache of recently-updated task snapshots, mapping task id to ThumbnailData
    private HashMap<Integer, ThumbnailData> mTaskSnapshotCache = new HashMap<>();

    // Used to control launcher components throughout the swipe gesture.
    private AnimatorControllerWithResistance mLauncherTransitionController;
    private boolean mHasEndedLauncherTransition;

    private AnimationFactory mAnimationFactory = (t) -> {
    };

    private boolean mWasLauncherAlreadyVisible;

    private boolean mGestureStarted;
    private boolean mLogDirectionUpOrLeft = true;
    private boolean mIsLikelyToStartNewTask;
    private boolean mIsInAllAppsRegion;

    private final long mTouchTimeMs;
    private long mLauncherFrameDrawnTime;

    private final int mSplashMainWindowShiftLength;

    private final Runnable mOnDeferredActivityLaunch = this::onDeferredActivityLaunch;
    private final Runnable mLauncherOnStartCallback = this::onLauncherStart;

    @Nullable private SwipePipToHomeAnimator mSwipePipToHomeAnimator;
    protected boolean mIsSwipingPipToHome;
    // TODO(b/195473090) no split PIP for now, remove once we have more clarity
    // can try to have RectFSpringAnim evaluate multiple rects at once
    private final SwipePipToHomeAnimator[] mSwipePipToHomeAnimators = new SwipePipToHomeAnimator[2];

    // Interpolate RecentsView scale from start of quick switch scroll until this
    // scroll threshold
    private final float mQuickSwitchScaleScrollThreshold;

    private final int mTaskbarAppWindowThreshold;
    private final int mTaskbarHomeOverviewThreshold;
    private final int mTaskbarCatchUpThreshold;
    private final boolean mTaskbarAlreadyOpen;
    private final boolean mIsTaskbarAllAppsOpen;
    private final boolean mIsTransientTaskbar;
    // May be set to false when mIsTransientTaskbar is true.
    private boolean mCanSlowSwipeGoHome = true;
    // Indicates whether the divider is shown, only used when split screen is
    // activated.
    private boolean mIsDividerShown = true;
    private boolean mStartMovingTasks;

    @Nullable
    private RemoteAnimationTargets.ReleaseCheck mSwipePipToHomeReleaseCheck = null;

    public AbsSwipeUpHandler(Context context, RecentsAnimationDeviceState deviceState,
            TaskAnimationManager taskAnimationManager, GestureState gestureState,
            long touchTimeMs, boolean continuingLastGesture,
            InputConsumerController inputConsumer) {
        super(context, deviceState, gestureState);
<<<<<<< HEAD
        mActivityInterface = gestureState.getActivityInterface();
        mActivityInitListener = mActivityInterface.createActivityInitListener(this::onActivityInit);
        mInputConsumerProxy = new InputConsumerProxy(context, /* rotationSupplier = */ () -> {
            if (mRecentsView == null) {
                return ROTATION_0;
            }
            return mRecentsView.getPagedViewOrientedState().getRecentsActivityRotation();
        }, inputConsumer, /* callback = */ () -> {
            endRunningWindowAnim(mGestureState.getEndTarget() == HOME /* cancel */);
            endLauncherTransitionController();
        }, new InputProxyHandlerFactory(mActivityInterface, mGestureState));
=======
        mContainerInterface = gestureState.getContainerInterface();
        mActivityInitListener =
                mContainerInterface.createActivityInitListener(this::onActivityInit);
        mInputConsumerProxy =
                new InputConsumerProxy(context, /* rotationSupplier = */ () -> {
                    if (mRecentsView == null) {
                        return ROTATION_0;
                    }
                    return mRecentsView.getPagedViewOrientedState().getRecentsActivityRotation();
                }, inputConsumer, /* onTouchDownCallback = */ () -> {
                    endRunningWindowAnim(mGestureState.getEndTarget() == HOME /* cancel */);
                    endLauncherTransitionController();
                }, new InputProxyHandlerFactory(mContainerInterface, mGestureState));
>>>>>>> 904a97c6
        mTaskAnimationManager = taskAnimationManager;
        mTouchTimeMs = touchTimeMs;
        mContinuingLastGesture = continuingLastGesture;

        Resources res = context.getResources();
        mQuickSwitchScaleScrollThreshold = res
                .getDimension(R.dimen.quick_switch_scaling_scroll_threshold);

        mSplashMainWindowShiftLength = -res
                .getDimensionPixelSize(R.dimen.starting_surface_exit_animation_window_shift_length);

        initTransitionEndpoints(mRemoteTargetHandles[0].getTaskViewSimulator()
                .getOrientationState().getLauncherDeviceProfile());
        initStateCallbacks();

        mIsTransientTaskbar = mDp.isTaskbarPresent
                && DisplayController.isTransientTaskbar(context);
        TaskbarUIController controller = mContainerInterface.getTaskbarController();
        mTaskbarAlreadyOpen = controller != null && !controller.isTaskbarStashed();
        mIsTaskbarAllAppsOpen = controller != null && controller.isTaskbarAllAppsOpen();
        mTaskbarAppWindowThreshold = TaskbarThresholdUtils.getAppWindowThreshold(res, mDp);
        boolean swipeWillNotShowTaskbar = mTaskbarAlreadyOpen || mGestureState.isTrackpadGesture();
        mTaskbarHomeOverviewThreshold = swipeWillNotShowTaskbar
                ? 0
                : TaskbarThresholdUtils.getHomeOverviewThreshold(res, mDp);
        mTaskbarCatchUpThreshold = TaskbarThresholdUtils.getCatchUpThreshold(res, mDp);
    }

    @Nullable
    private static ActiveGestureErrorDetector.GestureEvent getTrackedEventForState(int stateFlag) {
        if (stateFlag == STATE_GESTURE_STARTED) {
            return ActiveGestureErrorDetector.GestureEvent.STATE_GESTURE_STARTED;
        } else if (stateFlag == STATE_GESTURE_COMPLETED) {
            return ActiveGestureErrorDetector.GestureEvent.STATE_GESTURE_COMPLETED;
        } else if (stateFlag == STATE_GESTURE_CANCELLED) {
            return ActiveGestureErrorDetector.GestureEvent.STATE_GESTURE_CANCELLED;
        } else if (stateFlag == STATE_SCREENSHOT_CAPTURED) {
            return ActiveGestureErrorDetector.GestureEvent.STATE_SCREENSHOT_CAPTURED;
        } else if (stateFlag == STATE_CAPTURE_SCREENSHOT) {
            return ActiveGestureErrorDetector.GestureEvent.STATE_CAPTURE_SCREENSHOT;
        } else if (stateFlag == STATE_HANDLER_INVALIDATED) {
            return ActiveGestureErrorDetector.GestureEvent.STATE_HANDLER_INVALIDATED;
        } else if (stateFlag == STATE_LAUNCHER_DRAWN) {
            return ActiveGestureErrorDetector.GestureEvent.STATE_LAUNCHER_DRAWN;
        }
        return null;
    }

    private void initStateCallbacks() {
        mStateCallback = new MultiStateCallback(
                STATE_NAMES.toArray(new String[0]), AbsSwipeUpHandler::getTrackedEventForState);

        mStateCallback.runOnceAtState(STATE_LAUNCHER_PRESENT | STATE_GESTURE_STARTED,
                this::onLauncherPresentAndGestureStarted);

        mStateCallback.runOnceAtState(STATE_LAUNCHER_DRAWN | STATE_GESTURE_STARTED,
                this::initializeLauncherAnimationController);

        mStateCallback.runOnceAtState(STATE_LAUNCHER_PRESENT | STATE_LAUNCHER_DRAWN,
                this::launcherFrameDrawn);

        mStateCallback.runOnceAtState(STATE_LAUNCHER_PRESENT | STATE_LAUNCHER_STARTED
                | STATE_GESTURE_CANCELLED,
                this::resetStateForAnimationCancel);

        mStateCallback.runOnceAtState(STATE_RESUME_LAST_TASK | STATE_APP_CONTROLLER_RECEIVED,
                this::resumeLastTask);
        mStateCallback.runOnceAtState(STATE_START_NEW_TASK | STATE_SCREENSHOT_CAPTURED,
                this::startNewTask);

        mStateCallback.runOnceAtState(STATE_LAUNCHER_PRESENT | STATE_APP_CONTROLLER_RECEIVED
                | STATE_LAUNCHER_DRAWN | STATE_CAPTURE_SCREENSHOT,
                this::switchToScreenshot);

        mStateCallback.runOnceAtState(STATE_SCREENSHOT_CAPTURED | STATE_GESTURE_COMPLETED
                | STATE_SCALED_CONTROLLER_RECENTS,
                this::finishCurrentTransitionToRecents);

        mStateCallback.runOnceAtState(STATE_SCREENSHOT_CAPTURED | STATE_GESTURE_COMPLETED
                | STATE_SCALED_CONTROLLER_HOME,
                this::finishCurrentTransitionToHome);
        mStateCallback.runOnceAtState(STATE_SCALED_CONTROLLER_HOME | STATE_CURRENT_TASK_FINISHED,
                this::reset);
        mStateCallback.runOnceAtState(STATE_SETTLED_ON_ALL_APPS | STATE_SCREENSHOT_CAPTURED
                | STATE_GESTURE_COMPLETED,
                this::finishCurrentTransitionToAllApps);

        mStateCallback.runOnceAtState(STATE_LAUNCHER_PRESENT | STATE_APP_CONTROLLER_RECEIVED
                | STATE_LAUNCHER_DRAWN | STATE_SCALED_CONTROLLER_RECENTS
                | STATE_CURRENT_TASK_FINISHED | STATE_GESTURE_COMPLETED
                | STATE_GESTURE_STARTED,
                this::setupLauncherUiAfterSwipeUpToRecentsAnimation);

        mGestureState.runOnceAtState(STATE_END_TARGET_ANIMATION_FINISHED,
                this::continueComputingRecentsScrollIfNecessary);
        mGestureState.runOnceAtState(STATE_END_TARGET_ANIMATION_FINISHED
                | STATE_RECENTS_SCROLLING_FINISHED,
                this::onSettledOnEndTarget);

        mStateCallback.runOnceAtState(STATE_HANDLER_INVALIDATED, this::invalidateHandler);
        mStateCallback.runOnceAtState(STATE_LAUNCHER_PRESENT | STATE_HANDLER_INVALIDATED,
                this::invalidateHandlerWithLauncher);
        mStateCallback.runOnceAtState(STATE_HANDLER_INVALIDATED | STATE_RESUME_LAST_TASK,
                this::resetStateForAnimationCancel);
        mStateCallback.runOnceAtState(STATE_HANDLER_INVALIDATED | STATE_FINISH_WITH_NO_END,
                this::resetStateForAnimationCancel);
    }

    protected boolean onActivityInit(Boolean alreadyOnHome) {
        if (mStateCallback.hasStates(STATE_HANDLER_INVALIDATED)) {
            return false;
        }

        T createdContainer = (T) mContainerInterface.getCreatedContainer();
        if (createdContainer != null) {
            initTransitionEndpoints(createdContainer.getDeviceProfile());
        }
        final T container = (T) mContainerInterface.getCreatedContainer();
        if (mContainer == container) {
            return true;
        }

        if (mContainer != null) {
            if (mStateCallback.hasStates(STATE_GESTURE_COMPLETED)) {
                // If the activity has restarted between setting the page scroll settling
                // callback
                // and actually receiving the callback, just mark the gesture completed
                mGestureState.setState(STATE_RECENTS_SCROLLING_FINISHED);
                return true;
            }
            resetLauncherListeners();

            // The launcher may have been recreated as a result of device rotation.
            int oldState = mStateCallback.getState() & ~LAUNCHER_UI_STATES;
            initStateCallbacks();
            mStateCallback.setState(oldState);
        }
        mWasLauncherAlreadyVisible = alreadyOnHome;
<<<<<<< HEAD
        mActivity = activity;
        // Override the visibility of the activity until the gesture actually starts and
        // we swipe
=======
        mContainer = container;
        // Override the visibility of the activity until the gesture actually starts and we swipe
>>>>>>> 904a97c6
        // up, or until we transition home and the home animation is composed
        if (alreadyOnHome) {
            mContainer.clearForceInvisibleFlag(STATE_HANDLER_INVISIBILITY_FLAGS);
        } else {
            mContainer.addForceInvisibleFlag(STATE_HANDLER_INVISIBILITY_FLAGS);
        }

        mRecentsView = container.getOverviewPanel();
        mRecentsView.setOnPageTransitionEndCallback(null);

        mStateCallback.setState(STATE_LAUNCHER_PRESENT);
        if (alreadyOnHome) {
            onLauncherStart();
        } else {
            container.addEventCallback(EVENT_STARTED, mLauncherOnStartCallback);
        }

        // Set up a entire animation lifecycle callback to notify the current recents
        // view when
        // the animation is canceled
        mGestureState.runOnceAtState(STATE_RECENTS_ANIMATION_CANCELED, () -> {
            if (mRecentsView == null)
                return;

            HashMap<Integer, ThumbnailData> snapshots = mGestureState.consumeRecentsAnimationCanceledSnapshot();
            if (snapshots != null) {
                mRecentsView.switchToScreenshot(snapshots, () -> {
                    if (mRecentsAnimationController != null) {
                        mRecentsAnimationController.cleanupScreenshot();
                    } else if (mDeferredCleanupRecentsAnimationController != null) {
                        mDeferredCleanupRecentsAnimationController.cleanupScreenshot();
                        mDeferredCleanupRecentsAnimationController = null;
                    }
                });
                mRecentsView.onRecentsAnimationComplete();
            }
        });

        setupRecentsViewUi();
        mRecentsView.runOnPageScrollsInitialized(this::linkRecentsViewScroll);
        mContainer.runOnBindToTouchInteractionService(this::onLauncherBindToService);
        mContainer.addEventCallback(EVENT_DESTROYED, mLauncherOnDestroyCallback);
        return true;
    }

    /**
     * Return true if the window should be translated horizontally if the recents
     * view scrolls
     */
    protected boolean moveWindowWithRecentsScroll() {
        return mGestureState.getEndTarget() != HOME;
    }

    private void onLauncherStart() {
        final T container = (T) mContainerInterface.getCreatedContainer();
        if (container == null || mContainer != container) {
            return;
        }
        if (mStateCallback.hasStates(STATE_HANDLER_INVALIDATED)) {
            return;
        }
        // RecentsView never updates the display rotation until swipe-up, force update
        // RecentsOrientedState before passing to TaskViewSimulator.
        mRecentsView.updateRecentsRotation();
        runActionOnRemoteHandles(remoteTargetHandle -> remoteTargetHandle.getTaskViewSimulator()
                .setOrientationState(mRecentsView.getPagedViewOrientedState()));

        // If we've already ended the gesture and are going home, don't prepare recents
        // UI,
        // as that will set the state as BACKGROUND_APP, overriding the animation to
        // NORMAL.
        if (mGestureState.getEndTarget() != HOME) {
            Runnable initAnimFactory = () -> {
                mAnimationFactory = mContainerInterface.prepareRecentsUI(mDeviceState,
                        mWasLauncherAlreadyVisible, this::onAnimatorPlaybackControllerCreated);
                maybeUpdateRecentsAttachedState(false /* animate */);
                if (mGestureState.getEndTarget() != null) {
                    // Update the end target in case the gesture ended before we init.
                    mAnimationFactory.setEndTarget(mGestureState.getEndTarget());
                }
            };
            if (mWasLauncherAlreadyVisible) {
                // Launcher is visible, but might be about to stop. Thus, if we prepare recents
                // now, it might get overridden by moveToRestState() in onStop(). To avoid this,
                // wait until the next gesture (and possibly launcher) starts.
                mStateCallback.runOnceAtState(STATE_GESTURE_STARTED, initAnimFactory);
            } else {
                initAnimFactory.run();
            }
        }
        AbstractFloatingView.closeAllOpenViewsExcept(container, mWasLauncherAlreadyVisible,
                AbstractFloatingView.TYPE_LISTENER);

        if (mWasLauncherAlreadyVisible) {
            mStateCallback.setState(STATE_LAUNCHER_DRAWN);
        } else {
            SafeCloseable traceToken = TraceHelper.INSTANCE.beginAsyncSection("WTS-init");
            View dragLayer = container.getDragLayer();
            dragLayer.getViewTreeObserver().addOnDrawListener(new OnDrawListener() {
                boolean mHandled = false;

                @Override
                public void onDraw() {
                    if (mHandled) {
                        return;
                    }
                    mHandled = true;

                    traceToken.close();
<<<<<<< HEAD
                    dragLayer.post(() -> dragLayer.getViewTreeObserver().removeOnDrawListener(this));
                    if (activity != mActivity) {
=======
                    dragLayer.post(() ->
                            dragLayer.getViewTreeObserver().removeOnDrawListener(this));
                    if (container != mContainer) {
>>>>>>> 904a97c6
                        return;
                    }

                    mStateCallback.setState(STATE_LAUNCHER_DRAWN);
                }
            });
        }

        container.getRootView().setOnApplyWindowInsetsListener(this);
        mStateCallback.setState(STATE_LAUNCHER_STARTED);
    }

    private void onLauncherBindToService() {
        mStateCallback.setState(STATE_LAUNCHER_BIND_TO_SERVICE);
        flushOnRecentsAnimationAndLauncherBound();
    }

    private void onLauncherPresentAndGestureStarted() {
        // Re-setup the recents UI when gesture starts, as the state could have been
        // changed during
        // that time by a previous window transition.
        setupRecentsViewUi();

        // For the duration of the gesture, in cases where an activity is launched while
        // the
        // activity is not yet resumed, finish the animation to ensure we get resumed
        mGestureState.getContainerInterface().setOnDeferredActivityLaunchCallback(
                mOnDeferredActivityLaunch);

        mGestureState.runOnceAtState(STATE_END_TARGET_SET,
                () -> {
                    mDeviceState.getRotationTouchHelper()
                            .onEndTargetCalculated(mGestureState.getEndTarget(),
                                    mContainerInterface);
                });

        notifyGestureStarted();
    }

    private void onDeferredActivityLaunch() {
        mContainerInterface.switchRunningTaskViewToScreenshot(
                null, () -> {
                    mTaskAnimationManager.finishRunningRecentsAnimation(true /* toHome */);
                });
    }

    private void setupRecentsViewUi() {
        if (mContinuingLastGesture) {
            updateSysUiFlags(mCurrentShift.value);
            return;
        }
        notifyGestureAnimationStartToRecents();
    }

    protected void notifyGestureAnimationStartToRecents() {
        Task[] runningTasks;
        TopTaskTracker.CachedTaskInfo cachedTaskInfo = mGestureState.getRunningTask();
        if (mIsSwipeForSplit) {
            int[] splitTaskIds = TopTaskTracker.INSTANCE.get(mContext).getRunningSplitTaskIds();
            runningTasks = cachedTaskInfo.getPlaceholderTasks(splitTaskIds);
        } else {
            runningTasks = cachedTaskInfo.getPlaceholderTasks();
        }

        // Safeguard against any null tasks being sent to recents view, happens when
        // quickswitching
        // very quickly w/ split tasks because TopTaskTracker provides stale information
        // compared to
        // actual running tasks in the recents animation.
        // TODO(b/236226779), Proper fix (ag/22237143)
        if (Arrays.stream(runningTasks).anyMatch(Objects::isNull)) {
            return;
        }
        if (mRecentsView == null) {
            return;
        }
        mRecentsView.onGestureAnimationStart(runningTasks, mDeviceState.getRotationTouchHelper());
    }

    private void launcherFrameDrawn() {
        mLauncherFrameDrawnTime = SystemClock.uptimeMillis();
    }

    private void initializeLauncherAnimationController() {
        buildAnimationController();

        try (SafeCloseable c = TraceHelper.INSTANCE.allowIpcs("logToggleRecents")) {
            if (Utilities.ATLEAST_S) {
                LatencyTracker.getInstance(mContext).logAction(LatencyTracker.ACTION_TOGGLE_RECENTS,
                        (int) (mLauncherFrameDrawnTime - mTouchTimeMs));
            }
        }

        // This method is only called when STATE_GESTURE_STARTED is set, so we can
        // enable the
        // high-res thumbnail loader here once we are sure that we will end up in an
        // overview state
        RecentsModel.INSTANCE.get(mContext).getThumbnailCache()
                .getHighResLoadingState().setVisible(true);

    }

    public MotionPauseDetector.OnMotionPauseListener getMotionPauseListener() {
        return new MotionPauseDetector.OnMotionPauseListener() {
            @Override
            public void onMotionPauseDetected() {
                mHasMotionEverBeenPaused = true;
                maybeUpdateRecentsAttachedState(true/* animate */, true/* moveRunningTask */);
                Optional.ofNullable(mContainerInterface.getTaskbarController())
                        .ifPresent(TaskbarUIController::startTranslationSpring);
                if (!mIsInAllAppsRegion) {
                    performHapticFeedback();
                }
            }

            @Override
            public void onMotionPauseChanged(boolean isPaused) {
                mIsMotionPaused = isPaused;
            }
        };
    }

    private void maybeUpdateRecentsAttachedState() {
        maybeUpdateRecentsAttachedState(true /* animate */);
    }

    protected void maybeUpdateRecentsAttachedState(boolean animate) {
        maybeUpdateRecentsAttachedState(animate, false /* moveRunningTask */);
    }

    /**
     * Determines whether to show or hide RecentsView. The window is always
     * synchronized with its corresponding TaskView in RecentsView, so if
     * RecentsView is shown, it will appear to be attached to the window.
     *
     * Note this method has no effect unless the navigation mode is NO_BUTTON.
     *
     * @param animate         whether to animate when attaching RecentsView
     * @param moveRunningTask whether to move running task to front when attaching
     */
    private void maybeUpdateRecentsAttachedState(boolean animate, boolean moveRunningTask) {
        if ((!mDeviceState.isFullyGesturalNavMode() && !mGestureState.isTrackpadGesture())
                || mRecentsView == null) {
            return;
        }
        // looking at single target is fine here since either app of a split pair would
        // have their "isInRecents" field set? (that's what this is used for below)
        RemoteAnimationTarget runningTaskTarget = mRecentsAnimationTargets != null
                ? mRecentsAnimationTargets
                        .findTask(mGestureState.getTopRunningTaskId())
                : null;
        final boolean recentsAttachedToAppWindow;
        if (mIsInAllAppsRegion) {
            recentsAttachedToAppWindow = false;
        } else if (mGestureState.getEndTarget() != null) {
            recentsAttachedToAppWindow = mGestureState.getEndTarget().recentsAttachedToAppWindow;
        } else if (mContinuingLastGesture
                && mRecentsView.getRunningTaskIndex() != mRecentsView.getNextPage()) {
            recentsAttachedToAppWindow = true;
        } else if (runningTaskTarget != null && isNotInRecents(runningTaskTarget)) {
            // The window is going away so make sure recents is always visible in this case.
            recentsAttachedToAppWindow = true;
        } else {
            recentsAttachedToAppWindow = mHasMotionEverBeenPaused || mIsLikelyToStartNewTask;
        }
        if (moveRunningTask && !mAnimationFactory.hasRecentsEverAttachedToAppWindow()
                && recentsAttachedToAppWindow) {
            // Only move running task if RecentsView has never been attached before, to
            // avoid
            // TaskView jumping to new position as we move the tasks.
            mRecentsView.moveRunningTaskToFront();
        }
        mAnimationFactory.setRecentsAttachedToAppWindow(recentsAttachedToAppWindow, animate);

        // Reapply window transform throughout the attach animation, as the animation
        // affects how
        // much the window is bound by overscroll (vs moving freely).
        if (animate) {
            ValueAnimator reapplyWindowTransformAnim = ValueAnimator.ofFloat(0, 1);
            reapplyWindowTransformAnim.addUpdateListener(anim -> {
                if (mRunningWindowAnim == null || mRunningWindowAnim.length == 0) {
                    applyScrollAndTransform();
                }
            });
            reapplyWindowTransformAnim.setDuration(RECENTS_ATTACH_DURATION).start();
            mStateCallback.runOnceAtState(STATE_HANDLER_INVALIDATED,
                    reapplyWindowTransformAnim::cancel);
        } else {
            applyScrollAndTransform();
        }
    }

    /**
     * Returns threshold that needs to be met in order for motion pause to be
     * allowed.
     */
    public float getThresholdToAllowMotionPause() {
        return mIsTransientTaskbar
                ? mTaskbarHomeOverviewThreshold
                : 0;
    }

    public void setIsLikelyToStartNewTask(boolean isLikelyToStartNewTask) {
        setIsLikelyToStartNewTask(isLikelyToStartNewTask, true /* animate */);
    }

    private void setIsLikelyToStartNewTask(boolean isLikelyToStartNewTask, boolean animate) {
        if (mIsLikelyToStartNewTask != isLikelyToStartNewTask) {
            mIsLikelyToStartNewTask = isLikelyToStartNewTask;
            maybeUpdateRecentsAttachedState(animate);
        }
    }

    /**
     * Update whether user is currently dragging in a region that will trigger all
     * apps.
     */
    private void setIsInAllAppsRegion(boolean isInAllAppsRegion) {
        if (mIsInAllAppsRegion == isInAllAppsRegion
                || !mContainerInterface.allowAllAppsFromOverview()) {
            return;
        }
        mIsInAllAppsRegion = isInAllAppsRegion;

        // Newly entering or exiting the zone - do haptic and animate recent tasks.
        VibratorWrapper.INSTANCE.get(mContext).vibrate(OVERVIEW_HAPTIC);
        maybeUpdateRecentsAttachedState(true);

        if (mContainer != null) {
            mContainer.getAppsView().getSearchUiManager()
                    .prepareToFocusEditText(mIsInAllAppsRegion);
        }

        // Draw active task below Launcher so that All Apps can appear over it.
        runActionOnRemoteHandles(remoteTargetHandle -> remoteTargetHandle.getTaskViewSimulator()
                .setDrawsBelowRecents(isInAllAppsRegion));
    }

    private void buildAnimationController() {
        if (!canCreateNewOrUpdateExistingLauncherTransitionController()) {
            return;
        }
        initTransitionEndpoints(mContainer.getDeviceProfile());
        mAnimationFactory.createActivityInterface(mTransitionDragLength);
    }

    /**
     * We don't want to change mLauncherTransitionController if
     * mGestureState.getEndTarget() == HOME
     * (it has its own animation) or if we explicitly ended the controller already.
     *
     * @return Whether we can create the launcher controller or update its progress.
     */
    private boolean canCreateNewOrUpdateExistingLauncherTransitionController() {
        return mGestureState.getEndTarget() != HOME
                && !mHasEndedLauncherTransition && mContainer != null;
    }

    @Override
    public WindowInsets onApplyWindowInsets(View view, WindowInsets windowInsets) {
        WindowInsets result = view.onApplyWindowInsets(windowInsets);
        // Don't rebuild animation when we are animating the IME, because it will cause
        // a loop
        // where the insets change -> animation changes (updating ime) -> insets change
        // -> ...
        if (windowInsets.isVisible(WindowInsets.Type.ime())) {
            return result;
        }
<<<<<<< HEAD
        buildAnimationController();
        // Reapply the current shift to ensure it takes new insets into account, e.g.
        // when long
=======
        if (mGestureState.getEndTarget() == null) {
            buildAnimationController();
        }
        // Reapply the current shift to ensure it takes new insets into account, e.g. when long
>>>>>>> 904a97c6
        // pressing to stash taskbar without moving the finger.
        onCurrentShiftUpdated();
        return result;
    }

    private void onAnimatorPlaybackControllerCreated(AnimatorControllerWithResistance anim) {
        boolean isFirstCreation = mLauncherTransitionController == null;
        mLauncherTransitionController = anim;
        if (isFirstCreation) {
            mStateCallback.runOnceAtState(STATE_GESTURE_STARTED, () -> {
                // Wait until the gesture is started (touch slop was passed) to start in sync
                // with
                // mWindowTransitionController. This ensures we don't hide the taskbar
                // background
                // when long pressing to stash it, for instance.
                mLauncherTransitionController.getNormalController().dispatchOnStart();
                updateLauncherTransitionProgress();
            });
        }
    }

    public Intent getLaunchIntent() {
        return mGestureState.getOverviewIntent();
    }

    /**
     * Called when the value of {@link #mCurrentShift} changes
     */
    @UiThread
    @Override
    public void onCurrentShiftUpdated() {
        float threshold = DeviceConfigWrapper.get().getAllAppsOverviewThreshold() / 100f;
        setIsInAllAppsRegion(mCurrentShift.value >= threshold);
        updateSysUiFlags(mCurrentShift.value);
        applyScrollAndTransform();

        updateLauncherTransitionProgress();
    }

    private void updateLauncherTransitionProgress() {
        if (mLauncherTransitionController == null
                || !canCreateNewOrUpdateExistingLauncherTransitionController()) {
            return;
        }
        mLauncherTransitionController.setProgress(
                // Immediately finish the grid transition
                isKeyboardTaskFocusPending()
                        ? 1f : Math.max(mCurrentShift.value, getScaleProgressDueToScroll()),
                mDragLengthFactor);
    }

    /**
     * @param windowProgress 0 == app, 1 == overview
     */
    private void updateSysUiFlags(float windowProgress) {
        if (mRecentsAnimationController != null && mRecentsView != null) {
            TaskView runningTask = mRecentsView.getRunningTaskView();
            TaskView centermostTask = mRecentsView.getTaskViewNearestToCenterOfScreen();
            int centermostTaskFlags = centermostTask == null ? 0
                    : centermostTask.getFirstThumbnailViewDeprecated().getSysUiStatusNavFlags();
            boolean swipeUpThresholdPassed = windowProgress > 1 - UPDATE_SYSUI_FLAGS_THRESHOLD;
            boolean quickswitchThresholdPassed = centermostTask != runningTask;

            // We will handle the sysui flags based on the centermost task view.
            mRecentsAnimationController.setUseLauncherSystemBarFlags(swipeUpThresholdPassed
                    || (quickswitchThresholdPassed && centermostTaskFlags != 0));
            mRecentsAnimationController.setSplitScreenMinimized(mContext, swipeUpThresholdPassed);
            // Provide a hint to WM the direction that we will be settling in case the
            // animation
            // needs to be canceled
            mRecentsAnimationController.setWillFinishToHome(swipeUpThresholdPassed);

            if (mContainer == null) return;
            if (swipeUpThresholdPassed) {
                mContainer.getSystemUiController().updateUiState(UI_STATE_FULLSCREEN_TASK, 0);
            } else {
                mContainer.getSystemUiController().updateUiState(
                        UI_STATE_FULLSCREEN_TASK, centermostTaskFlags);
            }
        }
    }

    @Override
    public void onRecentsAnimationStart(RecentsAnimationController controller,
            RecentsAnimationTargets targets) {
        super.onRecentsAnimationStart(controller, targets);
        if (targets.hasDesktopTasks()) {
            mRemoteTargetHandles = mTargetGluer.assignTargetsForDesktop(targets);
        } else {
            int untrimmedAppCount = mRemoteTargetHandles.length;
            mRemoteTargetHandles = mTargetGluer.assignTargetsForSplitScreen(targets);
            if (mRemoteTargetHandles.length < untrimmedAppCount && mIsSwipeForSplit) {
                updateIsGestureForSplit(mRemoteTargetHandles.length);
                setupRecentsViewUi();
            }
        }
        mRecentsAnimationController = controller;
        mRecentsAnimationTargets = targets;
        mSwipePipToHomeReleaseCheck = new RemoteAnimationTargets.ReleaseCheck();
        mSwipePipToHomeReleaseCheck.setCanRelease(true);
        mRecentsAnimationTargets.addReleaseCheck(mSwipePipToHomeReleaseCheck);

        // Only initialize the device profile, if it has not been initialized before, as
        // in some
        // configurations targets.homeContentInsets may not be correct.
        if (mContainer == null) {
            RemoteAnimationTarget primaryTaskTarget = targets.apps[0];
            // orientation state is independent of which remote target handle we use since
            // both
            // should be pointing to the same one. Just choose index 0 for now since that
            // works for
            // both split and non-split
            RecentsOrientedState orientationState = mRemoteTargetHandles[0].getTaskViewSimulator()
                    .getOrientationState();
            DeviceProfile dp = orientationState.getLauncherDeviceProfile();
            if (targets.minimizedHomeBounds != null && primaryTaskTarget != null) {
                Rect overviewStackBounds = mContainerInterface
                        .getOverviewWindowBounds(targets.minimizedHomeBounds, primaryTaskTarget);
                dp = dp.getMultiWindowProfile(mContext,
                        new WindowBounds(overviewStackBounds, targets.homeContentInsets));
            } else {
                // If we are not in multi-window mode, home insets should be same as system
                // insets.
                dp = dp.copy(mContext);
            }
            dp.updateInsets(targets.homeContentInsets);
            dp.updateIsSeascape(mContext);
            initTransitionEndpoints(dp);
            orientationState.setMultiWindowMode(dp.isMultiWindowMode);
        }

        // Notify when the animation starts
        flushOnRecentsAnimationAndLauncherBound();

        // Only add the callback to enable the input consumer after we actually have the
        // controller
        mStateCallback.runOnceAtState(STATE_APP_CONTROLLER_RECEIVED | STATE_GESTURE_STARTED,
                this::startInterceptingTouchesForGesture);
        mStateCallback.setStateOnUiThread(STATE_APP_CONTROLLER_RECEIVED);
    }

    @Override
    public void onRecentsAnimationCanceled(HashMap<Integer, ThumbnailData> thumbnailDatas) {
        ActiveGestureLog.INSTANCE.addLog(
                /* event= */ "cancelRecentsAnimation",
                /* gestureEvent= */ CANCEL_RECENTS_ANIMATION);
<<<<<<< HEAD
        mActivityInitListener.unregister();
        // Cache the recents animation controller so we can defer its cleanup to after
        // having
=======
        mActivityInitListener.unregister("AbsSwipeUpHandler.onRecentsAnimationCanceled");
        // Cache the recents animation controller so we can defer its cleanup to after having
>>>>>>> 904a97c6
        // properly cleaned up the screenshot without accidentally using it.
        mDeferredCleanupRecentsAnimationController = mRecentsAnimationController;
        mStateCallback.setStateOnUiThread(STATE_GESTURE_CANCELLED | STATE_HANDLER_INVALIDATED);
        // Defer clearing the controller and the targets until after we've updated the
        // state
        mRecentsAnimationController = null;
        mRecentsAnimationTargets = null;
        if (mRecentsView != null) {
            mRecentsView.setRecentsAnimationTargets(null, null);
        }
    }

    @UiThread
    public void onGestureStarted(boolean isLikelyToStartNewTask) {
        mContainerInterface.closeOverlay();
        TaskUtils.closeSystemWindowsAsync(CLOSE_SYSTEM_WINDOWS_REASON_RECENTS);

        if (mRecentsView != null) {
            final View rv = mRecentsView;
            mRecentsView.getViewTreeObserver().addOnDrawListener(new OnDrawListener() {
                boolean mHandled = false;

                @Override
                public void onDraw() {
                    if (mHandled) {
                        return;
                    }
                    mHandled = true;

                    InteractionJankMonitorWrapper.begin(mRecentsView, Cuj.CUJ_LAUNCHER_QUICK_SWITCH,
                            2000 /* ms timeout */);
                    InteractionJankMonitorWrapper.begin(mRecentsView,
                            Cuj.CUJ_LAUNCHER_APP_CLOSE_TO_HOME);
                    InteractionJankMonitorWrapper.begin(mRecentsView,
                            Cuj.CUJ_LAUNCHER_APP_SWIPE_TO_RECENTS);

                    rv.post(() -> rv.getViewTreeObserver().removeOnDrawListener(this));
                }
            });
        }
        notifyGestureStarted();
        setIsLikelyToStartNewTask(isLikelyToStartNewTask, false /* animate */);

        if (mIsTransientTaskbar && !mTaskbarAlreadyOpen && !isLikelyToStartNewTask) {
            setClampScrollOffset(true);
        }
        mStateCallback.setStateOnUiThread(STATE_GESTURE_STARTED);
        mGestureStarted = true;
    }

    /**
     * Sets whether or not we should clamp the scroll offset.
     * This is used to avoid x-axis movement when swiping up transient taskbar.
     *
     * @param clampScrollOffset When true, we clamp the scroll to 0 before the clamp
     *                          threshold is
     *                          met.
     */
    private void setClampScrollOffset(boolean clampScrollOffset) {
        if (!mIsTransientTaskbar) {
            return;
        }
        if (mRecentsView == null) {
            mStateCallback.runOnceAtState(STATE_LAUNCHER_PRESENT,
                    () -> mRecentsView.setClampScrollOffset(clampScrollOffset));
            return;
        }
        mRecentsView.setClampScrollOffset(clampScrollOffset);
    }

    /**
     * Notifies the launcher that the swipe gesture has started. This can be called
     * multiple times.
     */
    @UiThread
    private void notifyGestureStarted() {
        final T curActivity = mContainer;
        if (curActivity != null) {
            // Once the gesture starts, we can no longer transition home through the button,
            // so
            // reset the force override of the activity visibility
            mContainer.clearForceInvisibleFlag(STATE_HANDLER_INVISIBILITY_FLAGS);
        }
    }

    /**
     * Called as a result on ACTION_CANCEL to return the UI to the start state.
     */
    @UiThread
    public void onGestureCancelled() {
        updateDisplacement(0);
        mStateCallback.setStateOnUiThread(STATE_GESTURE_COMPLETED);
        handleNormalGestureEnd(0, false, new PointF(), true /* isCancel */);
    }

    /**
     * @param endVelocityPxPerMs The velocity in the direction of the nav bar to the
     *                           middle of the
     *                           screen.
     * @param velocityPxPerMs    The x and y components of the velocity when the
     *                           gesture ends.
     */
    @UiThread
    public void onGestureEnded(float endVelocityPxPerMs, PointF velocityPxPerMs) {
        float flingThreshold = mContext.getResources()
                .getDimension(R.dimen.quickstep_fling_threshold_speed);
        boolean isFling = mGestureStarted && !mIsMotionPaused
                && Math.abs(endVelocityPxPerMs) > flingThreshold;
        mStateCallback.setStateOnUiThread(STATE_GESTURE_COMPLETED);
        boolean isVelocityVertical = Math.abs(velocityPxPerMs.y) > Math.abs(velocityPxPerMs.x);
        if (isVelocityVertical) {
            mLogDirectionUpOrLeft = velocityPxPerMs.y < 0;
        } else {
            mLogDirectionUpOrLeft = velocityPxPerMs.x < 0;
        }
        Runnable handleNormalGestureEndCallback = () -> handleNormalGestureEnd(
                endVelocityPxPerMs, isFling, velocityPxPerMs, /* isCancel= */ false);
        if (mRecentsView != null) {
            mRecentsView.runOnPageScrollsInitialized(handleNormalGestureEndCallback);
        } else {
            handleNormalGestureEndCallback.run();
        }
    }

    private void endRunningWindowAnim(boolean cancel) {
        if (mRunningWindowAnim != null) {
            if (cancel) {
                for (RunningWindowAnim r : mRunningWindowAnim) {
                    if (r != null) {
                        r.cancel();
                    }
                }
            } else {
                for (RunningWindowAnim r : mRunningWindowAnim) {
                    if (r != null) {
                        r.end();
                    }
                }
            }
        }
        if (mParallelRunningAnim != null) {
            // Unlike the above animation, the parallel animation won't have anything to
            // take up
            // the work if it's canceled, so just end it instead.
            mParallelRunningAnim.end();
        }
    }

    private void onSettledOnEndTarget() {
        // Fast-finish the attaching animation if it's still running.
        maybeUpdateRecentsAttachedState(false);
        final GestureEndTarget endTarget = mGestureState.getEndTarget();
        // Wait until the given View (if supplied) draws before resuming the last task.
        View postResumeLastTask = mContainerInterface.onSettledOnEndTarget(endTarget);

        if (endTarget != NEW_TASK) {
            InteractionJankMonitorWrapper.cancel(Cuj.CUJ_LAUNCHER_QUICK_SWITCH);
        }
        if (endTarget != HOME) {
            InteractionJankMonitorWrapper.cancel(Cuj.CUJ_LAUNCHER_APP_CLOSE_TO_HOME);
        }
        if (endTarget != RECENTS) {
            InteractionJankMonitorWrapper.cancel(Cuj.CUJ_LAUNCHER_APP_SWIPE_TO_RECENTS);
        }

        switch (endTarget) {
            case ALL_APPS:
                mStateCallback.setState(STATE_SETTLED_ON_ALL_APPS | STATE_CAPTURE_SCREENSHOT);
                break;
            case HOME:
                mStateCallback.setState(STATE_SCALED_CONTROLLER_HOME | STATE_CAPTURE_SCREENSHOT);
                // Notify the SysUI to use fade-in animation when entering PiP
                SystemUiProxy.INSTANCE.get(mContext).setPipAnimationTypeToAlpha();
<<<<<<< HEAD
                if (DesktopTaskView.DESKTOP_IS_PROTO2_ENABLED) {
                    // Notify the SysUI to stash desktop apps if they are visible
                    DesktopVisibilityController desktopVisibilityController = mActivityInterface
                            .getDesktopVisibilityController();
                    if (desktopVisibilityController != null) {
                        desktopVisibilityController.onHomeActionTriggered();
                    }
                }
=======
>>>>>>> 904a97c6
                break;
            case RECENTS:
                mStateCallback.setState(STATE_SCALED_CONTROLLER_RECENTS | STATE_CAPTURE_SCREENSHOT
                        | STATE_SCREENSHOT_VIEW_SHOWN);
                break;
            case NEW_TASK:
                mStateCallback.setState(STATE_START_NEW_TASK | STATE_CAPTURE_SCREENSHOT);
                break;
            case LAST_TASK:
                if (postResumeLastTask != null) {
                    ViewUtils.postFrameDrawn(postResumeLastTask,
                            () -> mStateCallback.setState(STATE_RESUME_LAST_TASK));
                } else {
                    mStateCallback.setState(STATE_RESUME_LAST_TASK);
                }
                // Restore the divider as it resumes the last top-tasks.
                setDividerShown(true);
                break;
        }
        if (mContainerInterface.getTaskbarController() != null) {
            // Resets this value as the gesture is now complete.
            mContainerInterface.getTaskbarController().setUserIsGoingHome(false);
        }
        ActiveGestureLog.INSTANCE.addLog(
                new ActiveGestureLog.CompoundString("onSettledOnEndTarget ")
                        .append(endTarget.name()),
                /* gestureEvent= */ ON_SETTLED_ON_END_TARGET);
    }

    /**
     * @return Whether this was the task we were waiting to appear, and thus handled
     *         it.
     */
    protected boolean handleTaskAppeared(RemoteAnimationTarget[] appearedTaskTarget) {
        if (mStateCallback.hasStates(STATE_HANDLER_INVALIDATED)) {
            return false;
        }
        boolean hasStartedTaskBefore = Arrays.stream(appearedTaskTarget).anyMatch(
                mGestureState.mLastStartedTaskIdPredicate);
        if (mStateCallback.hasStates(STATE_START_NEW_TASK) && hasStartedTaskBefore) {
            reset();
            return true;
        }
        return false;
    }

    private float dpiFromPx(float pixels) {
        return Utilities.dpiFromPx(pixels, mContext.getResources().getDisplayMetrics().densityDpi);
    }

    private GestureEndTarget calculateEndTarget(
            PointF velocityPxPerMs, float endVelocityPxPerMs, boolean isFlingY, boolean isCancel) {

        ActiveGestureErrorDetector.GestureEvent gestureEvent =
                velocityPxPerMs.x == 0 && velocityPxPerMs.y == 0
                        ? INVALID_VELOCITY_ON_SWIPE_UP
                        : null;
        ActiveGestureLog.INSTANCE.addLog(
                new ActiveGestureLog.CompoundString("calculateEndTarget: velocities=(x=")
                        .append(dpiFromPx(velocityPxPerMs.x))
                        .append("dp/ms, y=")
                        .append(dpiFromPx(velocityPxPerMs.y))
                        .append("dp/ms), angle=")
                        .append(Math.toDegrees(Math.atan2(
                                -velocityPxPerMs.y, velocityPxPerMs.x))), gestureEvent);

        if (mGestureState.isHandlingAtomicEvent()) {
            // Button mode, this is only used to go to recents.
            return RECENTS;
        }

        GestureEndTarget endTarget;
        if (isCancel) {
            endTarget = LAST_TASK;
        } else if (isFlingY) {
            endTarget = calculateEndTargetForFlingY(velocityPxPerMs, endVelocityPxPerMs);
        } else {
            endTarget = calculateEndTargetForNonFling(velocityPxPerMs);
        }

        if (mDeviceState.isOverviewDisabled() && endTarget == RECENTS) {
            return LAST_TASK;
        }

        TaskView nextPageTaskView = mRecentsView != null
                ? mRecentsView.getNextPageTaskView() : null;
        TaskView currentPageTaskView = mRecentsView != null
                ? mRecentsView.getCurrentPageTaskView() : null;

        if (Flags.enableDesktopWindowingMode()
                && !(Flags.enableDesktopWindowingWallpaperActivity()
                && Flags.enableDesktopWindowingQuickSwitch())) {
            if ((nextPageTaskView instanceof DesktopTaskView
                    || currentPageTaskView instanceof DesktopTaskView)
                    && endTarget == NEW_TASK) {
                return LAST_TASK;
            }
        }
        return endTarget;
    }

    private GestureEndTarget calculateEndTargetForFlingY(PointF velocity, float endVelocity) {
        // If swiping at a diagonal, base end target on the faster velocity direction.
        final boolean willGoToNewTask = isScrollingToNewTask() && Math.abs(velocity.x) > Math.abs(endVelocity);
        final boolean isSwipeUp = endVelocity < 0;
        if (mIsInAllAppsRegion) {
            return isSwipeUp ? ALL_APPS : LAST_TASK;
        }
        if (!isSwipeUp) {
<<<<<<< HEAD
            final boolean isCenteredOnNewTask = mRecentsView.getDestinationPage() != mRecentsView.getRunningTaskIndex();
=======
            final boolean isCenteredOnNewTask = mRecentsView != null
                    && mRecentsView.getDestinationPage() != mRecentsView.getRunningTaskIndex();
>>>>>>> 904a97c6
            return willGoToNewTask || isCenteredOnNewTask ? NEW_TASK : LAST_TASK;
        }

        return willGoToNewTask ? NEW_TASK : HOME;
    }

    private GestureEndTarget calculateEndTargetForNonFling(PointF velocity) {
        final boolean isScrollingToNewTask = isScrollingToNewTask();

        // Fully gestural mode.
        final boolean isFlingX = Math.abs(velocity.x) > mContext.getResources()
                .getDimension(R.dimen.quickstep_fling_threshold_speed);
        if (mIsInAllAppsRegion) {
            return ALL_APPS;
        } else if (isScrollingToNewTask && isFlingX) {
            // Flinging towards new task takes precedence over mIsMotionPaused (which only
            // checks y-velocity).
            return NEW_TASK;
        } else if (mIsMotionPaused) {
            return RECENTS;
        } else if (isScrollingToNewTask) {
            return NEW_TASK;
        }
        return velocity.y < 0 && mCanSlowSwipeGoHome ? HOME : LAST_TASK;
    }

    private boolean isScrollingToNewTask() {
        if (mRecentsView == null) {
            return false;
        }
        if (!hasTargets()) {
            // If there are no running tasks, then we can assume that this is a continuation
            // of
            // the last gesture, but after the recents animation has finished.
            return true;
        }
        int runningTaskIndex = mRecentsView.getRunningTaskIndex();
        return runningTaskIndex >= 0 && mRecentsView.getNextPage() != runningTaskIndex;
    }

    /**
     * Sets whether a slow swipe can go to the HOME end target when the user lets
     * go. A slow swipe
     * for this purpose must meet two criteria:
     * 1) y-velocity is less than quickstep_fling_threshold_speed
     * AND
     * 2) motion pause has not been detected (possibly because
     * {@link MotionPauseDetector#setDisallowPause} has been called with
     * disallowPause == true)
     */
    public void setCanSlowSwipeGoHome(boolean canSlowSwipeGoHome) {
        mCanSlowSwipeGoHome = canSlowSwipeGoHome;
    }

    @UiThread
    private void handleNormalGestureEnd(
            float endVelocityPxPerMs, boolean isFling, PointF velocityPxPerMs, boolean isCancel) {
        long duration = MAX_SWIPE_DURATION;
        float currentShift = mCurrentShift.value;
        final GestureEndTarget endTarget = calculateEndTarget(
                velocityPxPerMs, endVelocityPxPerMs, isFling, isCancel);
        // Set the state, but don't notify until the animation completes
        mGestureState.setEndTarget(endTarget, false /* isAtomic */);
        mAnimationFactory.setEndTarget(endTarget);

        if (enableScalingRevealHomeAnimation()
                && mIsTransientTaskbar
                && mContainerInterface.getTaskbarController() != null) {
            mContainerInterface.getTaskbarController()
                    .setUserIsGoingHome(endTarget == GestureState.GestureEndTarget.HOME);
        }

        float endShift = endTarget == ALL_APPS ? mDragLengthFactor
                : endTarget.isLauncher ? 1 : 0;
        final float startShift;
        if (!isFling) {
            long expectedDuration = Math.abs(Math.round((endShift - currentShift)
                    * MAX_SWIPE_DURATION * SWIPE_DURATION_MULTIPLIER));
            duration = Math.min(MAX_SWIPE_DURATION, expectedDuration);
            startShift = currentShift;
        } else {
            startShift = Utilities.boundToRange(currentShift - velocityPxPerMs.y
                    * getSingleFrameMs(mContext) / mTransitionDragLength, 0, mDragLengthFactor);
            if (mTransitionDragLength > 0) {
                float distanceToTravel = (endShift - currentShift) * mTransitionDragLength;

                // we want the page's snap velocity to approximately match the velocity at
                // which the user flings, so we scale the duration by a value near to the
                // derivative of the scroll interpolator at zero, ie. 2.
                long baseDuration = Math.round(Math.abs(distanceToTravel / velocityPxPerMs.y));
                duration = Math.min(MAX_SWIPE_DURATION, 2 * baseDuration);
            }
        }
        Interpolator interpolator;
        S state = mContainerInterface.stateFromGestureEndTarget(endTarget);
        if (isKeyboardTaskFocusPending()) {
            interpolator = EMPHASIZED;
        } else if (state.displayOverviewTasksAsGrid(mDp)) {
            interpolator = ACCELERATE_DECELERATE;
        } else if (endTarget == RECENTS) {
            interpolator = OVERSHOOT_1_2;
        } else {
            interpolator = DECELERATE;
        }

        if (endTarget.isLauncher) {
            mInputConsumerProxy.enable();
        }
        if (endTarget == HOME) {
            duration = mContainer != null && mContainer.getDeviceProfile().isTaskbarPresent
                    ? StaggeredWorkspaceAnim.DURATION_TASKBAR_MS
                    : StaggeredWorkspaceAnim.DURATION_MS;
            // Early detach the nav bar once the endTarget is determined as HOME
            if (mRecentsAnimationController != null) {
                mRecentsAnimationController.detachNavigationBarFromApp(true);
            }
        } else if (endTarget == RECENTS) {
            if (mRecentsView != null) {
                int nearestPage = mRecentsView.getDestinationPage();
                if (nearestPage == INVALID_PAGE) {
                    // Allow the snap to invalid page to catch future error cases.
                    Log.e(TAG,
                            "RecentsView destination page is invalid",
                            new IllegalStateException());
                }

                boolean isScrolling = false;
                if (mRecentsView.getNextPage() != nearestPage) {
                    // We shouldn't really scroll to the next page when swiping up to recents.
                    // Only allow settling on the next page if it's nearest to the center.
                    mRecentsView.snapToPage(nearestPage, Math.toIntExact(duration));
                    isScrolling = true;
                }
                if (mRecentsView.getScroller().getDuration() > MAX_SWIPE_DURATION) {
                    mRecentsView.snapToPage(mRecentsView.getNextPage(), (int) MAX_SWIPE_DURATION);
                    isScrolling = true;
                }
                if (!mGestureState.isHandlingAtomicEvent() || isScrolling) {
                    duration = Math.max(duration, mRecentsView.getScroller().getDuration());
                }
            }
        } else if (endTarget == LAST_TASK && mRecentsView != null
                && mRecentsView.getNextPage() != mRecentsView.getRunningTaskIndex()) {
            mRecentsView.snapToPage(mRecentsView.getRunningTaskIndex(), Math.toIntExact(duration));
        }

        // Let RecentsView handle the scrolling to the task, which we launch in
        // startNewTask()
        // or resumeLastTask().
        Runnable onPageTransitionEnd = () -> {
            mGestureState.setState(STATE_RECENTS_SCROLLING_FINISHED);
            setClampScrollOffset(false);
        };
<<<<<<< HEAD
        if (mRecentsView != null) {
            ActiveGestureLog.INSTANCE
                    .trackEvent(ActiveGestureErrorDetector.GestureEvent.SET_ON_PAGE_TRANSITION_END_CALLBACK);
            mRecentsView.setOnPageTransitionEndCallback(onPageTransitionEnd);
=======

        if (Flags.enableDesktopWindowingMode()
                && !(Flags.enableDesktopWindowingWallpaperActivity()
                && Flags.enableDesktopWindowingQuickSwitch())) {
            if (mRecentsView != null && (mRecentsView.getCurrentPageTaskView() != null
                    && !(mRecentsView.getCurrentPageTaskView() instanceof DesktopTaskView))) {
                ActiveGestureLog.INSTANCE.trackEvent(ActiveGestureErrorDetector.GestureEvent
                        .SET_ON_PAGE_TRANSITION_END_CALLBACK);
                mRecentsView.setOnPageTransitionEndCallback(onPageTransitionEnd);
            } else {
                onPageTransitionEnd.run();
            }
>>>>>>> 904a97c6
        } else {
            if (mRecentsView != null) {
                ActiveGestureLog.INSTANCE.trackEvent(
                        ActiveGestureErrorDetector
                                .GestureEvent.SET_ON_PAGE_TRANSITION_END_CALLBACK);
                mRecentsView.setOnPageTransitionEndCallback(onPageTransitionEnd);
            } else {
                onPageTransitionEnd.run();
            }
        }

        animateToProgress(startShift, endShift, duration, interpolator, endTarget, velocityPxPerMs);
    }

    private void doLogGesture(GestureEndTarget endTarget, @Nullable TaskView targetTask) {
        if (mDp == null || !mDp.isGestureMode) {
            // We probably never received an animation controller, skip logging.
            return;
        }

        StatsLogManager.EventEnum event;
        switch (endTarget) {
            case HOME:
                event = LAUNCHER_HOME_GESTURE;
                break;
            case RECENTS:
                event = LAUNCHER_OVERVIEW_GESTURE;
                break;
            case LAST_TASK:
            case NEW_TASK:
                event = mLogDirectionUpOrLeft ? LAUNCHER_QUICKSWITCH_LEFT
                        : LAUNCHER_QUICKSWITCH_RIGHT;
                break;
            default:
                event = IGNORE;
        }
        StatsLogger logger = StatsLogManager.newInstance(
                        mContainer != null ? mContainer.asContext() : mContext).logger()
                .withSrcState(LAUNCHER_STATE_BACKGROUND)
                .withDstState(endTarget.containerType)
                .withInputType(mGestureState.isTrackpadGesture()
                        ? SysUiStatsLog.LAUNCHER_UICHANGED__INPUT_TYPE__TRACKPAD
                        : SysUiStatsLog.LAUNCHER_UICHANGED__INPUT_TYPE__TOUCH);
        if (targetTask != null) {
            logger.withItemInfo(targetTask.getFirstItemInfo());
        }

        int pageIndex = endTarget == LAST_TASK || mRecentsView == null
                ? LOG_NO_OP_PAGE_INDEX
                : mRecentsView.getNextPage();
        logger.withRank(pageIndex);
        logger.log(event);
    }

    /**
     * Animates to the given progress, where 0 is the current app and 1 is overview.
     */
    @UiThread
    private void animateToProgress(float start, float end, long duration, Interpolator interpolator,
            GestureEndTarget target, PointF velocityPxPerMs) {
        runOnRecentsAnimationAndLauncherBound(() -> animateToProgressInternal(start, end, duration,
                interpolator, target, velocityPxPerMs));
    }

    protected abstract HomeAnimationFactory createHomeAnimationFactory(
            List<IBinder> launchCookies,
            long duration,
            boolean isTargetTranslucent,
            boolean appCanEnterPip,
            RemoteAnimationTarget runningTaskTarget,
            @Nullable TaskView targetTaskView);

    private final TaskStackChangeListener mActivityRestartListener = new TaskStackChangeListener() {
        @Override
        public void onActivityRestartAttempt(ActivityManager.RunningTaskInfo task, boolean homeTaskVisible,
                boolean clearedTask, boolean wasVisible) {
            boolean taskRunningAndNotHome = Arrays.stream(mGestureState.getRunningTaskIds(true /*
                                                                                                * getMultipleTasks
                                                                                                */))
                    .anyMatch(taskId -> task.taskId == taskId
                            && task.configuration.windowConfiguration.getActivityType() != ACTIVITY_TYPE_HOME);
            if (taskRunningAndNotHome) {
                // Since this is an edge case, just cancel and relaunch with default activity
                // options (since we don't know if there's an associated app icon to launch
                // from)
                endRunningWindowAnim(true /* cancel */);
                TaskStackChangeListeners.getInstance().unregisterTaskStackListener(mActivityRestartListener);
                ActivityManagerWrapper.getInstance().startActivityFromRecents(task.taskId, null);
            }
        }
    };

    @UiThread
    private void animateToProgressInternal(float start, float end, long duration,
            Interpolator interpolator, GestureEndTarget target, PointF velocityPxPerMs) {
        maybeUpdateRecentsAttachedState();

        // If we are transitioning to launcher, then listen for the activity to be
        // restarted while
        // the transition is in progress
        if (mGestureState.getEndTarget().isLauncher) {
            // This is also called when the launcher is resumed, in order to clear the
            // pending
            // widgets that have yet to be configured.
            if (mContainer != null) {
                DragView.removeAllViews(mContainer);
            }

            TaskStackChangeListeners.getInstance().registerTaskStackListener(
                    mActivityRestartListener);

            mParallelRunningAnim = mContainerInterface.getParallelAnimationToLauncher(
                    mGestureState.getEndTarget(), duration,
                    mTaskAnimationManager.getCurrentCallbacks());
            if (mParallelRunningAnim != null) {
                mParallelRunningAnim.addListener(new AnimatorListenerAdapter() {
                    @Override
                    public void onAnimationEnd(Animator animation) {
                        mParallelRunningAnim = null;
                    }
                });
                mParallelRunningAnim.start();
            }
        }

        if (mGestureState.getEndTarget() == HOME) {
            getOrientationHandler().adjustFloatingIconStartVelocity(velocityPxPerMs);
            // Take first task ID, if there are multiple we don't have any special home
            // animation so doesn't matter for splitscreen.. though the "allowEnterPip"
            // might change
            // depending on which task it is..
            final RemoteAnimationTarget runningTaskTarget = mRecentsAnimationTargets != null
                    ? mRecentsAnimationTargets
                            .findTask(mGestureState.getTopRunningTaskId())
                    : null;
            var taskInfo = mGestureState.getRunningTask().mAllCachedTasks.get(0);
            final ArrayList<IBinder> cookies = Utilities.ATLEAST_S && runningTaskTarget != null
                    && taskInfo != null
                            ? taskInfo.launchCookies
                            : new ArrayList<>();
            boolean isTranslucent = runningTaskTarget != null && runningTaskTarget.isTranslucent;
            boolean hasValidLeash = runningTaskTarget != null
                    && runningTaskTarget.leash != null
                    && runningTaskTarget.leash.isValid();
            boolean appCanEnterPip = !mDeviceState.isPipActive()
                    && hasValidLeash
                    && Utilities.ATLEAST_T
                    && runningTaskTarget.allowEnterPip
<<<<<<< HEAD
                    && taskInfo.pictureInPictureParams != null
                    && taskInfo.pictureInPictureParams.isAutoEnterEnabled();
            HomeAnimationFactory homeAnimFactory = createHomeAnimationFactory(cookies, duration, isTranslucent,
                    appCanEnterPip,
                    runningTaskTarget);
            mIsSwipingPipToHome = !mIsSwipeForSplit && appCanEnterPip;
=======
                    && runningTaskTarget.taskInfo.pictureInPictureParams != null
                    && runningTaskTarget.taskInfo.pictureInPictureParams.isAutoEnterEnabled();
            HomeAnimationFactory homeAnimFactory = createHomeAnimationFactory(
                    cookies,
                    duration,
                    isTranslucent,
                    appCanEnterPip,
                    runningTaskTarget,
                    !enableAdditionalHomeAnimations()
                            || mRecentsView == null
                            || mRecentsView.getCurrentPage() == mRecentsView.getRunningTaskIndex()
                                    ? null : mRecentsView.getCurrentPageTaskView());
            SwipePipToHomeAnimator swipePipToHomeAnimator = !mIsSwipeForSplit && appCanEnterPip
                    ? createWindowAnimationToPip(homeAnimFactory, runningTaskTarget, start)
                    : null;
            mIsSwipingPipToHome = swipePipToHomeAnimator != null;
>>>>>>> 904a97c6
            final RectFSpringAnim[] windowAnim;
            if (mIsSwipingPipToHome) {
                mSwipePipToHomeAnimator = swipePipToHomeAnimator;
                mSwipePipToHomeAnimators[0] = mSwipePipToHomeAnimator;
                if (mSwipePipToHomeReleaseCheck != null) {
                    mSwipePipToHomeReleaseCheck.setCanRelease(false);
                }

                // grab a screenshot before the PipContentOverlay gets parented on top of the
                // task
                UI_HELPER_EXECUTOR.execute(() -> {
                    if (mRecentsAnimationController == null) {
                        return;
                    }
                    // Directly use top task, split to pip handled on shell side
                    final int taskId = mGestureState.getTopRunningTaskId();
                    mTaskSnapshotCache.put(taskId,
                            mRecentsAnimationController.screenshotTask(taskId));
                });

                if (mSwipePipToHomeAnimator == null) return;

                // let SystemUi reparent the overlay leash as soon as possible
                SystemUiProxy.INSTANCE.get(mContext).stopSwipePipToHome(
                        mSwipePipToHomeAnimator.getTaskId(),
                        mSwipePipToHomeAnimator.getComponentName(),
                        mSwipePipToHomeAnimator.getDestinationBounds(),
                        mSwipePipToHomeAnimator.getContentOverlay(),
                        mSwipePipToHomeAnimator.getAppBounds(),
                        mSwipePipToHomeAnimator.getSourceRectHint());

                windowAnim = mSwipePipToHomeAnimators;
            } else {
                mSwipePipToHomeAnimator = null;
                if (mSwipePipToHomeReleaseCheck != null) {
                    mSwipePipToHomeReleaseCheck.setCanRelease(true);
                    mSwipePipToHomeReleaseCheck = null;
                }
                windowAnim = createWindowAnimationToHome(start, homeAnimFactory);

                windowAnim[0].addAnimatorListener(new AnimationSuccessListener() {

                    @Override
                    public void onAnimationSuccess(Animator animator) {
                        if (mRecentsAnimationController == null) {
                            // If the recents animation is interrupted, we still end the running
                            // animation (not canceled) so this is still called. In that case,
                            // we can skip doing any future work here for the current gesture.
                            return;
                        }
                        // Finalize the state and notify of the change
                        mGestureState.setState(STATE_END_TARGET_ANIMATION_FINISHED);
                    }
                });
            }
            mRunningWindowAnim = new RunningWindowAnim[windowAnim.length];
            for (int i = 0, windowAnimLength = windowAnim.length; i < windowAnimLength; i++) {
                RectFSpringAnim windowAnimation = windowAnim[i];
                if (windowAnimation == null) {
                    continue;
                }
                DeviceProfile dp = mContainer == null ? null : mContainer.getDeviceProfile();
                windowAnimation.start(mContext, dp, velocityPxPerMs);
                mRunningWindowAnim[i] = RunningWindowAnim.wrap(windowAnimation);
            }
            homeAnimFactory.setSwipeVelocity(velocityPxPerMs.y);
            homeAnimFactory.playAtomicAnimation(velocityPxPerMs.y);
            mLauncherTransitionController = null;

            if (mRecentsView != null) {
                mRecentsView.onPrepareGestureEndAnimation(null, mGestureState.getEndTarget(),
                        getRemoteTaskViewSimulators());
            }
        } else {
            AnimatorSet animatorSet = new AnimatorSet();
            ValueAnimator windowAnim = mCurrentShift.animateToValue(start, end);
            windowAnim.addUpdateListener(valueAnimator -> {
                computeRecentsScrollIfInvisible();
            });
            windowAnim.addListener(new AnimationSuccessListener() {
                @Override
                public void onAnimationSuccess(Animator animator) {
                    if (mRecentsAnimationController == null) {
                        // If the recents animation is interrupted, we still end the running
                        // animation (not canceled) so this is still called. In that case, we can
                        // skip doing any future work here for the current gesture.
                        return;
                    }
                    if (mRecentsView != null) {
                        int taskToLaunch = mRecentsView.getNextPage();
                        int runningTask = getLastAppearedTaskIndex();
                        boolean hasStartedNewTask = hasStartedNewTask();
                        if (target == NEW_TASK && taskToLaunch == runningTask
                                && !hasStartedNewTask) {
                            // We are about to launch the current running task, so use LAST_TASK
                            // state instead of NEW_TASK. This could happen, for example, if our
                            // scroll is aborted after we determined the target to be NEW_TASK.
                            mGestureState.setEndTarget(LAST_TASK);
                        } else if (target == LAST_TASK && hasStartedNewTask) {
                            // We are about to re-launch the previously running task, but we can't
                            // just finish the controller like we normally would because that would
                            // instead resume the last task that appeared, and not ensure that this
                            // task is restored to the top. To address this, re-launch the task as
                            // if it were a new task.
                            mGestureState.setEndTarget(NEW_TASK);
                        }
                    }
                    mGestureState.setState(STATE_END_TARGET_ANIMATION_FINISHED);
                }
            });
            animatorSet.play(windowAnim);
            if (mRecentsView != null) {
                mRecentsView.onPrepareGestureEndAnimation(
                        mGestureState.isHandlingAtomicEvent() ? null : animatorSet,
                        mGestureState.getEndTarget(),
                        getRemoteTaskViewSimulators());
            }
            animatorSet.setDuration(duration).setInterpolator(interpolator);
            animatorSet.start();
            mRunningWindowAnim = new RunningWindowAnim[] { RunningWindowAnim.wrap(animatorSet) };
        }
    }

    private int calculateWindowRotation(RemoteAnimationTarget runningTaskTarget,
            RecentsOrientedState orientationState) {
        try {
            if (runningTaskTarget.rotationChange != 0
                    && TaskAnimationManager.ENABLE_SHELL_TRANSITIONS) {
                return Math.abs(runningTaskTarget.rotationChange) == ROTATION_90
                        ? ROTATION_270
                        : ROTATION_90;
            } else {
                return orientationState.getDisplayRotation();
            }
        } catch (NoSuchFieldError ignored) {
            return orientationState.getDisplayRotation();
        }
    }

    @Nullable
    private SwipePipToHomeAnimator createWindowAnimationToPip(HomeAnimationFactory homeAnimFactory,
            RemoteAnimationTarget runningTaskTarget, float startProgress) {
        if (mRecentsView == null) {
            // Overview was destroyed, bail early.
            return null;
        }
        // Directly animate the app to PiP (picture-in-picture) mode
        final ActivityManager.RunningTaskInfo taskInfo = mGestureState.getRunningTask().mAllCachedTasks.get(0);
        final RecentsOrientedState orientationState = mRemoteTargetHandles[0].getTaskViewSimulator()
                .getOrientationState();
        final int windowRotation = calculateWindowRotation(runningTaskTarget, orientationState);
        final int homeRotation = orientationState.getRecentsActivityRotation();

        final Matrix[] homeToWindowPositionMaps = new Matrix[mRemoteTargetHandles.length];
        final RectF startRect = updateProgressForStartRect(homeToWindowPositionMaps,
                startProgress)[0];
        final Matrix homeToWindowPositionMap = homeToWindowPositionMaps[0];
        // Move the startRect to Launcher space as floatingIconView runs in Launcher
        final Matrix windowToHomePositionMap = new Matrix();
        homeToWindowPositionMap.invert(windowToHomePositionMap);
        windowToHomePositionMap.mapRect(startRect);

        final Rect hotseatKeepClearArea = getKeepClearAreaForHotseat();
        if (taskInfo == null) return null;
        final Rect destinationBounds = SystemUiProxy.INSTANCE.get(mContext)
                .startSwipePipToHome(taskInfo.topActivity,
                        taskInfo.topActivityInfo,
                        taskInfo.pictureInPictureParams,
                        homeRotation,
                        mDp.hotseatBarSizePx,
                        hotseatKeepClearArea);
        if (destinationBounds == null) {
            // No destination bounds returned from SystemUI, bail early.
            return null;
        }
        final Rect appBounds = new Rect();
        final WindowConfiguration winConfig = taskInfo.configuration.windowConfiguration;
        // Adjust the appBounds for TaskBar by using the calculated window crop Rect
        // from TaskViewSimulator and fallback to the bounds in TaskInfo when it's
        // originated
        // from windowing modes other than full-screen.
        if (winConfig.getWindowingMode() == WindowConfiguration.WINDOWING_MODE_FULLSCREEN) {
            mRemoteTargetHandles[0].getTaskViewSimulator().getCurrentCropRect().round(appBounds);
        } else {
            appBounds.set(winConfig.getBounds());
        }
        final SwipePipToHomeAnimator.Builder builder = new SwipePipToHomeAnimator.Builder()
                .setContext(mContext)
                .setTaskId(runningTaskTarget.taskId)
                .setActivityInfo(taskInfo.topActivityInfo)
                .setAppIconSizePx(mDp.iconSizePx)
                .setLeash(runningTaskTarget.leash)
                .setSourceRectHint(
                        taskInfo.pictureInPictureParams.getSourceRectHint())
                .setAppBounds(appBounds)
                .setHomeToWindowPositionMap(homeToWindowPositionMap)
                .setStartBounds(startRect)
                .setDestinationBounds(destinationBounds)
                .setCornerRadius(mRecentsView.getPipCornerRadius())
                .setShadowRadius(mRecentsView.getPipShadowRadius())
                .setAttachedView(mRecentsView);
        // We would assume home and app window always in the same rotation While
        // homeRotation
        // is not ROTATION_0 (which implies the rotation is turned on in launcher
        // settings).
        if (homeRotation == ROTATION_0
                && (windowRotation == ROTATION_90 || windowRotation == ROTATION_270)) {
            builder.setFromRotation(mRemoteTargetHandles[0].getTaskViewSimulator(), windowRotation,
                    taskInfo.displayCutoutInsets);
        }
        final SwipePipToHomeAnimator swipePipToHomeAnimator = builder.build();
        AnimatorPlaybackController activityAnimationToHome = homeAnimFactory.createActivityAnimationToHome();
        swipePipToHomeAnimator.addAnimatorListener(new AnimatorListenerAdapter() {
            private boolean mHasAnimationEnded;

            @Override
            public void onAnimationStart(Animator animation) {
                if (mHasAnimationEnded)
                    return;
                // Ensure Launcher ends in NORMAL state
                activityAnimationToHome.dispatchOnStart();
            }

            @Override
            public void onAnimationEnd(Animator animation) {
                if (mHasAnimationEnded)
                    return;
                mHasAnimationEnded = true;
                activityAnimationToHome.getAnimationPlayer().end();
                if (mRecentsAnimationController == null) {
                    // If the recents animation is interrupted, we still end the running
                    // animation (not canceled) so this is still called. In that case, we can
                    // skip doing any future work here for the current gesture.
                    return;
                }
                // Finalize the state and notify of the change
                mGestureState.setState(STATE_END_TARGET_ANIMATION_FINISHED);
            }
        });
        setupWindowAnimation(new RectFSpringAnim[] { swipePipToHomeAnimator });
        return swipePipToHomeAnimator;
    }

    private Rect getKeepClearAreaForHotseat() {
        Rect keepClearArea;
        // the keep clear area in global screen coordinates, in pixels
        if (mDp.isPhone) {
            if (mDp.isSeascape()) {
                // in seascape the Hotseat is on the left edge of the screen
                keepClearArea = new Rect(0, 0, mDp.hotseatBarSizePx, mDp.heightPx);
            } else if (mDp.isLandscape) {
                // in landscape the Hotseat is on the right edge of the screen
                keepClearArea = new Rect(mDp.widthPx - mDp.hotseatBarSizePx, 0,
                        mDp.widthPx, mDp.heightPx);
            } else {
                // in portrait mode the Hotseat is at the bottom of the screen
                keepClearArea = new Rect(0, mDp.heightPx - mDp.hotseatBarSizePx,
                        mDp.widthPx, mDp.heightPx);
            }
        } else {
            // large screens have Hotseat always at the bottom of the screen
            keepClearArea = new Rect(0, mDp.heightPx - mDp.hotseatBarSizePx,
                    mDp.widthPx, mDp.heightPx);
        }
        return keepClearArea;
    }

    /**
     * Notifies to start intercepting touches in the app window and hide the divider
     * bar if needed.
     * 
     * @see RecentsAnimationController#enableInputConsumer()
     */
    private void startInterceptingTouchesForGesture() {
        if (mRecentsAnimationController == null || !mStartMovingTasks) {
            return;
        }

        mRecentsAnimationController.enableInputConsumer();

        // Hide the divider as it starts intercepting touches in the app window.
        setDividerShown(false);
    }

    private void computeRecentsScrollIfInvisible() {
        if (mRecentsView != null && mRecentsView.getVisibility() != View.VISIBLE) {
            // Views typically don't compute scroll when invisible as an optimization,
            // but in our case we need to since the window offset depends on the scroll.
            mRecentsView.computeScroll();
        }
    }

    private void continueComputingRecentsScrollIfNecessary() {
        if (!mGestureState.hasState(STATE_RECENTS_SCROLLING_FINISHED)
                && !mStateCallback.hasStates(STATE_HANDLER_INVALIDATED)
                && !mCanceled
                && mRecentsView != null) {
            computeRecentsScrollIfInvisible();
            mRecentsView.postOnAnimation(this::continueComputingRecentsScrollIfNecessary);
        }
    }

    /**
     * Creates an animation that transforms the current app window into the home
     * app.
     *
     * @param startProgress        The progress of {@link #mCurrentShift} to start
     *                             the window from.
     * @param homeAnimationFactory The home animation factory.
     */
    @Override
    protected RectFSpringAnim[] createWindowAnimationToHome(float startProgress,
            HomeAnimationFactory homeAnimationFactory) {
        RectFSpringAnim[] anim = super.createWindowAnimationToHome(startProgress, homeAnimationFactory);
        setupWindowAnimation(anim);
        return anim;
    }

    private void setupWindowAnimation(RectFSpringAnim[] anims) {
        anims[0].addOnUpdateListener((r, p) -> {
            updateSysUiFlags(Math.max(p, mCurrentShift.value));
        });
        anims[0].addAnimatorListener(new AnimationSuccessListener() {
            @Override
            public void onAnimationSuccess(Animator animator) {
                if (mRecentsView != null) {
                    mRecentsView.post(mRecentsView::resetTaskVisuals);
                }
                // Make sure recents is in its final state
                maybeUpdateRecentsAttachedState(false);
                mContainerInterface.onSwipeUpToHomeComplete(mDeviceState);
            }
        });
        if (mRecentsAnimationTargets != null) {
            mRecentsAnimationTargets.addReleaseCheck(anims[0]);
        }
    }

    public void onConsumerAboutToBeSwitched() {
<<<<<<< HEAD
        if (mActivity != null) {
            // In the off chance that the gesture ends before Launcher is started, we should
            // clear
            // the callback here so that it doesn't update with the wrong state
            mActivity.clearRunOnceOnStartCallback();
            resetLauncherListeners();
        }
=======
        // In the off chance that the gesture ends before Launcher is started, we should clear
        // the callback here so that it doesn't update with the wrong state
        resetLauncherListeners();
>>>>>>> 904a97c6
        if (mGestureState.isRecentsAnimationRunning() && mGestureState.getEndTarget() != null
                && !mGestureState.getEndTarget().isLauncher) {
            // Continued quick switch.
            cancelCurrentAnimation();
        } else {
            mStateCallback.setStateOnUiThread(STATE_FINISH_WITH_NO_END);
            reset();
        }
    }

    public boolean isCanceled() {
        return mCanceled;
    }

    @UiThread
    private void resumeLastTask() {
        if (mRecentsAnimationController != null) {
            mRecentsAnimationController.finish(false /* toRecents */, null);
        }
        doLogGesture(LAST_TASK, null);
        reset();
    }

    @UiThread
    private void startNewTask() {
        TaskView taskToLaunch = mRecentsView == null ? null : mRecentsView.getNextPageTaskView();
        if (CompatibilityKt.isOnePlusStock()) {
            reset();
            if (mRecentsAnimationController != null) {
                mRecentsAnimationController.finish(true, () -> startNewTaskInternal(taskToLaunch));
            }
        } else {
            startNewTaskInternal(taskToLaunch);
        }
    }

    private void startNewTaskInternal(TaskView taskToLaunch) {
        startNewTask(success -> {
            if (!success) {
                reset();
                // We couldn't launch the task, so take user to overview so they can
                // decide what to do instead of staying in this broken state.
                endLauncherTransitionController();
                updateSysUiFlags(1 /* windowProgress == overview */);
            }
            doLogGesture(NEW_TASK, taskToLaunch);
        });
    }

    /**
     * Called when we successfully startNewTask() on the task that was previously
     * running. Normally
     * we call resumeLastTask() when returning to the previously running task, but
     * this handles a
     * specific edge case: if we switch from A to B, and back to A before B appears,
     * we need to
     * start A again to ensure it stays on top.
     */
    @androidx.annotation.CallSuper
    protected void onRestartPreviouslyAppearedTask() {
        // Finish the controller here, since we won't get onTaskAppeared() for a task
        // that already
        // appeared.
        if (mRecentsAnimationController != null) {
            mRecentsAnimationController.finish(false, null);
        }
        reset();
    }

    @UiThread
    private void finishCurrentTransitionToAllApps() {
        finishCurrentTransitionToHome();
        reset();
    }

    private void reset() {
        mStateCallback.setStateOnUiThread(STATE_HANDLER_INVALIDATED);
        if (mContainer != null) {
            mContainer.removeEventCallback(EVENT_DESTROYED, mLauncherOnDestroyCallback);
        }
    }

    /**
     * Cancels any running animation so that the active target can be overriden by a
     * new swipe
     * handler (in case of quick switch).
     */
    private void cancelCurrentAnimation() {
        ActiveGestureLog.INSTANCE.addLog(
                "AbsSwipeUpHandler.cancelCurrentAnimation",
                ActiveGestureErrorDetector.GestureEvent.CANCEL_CURRENT_ANIMATION);
        mCanceled = true;
        mCurrentShift.cancelAnimation();

        // Cleanup when switching handlers
        mInputConsumerProxy.unregisterOnTouchDownCallback();
        mActivityInitListener.unregister("AbsSwipeUpHandler.cancelCurrentAnimation");
        TaskStackChangeListeners.getInstance().unregisterTaskStackListener(
                mActivityRestartListener);
        mTaskSnapshotCache.clear();
    }

    private void invalidateHandler() {
        if (!mContainerInterface.isInLiveTileMode() || mGestureState.getEndTarget() != RECENTS) {
            mInputConsumerProxy.destroy();
            mTaskAnimationManager.setLiveTileCleanUpHandler(null);
        }
        mInputConsumerProxy.unregisterOnTouchDownCallback();
        endRunningWindowAnim(false /* cancel */);

        if (mGestureEndCallback != null) {
            mGestureEndCallback.run();
        }

        mActivityInitListener.unregister("AbsSwipeUpHandler.invalidateHandler");
        TaskStackChangeListeners.getInstance().unregisterTaskStackListener(
                mActivityRestartListener);
        mTaskSnapshotCache.clear();
    }

    private void invalidateHandlerWithLauncher() {
        endLauncherTransitionController();

        if (mRecentsView != null) {
            mRecentsView.onGestureAnimationEnd();
        }
        resetLauncherListeners();
    }

    private void endLauncherTransitionController() {
        mHasEndedLauncherTransition = true;

        if (mLauncherTransitionController != null) {
            // End the animation, but stay at the same visual progress.
            mLauncherTransitionController.getNormalController().dispatchSetInterpolator(
                    t -> Utilities.boundToRange(mCurrentShift.value, 0, 1));
            mLauncherTransitionController.getNormalController().getAnimationPlayer().end();
            mLauncherTransitionController = null;
        }

        if (mRecentsView != null) {
            mRecentsView.abortScrollerAnimation();
        }
    }

    /**
     * Unlike invalidateHandlerWithLauncher, this is called even when switching
     * consumers, e.g. on
     * continued quick switch gesture, which cancels the previous handler but
     * doesn't invalidate it.
     */
    private void resetLauncherListeners() {
        if (mContainer != null) {
            mContainer.removeEventCallback(EVENT_STARTED, mLauncherOnStartCallback);
            mContainer.removeEventCallback(EVENT_DESTROYED, mLauncherOnDestroyCallback);

            mContainer.getRootView().setOnApplyWindowInsetsListener(null);
        }
        if (mRecentsView != null) {
            mRecentsView.removeOnScrollChangedListener(mOnRecentsScrollListener);
        }
    }

    private void resetStateForAnimationCancel() {
        boolean wasVisible = mWasLauncherAlreadyVisible || mGestureStarted;
        mContainerInterface.onTransitionCancelled(wasVisible, mGestureState.getEndTarget());

<<<<<<< HEAD
        // Leave the pending invisible flag, as it may be used by wallpaper open
        // animation.
        if (mActivity != null) {
            mActivity.clearForceInvisibleFlag(INVISIBLE_BY_STATE_HANDLER);
=======
        // Leave the pending invisible flag, as it may be used by wallpaper open animation.
        if (mContainer != null) {
            mContainer.clearForceInvisibleFlag(INVISIBLE_BY_STATE_HANDLER);
>>>>>>> 904a97c6
        }
    }

    protected void switchToScreenshot() {
        if (!hasTargets()) {
            // If there are no targets, then we don't need to capture anything
            mStateCallback.setStateOnUiThread(STATE_SCREENSHOT_CAPTURED);
        } else {
            boolean finishTransitionPosted = false;
            // If we already have cached screenshot(s) from running tasks, skip update
            boolean shouldUpdate = false;
            int[] runningTaskIds = mGestureState.getRunningTaskIds(mIsSwipeForSplit);
            for (int id : runningTaskIds) {
                if (!mTaskSnapshotCache.containsKey(id)) {
                    shouldUpdate = true;
                    break;
                }
            }

            if (mRecentsAnimationController != null) {
                // Update the screenshot of the task
                if (shouldUpdate) {
                    UI_HELPER_EXECUTOR.execute(() -> {
<<<<<<< HEAD
                        if (mRecentsAnimationController == null)
                            return;
=======
                        RecentsAnimationController recentsAnimationController =
                                mRecentsAnimationController;
                        if (recentsAnimationController == null) return;
>>>>>>> 904a97c6
                        for (int id : runningTaskIds) {
                            mTaskSnapshotCache.put(
                                    id, recentsAnimationController.screenshotTask(id));
                        }

                        MAIN_EXECUTOR.execute(() -> {
                            if (!updateThumbnail(false /* refreshView */)) {
                                setScreenshotCapturedState();
                            }
                        });
                    });
                    return;
                }

                finishTransitionPosted = updateThumbnail(false /* refreshView */);
            }

            if (!finishTransitionPosted) {
                setScreenshotCapturedState();
            }
        }
    }

    // Returns whether finish transition was posted.
    private boolean updateThumbnail(boolean refreshView) {
        if (mGestureState.getEndTarget() == HOME
                || mGestureState.getEndTarget() == NEW_TASK
                || mGestureState.getEndTarget() == ALL_APPS
                || mRecentsView == null) {
            // Capture the screenshot before finishing the transition to home or
            // quickswitching to
            // ensure it's taken in the correct orientation, but no need to update the
            // thumbnail.
            return false;
        }

        boolean finishTransitionPosted = false;
        TaskView updatedTaskView = mRecentsView.updateThumbnail(mTaskSnapshotCache, refreshView);
        if (updatedTaskView != null && refreshView && !mCanceled) {
            // Defer finishing the animation until the next launcher frame with the
            // new thumbnail
            finishTransitionPosted = ViewUtils.postFrameDrawn(updatedTaskView,
                    () -> mStateCallback.setStateOnUiThread(STATE_SCREENSHOT_CAPTURED),
                    this::isCanceled);
        }

        return finishTransitionPosted;
    }

    private void setScreenshotCapturedState() {
        // If we haven't posted a draw callback, set the state immediately.
        TraceHelper.INSTANCE.beginSection(SCREENSHOT_CAPTURED_EVT);
        mStateCallback.setStateOnUiThread(STATE_SCREENSHOT_CAPTURED);
        TraceHelper.INSTANCE.endSection();
    }

    private void finishCurrentTransitionToRecents() {
        mStateCallback.setStateOnUiThread(STATE_CURRENT_TASK_FINISHED);
        if (mRecentsAnimationController != null) {
            mRecentsAnimationController.detachNavigationBarFromApp(true);
        }
    }

    private void finishCurrentTransitionToHome() {
        if (!hasTargets() || mRecentsAnimationController == null) {
            // If there are no targets or the animation not started, then there is nothing
            // to finish
            mStateCallback.setStateOnUiThread(STATE_CURRENT_TASK_FINISHED);
            maybeAbortSwipePipToHome();
        } else {
            maybeFinishSwipePipToHome();
            finishRecentsControllerToHome(
                    () -> mStateCallback.setStateOnUiThread(STATE_CURRENT_TASK_FINISHED));
        }
        if (mSwipePipToHomeReleaseCheck != null) {
            mSwipePipToHomeReleaseCheck.setCanRelease(true);
            mSwipePipToHomeReleaseCheck = null;
        }
        doLogGesture(HOME, mRecentsView == null ? null : mRecentsView.getCurrentPageTaskView());
    }

    /**
     * Notifies SysUI that transition is aborted if applicable and also pass leash
     * transactions
     * from Launcher to WM.
     */
    private void maybeAbortSwipePipToHome() {
        if (mIsSwipingPipToHome && mSwipePipToHomeAnimator != null) {
            SystemUiProxy.INSTANCE.get(mContext).abortSwipePipToHome(
                    mSwipePipToHomeAnimator.getTaskId(),
                    mSwipePipToHomeAnimator.getComponentName());
            mIsSwipingPipToHome = false;
        }
    }

    /**
     * Notifies SysUI that transition is finished if applicable and also pass leash
     * transactions
     * from Launcher to WM.
     * This should happen before {@link #finishRecentsControllerToHome(Runnable)}.
     */
    private void maybeFinishSwipePipToHome() {
<<<<<<< HEAD
        if (mIsSwipingPipToHome && mSwipePipToHomeAnimators[0] != null && mRecentsAnimationController != null) {

=======
        if (mRecentsAnimationController == null) {
            return;
        }
        if (mIsSwipingPipToHome && mSwipePipToHomeAnimator != null) {
>>>>>>> 904a97c6
            mRecentsAnimationController.setFinishTaskTransaction(
                    mSwipePipToHomeAnimator.getTaskId(),
                    mSwipePipToHomeAnimator.getFinishTransaction(),
                    mSwipePipToHomeAnimator.getContentOverlay());
            mIsSwipingPipToHome = false;
        } else if (mIsSwipeForSplit) {
            // Transaction to hide the task to avoid flicker for entering PiP from
            // split-screen.
            try {
                PictureInPictureSurfaceTransaction tx = new PictureInPictureSurfaceTransaction.Builder()
                        .setAlpha(0f)
                        .build();
                try {
                    tx.setShouldDisableCanAffectSystemUiFlags(false);
                } catch (NoSuchMethodError error) {
                    Log.w(TAG, "not android 13 qpr1 : ", error);
                }
                int[] taskIds = TopTaskTracker.INSTANCE.get(mContext).getRunningSplitTaskIds();
                for (int taskId : taskIds) {
                    mRecentsAnimationController.setFinishTaskTransaction(taskId,
                            tx, null /* overlay */);
                }
            } catch (Throwable t) {
                Log.w(TAG, "Failed PictureInPictureSurfaceTransaction: ", t);
            }
        }
    }

    protected abstract void finishRecentsControllerToHome(Runnable callback);

    private void setupLauncherUiAfterSwipeUpToRecentsAnimation() {
        if (mStateCallback.hasStates(STATE_HANDLER_INVALIDATED) || mRecentsView == null) {
            return;
        }
        endLauncherTransitionController();
        mRecentsView.onSwipeUpAnimationSuccess();
        mTaskAnimationManager.setLiveTileCleanUpHandler(() -> {
            mRecentsView.cleanupRemoteTargets();
            mInputConsumerProxy.destroy();
        });
        mTaskAnimationManager.enableLiveTileRestartListener();

        SystemUiProxy.INSTANCE.get(mContext).onOverviewShown(false, TAG);
        doLogGesture(RECENTS, mRecentsView.getCurrentPageTaskView());
        reset();
    }

    private static boolean isNotInRecents(RemoteAnimationTarget app) {
        return app.isNotInRecents
                || app.windowConfiguration.getActivityType() == ACTIVITY_TYPE_HOME;
    }

    protected void performHapticFeedback() {
        VibratorWrapper.INSTANCE.get(mContext).vibrate(OVERVIEW_HAPTIC);
    }

    public Consumer<MotionEvent> getRecentsViewDispatcher(float navbarRotation) {
        return mRecentsView != null ? mRecentsView.getEventDispatcher(navbarRotation) : null;
    }

    public void setGestureEndCallback(Runnable gestureEndCallback) {
        mGestureEndCallback = gestureEndCallback;
    }

    protected void linkRecentsViewScroll() {
        if (mRecentsView == null) {
            return;
        }
        SurfaceTransactionApplier applier = new SurfaceTransactionApplier(mRecentsView);
        runActionOnRemoteHandles(remoteTargetHandle -> remoteTargetHandle.getTransformParams()
                .setSyncTransactionApplier(applier));
        runOnRecentsAnimationAndLauncherBound(() -> mRecentsAnimationTargets.addReleaseCheck(applier));

        mRecentsView.addOnScrollChangedListener(mOnRecentsScrollListener);
<<<<<<< HEAD
        runOnRecentsAnimationAndLauncherBound(() -> mRecentsView.setRecentsAnimationTargets(mRecentsAnimationController,
                mRecentsAnimationTargets));
=======
        runOnRecentsAnimationAndLauncherBound(() -> {
            if (mRecentsView == null) {
                return;
            }
            mRecentsView.setRecentsAnimationTargets(
                    mRecentsAnimationController, mRecentsAnimationTargets);
        });

        if (Flags.enableDesktopWindowingMode()
                && !(Flags.enableDesktopWindowingWallpaperActivity()
                        && Flags.enableDesktopWindowingQuickSwitch())) {
            if (mRecentsView.getNextPageTaskView() instanceof DesktopTaskView
                    || mRecentsView.getCurrentPageTaskView() instanceof DesktopTaskView) {
                mRecentsViewScrollLinked = false;
                return;
            }
        }
>>>>>>> 904a97c6

        // Disable scrolling in RecentsView for trackpad 3-finger swipe up gesture.
        if (!mGestureState.isThreeFingerTrackpadGesture()) {
            mRecentsViewScrollLinked = true;
        }
    }

    private boolean shouldLinkRecentsViewScroll() {
        return mRecentsViewScrollLinked && !isKeyboardTaskFocusPending();
    }

    private boolean isKeyboardTaskFocusPending() {
        return mRecentsView != null && mRecentsView.isKeyboardTaskFocusPending();
    }

    private void onRecentsViewScroll() {
        if (moveWindowWithRecentsScroll()) {
            onCurrentShiftUpdated();
        }
    }

    protected void startNewTask(Consumer<Boolean> resultCallback) {
        // Launch the task user scrolled to (mRecentsView.getNextPage()).
        if (!mCanceled) {
            TaskView nextTask = mRecentsView == null ? null : mRecentsView.getNextPageTaskView();
            if (nextTask != null) {
                int[] taskIds = nextTask.getTaskIds();
                ActiveGestureLog.CompoundString nextTaskLog = new ActiveGestureLog.CompoundString(
                        "Launching task: ");
                for (TaskContainer container : nextTask.getTaskContainers()) {
                    if (container == null) {
                        continue;
                    }
                    nextTaskLog
                            .append("[id: ")
                            .append(container.getTask().key.id)
                            .append(", pkg: ")
                            .append(container.getTask().key.getPackageName())
                            .append("] | ");
                }
                mGestureState.updateLastStartedTaskIds(taskIds);
                boolean hasTaskPreviouslyAppeared = Arrays.stream(taskIds).anyMatch(
                        taskId -> mGestureState.getPreviouslyAppearedTaskIds()
                                .contains(taskId));
                if (!hasTaskPreviouslyAppeared) {
                    ActiveGestureLog.INSTANCE.trackEvent(EXPECTING_TASK_APPEARED);
                }
                ActiveGestureLog.INSTANCE.addLog(nextTaskLog);
                nextTask.launchTask(success -> {
                    resultCallback.accept(success);
                    if (success) {
                        if (hasTaskPreviouslyAppeared) {
                            onRestartPreviouslyAppearedTask();
                        }
                    } else {
                        mContainerInterface.onLaunchTaskFailed();
                        if (mRecentsAnimationController != null) {
                            mRecentsAnimationController.finish(true /* toRecents */, null);
                        }
                    }
                    return Unit.INSTANCE;
                }, true /* freezeTaskList */);
            } else {
                mContainerInterface.onLaunchTaskFailed();
                Toast.makeText(mContext, R.string.activity_not_available, LENGTH_SHORT).show();
                if (mRecentsAnimationController != null) {
                    mRecentsAnimationController.finish(true /* toRecents */, null);
                }
            }
        }
        mCanceled = false;
    }

    /**
     * Runs the given {@param action} if the recents animation has already started
     * and Launcher has
     * been created and bound to the TouchInteractionService, or queues it to be run
     * when it this
     * next happens.
     */
    private void runOnRecentsAnimationAndLauncherBound(Runnable action) {
        mRecentsAnimationStartCallbacks.add(action);
        flushOnRecentsAnimationAndLauncherBound();
    }

    private void flushOnRecentsAnimationAndLauncherBound() {
        if (mRecentsAnimationTargets == null ||
                !mStateCallback.hasStates(STATE_LAUNCHER_BIND_TO_SERVICE)) {
            return;
        }

        if (!mRecentsAnimationStartCallbacks.isEmpty()) {
            for (Runnable action : new ArrayList<>(mRecentsAnimationStartCallbacks)) {
                action.run();
            }
            mRecentsAnimationStartCallbacks.clear();
        }
    }

    /**
     * TODO can we remove this now that we don't finish the controller until
     * onTaskAppeared()?
     *
     * @return whether the recents animation has started and there are valid app
     *         targets.
     */
    protected boolean hasTargets() {
        return mRecentsAnimationTargets != null && mRecentsAnimationTargets.hasTargets();
    }

    @Override
    public void onRecentsAnimationFinished(@NonNull RecentsAnimationController controller) {
        mRecentsAnimationController = null;
        mRecentsAnimationTargets = null;
        if (mRecentsView != null) {
            mRecentsView.setRecentsAnimationTargets(null, null);
        }
    }

    @Override
<<<<<<< HEAD
    public void onTasksAppeared(RemoteAnimationTarget[] appearedTaskTargets) {
        if (mRecentsAnimationController != null) {
            boolean hasStartedTaskBefore = Arrays.stream(appearedTaskTargets).anyMatch(
                    mGestureState.mLastStartedTaskIdPredicate);
            if (!mStateCallback.hasStates(STATE_GESTURE_COMPLETED) && !hasStartedTaskBefore) {
                // This is a special case, if a task is started mid-gesture that wasn't a part
                // of a
                // previous quickswitch task launch, then cancel the animation back to the app
                RemoteAnimationTarget appearedTaskTarget = appearedTaskTargets[0];
                TaskInfo taskInfo = appearedTaskTarget.taskInfo;
                ActiveGestureLog.INSTANCE.addLog("Unexpected task appeared"
                        + " id=" + taskInfo.taskId
                        + " pkg=" + taskInfo.baseIntent.getComponent().getPackageName());
                finishRecentsAnimationOnTasksAppeared(null /* onFinishComplete */);
            } else if (handleTaskAppeared(appearedTaskTargets)) {
                Optional<RemoteAnimationTarget> taskTargetOptional = Arrays.stream(appearedTaskTargets)
                        .filter(mGestureState.mLastStartedTaskIdPredicate)
                        .findFirst();
                if (!taskTargetOptional.isPresent()) {
                    ActiveGestureLog.INSTANCE.addLog("No appeared task matching started task id");
                    finishRecentsAnimationOnTasksAppeared(null /* onFinishComplete */);
                    return;
                }
                RemoteAnimationTarget taskTarget = taskTargetOptional.get();
                TaskView taskView = mRecentsView == null
                        ? null
                        : mRecentsView.getTaskViewByTaskId(taskTarget.taskId);
                if (taskView == null || !taskView.getThumbnail().shouldShowSplashView()) {
                    ActiveGestureLog.INSTANCE.addLog("Invalid task view splash state");
                    finishRecentsAnimationOnTasksAppeared(null /* onFinishComplete */);
                    return;
                }

                ViewGroup splashView = mActivity.getDragLayer();
                final QuickstepLauncher quickstepLauncher = mActivity instanceof QuickstepLauncher
                        ? (QuickstepLauncher) mActivity
                        : null;
                if (quickstepLauncher != null) {
                    quickstepLauncher.getDepthController().pauseBlursOnWindows(true);
                }

                // When revealing the app with launcher splash screen, make the app visible
                // and behind the splash view before the splash is animated away.
                SurfaceTransactionApplier surfaceApplier = new SurfaceTransactionApplier(splashView);
                SurfaceTransaction transaction = new SurfaceTransaction();
                for (RemoteAnimationTarget target : appearedTaskTargets) {
                    transaction.forSurface(target.leash).setAlpha(1).setLayer(-1).setShow();
                }
                surfaceApplier.scheduleApply(transaction);
                if (!LawnchairQuickstepCompat.ATLEAST_S)
                    return;
                SplashScreenExitAnimationUtils.startAnimations(splashView, taskTarget.leash,
                        mSplashMainWindowShiftLength, new TransactionPool(), new Rect(),
                        SPLASH_ANIMATION_DURATION, SPLASH_FADE_OUT_DURATION,
                        /* iconStartAlpha= */ 0, /* brandingStartAlpha= */ 0,
                        SPLASH_APP_REVEAL_DELAY, SPLASH_APP_REVEAL_DURATION,
                        new AnimatorListenerAdapter() {
                            @Override
                            public void onAnimationEnd(Animator animation) {
                                // Hiding launcher which shows the app surface behind, then
                                // finishing recents to the app. After transition finish, showing
                                // the views on launcher again, so it can be visible when next
                                // animation starts.
                                splashView.setAlpha(0);
                                if (quickstepLauncher != null) {
                                    quickstepLauncher.getDepthController()
                                            .pauseBlursOnWindows(false);
                                }
                                finishRecentsAnimationOnTasksAppeared(() -> splashView.setAlpha(1));
                            }
                        });
            }
=======
    public void onTasksAppeared(@NonNull RemoteAnimationTarget[] appearedTaskTargets) {
        if (mRecentsAnimationController == null) {
            return;
        }
        boolean hasStartedTaskBefore = Arrays.stream(appearedTaskTargets).anyMatch(
                mGestureState.mLastStartedTaskIdPredicate);
        if (!mStateCallback.hasStates(STATE_GESTURE_COMPLETED) && !hasStartedTaskBefore) {
            // This is a special case, if a task is started mid-gesture that wasn't a part of a
            // previous quickswitch task launch, then cancel the animation back to the app
            RemoteAnimationTarget appearedTaskTarget = appearedTaskTargets[0];
            TaskInfo taskInfo = appearedTaskTarget.taskInfo;
            ActiveGestureLog.INSTANCE.addLog(
                    new ActiveGestureLog.CompoundString("Unexpected task appeared")
                            .append(" id=")
                            .append(taskInfo.taskId)
                            .append(" pkg=")
                            .append(taskInfo.baseIntent.getComponent().getPackageName()));
            finishRecentsAnimationOnTasksAppeared(null /* onFinishComplete */);
            return;
        }
        if (!handleTaskAppeared(appearedTaskTargets)) {
            return;
        }
        Optional<RemoteAnimationTarget> taskTargetOptional =
                Arrays.stream(appearedTaskTargets)
                        .filter(mGestureState.mLastStartedTaskIdPredicate)
                        .findFirst();
        if (!taskTargetOptional.isPresent()) {
            ActiveGestureLog.INSTANCE.addLog("No appeared task matching started task id");
            finishRecentsAnimationOnTasksAppeared(null /* onFinishComplete */);
            return;
        }
        RemoteAnimationTarget taskTarget = taskTargetOptional.get();
        TaskView taskView = mRecentsView == null
                ? null : mRecentsView.getTaskViewByTaskId(taskTarget.taskId);
        if (taskView == null
                || !taskView.getFirstThumbnailViewDeprecated().shouldShowSplashView()) {
            ActiveGestureLog.INSTANCE.addLog("Invalid task view splash state");
            finishRecentsAnimationOnTasksAppeared(null /* onFinishComplete */);
            return;
        }
        if (mContainer == null) {
            ActiveGestureLog.INSTANCE.addLog("Activity destroyed");
            finishRecentsAnimationOnTasksAppeared(null /* onFinishComplete */);
            return;
        }
        animateSplashScreenExit(mContainer, appearedTaskTargets, taskTarget.leash);
    }

    private void animateSplashScreenExit(
            @NonNull T activity,
            @NonNull RemoteAnimationTarget[] appearedTaskTargets,
            @NonNull SurfaceControl leash) {
        ViewGroup splashView = activity.getDragLayer();
        final QuickstepLauncher quickstepLauncher = activity instanceof QuickstepLauncher
                ? (QuickstepLauncher) activity : null;
        if (quickstepLauncher != null) {
            quickstepLauncher.getDepthController().pauseBlursOnWindows(true);
        }

        // When revealing the app with launcher splash screen, make the app visible
        // and behind the splash view before the splash is animated away.
        SurfaceTransactionApplier surfaceApplier =
                new SurfaceTransactionApplier(splashView);
        SurfaceTransaction transaction = new SurfaceTransaction();
        for (RemoteAnimationTarget target : appearedTaskTargets) {
            transaction.forSurface(target.leash).setAlpha(1).setLayer(-1).setShow();
>>>>>>> 904a97c6
        }
        surfaceApplier.scheduleApply(transaction);

        SplashScreenExitAnimationUtils.startAnimations(splashView, leash,
                mSplashMainWindowShiftLength, new TransactionPool(), new Rect(),
                SPLASH_ANIMATION_DURATION, SPLASH_FADE_OUT_DURATION,
                /* iconStartAlpha= */ 0, /* brandingStartAlpha= */ 0,
                SPLASH_APP_REVEAL_DELAY, SPLASH_APP_REVEAL_DURATION,
                new AnimatorListenerAdapter() {
                    @Override
                    public void onAnimationEnd(Animator animation) {
                        // Hiding launcher which shows the app surface behind, then
                        // finishing recents to the app. After transition finish, showing
                        // the views on launcher again, so it can be visible when next
                        // animation starts.
                        splashView.setAlpha(0);
                        if (quickstepLauncher != null) {
                            quickstepLauncher.getDepthController()
                                    .pauseBlursOnWindows(false);
                        }
                        finishRecentsAnimationOnTasksAppeared(() -> splashView.setAlpha(1));
                    }
                });
    }

    private void finishRecentsAnimationOnTasksAppeared(Runnable onFinishComplete) {
        if (mRecentsAnimationController != null) {
            mRecentsAnimationController.finish(false /* toRecents */, onFinishComplete);
        }
        ActiveGestureLog.INSTANCE.addLog("finishRecentsAnimationOnTasksAppeared");
    }

    /**
     * @return The index of the TaskView in RecentsView whose taskId matches the
     *         task that will
     *         resume if we finish the controller.
     */
    protected int getLastAppearedTaskIndex() {
        if (mRecentsView == null) {
            return -1;
        }

        OptionalInt firstValidTaskId = Arrays.stream(mGestureState.getLastAppearedTaskIds())
                .filter(i -> i != -1)
                .findFirst();
        return firstValidTaskId.isPresent()
                ? mRecentsView.getTaskIndexForId(firstValidTaskId.getAsInt())
                : mRecentsView.getRunningTaskIndex();
    }

    /**
     * @return Whether we are continuing a gesture that already landed on a new
     *         task,
     *         but before that task appeared.
     */
    protected boolean hasStartedNewTask() {
        return mGestureState.getLastStartedTaskIds()[0] != -1;
    }

    /**
     * Registers a callback to run when the activity is ready.
     */
    public void initWhenReady(String reasonString) {
        // Preload the plan
        RecentsModel.INSTANCE.get(mContext).getTasks(null);

        mActivityInitListener.register(reasonString);
    }

    private boolean shouldFadeOutTargetsForKeyboardQuickSwitch(
            TransformParams transformParams,
            TaskViewSimulator taskViewSimulator,
            float progress) {
        RemoteAnimationTargets targets = transformParams.getTargetSet();
        boolean fadeAppTargets = isKeyboardTaskFocusPending()
                && targets != null
                && targets.apps != null
                && targets.apps.length > 0;
        float fadeProgress = Utilities.mapBoundToRange(
                progress,
                /* lowerBound= */ 0f,
                /* upperBound= */ KQS_TASK_FADE_ANIMATION_FRACTION,
                /* toMin= */ 0f,
                /* toMax= */ 1f,
                LINEAR);
        if (!fadeAppTargets || Float.compare(fadeProgress, 1f) == 0) {
            return false;
        }
        SurfaceTransaction surfaceTransaction =
                transformParams.createSurfaceParams(taskViewSimulator);
        SurfaceControl.Transaction transaction = surfaceTransaction.getTransaction();

        for (RemoteAnimationTarget app : targets.apps) {
            transaction.setAlpha(app.leash, 1f - fadeProgress);
            transaction.setPosition(app.leash,
                    /* x= */ app.startBounds.left
                            + (mContainer.getDeviceProfile().overviewPageSpacing
                            * (mRecentsView.isRtl() ? fadeProgress : -fadeProgress)),
                    /* y= */ 0f);
            transaction.setScale(app.leash, 1f, 1f);
            taskViewSimulator.taskPrimaryTranslation.value =
                    mRecentsView.getScrollOffsetForKeyboardTaskFocus();
            taskViewSimulator.apply(transformParams, surfaceTransaction);
        }
        return true;
    }

    /**
     * Applies the transform on the recents animation
     */
    protected void applyScrollAndTransform() {
        // No need to apply any transform if there is ongoing swipe-to-home animator
        // swipe-to-pip handles the leash solely
        // swipe-to-icon animation is handled by RectFSpringAnim anim
        boolean notSwipingToHome = mRecentsAnimationTargets != null
                && mGestureState.getEndTarget() != HOME;
        boolean setRecentsScroll = shouldLinkRecentsViewScroll() && mRecentsView != null;
        float progress = Math.max(mCurrentShift.value, getScaleProgressDueToScroll());
        int scrollOffset = setRecentsScroll ? mRecentsView.getScrollOffset() : 0;
        if (!mStartMovingTasks && (progress > 0 || scrollOffset != 0)) {
            mStartMovingTasks = true;
            startInterceptingTouchesForGesture();
        }
        for (RemoteTargetHandle remoteHandle : mRemoteTargetHandles) {
            float scrollScale = setRecentsScroll ? mRecentsView.getScrollScale(remoteHandle) : 1f;
            AnimatorControllerWithResistance playbackController = remoteHandle.getPlaybackController();
            if (playbackController != null) {
                playbackController.setProgress(progress, mDragLengthFactor);
            }

            if (notSwipingToHome) {
                TaskViewSimulator taskViewSimulator = remoteHandle.getTaskViewSimulator();
                taskViewSimulator.scrollScale.value = scrollScale;
                if (setRecentsScroll) {
                    taskViewSimulator.setScroll(scrollOffset);
                }
                TransformParams transformParams = remoteHandle.getTransformParams();
                if (shouldFadeOutTargetsForKeyboardQuickSwitch(
                        transformParams, taskViewSimulator, progress)) {
                    continue;
                }
                taskViewSimulator.apply(transformParams);
            }
        }
    }

    // Scaling of RecentsView during quick switch based on amount of recents scroll
    private float getScaleProgressDueToScroll() {
        if (mContainer == null || !mContainer.getDeviceProfile().isTablet || mRecentsView == null
                || !shouldLinkRecentsViewScroll()) {
            return 0;
        }

        float scrollOffset = Math.abs(mRecentsView.getScrollOffset(mRecentsView.getCurrentPage()));
        Rect carouselTaskSize = enableGridOnlyOverview()
                ? mRecentsView.getLastComputedCarouselTaskSize()
                : mRecentsView.getLastComputedTaskSize();
        int maxScrollOffset = mRecentsView.getPagedOrientationHandler().getPrimaryValue(
                carouselTaskSize.width(), carouselTaskSize.height());
        maxScrollOffset += mRecentsView.getPageSpacing();

        float maxScaleProgress = MAX_QUICK_SWITCH_RECENTS_SCALE_PROGRESS * mRecentsView.getMaxScaleForFullScreen();
        float scaleProgress = maxScaleProgress;

        if (scrollOffset < mQuickSwitchScaleScrollThreshold) {
            scaleProgress = Utilities.mapToRange(scrollOffset, 0, mQuickSwitchScaleScrollThreshold,
                    0, maxScaleProgress, ACCELERATE_DECELERATE);
        } else if (scrollOffset > (maxScrollOffset - mQuickSwitchScaleScrollThreshold)) {
            scaleProgress = Utilities.mapToRange(scrollOffset,
                    (maxScrollOffset - mQuickSwitchScaleScrollThreshold), maxScrollOffset,
                    maxScaleProgress, 0, ACCELERATE_DECELERATE);
        }

        return scaleProgress;
    }

    /**
     * Overrides the gesture displacement to keep the app window at the bottom of
     * the screen while
     * the transient taskbar is being swiped in.
     *
     * There is also a catch up period so that the window can start moving 1:1 with
     * the swipe.
     */
    @Override
    protected float overrideDisplacementForTransientTaskbar(float displacement) {
        if (!mIsTransientTaskbar) {
            return displacement;
        }

        if (mTaskbarAlreadyOpen || mIsTaskbarAllAppsOpen || mGestureState.isTrackpadGesture()) {
            return displacement;
        }

        if (displacement < mTaskbarAppWindowThreshold) {
            return 0;
        }

        // "Catch up" with the displacement at mTaskbarCatchUpThreshold.
        if (displacement < mTaskbarCatchUpThreshold) {
            return Utilities.mapToRange(displacement, mTaskbarAppWindowThreshold,
                    mTaskbarCatchUpThreshold, 0, mTaskbarCatchUpThreshold, ACCELERATE_DECELERATE);
        }

        return displacement;
    }

    private void setDividerShown(boolean shown) {
        if (mRecentsAnimationTargets == null || mIsDividerShown == shown) {
            return;
        }
        mIsDividerShown = shown;
        TaskViewUtils.createSplitAuxiliarySurfacesAnimator(
                mRecentsAnimationTargets.nonApps, shown, null /* animatorHandler */);
    }

    public interface Factory {
        AbsSwipeUpHandler newHandler(GestureState gestureState, long touchTimeMs);
    }
}<|MERGE_RESOLUTION|>--- conflicted
+++ resolved
@@ -169,32 +169,18 @@
 /**
  * Handles the navigation gestures when Launcher is the default home activity.
  */
-<<<<<<< HEAD
-@TargetApi(Build.VERSION_CODES.R)
-public abstract class AbsSwipeUpHandler<T extends StatefulActivity<S>, Q extends RecentsView, S extends BaseState<S>>
-=======
-public abstract class AbsSwipeUpHandler<T extends RecentsViewContainer,
-        Q extends RecentsView, S extends BaseState<S>>
->>>>>>> 904a97c6
+public abstract class AbsSwipeUpHandler<T extends RecentsViewContainer, Q extends RecentsView, S extends BaseState<S>>
         extends SwipeUpAnimationLogic implements OnApplyWindowInsetsListener,
         RecentsAnimationCallbacks.RecentsAnimationListener {
     private static final String TAG = "AbsSwipeUpHandler";
 
     private static final ArrayList<String> STATE_NAMES = new ArrayList<>();
 
-<<<<<<< HEAD
-    /**
-     * Shift distance to transition to All Apps if ENABLE_ALL_APPS_FROM_OVERVIEW.
-     */
-    public static final float ALL_APPS_SHIFT_THRESHOLD = 2f;
-
-    protected final BaseActivityInterface<S, T> mActivityInterface;
-=======
-    // Fraction of the scroll and transform animation in which the current task fades out
+    // Fraction of the scroll and transform animation in which the current task
+    // fades out
     private static final float KQS_TASK_FADE_ANIMATION_FRACTION = 0.4f;
 
     protected final BaseContainerInterface<S, T> mContainerInterface;
->>>>>>> 904a97c6
     protected final InputConsumerProxy mInputConsumerProxy;
     protected final ActivityInitListener mActivityInitListener;
     // Callbacks to be made once the recents animation starts
@@ -212,20 +198,6 @@
     protected MultiStateCallback mStateCallback;
     protected boolean mCanceled;
     private boolean mRecentsViewScrollLinked = false;
-<<<<<<< HEAD
-    private final ActivityLifecycleCallbacksAdapter mLifecycleCallbacks = new ActivityLifecycleCallbacksAdapter() {
-        @Override
-        public void onActivityDestroyed(Activity activity) {
-            if (mActivity != activity) {
-                return;
-            }
-            ActiveGestureLog.INSTANCE.addLog("Launcher destroyed", LAUNCHER_DESTROYED);
-            mRecentsView = null;
-            mActivity = null;
-            mStateCallback.clearState(STATE_LAUNCHER_PRESENT);
-        }
-    };
-=======
 
     private final Runnable mLauncherOnDestroyCallback = () -> {
         ActiveGestureLog.INSTANCE.addLog("Launcher destroyed", LAUNCHER_DESTROYED);
@@ -234,7 +206,6 @@
         mStateCallback.clearState(STATE_LAUNCHER_PRESENT);
     };
 
->>>>>>> 904a97c6
     private static int FLAG_COUNT = 0;
 
     private static int getNextStateFlag(String name) {
@@ -344,7 +315,8 @@
     private final Runnable mOnDeferredActivityLaunch = this::onDeferredActivityLaunch;
     private final Runnable mLauncherOnStartCallback = this::onLauncherStart;
 
-    @Nullable private SwipePipToHomeAnimator mSwipePipToHomeAnimator;
+    @Nullable
+    private SwipePipToHomeAnimator mSwipePipToHomeAnimator;
     protected boolean mIsSwipingPipToHome;
     // TODO(b/195473090) no split PIP for now, remove once we have more clarity
     // can try to have RectFSpringAnim evaluate multiple rects at once
@@ -375,33 +347,17 @@
             long touchTimeMs, boolean continuingLastGesture,
             InputConsumerController inputConsumer) {
         super(context, deviceState, gestureState);
-<<<<<<< HEAD
-        mActivityInterface = gestureState.getActivityInterface();
-        mActivityInitListener = mActivityInterface.createActivityInitListener(this::onActivityInit);
+        mContainerInterface = gestureState.getContainerInterface();
+        mActivityInitListener = mContainerInterface.createActivityInitListener(this::onActivityInit);
         mInputConsumerProxy = new InputConsumerProxy(context, /* rotationSupplier = */ () -> {
             if (mRecentsView == null) {
                 return ROTATION_0;
             }
             return mRecentsView.getPagedViewOrientedState().getRecentsActivityRotation();
-        }, inputConsumer, /* callback = */ () -> {
+        }, inputConsumer, /* onTouchDownCallback = */ () -> {
             endRunningWindowAnim(mGestureState.getEndTarget() == HOME /* cancel */);
             endLauncherTransitionController();
-        }, new InputProxyHandlerFactory(mActivityInterface, mGestureState));
-=======
-        mContainerInterface = gestureState.getContainerInterface();
-        mActivityInitListener =
-                mContainerInterface.createActivityInitListener(this::onActivityInit);
-        mInputConsumerProxy =
-                new InputConsumerProxy(context, /* rotationSupplier = */ () -> {
-                    if (mRecentsView == null) {
-                        return ROTATION_0;
-                    }
-                    return mRecentsView.getPagedViewOrientedState().getRecentsActivityRotation();
-                }, inputConsumer, /* onTouchDownCallback = */ () -> {
-                    endRunningWindowAnim(mGestureState.getEndTarget() == HOME /* cancel */);
-                    endLauncherTransitionController();
-                }, new InputProxyHandlerFactory(mContainerInterface, mGestureState));
->>>>>>> 904a97c6
+        }, new InputProxyHandlerFactory(mContainerInterface, mGestureState));
         mTaskAnimationManager = taskAnimationManager;
         mTouchTimeMs = touchTimeMs;
         mContinuingLastGesture = continuingLastGesture;
@@ -540,14 +496,9 @@
             mStateCallback.setState(oldState);
         }
         mWasLauncherAlreadyVisible = alreadyOnHome;
-<<<<<<< HEAD
-        mActivity = activity;
+        mContainer = container;
         // Override the visibility of the activity until the gesture actually starts and
         // we swipe
-=======
-        mContainer = container;
-        // Override the visibility of the activity until the gesture actually starts and we swipe
->>>>>>> 904a97c6
         // up, or until we transition home and the home animation is composed
         if (alreadyOnHome) {
             mContainer.clearForceInvisibleFlag(STATE_HANDLER_INVISIBILITY_FLAGS);
@@ -657,14 +608,8 @@
                     mHandled = true;
 
                     traceToken.close();
-<<<<<<< HEAD
                     dragLayer.post(() -> dragLayer.getViewTreeObserver().removeOnDrawListener(this));
-                    if (activity != mActivity) {
-=======
-                    dragLayer.post(() ->
-                            dragLayer.getViewTreeObserver().removeOnDrawListener(this));
                     if (container != mContainer) {
->>>>>>> 904a97c6
                         return;
                     }
 
@@ -933,16 +878,11 @@
         if (windowInsets.isVisible(WindowInsets.Type.ime())) {
             return result;
         }
-<<<<<<< HEAD
-        buildAnimationController();
+        if (mGestureState.getEndTarget() == null) {
+            buildAnimationController();
+        }
         // Reapply the current shift to ensure it takes new insets into account, e.g.
         // when long
-=======
-        if (mGestureState.getEndTarget() == null) {
-            buildAnimationController();
-        }
-        // Reapply the current shift to ensure it takes new insets into account, e.g. when long
->>>>>>> 904a97c6
         // pressing to stash taskbar without moving the finger.
         onCurrentShiftUpdated();
         return result;
@@ -990,7 +930,8 @@
         mLauncherTransitionController.setProgress(
                 // Immediately finish the grid transition
                 isKeyboardTaskFocusPending()
-                        ? 1f : Math.max(mCurrentShift.value, getScaleProgressDueToScroll()),
+                        ? 1f
+                        : Math.max(mCurrentShift.value, getScaleProgressDueToScroll()),
                 mDragLengthFactor);
     }
 
@@ -1015,7 +956,8 @@
             // needs to be canceled
             mRecentsAnimationController.setWillFinishToHome(swipeUpThresholdPassed);
 
-            if (mContainer == null) return;
+            if (mContainer == null)
+                return;
             if (swipeUpThresholdPassed) {
                 mContainer.getSystemUiController().updateUiState(UI_STATE_FULLSCREEN_TASK, 0);
             } else {
@@ -1089,14 +1031,9 @@
         ActiveGestureLog.INSTANCE.addLog(
                 /* event= */ "cancelRecentsAnimation",
                 /* gestureEvent= */ CANCEL_RECENTS_ANIMATION);
-<<<<<<< HEAD
-        mActivityInitListener.unregister();
+        mActivityInitListener.unregister("AbsSwipeUpHandler.onRecentsAnimationCanceled");
         // Cache the recents animation controller so we can defer its cleanup to after
         // having
-=======
-        mActivityInitListener.unregister("AbsSwipeUpHandler.onRecentsAnimationCanceled");
-        // Cache the recents animation controller so we can defer its cleanup to after having
->>>>>>> 904a97c6
         // properly cleaned up the screenshot without accidentally using it.
         mDeferredCleanupRecentsAnimationController = mRecentsAnimationController;
         mStateCallback.setStateOnUiThread(STATE_GESTURE_CANCELLED | STATE_HANDLER_INVALIDATED);
@@ -1270,17 +1207,6 @@
                 mStateCallback.setState(STATE_SCALED_CONTROLLER_HOME | STATE_CAPTURE_SCREENSHOT);
                 // Notify the SysUI to use fade-in animation when entering PiP
                 SystemUiProxy.INSTANCE.get(mContext).setPipAnimationTypeToAlpha();
-<<<<<<< HEAD
-                if (DesktopTaskView.DESKTOP_IS_PROTO2_ENABLED) {
-                    // Notify the SysUI to stash desktop apps if they are visible
-                    DesktopVisibilityController desktopVisibilityController = mActivityInterface
-                            .getDesktopVisibilityController();
-                    if (desktopVisibilityController != null) {
-                        desktopVisibilityController.onHomeActionTriggered();
-                    }
-                }
-=======
->>>>>>> 904a97c6
                 break;
             case RECENTS:
                 mStateCallback.setState(STATE_SCALED_CONTROLLER_RECENTS | STATE_CAPTURE_SCREENSHOT
@@ -1334,10 +1260,9 @@
     private GestureEndTarget calculateEndTarget(
             PointF velocityPxPerMs, float endVelocityPxPerMs, boolean isFlingY, boolean isCancel) {
 
-        ActiveGestureErrorDetector.GestureEvent gestureEvent =
-                velocityPxPerMs.x == 0 && velocityPxPerMs.y == 0
-                        ? INVALID_VELOCITY_ON_SWIPE_UP
-                        : null;
+        ActiveGestureErrorDetector.GestureEvent gestureEvent = velocityPxPerMs.x == 0 && velocityPxPerMs.y == 0
+                ? INVALID_VELOCITY_ON_SWIPE_UP
+                : null;
         ActiveGestureLog.INSTANCE.addLog(
                 new ActiveGestureLog.CompoundString("calculateEndTarget: velocities=(x=")
                         .append(dpiFromPx(velocityPxPerMs.x))
@@ -1345,7 +1270,8 @@
                         .append(dpiFromPx(velocityPxPerMs.y))
                         .append("dp/ms), angle=")
                         .append(Math.toDegrees(Math.atan2(
-                                -velocityPxPerMs.y, velocityPxPerMs.x))), gestureEvent);
+                                -velocityPxPerMs.y, velocityPxPerMs.x))),
+                gestureEvent);
 
         if (mGestureState.isHandlingAtomicEvent()) {
             // Button mode, this is only used to go to recents.
@@ -1366,13 +1292,15 @@
         }
 
         TaskView nextPageTaskView = mRecentsView != null
-                ? mRecentsView.getNextPageTaskView() : null;
+                ? mRecentsView.getNextPageTaskView()
+                : null;
         TaskView currentPageTaskView = mRecentsView != null
-                ? mRecentsView.getCurrentPageTaskView() : null;
+                ? mRecentsView.getCurrentPageTaskView()
+                : null;
 
         if (Flags.enableDesktopWindowingMode()
                 && !(Flags.enableDesktopWindowingWallpaperActivity()
-                && Flags.enableDesktopWindowingQuickSwitch())) {
+                        && Flags.enableDesktopWindowingQuickSwitch())) {
             if ((nextPageTaskView instanceof DesktopTaskView
                     || currentPageTaskView instanceof DesktopTaskView)
                     && endTarget == NEW_TASK) {
@@ -1390,12 +1318,8 @@
             return isSwipeUp ? ALL_APPS : LAST_TASK;
         }
         if (!isSwipeUp) {
-<<<<<<< HEAD
-            final boolean isCenteredOnNewTask = mRecentsView.getDestinationPage() != mRecentsView.getRunningTaskIndex();
-=======
             final boolean isCenteredOnNewTask = mRecentsView != null
                     && mRecentsView.getDestinationPage() != mRecentsView.getRunningTaskIndex();
->>>>>>> 904a97c6
             return willGoToNewTask || isCenteredOnNewTask ? NEW_TASK : LAST_TASK;
         }
 
@@ -1549,30 +1473,22 @@
             mGestureState.setState(STATE_RECENTS_SCROLLING_FINISHED);
             setClampScrollOffset(false);
         };
-<<<<<<< HEAD
-        if (mRecentsView != null) {
-            ActiveGestureLog.INSTANCE
-                    .trackEvent(ActiveGestureErrorDetector.GestureEvent.SET_ON_PAGE_TRANSITION_END_CALLBACK);
-            mRecentsView.setOnPageTransitionEndCallback(onPageTransitionEnd);
-=======
 
         if (Flags.enableDesktopWindowingMode()
                 && !(Flags.enableDesktopWindowingWallpaperActivity()
-                && Flags.enableDesktopWindowingQuickSwitch())) {
+                        && Flags.enableDesktopWindowingQuickSwitch())) {
             if (mRecentsView != null && (mRecentsView.getCurrentPageTaskView() != null
                     && !(mRecentsView.getCurrentPageTaskView() instanceof DesktopTaskView))) {
-                ActiveGestureLog.INSTANCE.trackEvent(ActiveGestureErrorDetector.GestureEvent
-                        .SET_ON_PAGE_TRANSITION_END_CALLBACK);
+                ActiveGestureLog.INSTANCE
+                        .trackEvent(ActiveGestureErrorDetector.GestureEvent.SET_ON_PAGE_TRANSITION_END_CALLBACK);
                 mRecentsView.setOnPageTransitionEndCallback(onPageTransitionEnd);
             } else {
                 onPageTransitionEnd.run();
             }
->>>>>>> 904a97c6
         } else {
             if (mRecentsView != null) {
                 ActiveGestureLog.INSTANCE.trackEvent(
-                        ActiveGestureErrorDetector
-                                .GestureEvent.SET_ON_PAGE_TRANSITION_END_CALLBACK);
+                        ActiveGestureErrorDetector.GestureEvent.SET_ON_PAGE_TRANSITION_END_CALLBACK);
                 mRecentsView.setOnPageTransitionEndCallback(onPageTransitionEnd);
             } else {
                 onPageTransitionEnd.run();
@@ -1605,7 +1521,7 @@
                 event = IGNORE;
         }
         StatsLogger logger = StatsLogManager.newInstance(
-                        mContainer != null ? mContainer.asContext() : mContext).logger()
+                mContainer != null ? mContainer.asContext() : mContext).logger()
                 .withSrcState(LAUNCHER_STATE_BACKGROUND)
                 .withDstState(endTarget.containerType)
                 .withInputType(mGestureState.isTrackpadGesture()
@@ -1716,14 +1632,6 @@
                     && hasValidLeash
                     && Utilities.ATLEAST_T
                     && runningTaskTarget.allowEnterPip
-<<<<<<< HEAD
-                    && taskInfo.pictureInPictureParams != null
-                    && taskInfo.pictureInPictureParams.isAutoEnterEnabled();
-            HomeAnimationFactory homeAnimFactory = createHomeAnimationFactory(cookies, duration, isTranslucent,
-                    appCanEnterPip,
-                    runningTaskTarget);
-            mIsSwipingPipToHome = !mIsSwipeForSplit && appCanEnterPip;
-=======
                     && runningTaskTarget.taskInfo.pictureInPictureParams != null
                     && runningTaskTarget.taskInfo.pictureInPictureParams.isAutoEnterEnabled();
             HomeAnimationFactory homeAnimFactory = createHomeAnimationFactory(
@@ -1735,12 +1643,12 @@
                     !enableAdditionalHomeAnimations()
                             || mRecentsView == null
                             || mRecentsView.getCurrentPage() == mRecentsView.getRunningTaskIndex()
-                                    ? null : mRecentsView.getCurrentPageTaskView());
+                                    ? null
+                                    : mRecentsView.getCurrentPageTaskView());
             SwipePipToHomeAnimator swipePipToHomeAnimator = !mIsSwipeForSplit && appCanEnterPip
                     ? createWindowAnimationToPip(homeAnimFactory, runningTaskTarget, start)
                     : null;
             mIsSwipingPipToHome = swipePipToHomeAnimator != null;
->>>>>>> 904a97c6
             final RectFSpringAnim[] windowAnim;
             if (mIsSwipingPipToHome) {
                 mSwipePipToHomeAnimator = swipePipToHomeAnimator;
@@ -1761,7 +1669,8 @@
                             mRecentsAnimationController.screenshotTask(taskId));
                 });
 
-                if (mSwipePipToHomeAnimator == null) return;
+                if (mSwipePipToHomeAnimator == null)
+                    return;
 
                 // let SystemUi reparent the overlay leash as soon as possible
                 SystemUiProxy.INSTANCE.get(mContext).stopSwipePipToHome(
@@ -1904,7 +1813,8 @@
         windowToHomePositionMap.mapRect(startRect);
 
         final Rect hotseatKeepClearArea = getKeepClearAreaForHotseat();
-        if (taskInfo == null) return null;
+        if (taskInfo == null)
+            return null;
         final Rect destinationBounds = SystemUiProxy.INSTANCE.get(mContext)
                 .startSwipePipToHome(taskInfo.topActivity,
                         taskInfo.topActivityInfo,
@@ -2080,19 +1990,10 @@
     }
 
     public void onConsumerAboutToBeSwitched() {
-<<<<<<< HEAD
-        if (mActivity != null) {
-            // In the off chance that the gesture ends before Launcher is started, we should
-            // clear
-            // the callback here so that it doesn't update with the wrong state
-            mActivity.clearRunOnceOnStartCallback();
-            resetLauncherListeners();
-        }
-=======
-        // In the off chance that the gesture ends before Launcher is started, we should clear
+        // In the off chance that the gesture ends before Launcher is started, we should
+        // clear
         // the callback here so that it doesn't update with the wrong state
         resetLauncherListeners();
->>>>>>> 904a97c6
         if (mGestureState.isRecentsAnimationRunning() && mGestureState.getEndTarget() != null
                 && !mGestureState.getEndTarget().isLauncher) {
             // Continued quick switch.
@@ -2260,16 +2161,10 @@
         boolean wasVisible = mWasLauncherAlreadyVisible || mGestureStarted;
         mContainerInterface.onTransitionCancelled(wasVisible, mGestureState.getEndTarget());
 
-<<<<<<< HEAD
         // Leave the pending invisible flag, as it may be used by wallpaper open
         // animation.
-        if (mActivity != null) {
-            mActivity.clearForceInvisibleFlag(INVISIBLE_BY_STATE_HANDLER);
-=======
-        // Leave the pending invisible flag, as it may be used by wallpaper open animation.
         if (mContainer != null) {
             mContainer.clearForceInvisibleFlag(INVISIBLE_BY_STATE_HANDLER);
->>>>>>> 904a97c6
         }
     }
 
@@ -2293,14 +2188,9 @@
                 // Update the screenshot of the task
                 if (shouldUpdate) {
                     UI_HELPER_EXECUTOR.execute(() -> {
-<<<<<<< HEAD
-                        if (mRecentsAnimationController == null)
+                        RecentsAnimationController recentsAnimationController = mRecentsAnimationController;
+                        if (recentsAnimationController == null)
                             return;
-=======
-                        RecentsAnimationController recentsAnimationController =
-                                mRecentsAnimationController;
-                        if (recentsAnimationController == null) return;
->>>>>>> 904a97c6
                         for (int id : runningTaskIds) {
                             mTaskSnapshotCache.put(
                                     id, recentsAnimationController.screenshotTask(id));
@@ -2403,15 +2293,10 @@
      * This should happen before {@link #finishRecentsControllerToHome(Runnable)}.
      */
     private void maybeFinishSwipePipToHome() {
-<<<<<<< HEAD
-        if (mIsSwipingPipToHome && mSwipePipToHomeAnimators[0] != null && mRecentsAnimationController != null) {
-
-=======
         if (mRecentsAnimationController == null) {
             return;
         }
         if (mIsSwipingPipToHome && mSwipePipToHomeAnimator != null) {
->>>>>>> 904a97c6
             mRecentsAnimationController.setFinishTaskTransaction(
                     mSwipePipToHomeAnimator.getTaskId(),
                     mSwipePipToHomeAnimator.getFinishTransaction(),
@@ -2486,10 +2371,6 @@
         runOnRecentsAnimationAndLauncherBound(() -> mRecentsAnimationTargets.addReleaseCheck(applier));
 
         mRecentsView.addOnScrollChangedListener(mOnRecentsScrollListener);
-<<<<<<< HEAD
-        runOnRecentsAnimationAndLauncherBound(() -> mRecentsView.setRecentsAnimationTargets(mRecentsAnimationController,
-                mRecentsAnimationTargets));
-=======
         runOnRecentsAnimationAndLauncherBound(() -> {
             if (mRecentsView == null) {
                 return;
@@ -2507,7 +2388,6 @@
                 return;
             }
         }
->>>>>>> 904a97c6
 
         // Disable scrolling in RecentsView for trackpad 3-finger swipe up gesture.
         if (!mGestureState.isThreeFingerTrackpadGesture()) {
@@ -2628,80 +2508,6 @@
     }
 
     @Override
-<<<<<<< HEAD
-    public void onTasksAppeared(RemoteAnimationTarget[] appearedTaskTargets) {
-        if (mRecentsAnimationController != null) {
-            boolean hasStartedTaskBefore = Arrays.stream(appearedTaskTargets).anyMatch(
-                    mGestureState.mLastStartedTaskIdPredicate);
-            if (!mStateCallback.hasStates(STATE_GESTURE_COMPLETED) && !hasStartedTaskBefore) {
-                // This is a special case, if a task is started mid-gesture that wasn't a part
-                // of a
-                // previous quickswitch task launch, then cancel the animation back to the app
-                RemoteAnimationTarget appearedTaskTarget = appearedTaskTargets[0];
-                TaskInfo taskInfo = appearedTaskTarget.taskInfo;
-                ActiveGestureLog.INSTANCE.addLog("Unexpected task appeared"
-                        + " id=" + taskInfo.taskId
-                        + " pkg=" + taskInfo.baseIntent.getComponent().getPackageName());
-                finishRecentsAnimationOnTasksAppeared(null /* onFinishComplete */);
-            } else if (handleTaskAppeared(appearedTaskTargets)) {
-                Optional<RemoteAnimationTarget> taskTargetOptional = Arrays.stream(appearedTaskTargets)
-                        .filter(mGestureState.mLastStartedTaskIdPredicate)
-                        .findFirst();
-                if (!taskTargetOptional.isPresent()) {
-                    ActiveGestureLog.INSTANCE.addLog("No appeared task matching started task id");
-                    finishRecentsAnimationOnTasksAppeared(null /* onFinishComplete */);
-                    return;
-                }
-                RemoteAnimationTarget taskTarget = taskTargetOptional.get();
-                TaskView taskView = mRecentsView == null
-                        ? null
-                        : mRecentsView.getTaskViewByTaskId(taskTarget.taskId);
-                if (taskView == null || !taskView.getThumbnail().shouldShowSplashView()) {
-                    ActiveGestureLog.INSTANCE.addLog("Invalid task view splash state");
-                    finishRecentsAnimationOnTasksAppeared(null /* onFinishComplete */);
-                    return;
-                }
-
-                ViewGroup splashView = mActivity.getDragLayer();
-                final QuickstepLauncher quickstepLauncher = mActivity instanceof QuickstepLauncher
-                        ? (QuickstepLauncher) mActivity
-                        : null;
-                if (quickstepLauncher != null) {
-                    quickstepLauncher.getDepthController().pauseBlursOnWindows(true);
-                }
-
-                // When revealing the app with launcher splash screen, make the app visible
-                // and behind the splash view before the splash is animated away.
-                SurfaceTransactionApplier surfaceApplier = new SurfaceTransactionApplier(splashView);
-                SurfaceTransaction transaction = new SurfaceTransaction();
-                for (RemoteAnimationTarget target : appearedTaskTargets) {
-                    transaction.forSurface(target.leash).setAlpha(1).setLayer(-1).setShow();
-                }
-                surfaceApplier.scheduleApply(transaction);
-                if (!LawnchairQuickstepCompat.ATLEAST_S)
-                    return;
-                SplashScreenExitAnimationUtils.startAnimations(splashView, taskTarget.leash,
-                        mSplashMainWindowShiftLength, new TransactionPool(), new Rect(),
-                        SPLASH_ANIMATION_DURATION, SPLASH_FADE_OUT_DURATION,
-                        /* iconStartAlpha= */ 0, /* brandingStartAlpha= */ 0,
-                        SPLASH_APP_REVEAL_DELAY, SPLASH_APP_REVEAL_DURATION,
-                        new AnimatorListenerAdapter() {
-                            @Override
-                            public void onAnimationEnd(Animator animation) {
-                                // Hiding launcher which shows the app surface behind, then
-                                // finishing recents to the app. After transition finish, showing
-                                // the views on launcher again, so it can be visible when next
-                                // animation starts.
-                                splashView.setAlpha(0);
-                                if (quickstepLauncher != null) {
-                                    quickstepLauncher.getDepthController()
-                                            .pauseBlursOnWindows(false);
-                                }
-                                finishRecentsAnimationOnTasksAppeared(() -> splashView.setAlpha(1));
-                            }
-                        });
-            }
-=======
     public void onTasksAppeared(@NonNull RemoteAnimationTarget[] appearedTaskTargets) {
         if (mRecentsAnimationController == null) {
             return;
@@ -2709,7 +2515,8 @@
         boolean hasStartedTaskBefore = Arrays.stream(appearedTaskTargets).anyMatch(
                 mGestureState.mLastStartedTaskIdPredicate);
         if (!mStateCallback.hasStates(STATE_GESTURE_COMPLETED) && !hasStartedTaskBefore) {
-            // This is a special case, if a task is started mid-gesture that wasn't a part of a
+            // This is a special case, if a task is started mid-gesture that wasn't a part
+            // of a
             // previous quickswitch task launch, then cancel the animation back to the app
             RemoteAnimationTarget appearedTaskTarget = appearedTaskTargets[0];
             TaskInfo taskInfo = appearedTaskTarget.taskInfo;
@@ -2725,10 +2532,9 @@
         if (!handleTaskAppeared(appearedTaskTargets)) {
             return;
         }
-        Optional<RemoteAnimationTarget> taskTargetOptional =
-                Arrays.stream(appearedTaskTargets)
-                        .filter(mGestureState.mLastStartedTaskIdPredicate)
-                        .findFirst();
+        Optional<RemoteAnimationTarget> taskTargetOptional = Arrays.stream(appearedTaskTargets)
+                .filter(mGestureState.mLastStartedTaskIdPredicate)
+                .findFirst();
         if (!taskTargetOptional.isPresent()) {
             ActiveGestureLog.INSTANCE.addLog("No appeared task matching started task id");
             finishRecentsAnimationOnTasksAppeared(null /* onFinishComplete */);
@@ -2736,7 +2542,8 @@
         }
         RemoteAnimationTarget taskTarget = taskTargetOptional.get();
         TaskView taskView = mRecentsView == null
-                ? null : mRecentsView.getTaskViewByTaskId(taskTarget.taskId);
+                ? null
+                : mRecentsView.getTaskViewByTaskId(taskTarget.taskId);
         if (taskView == null
                 || !taskView.getFirstThumbnailViewDeprecated().shouldShowSplashView()) {
             ActiveGestureLog.INSTANCE.addLog("Invalid task view splash state");
@@ -2757,19 +2564,18 @@
             @NonNull SurfaceControl leash) {
         ViewGroup splashView = activity.getDragLayer();
         final QuickstepLauncher quickstepLauncher = activity instanceof QuickstepLauncher
-                ? (QuickstepLauncher) activity : null;
+                ? (QuickstepLauncher) activity
+                : null;
         if (quickstepLauncher != null) {
             quickstepLauncher.getDepthController().pauseBlursOnWindows(true);
         }
 
         // When revealing the app with launcher splash screen, make the app visible
         // and behind the splash view before the splash is animated away.
-        SurfaceTransactionApplier surfaceApplier =
-                new SurfaceTransactionApplier(splashView);
+        SurfaceTransactionApplier surfaceApplier = new SurfaceTransactionApplier(splashView);
         SurfaceTransaction transaction = new SurfaceTransaction();
         for (RemoteAnimationTarget target : appearedTaskTargets) {
             transaction.forSurface(target.leash).setAlpha(1).setLayer(-1).setShow();
->>>>>>> 904a97c6
         }
         surfaceApplier.scheduleApply(transaction);
 
@@ -2858,8 +2664,7 @@
         if (!fadeAppTargets || Float.compare(fadeProgress, 1f) == 0) {
             return false;
         }
-        SurfaceTransaction surfaceTransaction =
-                transformParams.createSurfaceParams(taskViewSimulator);
+        SurfaceTransaction surfaceTransaction = transformParams.createSurfaceParams(taskViewSimulator);
         SurfaceControl.Transaction transaction = surfaceTransaction.getTransaction();
 
         for (RemoteAnimationTarget app : targets.apps) {
@@ -2867,11 +2672,10 @@
             transaction.setPosition(app.leash,
                     /* x= */ app.startBounds.left
                             + (mContainer.getDeviceProfile().overviewPageSpacing
-                            * (mRecentsView.isRtl() ? fadeProgress : -fadeProgress)),
+                                    * (mRecentsView.isRtl() ? fadeProgress : -fadeProgress)),
                     /* y= */ 0f);
             transaction.setScale(app.leash, 1f, 1f);
-            taskViewSimulator.taskPrimaryTranslation.value =
-                    mRecentsView.getScrollOffsetForKeyboardTaskFocus();
+            taskViewSimulator.taskPrimaryTranslation.value = mRecentsView.getScrollOffsetForKeyboardTaskFocus();
             taskViewSimulator.apply(transformParams, surfaceTransaction);
         }
         return true;
