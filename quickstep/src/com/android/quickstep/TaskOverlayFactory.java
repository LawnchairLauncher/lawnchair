--- conflicted
+++ resolved
@@ -61,8 +61,7 @@
     public static List<SystemShortcut> getEnabledShortcuts(TaskView taskView,
             TaskContainer taskContainer) {
         final ArrayList<SystemShortcut> shortcuts = new ArrayList<>();
-        final RecentsViewContainer container =
-                RecentsViewContainer.containerFromContext(taskView.getContext());
+        final RecentsViewContainer container = RecentsViewContainer.containerFromContext(taskView.getContext());
         for (TaskShortcutFactory menuOption : MENU_OPTIONS) {
             if (taskView instanceof GroupedTaskView && !menuOption.showForGroupedTask()) {
                 continue;
@@ -77,41 +76,13 @@
             }
             shortcuts.addAll(menuShortcuts);
         }
-<<<<<<< HEAD
-        RecentsOrientedState orientedState = taskView.getRecentsView().getPagedViewOrientedState();
-        boolean canLauncherRotate = orientedState.isRecentsActivityRotationAllowed();
-        boolean isInLandscape = orientedState.getTouchRotation() != ROTATION_0;
-        boolean isTablet = activity.getDeviceProfile().isTablet;
-
-        boolean isGridOnlyOverview = isTablet && FeatureFlags.ENABLE_GRID_ONLY_OVERVIEW.get();
-        // Add overview actions to the menu when in in-place rotate landscape mode, or
-        // in
-        // grid-only overview.
-        if ((!canLauncherRotate && isInLandscape) || isGridOnlyOverview) {
-            // Add screenshot action to task menu.
-            List<SystemShortcut> screenshotShortcuts = TaskShortcutFactory.SCREENSHOT
-                    .getShortcuts(activity, taskContainer);
-            if (screenshotShortcuts != null) {
-                shortcuts.addAll(screenshotShortcuts);
-            }
-
-            // Add modal action only if display orientation is the same as the device
-            // orientation,
-            // or in grid-only overview.
-            if (orientedState.getDisplayRotation() == ROTATION_0 || isGridOnlyOverview) {
-                List<SystemShortcut> modalShortcuts = TaskShortcutFactory.MODAL
-                        .getShortcuts(activity, taskContainer);
-                if (modalShortcuts != null) {
-                    shortcuts.addAll(modalShortcuts);
-                }
-            }
-        }
-=======
->>>>>>> 904a97c6
         return shortcuts;
     }
 
-    /** Creates a {@link TaskOverlay} associated with the provide {@link TaskContainer}. */
+    /**
+     * Creates a {@link TaskOverlay} associated with the provide
+     * {@link TaskContainer}.
+     */
     public TaskOverlay<?> createOverlay(TaskContainer taskContainer) {
         return new TaskOverlay<>(taskContainer);
     }
@@ -181,7 +152,7 @@
             if (mActionsView == null) {
                 mActionsView = BaseActivity.fromContext(
                         mTaskContainer.getThumbnailViewDeprecated().getContext()).findViewById(
-                        R.id.overview_actions_view);
+                                R.id.overview_actions_view);
             }
             return mActionsView;
         }
@@ -199,8 +170,7 @@
 
             if (thumbnail != null) {
                 getActionsView().updateDisabledFlags(DISABLED_ROTATED, rotated);
-                boolean isAllowedByPolicy =
-                        mTaskContainer.getThumbnailViewDeprecated().isRealSnapshot();
+                boolean isAllowedByPolicy = mTaskContainer.getThumbnailViewDeprecated().isRealSnapshot();
                 getActionsView().setCallbacks(new OverlayUICallbacksImpl(isAllowedByPolicy, task));
             }
         }
@@ -211,10 +181,10 @@
          * @param callback callback to run, after switching to screenshot
          */
         public void endLiveTileMode(@NonNull Runnable callback) {
-            RecentsView recentsView =
-                    mTaskContainer.getThumbnailViewDeprecated().getTaskView().getRecentsView();
+            RecentsView recentsView = mTaskContainer.getThumbnailViewDeprecated().getTaskView().getRecentsView();
             // Task has already been dismissed
-            if (recentsView == null) return;
+            if (recentsView == null)
+                return;
             recentsView.switchToScreenshot(
                     () -> recentsView.finishRecentsAnimation(true /* toRecents */,
                             false /* shouldPip */, callback));
@@ -234,17 +204,16 @@
         }
 
         protected void enterSplitSelect() {
-            RecentsView overviewPanel =
-                    mTaskContainer.getThumbnailViewDeprecated().getTaskView().getRecentsView();
+            RecentsView overviewPanel = mTaskContainer.getThumbnailViewDeprecated().getTaskView().getRecentsView();
             // Task has already been dismissed
-            if (overviewPanel == null) return;
+            if (overviewPanel == null)
+                return;
             overviewPanel.initiateSplitSelect(
                     mTaskContainer.getThumbnailViewDeprecated().getTaskView());
         }
 
         protected void saveAppPair() {
-            GroupedTaskView taskView =
-                    (GroupedTaskView) mTaskContainer.getThumbnailViewDeprecated().getTaskView();
+            GroupedTaskView taskView = (GroupedTaskView) mTaskContainer.getThumbnailViewDeprecated().getTaskView();
             taskView.getRecentsView().getSplitSelectController().getAppPairsController()
                     .saveAppPair(taskView);
         }
@@ -327,10 +296,12 @@
         }
 
         /** Called when the snapshot has updated its full screen drawing parameters. */
-        public void setFullscreenParams(TaskView.FullscreenDrawParams fullscreenParams) {}
+        public void setFullscreenParams(TaskView.FullscreenDrawParams fullscreenParams) {
+        }
 
         /** Sets visibility for the overlay associated elements. */
-        public void setVisibility(int visibility) {}
+        public void setVisibility(int visibility) {
+        }
 
         private class ScreenshotSystemShortcut extends SystemShortcut {
 
