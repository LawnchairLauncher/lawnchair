/*
 * Copyright (C) 2018 The Android Open Source Project
 *
 * Licensed under the Apache License, Version 2.0 (the "License");
 * you may not use this file except in compliance with the License.
 * You may obtain a copy of the License at
 *
 *      http://www.apache.org/licenses/LICENSE-2.0
 *
 * Unless required by applicable law or agreed to in writing, software
 * distributed under the License is distributed on an "AS IS" BASIS,
 * WITHOUT WARRANTIES OR CONDITIONS OF ANY KIND, either express or implied.
 * See the License for the specific language governing permissions and
 * limitations under the License.
 */

package com.android.quickstep;

import static android.view.Surface.ROTATION_0;

import static com.android.quickstep.views.OverviewActionsView.DISABLED_NO_THUMBNAIL;
import static com.android.quickstep.views.OverviewActionsView.DISABLED_ROTATED;

import android.annotation.SuppressLint;
import android.content.Context;
import android.graphics.Insets;
import android.graphics.Matrix;
import android.graphics.Rect;
import android.os.Build;
import android.view.View;

import androidx.annotation.NonNull;
import androidx.annotation.RequiresApi;

import com.android.launcher3.BaseActivity;
import com.android.launcher3.BaseDraggingActivity;
import com.android.launcher3.Flags;
import com.android.launcher3.R;
import com.android.launcher3.model.data.ItemInfo;
import com.android.launcher3.model.data.WorkspaceItemInfo;
import com.android.launcher3.popup.SystemShortcut;
import com.android.launcher3.util.ResourceBasedOverride;
import com.android.launcher3.views.ActivityContext;
import com.android.launcher3.views.Snackbar;
import com.android.quickstep.util.RecentsOrientedState;
import com.android.quickstep.views.OverviewActionsView;
import com.android.quickstep.views.RecentsView;
import com.android.quickstep.views.TaskThumbnailView;
import com.android.quickstep.views.TaskView;
import com.android.quickstep.views.TaskView.TaskIdAttributeContainer;
import com.android.systemui.shared.recents.model.Task;
import com.android.systemui.shared.recents.model.ThumbnailData;

import java.util.ArrayList;
import java.util.List;

/**
 * Factory class to create and add an overlays on the TaskView
 */
public class TaskOverlayFactory implements ResourceBasedOverride {

    public static List<SystemShortcut> getEnabledShortcuts(TaskView taskView,
            TaskIdAttributeContainer taskContainer) {
        final ArrayList<SystemShortcut> shortcuts = new ArrayList<>();
        final BaseDraggingActivity activity = BaseActivity.fromContext(taskView.getContext());
        boolean hasMultipleTasks = taskView.getTaskIds()[1] != -1;
        for (TaskShortcutFactory menuOption : MENU_OPTIONS) {
            if (hasMultipleTasks && !menuOption.showForSplitscreen()) {
                continue;
            }

            List<SystemShortcut> menuShortcuts = menuOption.getShortcuts(activity, taskContainer);
            if (menuShortcuts == null) {
                continue;
            }
            shortcuts.addAll(menuShortcuts);
        }
        RecentsOrientedState orientedState = taskView.getRecentsView().getPagedViewOrientedState();
        boolean canLauncherRotate = orientedState.isRecentsActivityRotationAllowed();
        boolean isInLandscape = orientedState.getTouchRotation() != ROTATION_0;
        boolean isTablet = activity.getDeviceProfile().isTablet;

<<<<<<< HEAD
        boolean isGridOnlyOverview = isTablet && FeatureFlags.ENABLE_GRID_ONLY_OVERVIEW.get();
        // Add overview actions to the menu when in in-place rotate landscape mode, or
        // in
=======
        boolean isGridOnlyOverview = isTablet && Flags.enableGridOnlyOverview();
        // Add overview actions to the menu when in in-place rotate landscape mode, or in
>>>>>>> 5f635e80
        // grid-only overview.
        if ((!canLauncherRotate && isInLandscape) || isGridOnlyOverview) {
            // Add screenshot action to task menu.
            List<SystemShortcut> screenshotShortcuts = TaskShortcutFactory.SCREENSHOT
                    .getShortcuts(activity, taskContainer);
            if (screenshotShortcuts != null) {
                shortcuts.addAll(screenshotShortcuts);
            }

            // Add modal action only if display orientation is the same as the device
            // orientation,
            // or in grid-only overview.
            if (orientedState.getDisplayRotation() == ROTATION_0 || isGridOnlyOverview) {
                List<SystemShortcut> modalShortcuts = TaskShortcutFactory.MODAL
                        .getShortcuts(activity, taskContainer);
                if (modalShortcuts != null) {
                    shortcuts.addAll(modalShortcuts);
                }
            }
        }
        return shortcuts;
    }

    public TaskOverlay createOverlay(TaskThumbnailView thumbnailView) {
        return new TaskOverlay(thumbnailView);
    }

    /**
     * Subclasses can attach any system listeners in this method, must be paired
     * with
     * {@link #removeListeners()}
     */
    public void initListeners() {
    }

    /**
     * Subclasses should remove any system listeners in this method, must be paired
     * with
     * {@link #initListeners()}
     */
    public void removeListeners() {
    }

    /**
     * Clears any active state outside of the TaskOverlay lifecycle which might have
     * built
     * up over time
     */
    public void clearAllActiveState() {
    }

    /**
     * Note that these will be shown in order from top to bottom, if available for
     * the task.
     */
    private static final TaskShortcutFactory[] MENU_OPTIONS = new TaskShortcutFactory[] {
            TaskShortcutFactory.APP_INFO,
            app.lawnchair.overview.TaskShortcutFactory.legacySplit,
            app.lawnchair.overview.TaskShortcutFactory.killApp,
            TaskShortcutFactory.SPLIT_SELECT,
            TaskShortcutFactory.PIN,
            TaskShortcutFactory.INSTALL,
            TaskShortcutFactory.FREE_FORM,
            TaskShortcutFactory.WELLBEING,
            TaskShortcutFactory.SAVE_APP_PAIR
    };

    /**
     * Overlay on each task handling Overview Action Buttons.
     */
    public static class TaskOverlay<T extends OverviewActionsView> {

        protected final Context mApplicationContext;
        protected final TaskThumbnailView mThumbnailView;

        private T mActionsView;
        protected ImageActionsApi mImageApi;

        protected TaskOverlay(TaskThumbnailView taskThumbnailView) {
            mApplicationContext = taskThumbnailView.getContext().getApplicationContext();
            mThumbnailView = taskThumbnailView;
            mImageApi = new ImageActionsApi(
                    mApplicationContext, mThumbnailView::getThumbnail);
        }

        protected T getActionsView() {
            if (mActionsView == null) {
                mActionsView = BaseActivity.fromContext(mThumbnailView.getContext()).findViewById(
                        R.id.overview_actions_view);
            }
            return mActionsView;
        }

        public TaskThumbnailView getThumbnailView() {
            return mThumbnailView;
        }

        /**
         * Called when the current task is interactive for the user
         */
        public void initOverlay(Task task, ThumbnailData thumbnail, Matrix matrix,
                boolean rotated) {
            getActionsView().updateDisabledFlags(DISABLED_NO_THUMBNAIL, thumbnail == null);

            if (thumbnail != null) {
                getActionsView().updateDisabledFlags(DISABLED_ROTATED, rotated);
                boolean isAllowedByPolicy = mThumbnailView.isRealSnapshot();
                getActionsView().setCallbacks(new OverlayUICallbacksImpl(isAllowedByPolicy, task));
            }
        }

        /**
         * End rendering live tile in Overview.
         *
         * @param callback callback to run, after switching to screenshot
         */
        public void endLiveTileMode(@NonNull Runnable callback) {
            RecentsView recentsView = mThumbnailView.getTaskView().getRecentsView();
            // Task has already been dismissed
            if (recentsView == null) return;
            recentsView.switchToScreenshot(
                    () -> recentsView.finishRecentsAnimation(true /* toRecents */,
                            false /* shouldPip */, callback));
        }

        /**
         * Called to save screenshot of the task thumbnail.
         */
        @SuppressLint("NewApi")
        protected void saveScreenshot(Task task) {
            if (mThumbnailView.isRealSnapshot()) {
                mImageApi.saveScreenshot(mThumbnailView.getThumbnail(),
                        getTaskSnapshotBounds(), getTaskSnapshotInsets(), task.key);
            } else {
                showBlockedByPolicyMessage();
            }
        }

        private void enterSplitSelect() {
            RecentsView overviewPanel = mThumbnailView.getTaskView().getRecentsView();
            // Task has already been dismissed
            if (overviewPanel == null) return;
            overviewPanel.initiateSplitSelect(mThumbnailView.getTaskView());
        }

        /**
         * Called when the overlay is no longer used.
         */
        public void reset() {
        }

        /**
         * Called when the system wants to reset the modal visuals.
         */
        public void resetModalVisuals() {
        }

        /**
         * Gets the modal state system shortcut.
         */
        public SystemShortcut getModalStateSystemShortcut(WorkspaceItemInfo itemInfo,
                View original) {
            return null;
        }

        /**
         * Sets full screen progress to the task overlay.
         */
        public void setFullscreenProgress(float progress) {
        }

        /**
         * Gets the system shortcut for the screenshot that will be added to the task
         * menu.
         */
        public SystemShortcut getScreenshotShortcut(BaseDraggingActivity activity,
                ItemInfo iteminfo, View originalView) {
            return new ScreenshotSystemShortcut(activity, iteminfo, originalView);
        }

        /**
         * Gets the task snapshot as it is displayed on the screen.
         *
         * @return the bounds of the snapshot in screen coordinates.
         */
        public Rect getTaskSnapshotBounds() {
            int[] location = new int[2];
            mThumbnailView.getLocationOnScreen(location);

            return new Rect(location[0], location[1], mThumbnailView.getWidth() + location[0],
                    mThumbnailView.getHeight() + location[1]);
        }

        /**
         * Gets the insets that the snapshot is drawn with.
         *
         * @return the insets in screen coordinates.
         */
        @RequiresApi(api = Build.VERSION_CODES.Q)
        public Insets getTaskSnapshotInsets() {
            return mThumbnailView.getScaledInsets();
        }

        /**
         * Called when the device rotated.
         */
        public void updateOrientationState(RecentsOrientedState state) {
        }

        protected void showBlockedByPolicyMessage() {
            ActivityContext activityContext = ActivityContext.lookupContext(
                    mThumbnailView.getContext());
            String message = activityContext.getStringCache() != null
                    ? activityContext.getStringCache().disabledByAdminMessage
                    : mThumbnailView.getContext().getString(R.string.blocked_by_policy);

            Snackbar.show(BaseActivity.fromContext(mThumbnailView.getContext()), message, null);
        }

        /** Called when the snapshot has updated its full screen drawing parameters. */
        public void setFullscreenParams(TaskView.FullscreenDrawParams fullscreenParams) {
        }

        private class ScreenshotSystemShortcut extends SystemShortcut {

            private final BaseDraggingActivity mActivity;

            ScreenshotSystemShortcut(BaseDraggingActivity activity, ItemInfo itemInfo,
                    View originalView) {
                super(R.drawable.ic_screenshot, R.string.action_screenshot, activity, itemInfo,
                        originalView);
                mActivity = activity;
            }

            @Override
            public void onClick(View view) {
                saveScreenshot(mThumbnailView.getTaskView().getTask());
                dismissTaskMenuView(mActivity);
            }
        }

        protected class OverlayUICallbacksImpl implements OverlayUICallbacks {
            protected final boolean mIsAllowedByPolicy;
            protected final Task mTask;

            public OverlayUICallbacksImpl(boolean isAllowedByPolicy, Task task) {
                mIsAllowedByPolicy = isAllowedByPolicy;
                mTask = task;
            }

            @SuppressLint("NewApi")
            public void onScreenshot() {
                endLiveTileMode(() -> saveScreenshot(mTask));
            }

            public void onSplit() {
                endLiveTileMode(TaskOverlay.this::enterSplitSelect);
            }
        }
    }

    /**
     * Callbacks the Ui can generate. This is the only way for a Ui to call methods
     * on the
     * controller.
     */
    public interface OverlayUICallbacks {
        /** User has indicated they want to screenshot the current task. */
        void onScreenshot();

        /** User wants to start split screen with current app. */
        void onSplit();
    }
}<|MERGE_RESOLUTION|>--- conflicted
+++ resolved
@@ -80,14 +80,8 @@
         boolean isInLandscape = orientedState.getTouchRotation() != ROTATION_0;
         boolean isTablet = activity.getDeviceProfile().isTablet;
 
-<<<<<<< HEAD
-        boolean isGridOnlyOverview = isTablet && FeatureFlags.ENABLE_GRID_ONLY_OVERVIEW.get();
-        // Add overview actions to the menu when in in-place rotate landscape mode, or
-        // in
-=======
         boolean isGridOnlyOverview = isTablet && Flags.enableGridOnlyOverview();
         // Add overview actions to the menu when in in-place rotate landscape mode, or in
->>>>>>> 5f635e80
         // grid-only overview.
         if ((!canLauncherRotate && isInLandscape) || isGridOnlyOverview) {
             // Add screenshot action to task menu.
@@ -97,8 +91,7 @@
                 shortcuts.addAll(screenshotShortcuts);
             }
 
-            // Add modal action only if display orientation is the same as the device
-            // orientation,
+            // Add modal action only if display orientation is the same as the device orientation,
             // or in grid-only overview.
             if (orientedState.getDisplayRotation() == ROTATION_0 || isGridOnlyOverview) {
                 List<SystemShortcut> modalShortcuts = TaskShortcutFactory.MODAL
@@ -116,34 +109,27 @@
     }
 
     /**
-     * Subclasses can attach any system listeners in this method, must be paired
-     * with
+     * Subclasses can attach any system listeners in this method, must be paired with
      * {@link #removeListeners()}
      */
     public void initListeners() {
     }
 
     /**
-     * Subclasses should remove any system listeners in this method, must be paired
-     * with
+     * Subclasses should remove any system listeners in this method, must be paired with
      * {@link #initListeners()}
      */
     public void removeListeners() {
     }
 
     /**
-     * Clears any active state outside of the TaskOverlay lifecycle which might have
-     * built
+     * Clears any active state outside of the TaskOverlay lifecycle which might have built
      * up over time
      */
-    public void clearAllActiveState() {
-    }
-
-    /**
-     * Note that these will be shown in order from top to bottom, if available for
-     * the task.
-     */
-    private static final TaskShortcutFactory[] MENU_OPTIONS = new TaskShortcutFactory[] {
+    public void clearAllActiveState() { }
+
+    /** Note that these will be shown in order from top to bottom, if available for the task. */
+    private static final TaskShortcutFactory[] MENU_OPTIONS = new TaskShortcutFactory[]{
             TaskShortcutFactory.APP_INFO,
             app.lawnchair.overview.TaskShortcutFactory.legacySplit,
             app.lawnchair.overview.TaskShortcutFactory.killApp,
@@ -260,8 +246,7 @@
         }
 
         /**
-         * Gets the system shortcut for the screenshot that will be added to the task
-         * menu.
+         * Gets the system shortcut for the screenshot that will be added to the task menu.
          */
         public SystemShortcut getScreenshotShortcut(BaseDraggingActivity activity,
                 ItemInfo iteminfo, View originalView) {
@@ -350,8 +335,7 @@
     }
 
     /**
-     * Callbacks the Ui can generate. This is the only way for a Ui to call methods
-     * on the
+     * Callbacks the Ui can generate. This is the only way for a Ui to call methods on the
      * controller.
      */
     public interface OverlayUICallbacks {
