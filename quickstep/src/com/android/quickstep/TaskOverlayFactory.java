/*
 * Copyright (C) 2018 The Android Open Source Project
 *
 * Licensed under the Apache License, Version 2.0 (the "License");
 * you may not use this file except in compliance with the License.
 * You may obtain a copy of the License at
 *
 *      http://www.apache.org/licenses/LICENSE-2.0
 *
 * Unless required by applicable law or agreed to in writing, software
 * distributed under the License is distributed on an "AS IS" BASIS,
 * WITHOUT WARRANTIES OR CONDITIONS OF ANY KIND, either express or implied.
 * See the License for the specific language governing permissions and
 * limitations under the License.
 */

package com.android.quickstep;

import static android.view.Surface.ROTATION_0;

import static com.android.quickstep.views.OverviewActionsView.DISABLED_NO_THUMBNAIL;
import static com.android.quickstep.views.OverviewActionsView.DISABLED_ROTATED;

import android.annotation.SuppressLint;
import android.content.Context;
import android.graphics.Insets;
import android.graphics.Matrix;
import android.graphics.Rect;
import android.os.Build;
import android.view.View;

import androidx.annotation.NonNull;
import androidx.annotation.RequiresApi;

import com.android.launcher3.BaseActivity;
import com.android.launcher3.BaseDraggingActivity;
import com.android.launcher3.Flags;
import com.android.launcher3.R;
import com.android.launcher3.model.data.ItemInfo;
import com.android.launcher3.model.data.WorkspaceItemInfo;
import com.android.launcher3.popup.SystemShortcut;
import com.android.launcher3.util.ResourceBasedOverride;
import com.android.launcher3.views.ActivityContext;
import com.android.launcher3.views.Snackbar;
import com.android.quickstep.util.RecentsOrientedState;
import com.android.quickstep.views.OverviewActionsView;
import com.android.quickstep.views.RecentsView;
import com.android.quickstep.views.TaskThumbnailView;
import com.android.quickstep.views.TaskView;
import com.android.quickstep.views.TaskView.TaskIdAttributeContainer;
import com.android.systemui.shared.recents.model.Task;
import com.android.systemui.shared.recents.model.ThumbnailData;

import java.util.ArrayList;
import java.util.List;

/**
 * Factory class to create and add an overlays on the TaskView
 */
public class TaskOverlayFactory implements ResourceBasedOverride {

    public static List<SystemShortcut> getEnabledShortcuts(TaskView taskView,
            TaskIdAttributeContainer taskContainer) {
        final ArrayList<SystemShortcut> shortcuts = new ArrayList<>();
        final BaseDraggingActivity activity = BaseActivity.fromContext(taskView.getContext());
        boolean hasMultipleTasks = taskView.getTaskIds()[1] != -1;
        for (TaskShortcutFactory menuOption : MENU_OPTIONS) {
            if (hasMultipleTasks && !menuOption.showForSplitscreen()) {
                continue;
            }

            List<SystemShortcut> menuShortcuts = menuOption.getShortcuts(activity, taskContainer);
            if (menuShortcuts == null) {
                continue;
            }
            shortcuts.addAll(menuShortcuts);
        }
        RecentsOrientedState orientedState = taskView.getRecentsView().getPagedViewOrientedState();
        boolean canLauncherRotate = orientedState.isRecentsActivityRotationAllowed();
        boolean isInLandscape = orientedState.getTouchRotation() != ROTATION_0;
        boolean isTablet = activity.getDeviceProfile().isTablet;

<<<<<<< HEAD
        boolean isGridOnlyOverview = isTablet && FeatureFlags.ENABLE_GRID_ONLY_OVERVIEW.get();
        // Add overview actions to the menu when in in-place rotate landscape mode, or
        // in
=======
        boolean isGridOnlyOverview = isTablet && Flags.enableGridOnlyOverview();
        // Add overview actions to the menu when in in-place rotate landscape mode, or in
>>>>>>> 96fe8417
        // grid-only overview.
        if ((!canLauncherRotate && isInLandscape) || isGridOnlyOverview) {
            // Add screenshot action to task menu.
            List<SystemShortcut> screenshotShortcuts = TaskShortcutFactory.SCREENSHOT
                    .getShortcuts(activity, taskContainer);
            if (screenshotShortcuts != null) {
                shortcuts.addAll(screenshotShortcuts);
            }

            // Add modal action only if display orientation is the same as the device
            // orientation,
            // or in grid-only overview.
            if (orientedState.getDisplayRotation() == ROTATION_0 || isGridOnlyOverview) {
                List<SystemShortcut> modalShortcuts = TaskShortcutFactory.MODAL
                        .getShortcuts(activity, taskContainer);
                if (modalShortcuts != null) {
                    shortcuts.addAll(modalShortcuts);
                }
            }
        }
        return shortcuts;
    }

    public TaskOverlay createOverlay(TaskThumbnailView thumbnailView) {
        return new TaskOverlay(thumbnailView);
    }

    /**
     * Subclasses can attach any system listeners in this method, must be paired
     * with
     * {@link #removeListeners()}
     */
    public void initListeners() {
    }

    /**
     * Subclasses should remove any system listeners in this method, must be paired
     * with
     * {@link #initListeners()}
     */
    public void removeListeners() {
    }

    /**
     * Clears any active state outside of the TaskOverlay lifecycle which might have
     * built
     * up over time
     */
    public void clearAllActiveState() {
    }

    /**
     * Note that these will be shown in order from top to bottom, if available for
     * the task.
     */
    private static final TaskShortcutFactory[] MENU_OPTIONS = new TaskShortcutFactory[] {
            TaskShortcutFactory.APP_INFO,
            app.lawnchair.overview.TaskShortcutFactory.legacySplit,
            app.lawnchair.overview.TaskShortcutFactory.killApp,
            TaskShortcutFactory.SPLIT_SELECT,
            TaskShortcutFactory.PIN,
            TaskShortcutFactory.INSTALL,
            TaskShortcutFactory.FREE_FORM,
            TaskShortcutFactory.WELLBEING,
            TaskShortcutFactory.SAVE_APP_PAIR
    };

    /**
     * Overlay on each task handling Overview Action Buttons.
     */
    public static class TaskOverlay<T extends OverviewActionsView> {

        protected final Context mApplicationContext;
        protected final TaskThumbnailView mThumbnailView;

        private T mActionsView;
        protected ImageActionsApi mImageApi;

        protected TaskOverlay(TaskThumbnailView taskThumbnailView) {
            mApplicationContext = taskThumbnailView.getContext().getApplicationContext();
            mThumbnailView = taskThumbnailView;
            mImageApi = new ImageActionsApi(
                    mApplicationContext, mThumbnailView::getThumbnail);
        }

        protected T getActionsView() {
            if (mActionsView == null) {
                mActionsView = BaseActivity.fromContext(mThumbnailView.getContext()).findViewById(
                        R.id.overview_actions_view);
            }
            return mActionsView;
        }

        public TaskThumbnailView getThumbnailView() {
            return mThumbnailView;
        }

        /**
         * Called when the current task is interactive for the user
         */
        public void initOverlay(Task task, ThumbnailData thumbnail, Matrix matrix,
                boolean rotated) {
            getActionsView().updateDisabledFlags(DISABLED_NO_THUMBNAIL, thumbnail == null);

            if (thumbnail != null) {
                getActionsView().updateDisabledFlags(DISABLED_ROTATED, rotated);
                boolean isAllowedByPolicy = mThumbnailView.isRealSnapshot();
                getActionsView().setCallbacks(new OverlayUICallbacksImpl(isAllowedByPolicy, task));
            }
        }

        /**
         * End rendering live tile in Overview.
         *
         * @param callback callback to run, after switching to screenshot
         */
        public void endLiveTileMode(@NonNull Runnable callback) {
            RecentsView recentsView = mThumbnailView.getTaskView().getRecentsView();
            // Task has already been dismissed
            if (recentsView == null) return;
            recentsView.switchToScreenshot(
                    () -> recentsView.finishRecentsAnimation(true /* toRecents */,
                            false /* shouldPip */, callback));
        }

        /**
         * Called to save screenshot of the task thumbnail.
         */
        @SuppressLint("NewApi")
        protected void saveScreenshot(Task task) {
            if (mThumbnailView.isRealSnapshot()) {
                mImageApi.saveScreenshot(mThumbnailView.getThumbnail(),
                        getTaskSnapshotBounds(), getTaskSnapshotInsets(), task.key);
            } else {
                showBlockedByPolicyMessage();
            }
        }

        private void enterSplitSelect() {
            RecentsView overviewPanel = mThumbnailView.getTaskView().getRecentsView();
            // Task has already been dismissed
            if (overviewPanel == null) return;
            overviewPanel.initiateSplitSelect(mThumbnailView.getTaskView());
        }

        /**
         * Called when the overlay is no longer used.
         */
        public void reset() {
        }

        /**
         * Called when the system wants to reset the modal visuals.
         */
        public void resetModalVisuals() {
        }

        /**
         * Gets the modal state system shortcut.
         */
        public SystemShortcut getModalStateSystemShortcut(WorkspaceItemInfo itemInfo,
                View original) {
            return null;
        }

        /**
         * Sets full screen progress to the task overlay.
         */
        public void setFullscreenProgress(float progress) {
        }

        /**
         * Gets the system shortcut for the screenshot that will be added to the task
         * menu.
         */
        public SystemShortcut getScreenshotShortcut(BaseDraggingActivity activity,
                ItemInfo iteminfo, View originalView) {
            return new ScreenshotSystemShortcut(activity, iteminfo, originalView);
        }

        /**
         * Gets the task snapshot as it is displayed on the screen.
         *
         * @return the bounds of the snapshot in screen coordinates.
         */
        public Rect getTaskSnapshotBounds() {
            int[] location = new int[2];
            mThumbnailView.getLocationOnScreen(location);

            return new Rect(location[0], location[1], mThumbnailView.getWidth() + location[0],
                    mThumbnailView.getHeight() + location[1]);
        }

        /**
         * Gets the insets that the snapshot is drawn with.
         *
         * @return the insets in screen coordinates.
         */
        @RequiresApi(api = Build.VERSION_CODES.Q)
        public Insets getTaskSnapshotInsets() {
            return mThumbnailView.getScaledInsets();
        }

        /**
         * Called when the device rotated.
         */
        public void updateOrientationState(RecentsOrientedState state) {
        }

        protected void showBlockedByPolicyMessage() {
            ActivityContext activityContext = ActivityContext.lookupContext(
                    mThumbnailView.getContext());
            String message = activityContext.getStringCache() != null
                    ? activityContext.getStringCache().disabledByAdminMessage
                    : mThumbnailView.getContext().getString(R.string.blocked_by_policy);

            Snackbar.show(BaseActivity.fromContext(mThumbnailView.getContext()), message, null);
        }

        /** Called when the snapshot has updated its full screen drawing parameters. */
        public void setFullscreenParams(TaskView.FullscreenDrawParams fullscreenParams) {
        }

        private class ScreenshotSystemShortcut extends SystemShortcut {

            private final BaseDraggingActivity mActivity;

            ScreenshotSystemShortcut(BaseDraggingActivity activity, ItemInfo itemInfo,
                    View originalView) {
                super(R.drawable.ic_screenshot, R.string.action_screenshot, activity, itemInfo,
                        originalView);
                mActivity = activity;
            }

            @Override
            public void onClick(View view) {
                saveScreenshot(mThumbnailView.getTaskView().getTask());
                dismissTaskMenuView(mActivity);
            }
        }

        protected class OverlayUICallbacksImpl implements OverlayUICallbacks {
            protected final boolean mIsAllowedByPolicy;
            protected final Task mTask;

            public OverlayUICallbacksImpl(boolean isAllowedByPolicy, Task task) {
                mIsAllowedByPolicy = isAllowedByPolicy;
                mTask = task;
            }

            @SuppressLint("NewApi")
            public void onScreenshot() {
                endLiveTileMode(() -> saveScreenshot(mTask));
            }

            public void onSplit() {
                endLiveTileMode(TaskOverlay.this::enterSplitSelect);
            }
        }
    }

    /**
     * Callbacks the Ui can generate. This is the only way for a Ui to call methods
     * on the
     * controller.
     */
    public interface OverlayUICallbacks {
        /** User has indicated they want to screenshot the current task. */
        void onScreenshot();

        /** User wants to start split screen with current app. */
        void onSplit();
    }
}<|MERGE_RESOLUTION|>--- conflicted
+++ resolved
@@ -80,14 +80,9 @@
         boolean isInLandscape = orientedState.getTouchRotation() != ROTATION_0;
         boolean isTablet = activity.getDeviceProfile().isTablet;
 
-<<<<<<< HEAD
-        boolean isGridOnlyOverview = isTablet && FeatureFlags.ENABLE_GRID_ONLY_OVERVIEW.get();
+        boolean isGridOnlyOverview = isTablet && Flags.enableGridOnlyOverview();
         // Add overview actions to the menu when in in-place rotate landscape mode, or
         // in
-=======
-        boolean isGridOnlyOverview = isTablet && Flags.enableGridOnlyOverview();
-        // Add overview actions to the menu when in in-place rotate landscape mode, or in
->>>>>>> 96fe8417
         // grid-only overview.
         if ((!canLauncherRotate && isInLandscape) || isGridOnlyOverview) {
             // Add screenshot action to task menu.
@@ -207,7 +202,8 @@
         public void endLiveTileMode(@NonNull Runnable callback) {
             RecentsView recentsView = mThumbnailView.getTaskView().getRecentsView();
             // Task has already been dismissed
-            if (recentsView == null) return;
+            if (recentsView == null)
+                return;
             recentsView.switchToScreenshot(
                     () -> recentsView.finishRecentsAnimation(true /* toRecents */,
                             false /* shouldPip */, callback));
@@ -229,7 +225,8 @@
         private void enterSplitSelect() {
             RecentsView overviewPanel = mThumbnailView.getTaskView().getRecentsView();
             // Task has already been dismissed
-            if (overviewPanel == null) return;
+            if (overviewPanel == null)
+                return;
             overviewPanel.initiateSplitSelect(mThumbnailView.getTaskView());
         }
 
