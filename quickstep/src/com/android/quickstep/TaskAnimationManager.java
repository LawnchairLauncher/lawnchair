/*
 * Copyright (C) 2019 The Android Open Source Project
 *
 * Licensed under the Apache License, Version 2.0 (the "License");
 * you may not use this file except in compliance with the License.
 * You may obtain a copy of the License at
 *
 *      http://www.apache.org/licenses/LICENSE-2.0
 *
 * Unless required by applicable law or agreed to in writing, software
 * distributed under the License is distributed on an "AS IS" BASIS,
 * WITHOUT WARRANTIES OR CONDITIONS OF ANY KIND, either express or implied.
 * See the License for the specific language governing permissions and
 * limitations under the License.
 */
package com.android.quickstep;

import static android.app.WindowConfiguration.ACTIVITY_TYPE_HOME;

import static com.android.launcher3.util.Executors.MAIN_EXECUTOR;
import static com.android.launcher3.util.Executors.UI_HELPER_EXECUTOR;
import static com.android.launcher3.util.NavigationMode.NO_BUTTON;
import static com.android.quickstep.GestureState.GestureEndTarget.RECENTS;
import static com.android.quickstep.GestureState.STATE_END_TARGET_ANIMATION_FINISHED;
import static com.android.quickstep.GestureState.STATE_RECENTS_ANIMATION_INITIALIZED;
import static com.android.quickstep.GestureState.STATE_RECENTS_ANIMATION_STARTED;
import static com.android.quickstep.util.ActiveGestureErrorDetector.GestureEvent.START_RECENTS_ANIMATION;

import android.app.ActivityManager;
import android.app.ActivityOptions;
import android.content.Context;
import android.content.Intent;
import android.os.SystemProperties;
import android.util.Log;
import android.view.RemoteAnimationTarget;
import android.window.RemoteTransition;

import androidx.annotation.NonNull;
import androidx.annotation.Nullable;
import androidx.annotation.UiThread;

import com.android.launcher3.Utilities;
import com.android.launcher3.config.FeatureFlags;
import com.android.launcher3.util.DisplayController;
import com.android.quickstep.util.ActiveGestureLog;
import com.android.quickstep.views.RecentsView;
import com.android.systemui.shared.recents.model.ThumbnailData;
import com.android.systemui.shared.system.ActivityManagerWrapper;
import com.android.systemui.shared.system.TaskStackChangeListener;
import com.android.systemui.shared.system.TaskStackChangeListeners;

import java.util.HashMap;

public class TaskAnimationManager implements RecentsAnimationCallbacks.RecentsAnimationListener {
    public static final boolean ENABLE_SHELL_TRANSITIONS = SystemProperties.getBoolean("persist.wm.debug.shell_transit",
            Utilities.ATLEAST_T);
    public static final boolean SHELL_TRANSITIONS_ROTATION = ENABLE_SHELL_TRANSITIONS
            && SystemProperties.getBoolean("persist.wm.debug.shell_transit_rotate", false);

    private RecentsAnimationController mController;
    private RecentsAnimationCallbacks mCallbacks;
    private RecentsAnimationTargets mTargets;
    // Temporary until we can hook into gesture state events
    private GestureState mLastGestureState;
    private RemoteAnimationTarget[] mLastAppearedTaskTargets;
    private Runnable mLiveTileCleanUpHandler;
    private Context mCtx;

    private final TaskStackChangeListener mLiveTileRestartListener = new TaskStackChangeListener() {
        @Override
        public void onActivityRestartAttempt(ActivityManager.RunningTaskInfo task, boolean homeTaskVisible,
                boolean clearedTask, boolean wasVisible) {
            if (mLastGestureState == null) {
                TaskStackChangeListeners.getInstance().unregisterTaskStackListener(mLiveTileRestartListener);
                return;
            }
            BaseActivityInterface activityInterface = mLastGestureState.getActivityInterface();
            if (activityInterface.isInLiveTileMode() && activityInterface.getCreatedActivity() != null) {
                RecentsView recentsView = activityInterface.getCreatedActivity().getOverviewPanel();
                if (recentsView != null) {
                    recentsView.launchSideTaskInLiveTileModeForRestartedApp(task.taskId);
                    TaskStackChangeListeners.getInstance().unregisterTaskStackListener(mLiveTileRestartListener);
                }
            }
        }
    };

    TaskAnimationManager(Context ctx) {
        mCtx = ctx;
    }

    /**
     * Preloads the recents animation.
     */
    public void preloadRecentsAnimation(Intent intent) {
        // Pass null animation handler to indicate this start is for preloading
        UI_HELPER_EXECUTOR.execute(() -> ActivityManagerWrapper.getInstance()
                .startRecentsActivity(intent, 0, null, null, null));
    }

    /**
     * Starts a new recents animation for the activity with the given
     * {@param intent}.
     */
    @UiThread
    public RecentsAnimationCallbacks startRecentsAnimation(@NonNull GestureState gestureState,
            Intent intent, RecentsAnimationCallbacks.RecentsAnimationListener listener) {
        ActiveGestureLog.INSTANCE.addLog(
                /* event= */ "startRecentsAnimation",
                /* gestureEvent= */ START_RECENTS_ANIMATION);
        // Notify if recents animation is still running
        if (mController != null) {
            String msg = "New recents animation started before old animation completed";
            if (FeatureFlags.IS_STUDIO_BUILD) {
                throw new IllegalArgumentException(msg);
            } else {
                Log.e("TaskAnimationManager", msg, new Exception());
            }
        }
        // But force-finish it anyways
        finishRunningRecentsAnimation(false /* toHome */, true /* forceFinish */,
                null /* forceFinishCb */);

        if (mCallbacks != null) {
            // If mCallbacks still != null, that means we are getting this
            // startRecentsAnimation()
            // before the previous one got onRecentsAnimationStart(). In that case, cleanup
            // the
            // previous animation so it doesn't mess up/listen to state changes in this
            // animation.
            cleanUpRecentsAnimation(mCallbacks);
        }

        final BaseActivityInterface activityInterface = gestureState.getActivityInterface();
        mLastGestureState = gestureState;
        RecentsAnimationCallbacks newCallbacks = new RecentsAnimationCallbacks(
                SystemUiProxy.INSTANCE.get(mCtx), activityInterface.allowMinimizeSplitScreen());
        mCallbacks = newCallbacks;
        mCallbacks.addListener(new RecentsAnimationCallbacks.RecentsAnimationListener() {
            @Override
            public void onRecentsAnimationStart(RecentsAnimationController controller,
                    RecentsAnimationTargets targets) {
                if (mCallbacks == null) {
                    // It's possible for the recents animation to have finished and be cleaned up
                    // by the time we process the start callback, and in that case, just we can skip
                    // handling this call entirely
                    return;
                }
                mController = controller;
                mTargets = targets;
                // TODO(b/236226779): We can probably get away w/ setting
                // mLastAppearedTaskTargets
                // to all appeared targets directly vs just looking at running ones
                int[] runningTaskIds = mLastGestureState.getRunningTaskIds(targets.apps.length > 1);
                mLastAppearedTaskTargets = new RemoteAnimationTarget[runningTaskIds.length];
                for (int i = 0; i < runningTaskIds.length; i++) {
                    RemoteAnimationTarget task = mTargets.findTask(runningTaskIds[i]);
                    mLastAppearedTaskTargets[i] = task;
                }
                mLastGestureState.updateLastAppearedTaskTargets(mLastAppearedTaskTargets);

                if (ENABLE_SHELL_TRANSITIONS && mTargets.hasRecents
                        // The filtered (MODE_CLOSING) targets only contain 1 home activity.
                        && mTargets.apps.length == 1
                        && mTargets.apps[0].windowConfiguration.getActivityType()
                        == ACTIVITY_TYPE_HOME) {
                    // This is launching RecentsActivity on top of a 3p launcher. There are no
                    // other apps need to keep visible so finish the animating state after the
                    // enter animation of overview is done. Then 3p launcher can be stopped.
                    mLastGestureState.runOnceAtState(STATE_END_TARGET_ANIMATION_FINISHED, () -> {
                        if (mLastGestureState != gestureState) return;
                        // Only finish if the end target is RECENTS. Otherwise, if the target is
                        // NEW_TASK, startActivityFromRecents will be skipped.
                        if (mLastGestureState.getEndTarget() == RECENTS) {
                            finishRunningRecentsAnimation(false /* toHome */,
                                    true /* forceFinish */, null /* forceFinishCb */);
                        }
                    });
                }
            }

            @Override
            public void onRecentsAnimationCanceled(HashMap<Integer, ThumbnailData> thumbnailDatas) {
                cleanUpRecentsAnimation(newCallbacks);
            }

            @Override
            public void onRecentsAnimationFinished(RecentsAnimationController controller) {
                cleanUpRecentsAnimation(newCallbacks);
            }

            @Override
            public void onTasksAppeared(RemoteAnimationTarget[] appearedTaskTargets) {
                RemoteAnimationTarget appearedTaskTarget = appearedTaskTargets[0];
                BaseActivityInterface activityInterface = mLastGestureState.getActivityInterface();

                for (RemoteAnimationTarget compat : appearedTaskTargets) {
                    if (compat.windowConfiguration.getActivityType() == ACTIVITY_TYPE_HOME
                            && activityInterface.getCreatedActivity() instanceof RecentsActivity
                            && DisplayController.getNavigationMode(mCtx) != NO_BUTTON) {
                        // The only time we get onTasksAppeared() in button navigation with a
                        // 3p launcher is if the user goes to overview first, and in this case we
                        // can immediately finish the transition
                        RecentsView recentsView =
                                activityInterface.getCreatedActivity().getOverviewPanel();
                        if (recentsView != null) {
                            recentsView.finishRecentsAnimation(true, null);
                        }
                        return;
                    }
                }

                RemoteAnimationTarget[] nonAppTargets = SystemUiProxy.INSTANCE.get(mCtx)
                        .onStartingSplitLegacy(appearedTaskTargets);
                if (nonAppTargets == null) {
                    nonAppTargets = new RemoteAnimationTarget[0];
                }
                if ((activityInterface.isInLiveTileMode()
                        || mLastGestureState.getEndTarget() == RECENTS)
                        && activityInterface.getCreatedActivity() != null) {
                    RecentsView recentsView = activityInterface.getCreatedActivity().getOverviewPanel();
                    if (recentsView != null) {
                        ActiveGestureLog.INSTANCE.addLog(
                                new ActiveGestureLog.CompoundString("Launching side task id=")
                                        .append(appearedTaskTarget.taskId));
                        recentsView.launchSideTaskInLiveTileMode(appearedTaskTarget.taskId,
                                appearedTaskTargets,
                                new RemoteAnimationTarget[0] /* wallpaper */,
                                nonAppTargets /* nonApps */);
                        return;
                    } else {
                        ActiveGestureLog.INSTANCE.addLog("Unable to launch side task (no recents)");
                    }
                } else if (nonAppTargets.length > 0) {
                    TaskViewUtils.createSplitAuxiliarySurfacesAnimator(nonAppTargets /* nonApps */,
                            true /* shown */, null /* animatorHandler */);
                }
                if (mController != null) {
                    if (mLastAppearedTaskTargets != null) {
                        for (RemoteAnimationTarget lastTarget : mLastAppearedTaskTargets) {
                            for (RemoteAnimationTarget appearedTarget : appearedTaskTargets) {
                                if (lastTarget != null &&
                                        appearedTarget.taskId != lastTarget.taskId) {
                                    mController.removeTaskTarget(lastTarget.taskId);
                                }
                            }
                        }
                    }
                    mLastAppearedTaskTargets = appearedTaskTargets;
                    mLastGestureState.updateLastAppearedTaskTargets(mLastAppearedTaskTargets);
                }
            }

            @Override
            public boolean onSwitchToScreenshot(Runnable onFinished) {
                if (!activityInterface.isInLiveTileMode()
                        || activityInterface.getCreatedActivity() == null) {
                    // No need to switch since tile is already a screenshot.
                    onFinished.run();
                } else {
                    final RecentsView recentsView = activityInterface.getCreatedActivity().getOverviewPanel();
                    if (recentsView != null) {
                        recentsView.switchToScreenshot(onFinished);
                    } else {
                        onFinished.run();
                    }
                }
                return true;
            }
        });
        final long eventTime = gestureState.getSwipeUpStartTimeMs();
        mCallbacks.addListener(gestureState);
        mCallbacks.addListener(listener);

        if (ENABLE_SHELL_TRANSITIONS) {
            final ActivityOptions options = ActivityOptions.makeBasic();
<<<<<<< HEAD
            // Allowing to pause Home if Home is top activity and Recents is not Home. So
            // when user
            // start home when recents animation is playing, the home activity can be
            // resumed again
            // to let the transition controller collect Home activity.
            CachedTaskInfo cti = gestureState.getRunningTask();
            boolean homeIsOnTop = cti != null && cti.isHomeTask();
            if (DesktopTaskView.DESKTOP_MODE_SUPPORTED) {
                if (cti != null && cti.isFreeformTask()) {
                    // No transient launch when desktop task is on top
                    homeIsOnTop = true;
                }
            }
            if (activityInterface.allowAllAppsFromOverview()) {
                homeIsOnTop = true;
            }
            if (!homeIsOnTop) {
=======
            // Use regular (non-transient) launch for all apps page to control IME.
            if (!activityInterface.allowAllAppsFromOverview()) {
>>>>>>> 96fe8417
                options.setTransientLaunch();
            }
            if (Utilities.ATLEAST_S) {
                options.setSourceInfo(ActivityOptions.SourceInfo.TYPE_RECENTS_ANIMATION, eventTime);
                if (Utilities.ATLEAST_U) {
                    SystemUiProxy.INSTANCE.getNoCreate().startRecentsActivity(intent, options, mCallbacks);
                } else {
                    UI_HELPER_EXECUTOR.execute(() -> ActivityManagerWrapper.getInstance()
                            .startRecentsActivity(intent, eventTime, mCallbacks, null, null));
                }
            }
        } else {
            UI_HELPER_EXECUTOR.execute(() -> ActivityManagerWrapper.getInstance()
                    .startRecentsActivity(intent, eventTime, mCallbacks, null, null));
        }
        gestureState.setState(STATE_RECENTS_ANIMATION_INITIALIZED);
        return mCallbacks;
    }

    /**
     * Continues the existing running recents animation for a new gesture.
     */
    public RecentsAnimationCallbacks continueRecentsAnimation(GestureState gestureState) {
        ActiveGestureLog.INSTANCE.addLog(/* event= */ "continueRecentsAnimation");
        mCallbacks.removeListener(mLastGestureState);
        mLastGestureState = gestureState;
        mCallbacks.addListener(gestureState);
        gestureState.setState(STATE_RECENTS_ANIMATION_INITIALIZED
                | STATE_RECENTS_ANIMATION_STARTED);
        gestureState.updateLastAppearedTaskTargets(mLastAppearedTaskTargets);
        return mCallbacks;
    }

    public void endLiveTile() {
        if (mLastGestureState == null) {
            return;
        }
        BaseActivityInterface activityInterface = mLastGestureState.getActivityInterface();
        if (activityInterface.isInLiveTileMode()
                && activityInterface.getCreatedActivity() != null) {
            RecentsView recentsView = activityInterface.getCreatedActivity().getOverviewPanel();
            if (recentsView != null) {
                recentsView.switchToScreenshot(null,
                        () -> recentsView.finishRecentsAnimation(true /* toRecents */,
                                false /* shouldPip */, null));
            }
        }
    }

    public void setLiveTileCleanUpHandler(Runnable cleanUpHandler) {
        mLiveTileCleanUpHandler = cleanUpHandler;
    }

    public void enableLiveTileRestartListener() {
        TaskStackChangeListeners.getInstance().registerTaskStackListener(mLiveTileRestartListener);
    }

    /**
     * Finishes the running recents animation.
     */
    public void finishRunningRecentsAnimation(boolean toHome) {
        finishRunningRecentsAnimation(toHome, false /* forceFinish */, null /* forceFinishCb */);
    }

    /**
     * Finishes the running recents animation.
     * 
     * @param forceFinish will synchronously finish the controller
     */
<<<<<<< HEAD

    public void finishRunningRecentsAnimation(boolean toHome, boolean forceFinish) {
=======
    public void finishRunningRecentsAnimation(boolean toHome, boolean forceFinish,
            Runnable forceFinishCb) {
>>>>>>> 96fe8417
        if (mController != null) {
            ActiveGestureLog.INSTANCE.addLog(
                    /* event= */ "finishRunningRecentsAnimation", toHome);
            mCallbacks.notifyAnimationCanceled();
            if (forceFinish) {
                mController.finishController(toHome, forceFinishCb, false /* sendUserLeaveHint */,
                        true /* forceFinish */);
            } else {
                Utilities.postAsyncCallback(MAIN_EXECUTOR.getHandler(), toHome
                        ? mController::finishAnimationToHome
                        : mController::finishAnimationToApp);
            }
            cleanUpRecentsAnimation(mCallbacks);
        }
    }

    /**
     * Used to notify a listener of the current recents animation state (used if the
     * listener was
     * not yet added to the callbacks at the point that the listener callbacks would
     * have been
     * made).
     */
    public void notifyRecentsAnimationState(
            RecentsAnimationCallbacks.RecentsAnimationListener listener) {
        if (isRecentsAnimationRunning()) {
            listener.onRecentsAnimationStart(mController, mTargets);
        }
        // TODO: Do we actually need to report canceled/finished?
    }

    /**
     * @return whether there is a recents animation running.
     */
    public boolean isRecentsAnimationRunning() {
        return mController != null;
    }

    /**
     * Cleans up the recents animation entirely.
     */
    private void cleanUpRecentsAnimation(RecentsAnimationCallbacks targetCallbacks) {
        if (mCallbacks != targetCallbacks) {
            ActiveGestureLog.INSTANCE.addLog(
                    /* event= */ "cleanUpRecentsAnimation skipped due to wrong callbacks");
            return;
        }
        ActiveGestureLog.INSTANCE.addLog(/* event= */ "cleanUpRecentsAnimation");
        if (mLiveTileCleanUpHandler != null) {
            mLiveTileCleanUpHandler.run();
            mLiveTileCleanUpHandler = null;
        }
        TaskStackChangeListeners.getInstance().unregisterTaskStackListener(mLiveTileRestartListener);

        // Release all the target leashes
        if (mTargets != null) {
            mTargets.release();
        }

        // Clean up all listeners to ensure we don't get subsequent callbacks
        if (mCallbacks != null) {
            mCallbacks.removeAllListeners();
        }

        mController = null;
        mCallbacks = null;
        mTargets = null;
        mLastGestureState = null;
        mLastAppearedTaskTargets = null;
    }

    @Nullable
    public RecentsAnimationCallbacks getCurrentCallbacks() {
        return mCallbacks;
    }

    public void dump() {
        // TODO
    }
}<|MERGE_RESOLUTION|>--- conflicted
+++ resolved
@@ -41,6 +41,7 @@
 
 import com.android.launcher3.Utilities;
 import com.android.launcher3.config.FeatureFlags;
+import com.android.launcher3.testing.shared.TestProtocol;
 import com.android.launcher3.util.DisplayController;
 import com.android.quickstep.util.ActiveGestureLog;
 import com.android.quickstep.views.RecentsView;
@@ -160,15 +161,15 @@
                 mLastGestureState.updateLastAppearedTaskTargets(mLastAppearedTaskTargets);
 
                 if (ENABLE_SHELL_TRANSITIONS && mTargets.hasRecents
-                        // The filtered (MODE_CLOSING) targets only contain 1 home activity.
+                // The filtered (MODE_CLOSING) targets only contain 1 home activity.
                         && mTargets.apps.length == 1
-                        && mTargets.apps[0].windowConfiguration.getActivityType()
-                        == ACTIVITY_TYPE_HOME) {
+                        && mTargets.apps[0].windowConfiguration.getActivityType() == ACTIVITY_TYPE_HOME) {
                     // This is launching RecentsActivity on top of a 3p launcher. There are no
                     // other apps need to keep visible so finish the animating state after the
                     // enter animation of overview is done. Then 3p launcher can be stopped.
                     mLastGestureState.runOnceAtState(STATE_END_TARGET_ANIMATION_FINISHED, () -> {
-                        if (mLastGestureState != gestureState) return;
+                        if (mLastGestureState != gestureState)
+                            return;
                         // Only finish if the end target is RECENTS. Otherwise, if the target is
                         // NEW_TASK, startActivityFromRecents will be skipped.
                         if (mLastGestureState.getEndTarget() == RECENTS) {
@@ -201,8 +202,7 @@
                         // The only time we get onTasksAppeared() in button navigation with a
                         // 3p launcher is if the user goes to overview first, and in this case we
                         // can immediately finish the transition
-                        RecentsView recentsView =
-                                activityInterface.getCreatedActivity().getOverviewPanel();
+                        RecentsView recentsView = activityInterface.getCreatedActivity().getOverviewPanel();
                         if (recentsView != null) {
                             recentsView.finishRecentsAnimation(true, null);
                         }
@@ -274,28 +274,8 @@
 
         if (ENABLE_SHELL_TRANSITIONS) {
             final ActivityOptions options = ActivityOptions.makeBasic();
-<<<<<<< HEAD
-            // Allowing to pause Home if Home is top activity and Recents is not Home. So
-            // when user
-            // start home when recents animation is playing, the home activity can be
-            // resumed again
-            // to let the transition controller collect Home activity.
-            CachedTaskInfo cti = gestureState.getRunningTask();
-            boolean homeIsOnTop = cti != null && cti.isHomeTask();
-            if (DesktopTaskView.DESKTOP_MODE_SUPPORTED) {
-                if (cti != null && cti.isFreeformTask()) {
-                    // No transient launch when desktop task is on top
-                    homeIsOnTop = true;
-                }
-            }
-            if (activityInterface.allowAllAppsFromOverview()) {
-                homeIsOnTop = true;
-            }
-            if (!homeIsOnTop) {
-=======
             // Use regular (non-transient) launch for all apps page to control IME.
             if (!activityInterface.allowAllAppsFromOverview()) {
->>>>>>> 96fe8417
                 options.setTransientLaunch();
             }
             if (Utilities.ATLEAST_S) {
@@ -365,13 +345,8 @@
      * 
      * @param forceFinish will synchronously finish the controller
      */
-<<<<<<< HEAD
-
-    public void finishRunningRecentsAnimation(boolean toHome, boolean forceFinish) {
-=======
     public void finishRunningRecentsAnimation(boolean toHome, boolean forceFinish,
             Runnable forceFinishCb) {
->>>>>>> 96fe8417
         if (mController != null) {
             ActiveGestureLog.INSTANCE.addLog(
                     /* event= */ "finishRunningRecentsAnimation", toHome);
