/*
 * Copyright (C) 2022 The Android Open Source Project
 *
 * Licensed under the Apache License, Version 2.0 (the "License");
 * you may not use this file except in compliance with the License.
 * You may obtain a copy of the License at
 *
 *      http://www.apache.org/licenses/LICENSE-2.0
 *
 * Unless required by applicable law or agreed to in writing, software
 * distributed under the License is distributed on an "AS IS" BASIS,
 * WITHOUT WARRANTIES OR CONDITIONS OF ANY KIND, either express or implied.
 * See the License for the specific language governing permissions and
 * limitations under the License.
 */
package com.android.quickstep;

import static android.app.ActivityTaskManager.INVALID_TASK_ID;
import static android.app.WindowConfiguration.ACTIVITY_TYPE_HOME;
import static android.app.WindowConfiguration.ACTIVITY_TYPE_RECENTS;
import static android.app.WindowConfiguration.WINDOWING_MODE_FREEFORM;
import static android.content.Intent.ACTION_CHOOSER;
import static android.content.Intent.FLAG_ACTIVITY_EXCLUDE_FROM_RECENTS;
import static android.view.Display.DEFAULT_DISPLAY;

import static com.android.launcher3.util.SplitConfigurationOptions.STAGE_POSITION_TOP_OR_LEFT;

import android.annotation.UserIdInt;
import android.app.ActivityManager.RunningTaskInfo;
import android.content.Context;
import android.util.Log;

import androidx.annotation.NonNull;
import androidx.annotation.Nullable;
import androidx.annotation.UiThread;

import com.android.launcher3.util.MainThreadInitializedObject;
import com.android.launcher3.util.SafeCloseable;
import com.android.launcher3.util.SplitConfigurationOptions;
import com.android.launcher3.util.SplitConfigurationOptions.SplitStageInfo;
import com.android.launcher3.util.SplitConfigurationOptions.StagePosition;
import com.android.launcher3.util.SplitConfigurationOptions.StageType;
import com.android.launcher3.util.TraceHelper;
import com.android.systemui.shared.recents.model.Task;
import com.android.systemui.shared.recents.model.Task.TaskKey;
import com.android.systemui.shared.system.ActivityManagerWrapper;
import com.android.systemui.shared.system.TaskStackChangeListener;
import com.android.systemui.shared.system.TaskStackChangeListeners;
import com.android.wm.shell.splitscreen.ISplitScreenListener;

import java.io.PrintWriter;
import java.util.ArrayList;
import java.util.Arrays;
import java.util.Collections;
import java.util.Iterator;
import java.util.LinkedList;
import java.util.List;
import java.util.stream.Collectors;

import app.lawnchair.compat.LawnchairQuickstepCompat;

/**
 * This class tracked the top-most task and  some 'approximate' task history to allow faster
 * system state estimation during touch interaction
 */
public class TopTaskTracker extends ISplitScreenListener.Stub
        implements TaskStackChangeListener, SafeCloseable {

    private static final String TAG = "TopTaskTracker";

    private static final boolean DEBUG = true;

    public static MainThreadInitializedObject<TopTaskTracker> INSTANCE =
            new MainThreadInitializedObject<>(TopTaskTracker::new);

    private static final int HISTORY_SIZE = 5;

    // Ordered list with first item being the most recent task.
    private final LinkedList<RunningTaskInfo> mOrderedTaskList = new LinkedList<>();

    private final Context mContext;
    private final SplitStageInfo mMainStagePosition = new SplitStageInfo();
    private final SplitStageInfo mSideStagePosition = new SplitStageInfo();
    private int mPinnedTaskId = INVALID_TASK_ID;

    private TopTaskTracker(Context context) {
        mContext = context;
        mMainStagePosition.stageType = SplitConfigurationOptions.STAGE_TYPE_MAIN;
        mSideStagePosition.stageType = SplitConfigurationOptions.STAGE_TYPE_SIDE;

        TaskStackChangeListeners.getInstance().registerTaskStackListener(this);
        SystemUiProxy.INSTANCE.get(context).registerSplitScreenListener(this);
    }

    @Override
    public void close() {
        TaskStackChangeListeners.getInstance().unregisterTaskStackListener(this);
        SystemUiProxy.INSTANCE.get(mContext).unregisterSplitScreenListener(this);
    }

    @Override
    public void onTaskRemoved(int taskId) {
        if (!LawnchairQuickstepCompat.ATLEAST_T) return;
        mOrderedTaskList.removeIf(rto -> rto.taskId == taskId);
        if (DEBUG) {
            Log.i(TAG, "onTaskRemoved: taskId=" + taskId);
        }
    }

    @Override
    public void onTaskMovedToFront(RunningTaskInfo taskInfo) {
<<<<<<< HEAD
        if (!LawnchairQuickstepCompat.ATLEAST_T) return;

=======
        if (!mOrderedTaskList.isEmpty()
                && mOrderedTaskList.getFirst().taskId != taskInfo.taskId
                && DEBUG) {
            Log.i(TAG, "onTaskMovedToFront: (moved taskInfo to front) taskId=" + taskInfo.taskId
                    + ", baseIntent=" + taskInfo.baseIntent);
        }
>>>>>>> 904a97c6
        mOrderedTaskList.removeIf(rto -> rto.taskId == taskInfo.taskId);
        mOrderedTaskList.addFirst(taskInfo);

        // Keep the home display's top running task in the first while adding a non-home
        // display's task to the list, to avoid showing non-home display's task upon going to
        // Recents animation.
        if (taskInfo.displayId != DEFAULT_DISPLAY) {
            final RunningTaskInfo topTaskOnHomeDisplay = mOrderedTaskList.stream()
                    .filter(rto -> rto.displayId == DEFAULT_DISPLAY).findFirst().orElse(null);
            if (topTaskOnHomeDisplay != null) {
                if (DEBUG) {
                    Log.i(TAG, "onTaskMovedToFront: (removing top task on home display) taskId="
                            + topTaskOnHomeDisplay.taskId
                            + ", baseIntent=" + topTaskOnHomeDisplay.baseIntent);
                }
                mOrderedTaskList.removeIf(rto -> rto.taskId == topTaskOnHomeDisplay.taskId);
                mOrderedTaskList.addFirst(topTaskOnHomeDisplay);
            }
        }

        if (mOrderedTaskList.size() >= HISTORY_SIZE) {
            // If we grow in size, remove the last taskInfo which is not part of the split task.
            Iterator<RunningTaskInfo> itr = mOrderedTaskList.descendingIterator();
            while (itr.hasNext()) {
                RunningTaskInfo info = itr.next();
                if (info.taskId != taskInfo.taskId
                        && info.taskId != mMainStagePosition.taskId
                        && info.taskId != mSideStagePosition.taskId) {
                    if (DEBUG) {
                        Log.i(TAG, "onTaskMovedToFront: (removing task list overflow) taskId="
                                + taskInfo.taskId + ", baseIntent=" + taskInfo.baseIntent);
                    }
                    itr.remove();
                    return;
                }
            }
        }
    }

    @Override
    public void onStagePositionChanged(@StageType int stage, @StagePosition int position) {
        if (DEBUG) {
            Log.i(TAG, "onStagePositionChanged: stage=" + stage + ", position=" + position);
        }
        if (stage == SplitConfigurationOptions.STAGE_TYPE_MAIN) {
            mMainStagePosition.stagePosition = position;
        } else {
            mSideStagePosition.stagePosition = position;
        }
    }

    @Override
    public void onTaskStageChanged(int taskId, @StageType int stage, boolean visible) {
        if (DEBUG) {
            Log.i(TAG, "onTaskStageChanged: taskId=" + taskId
                    + ", stage=" + stage + ", visible=" + visible);
        }
        // If a task is not visible anymore or has been moved to undefined, stop tracking it.
        if (!visible || stage == SplitConfigurationOptions.STAGE_TYPE_UNDEFINED) {
            if (mMainStagePosition.taskId == taskId) {
                mMainStagePosition.taskId = INVALID_TASK_ID;
            } else if (mSideStagePosition.taskId == taskId) {
                mSideStagePosition.taskId = INVALID_TASK_ID;
            } // else it's an un-tracked child
            return;
        }

        if (stage == SplitConfigurationOptions.STAGE_TYPE_MAIN) {
            mMainStagePosition.taskId = taskId;
        } else {
            mSideStagePosition.taskId = taskId;
        }
    }

    @Override
    public void onActivityPinned(String packageName, int userId, int taskId, int stackId) {
        if (DEBUG) {
            Log.i(TAG, "onActivityPinned: packageName=" + packageName
                    + ", userId=" + userId + ", stackId=" + stackId);
        }
        mPinnedTaskId = taskId;
    }

    @Override
    public void onActivityUnpinned() {
        if (DEBUG) {
            Log.i(TAG, "onActivityUnpinned");
        }
        mPinnedTaskId = INVALID_TASK_ID;
    }

    /**
     * @return index 0 will be task in left/top position, index 1 in right/bottom position.
     * Will return empty array if device is not in staged split
     */
    public int[] getRunningSplitTaskIds() {
        if (mMainStagePosition.taskId == INVALID_TASK_ID
                || mSideStagePosition.taskId == INVALID_TASK_ID) {
            return new int[]{};
        }
        int[] out = new int[2];
        if (mMainStagePosition.stagePosition == STAGE_POSITION_TOP_OR_LEFT) {
            out[0] = mMainStagePosition.taskId;
            out[1] = mSideStagePosition.taskId;
        } else {
            out[1] = mMainStagePosition.taskId;
            out[0] = mSideStagePosition.taskId;
        }
        return out;
    }


    /**
     * Returns the CachedTaskInfo for the top most task
     */
    @NonNull
    @UiThread
    public CachedTaskInfo getCachedTopTask(boolean filterOnlyVisibleRecents) {
        if (!LawnchairQuickstepCompat.ATLEAST_U) {
            RunningTaskInfo task = TraceHelper.allowIpcs("getCachedTopTask.false", () ->
                    ActivityManagerWrapper.getInstance().getRunningTask(
                            false /* filterOnlyVisibleRecents */));
            ArrayList<RunningTaskInfo> taskList = new ArrayList<>();
            Collections.addAll(taskList, task);
            return new CachedTaskInfo(taskList);
        }
        if (filterOnlyVisibleRecents) {
            // Since we only know about the top most task, any filtering may not be applied on the
            // cache. The second to top task may change while the top task is still the same.
            RunningTaskInfo[] tasks = TraceHelper.allowIpcs("getCachedTopTask.true", () ->
                    ActivityManagerWrapper.getInstance().getRunningTasks(true));
            return new CachedTaskInfo(Arrays.asList(tasks));
        }

        if (mOrderedTaskList.isEmpty()) {
            RunningTaskInfo[] tasks = TraceHelper.allowIpcs("getCachedTopTask.false", () ->
                    ActivityManagerWrapper.getInstance().getRunningTasks(
                            false /* filterOnlyVisibleRecents */));
            Collections.addAll(mOrderedTaskList, tasks);
        }

        // Strip the pinned task
        ArrayList<RunningTaskInfo> tasks = new ArrayList<>(mOrderedTaskList);
        tasks.removeIf(t -> t.taskId == mPinnedTaskId);
        return new CachedTaskInfo(tasks);
    }

    public void dump(String prefix, PrintWriter writer) {
        writer.println(prefix + "TopTaskTracker:");

        writer.println(prefix + "\tmOrderedTaskList=[");
        for (RunningTaskInfo taskInfo : mOrderedTaskList) {
            writer.println(prefix + "\t\t(taskId=" + taskInfo.taskId
                    + "; baseIntent=" + taskInfo.baseIntent
                    + "; isRunning=" + taskInfo.isRunning + ")");
        }
        writer.println(prefix + "\t]");
        writer.println(prefix + "\tmMainStagePosition=" + mMainStagePosition);
        writer.println(prefix + "\tmSideStagePosition=" + mSideStagePosition);
        writer.println(prefix + "\tmPinnedTaskId=" + mPinnedTaskId);
    }

    /**
     * Class to provide information about a task which can be safely cached and do not change
     * during the lifecycle of the task.
     */
    public static class CachedTaskInfo {

        @Nullable
        private final RunningTaskInfo mTopTask;
        public final List<RunningTaskInfo> mAllCachedTasks;

        CachedTaskInfo(List<RunningTaskInfo> allCachedTasks) {
            mAllCachedTasks = allCachedTasks;
            mTopTask = allCachedTasks.isEmpty() ? null : allCachedTasks.get(0);
        }

        public int getTaskId() {
            return mTopTask == null ? INVALID_TASK_ID : mTopTask.taskId;
        }

        /**
         * Returns true if the root of the task chooser activity
         */
        public boolean isRootChooseActivity() {
            return mTopTask != null && ACTION_CHOOSER.equals(mTopTask.baseIntent.getAction());
        }

        /**
         * If the given task holds an activity that is excluded from recents, and there
         * is another running task that is not excluded from recents, returns that underlying task.
         */
        public @Nullable CachedTaskInfo getVisibleNonExcludedTask() {
            if (mTopTask == null
                    || (mTopTask.baseIntent.getFlags() & FLAG_ACTIVITY_EXCLUDE_FROM_RECENTS) == 0) {
                // Not an excluded task.
                return null;
            }
            List<RunningTaskInfo> visibleNonExcludedTasks = mAllCachedTasks.stream()
<<<<<<< HEAD
                    .filter(t -> (LawnchairQuickstepCompat.ATLEAST_S && t.isVisible)
                            && (t.baseIntent.getFlags() & FLAG_ACTIVITY_EXCLUDE_FROM_RECENTS) == 0)
                    .collect(Collectors.toList());
=======
                    .filter(t -> t.isVisible
                            && (t.baseIntent.getFlags() & FLAG_ACTIVITY_EXCLUDE_FROM_RECENTS) == 0
                            && t.getActivityType() != ACTIVITY_TYPE_HOME
                            && t.getActivityType() != ACTIVITY_TYPE_RECENTS)
                    .toList();
>>>>>>> 904a97c6
            return visibleNonExcludedTasks.isEmpty() ? null
                    : new CachedTaskInfo(visibleNonExcludedTasks);
        }

        /**
         * Returns true if this represents the HOME task
         */
        public boolean isHomeTask() {
            return mTopTask != null && mTopTask.configuration.windowConfiguration
                    .getActivityType() == ACTIVITY_TYPE_HOME;
        }

        public boolean isRecentsTask() {
            return mTopTask != null && mTopTask.configuration.windowConfiguration
                    .getActivityType() == ACTIVITY_TYPE_RECENTS;
        }

        /**
         * Returns {@code true} if this task windowing mode is set to {@link
         * android.app.WindowConfiguration#WINDOWING_MODE_FREEFORM}
         */
        public boolean isFreeformTask() {
            return mTopTask != null && mTopTask.configuration.windowConfiguration.getWindowingMode()
                    == WINDOWING_MODE_FREEFORM;
        }

        /**
         * Returns {@link Task} array which can be used as a placeholder until the true object
         * is loaded by the model
         */
        public Task[] getPlaceholderTasks() {
            return mTopTask == null ? new Task[0]
                    : new Task[]{Task.from(new TaskKey(mTopTask), mTopTask, false)};
        }

        /**
         * Returns {@link Task} array corresponding to the provided task ids which can be used as a
         * placeholder until the true object is loaded by the model
         */
        public Task[] getPlaceholderTasks(int[] taskIds) {
            if (mTopTask == null) {
                return new Task[0];
            }
            Task[] result = new Task[taskIds.length];
            for (int i = 0; i < taskIds.length; i++) {
                final int index = i;
                int taskId = taskIds[i];
                mAllCachedTasks.forEach(rti -> {
                    if (rti.taskId == taskId) {
                        result[index] = Task.from(new TaskKey(rti), rti, false);
                    }
                });
            }
            return result;
        }

        @UserIdInt
        @Nullable
        public Integer getUserId() {
            return mTopTask == null ? null : mTopTask.userId;
        }

        @Nullable
        public String getPackageName() {
            if (mTopTask == null || mTopTask.baseActivity == null) {
                return null;
            }
            return mTopTask.baseActivity.getPackageName();
        }
    }
}<|MERGE_RESOLUTION|>--- conflicted
+++ resolved
@@ -60,7 +60,8 @@
 import app.lawnchair.compat.LawnchairQuickstepCompat;
 
 /**
- * This class tracked the top-most task and  some 'approximate' task history to allow faster
+ * This class tracked the top-most task and some 'approximate' task history to
+ * allow faster
  * system state estimation during touch interaction
  */
 public class TopTaskTracker extends ISplitScreenListener.Stub
@@ -70,8 +71,8 @@
 
     private static final boolean DEBUG = true;
 
-    public static MainThreadInitializedObject<TopTaskTracker> INSTANCE =
-            new MainThreadInitializedObject<>(TopTaskTracker::new);
+    public static MainThreadInitializedObject<TopTaskTracker> INSTANCE = new MainThreadInitializedObject<>(
+            TopTaskTracker::new);
 
     private static final int HISTORY_SIZE = 5;
 
@@ -100,7 +101,8 @@
 
     @Override
     public void onTaskRemoved(int taskId) {
-        if (!LawnchairQuickstepCompat.ATLEAST_T) return;
+        if (!LawnchairQuickstepCompat.ATLEAST_T)
+            return;
         mOrderedTaskList.removeIf(rto -> rto.taskId == taskId);
         if (DEBUG) {
             Log.i(TAG, "onTaskRemoved: taskId=" + taskId);
@@ -109,22 +111,21 @@
 
     @Override
     public void onTaskMovedToFront(RunningTaskInfo taskInfo) {
-<<<<<<< HEAD
-        if (!LawnchairQuickstepCompat.ATLEAST_T) return;
-
-=======
+        if (!LawnchairQuickstepCompat.ATLEAST_T)
+            return;
+
         if (!mOrderedTaskList.isEmpty()
                 && mOrderedTaskList.getFirst().taskId != taskInfo.taskId
                 && DEBUG) {
             Log.i(TAG, "onTaskMovedToFront: (moved taskInfo to front) taskId=" + taskInfo.taskId
                     + ", baseIntent=" + taskInfo.baseIntent);
         }
->>>>>>> 904a97c6
         mOrderedTaskList.removeIf(rto -> rto.taskId == taskInfo.taskId);
         mOrderedTaskList.addFirst(taskInfo);
 
         // Keep the home display's top running task in the first while adding a non-home
-        // display's task to the list, to avoid showing non-home display's task upon going to
+        // display's task to the list, to avoid showing non-home display's task upon
+        // going to
         // Recents animation.
         if (taskInfo.displayId != DEFAULT_DISPLAY) {
             final RunningTaskInfo topTaskOnHomeDisplay = mOrderedTaskList.stream()
@@ -141,7 +142,8 @@
         }
 
         if (mOrderedTaskList.size() >= HISTORY_SIZE) {
-            // If we grow in size, remove the last taskInfo which is not part of the split task.
+            // If we grow in size, remove the last taskInfo which is not part of the split
+            // task.
             Iterator<RunningTaskInfo> itr = mOrderedTaskList.descendingIterator();
             while (itr.hasNext()) {
                 RunningTaskInfo info = itr.next();
@@ -177,7 +179,8 @@
             Log.i(TAG, "onTaskStageChanged: taskId=" + taskId
                     + ", stage=" + stage + ", visible=" + visible);
         }
-        // If a task is not visible anymore or has been moved to undefined, stop tracking it.
+        // If a task is not visible anymore or has been moved to undefined, stop
+        // tracking it.
         if (!visible || stage == SplitConfigurationOptions.STAGE_TYPE_UNDEFINED) {
             if (mMainStagePosition.taskId == taskId) {
                 mMainStagePosition.taskId = INVALID_TASK_ID;
@@ -212,13 +215,14 @@
     }
 
     /**
-     * @return index 0 will be task in left/top position, index 1 in right/bottom position.
-     * Will return empty array if device is not in staged split
+     * @return index 0 will be task in left/top position, index 1 in right/bottom
+     *         position.
+     *         Will return empty array if device is not in staged split
      */
     public int[] getRunningSplitTaskIds() {
         if (mMainStagePosition.taskId == INVALID_TASK_ID
                 || mSideStagePosition.taskId == INVALID_TASK_ID) {
-            return new int[]{};
+            return new int[] {};
         }
         int[] out = new int[2];
         if (mMainStagePosition.stagePosition == STAGE_POSITION_TOP_OR_LEFT) {
@@ -231,7 +235,6 @@
         return out;
     }
 
-
     /**
      * Returns the CachedTaskInfo for the top most task
      */
@@ -239,24 +242,26 @@
     @UiThread
     public CachedTaskInfo getCachedTopTask(boolean filterOnlyVisibleRecents) {
         if (!LawnchairQuickstepCompat.ATLEAST_U) {
-            RunningTaskInfo task = TraceHelper.allowIpcs("getCachedTopTask.false", () ->
-                    ActivityManagerWrapper.getInstance().getRunningTask(
+            RunningTaskInfo task = TraceHelper.allowIpcs("getCachedTopTask.false",
+                    () -> ActivityManagerWrapper.getInstance().getRunningTask(
                             false /* filterOnlyVisibleRecents */));
             ArrayList<RunningTaskInfo> taskList = new ArrayList<>();
             Collections.addAll(taskList, task);
             return new CachedTaskInfo(taskList);
         }
         if (filterOnlyVisibleRecents) {
-            // Since we only know about the top most task, any filtering may not be applied on the
-            // cache. The second to top task may change while the top task is still the same.
-            RunningTaskInfo[] tasks = TraceHelper.allowIpcs("getCachedTopTask.true", () ->
-                    ActivityManagerWrapper.getInstance().getRunningTasks(true));
+            // Since we only know about the top most task, any filtering may not be applied
+            // on the
+            // cache. The second to top task may change while the top task is still the
+            // same.
+            RunningTaskInfo[] tasks = TraceHelper.allowIpcs("getCachedTopTask.true",
+                    () -> ActivityManagerWrapper.getInstance().getRunningTasks(true));
             return new CachedTaskInfo(Arrays.asList(tasks));
         }
 
         if (mOrderedTaskList.isEmpty()) {
-            RunningTaskInfo[] tasks = TraceHelper.allowIpcs("getCachedTopTask.false", () ->
-                    ActivityManagerWrapper.getInstance().getRunningTasks(
+            RunningTaskInfo[] tasks = TraceHelper.allowIpcs("getCachedTopTask.false",
+                    () -> ActivityManagerWrapper.getInstance().getRunningTasks(
                             false /* filterOnlyVisibleRecents */));
             Collections.addAll(mOrderedTaskList, tasks);
         }
@@ -283,7 +288,8 @@
     }
 
     /**
-     * Class to provide information about a task which can be safely cached and do not change
+     * Class to provide information about a task which can be safely cached and do
+     * not change
      * during the lifecycle of the task.
      */
     public static class CachedTaskInfo {
@@ -310,7 +316,8 @@
 
         /**
          * If the given task holds an activity that is excluded from recents, and there
-         * is another running task that is not excluded from recents, returns that underlying task.
+         * is another running task that is not excluded from recents, returns that
+         * underlying task.
          */
         public @Nullable CachedTaskInfo getVisibleNonExcludedTask() {
             if (mTopTask == null
@@ -319,17 +326,9 @@
                 return null;
             }
             List<RunningTaskInfo> visibleNonExcludedTasks = mAllCachedTasks.stream()
-<<<<<<< HEAD
                     .filter(t -> (LawnchairQuickstepCompat.ATLEAST_S && t.isVisible)
                             && (t.baseIntent.getFlags() & FLAG_ACTIVITY_EXCLUDE_FROM_RECENTS) == 0)
                     .collect(Collectors.toList());
-=======
-                    .filter(t -> t.isVisible
-                            && (t.baseIntent.getFlags() & FLAG_ACTIVITY_EXCLUDE_FROM_RECENTS) == 0
-                            && t.getActivityType() != ACTIVITY_TYPE_HOME
-                            && t.getActivityType() != ACTIVITY_TYPE_RECENTS)
-                    .toList();
->>>>>>> 904a97c6
             return visibleNonExcludedTasks.isEmpty() ? null
                     : new CachedTaskInfo(visibleNonExcludedTasks);
         }
@@ -352,21 +351,23 @@
          * android.app.WindowConfiguration#WINDOWING_MODE_FREEFORM}
          */
         public boolean isFreeformTask() {
-            return mTopTask != null && mTopTask.configuration.windowConfiguration.getWindowingMode()
-                    == WINDOWING_MODE_FREEFORM;
-        }
-
-        /**
-         * Returns {@link Task} array which can be used as a placeholder until the true object
+            return mTopTask != null
+                    && mTopTask.configuration.windowConfiguration.getWindowingMode() == WINDOWING_MODE_FREEFORM;
+        }
+
+        /**
+         * Returns {@link Task} array which can be used as a placeholder until the true
+         * object
          * is loaded by the model
          */
         public Task[] getPlaceholderTasks() {
             return mTopTask == null ? new Task[0]
-                    : new Task[]{Task.from(new TaskKey(mTopTask), mTopTask, false)};
-        }
-
-        /**
-         * Returns {@link Task} array corresponding to the provided task ids which can be used as a
+                    : new Task[] { Task.from(new TaskKey(mTopTask), mTopTask, false) };
+        }
+
+        /**
+         * Returns {@link Task} array corresponding to the provided task ids which can
+         * be used as a
          * placeholder until the true object is loaded by the model
          */
         public Task[] getPlaceholderTasks(int[] taskIds) {
