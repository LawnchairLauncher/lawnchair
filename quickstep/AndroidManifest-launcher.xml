<?xml version="1.0" encoding="utf-8"?>
<!--
/*
**
** Copyright 2019, The Android Open Source Project
**
** Licensed under the Apache License, Version 2.0 (the "License");
** you may not use this file except in compliance with the License.
** You may obtain a copy of the License at
**
**     http://www.apache.org/licenses/LICENSE-2.0
**
** Unless required by applicable law or agreed to in writing, software
** distributed under the License is distributed on an "AS IS" BASIS,
** WITHOUT WARRANTIES OR CONDITIONS OF ANY KIND, either express or implied.
** See the License for the specific language governing permissions and
** limitations under the License.
*/
-->
<manifest
    xmlns:android="http://schemas.android.com/apk/res/android"
    package="com.android.launcher3">
    <uses-sdk android:targetSdkVersion="29" android:minSdkVersion="25"/>
    <!--
    Manifest entries specific to Launcher3. This is merged with AndroidManifest-common.xml.
    Refer comments around specific entries on how to extend individual components.
    -->

    <application
        android:backupAgent="com.android.launcher3.LauncherBackupAgent"
        android:fullBackupOnly="true"
        android:fullBackupContent="@xml/backupscheme"
        android:hardwareAccelerated="true"
        android:icon="@drawable/ic_launcher_home"
        android:label="@string/derived_app_name"
        android:theme="@style/AppTheme"
        android:largeHeap="@bool/config_largeHeap"
        android:restoreAnyVersion="true"
        android:supportsRtl="true" >

        <!--
        Main launcher activity. When extending only change the name, and keep all the
        attributes and intent filters the same
        -->
        <activity
            android:name="com.android.launcher3.uioverrides.QuickstepLauncher"
            android:launchMode="singleTask"
            android:clearTaskOnLaunch="true"
            android:stateNotNeeded="true"
            android:windowSoftInputMode="adjustPan"
            android:screenOrientation="unspecified"
            android:configChanges="keyboard|keyboardHidden|mcc|mnc|navigation|orientation|screenSize|screenLayout|smallestScreenSize"
            android:resizeableActivity="true"
            android:resumeWhilePausing="true"
            android:taskAffinity=""
<<<<<<< HEAD
            android:enabled="true"
            android:exported="true">
=======
            android:exported="true"
            android:enabled="true">
>>>>>>> 75bf867d
            <intent-filter>
                <action android:name="android.intent.action.MAIN" />
                <category android:name="android.intent.category.HOME" />
                <category android:name="android.intent.category.DEFAULT" />
                <category android:name="android.intent.category.MONKEY"/>
                <category android:name="android.intent.category.LAUNCHER_APP" />
            </intent-filter>
            <meta-data
                android:name="com.android.launcher3.grid.control"
                android:value="${packageName}.grid_control" />
        </activity>

    </application>
</manifest><|MERGE_RESOLUTION|>--- conflicted
+++ resolved
@@ -53,13 +53,8 @@
             android:resizeableActivity="true"
             android:resumeWhilePausing="true"
             android:taskAffinity=""
-<<<<<<< HEAD
-            android:enabled="true"
-            android:exported="true">
-=======
             android:exported="true"
             android:enabled="true">
->>>>>>> 75bf867d
             <intent-filter>
                 <action android:name="android.intent.action.MAIN" />
                 <category android:name="android.intent.category.HOME" />
