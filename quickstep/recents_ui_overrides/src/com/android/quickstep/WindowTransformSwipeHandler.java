/*
 * Copyright (C) 2018 The Android Open Source Project
 *
 * Licensed under the Apache License, Version 2.0 (the "License");
 * you may not use this file except in compliance with the License.
 * You may obtain a copy of the License at
 *
 *      http://www.apache.org/licenses/LICENSE-2.0
 *
 * Unless required by applicable law or agreed to in writing, software
 * distributed under the License is distributed on an "AS IS" BASIS,
 * WITHOUT WARRANTIES OR CONDITIONS OF ANY KIND, either express or implied.
 * See the License for the specific language governing permissions and
 * limitations under the License.
 */
package com.android.quickstep;

import static com.android.launcher3.BaseActivity.INVISIBLE_BY_STATE_HANDLER;
import static com.android.launcher3.BaseActivity.STATE_HANDLER_INVISIBILITY_FLAGS;
import static com.android.launcher3.anim.Interpolators.DEACCEL;
import static com.android.launcher3.anim.Interpolators.LINEAR;
import static com.android.launcher3.anim.Interpolators.OVERSHOOT_1_2;
import static com.android.launcher3.config.FeatureFlags.ENABLE_QUICKSTEP_LIVE_TILE;
import static com.android.launcher3.config.FeatureFlags.QUICKSTEP_SPRINGS;
import static com.android.launcher3.util.DefaultDisplay.getSingleFrameMs;
import static com.android.launcher3.util.RaceConditionTracker.ENTER;
import static com.android.launcher3.util.RaceConditionTracker.EXIT;
import static com.android.launcher3.util.SystemUiController.UI_STATE_OVERVIEW;
import static com.android.quickstep.ActivityControlHelper.AnimationFactory.ShelfAnimState.HIDE;
import static com.android.quickstep.ActivityControlHelper.AnimationFactory.ShelfAnimState.PEEK;
import static com.android.quickstep.MultiStateCallback.DEBUG_STATES;
import static com.android.quickstep.TouchInteractionService.TOUCH_INTERACTION_LOG;
import static com.android.quickstep.WindowTransformSwipeHandler.GestureEndTarget.HOME;
import static com.android.quickstep.WindowTransformSwipeHandler.GestureEndTarget.LAST_TASK;
import static com.android.quickstep.WindowTransformSwipeHandler.GestureEndTarget.NEW_TASK;
import static com.android.quickstep.WindowTransformSwipeHandler.GestureEndTarget.RECENTS;
import static com.android.quickstep.views.RecentsView.UPDATE_SYSUI_FLAGS_THRESHOLD;
import static com.android.systemui.shared.system.QuickStepContract.SYSUI_STATE_OVERVIEW_DISABLED;

import android.animation.Animator;
import android.animation.AnimatorSet;
import android.animation.TimeInterpolator;
import android.animation.ValueAnimator;
import android.annotation.TargetApi;
import android.app.ActivityManager.RunningTaskInfo;
import android.content.Context;
import android.content.Intent;
import android.graphics.Canvas;
import android.graphics.PointF;
import android.graphics.RectF;
import android.os.Build;
import android.os.SystemClock;
import android.view.View;
import android.view.View.OnApplyWindowInsetsListener;
import android.view.ViewTreeObserver.OnDrawListener;
import android.view.WindowInsets;
import android.view.animation.Interpolator;

import androidx.annotation.NonNull;
import androidx.annotation.UiThread;

import com.android.launcher3.AbstractFloatingView;
import com.android.launcher3.BaseDraggingActivity;
import com.android.launcher3.DeviceProfile;
import com.android.launcher3.R;
import com.android.launcher3.Utilities;
import com.android.launcher3.anim.AnimationSuccessListener;
import com.android.launcher3.anim.AnimatorPlaybackController;
import com.android.launcher3.anim.Interpolators;
import com.android.launcher3.logging.UserEventDispatcher;
import com.android.launcher3.userevent.nano.LauncherLogProto.Action.Direction;
import com.android.launcher3.userevent.nano.LauncherLogProto.Action.Touch;
import com.android.launcher3.userevent.nano.LauncherLogProto.ContainerType;
import com.android.launcher3.util.RaceConditionTracker;
import com.android.launcher3.util.TraceHelper;
import com.android.quickstep.ActivityControlHelper.AnimationFactory;
import com.android.quickstep.ActivityControlHelper.AnimationFactory.ShelfAnimState;
import com.android.quickstep.ActivityControlHelper.HomeAnimationFactory;
import com.android.quickstep.SysUINavigationMode.Mode;
import com.android.quickstep.inputconsumers.InputConsumer;
import com.android.quickstep.inputconsumers.OverviewInputConsumer;
import com.android.quickstep.util.ClipAnimationHelper.TargetAlphaProvider;
import com.android.quickstep.util.RectFSpringAnim;
import com.android.quickstep.util.SwipeAnimationTargetSet;
import com.android.quickstep.views.LiveTileOverlay;
import com.android.quickstep.views.RecentsView;
import com.android.quickstep.views.TaskView;
import com.android.systemui.shared.recents.model.ThumbnailData;
import com.android.systemui.shared.system.InputConsumerController;
import com.android.systemui.shared.system.LatencyTrackerCompat;
import com.android.systemui.shared.system.RemoteAnimationTargetCompat;
import com.android.systemui.shared.system.WindowCallbacksCompat;

<<<<<<< HEAD
import com.android.systemui.shared.system.WindowManagerWrapper;
import java.util.function.BiFunction;
import java.util.function.Consumer;

=======
>>>>>>> 8021732c
@TargetApi(Build.VERSION_CODES.O)
public class WindowTransformSwipeHandler<T extends BaseDraggingActivity>
        extends BaseSwipeUpHandler<T, RecentsView>
        implements OnApplyWindowInsetsListener {
    private static final String TAG = WindowTransformSwipeHandler.class.getSimpleName();

    private static final String[] STATE_NAMES = DEBUG_STATES ? new String[16] : null;

    private static int getFlagForIndex(int index, String name) {
        if (DEBUG_STATES) {
            STATE_NAMES[index] = name;
        }
        return 1 << index;
    }

    // Launcher UI related states
    private static final int STATE_LAUNCHER_PRESENT = getFlagForIndex(0, "STATE_LAUNCHER_PRESENT");
    private static final int STATE_LAUNCHER_STARTED = getFlagForIndex(1, "STATE_LAUNCHER_STARTED");
    private static final int STATE_LAUNCHER_DRAWN = getFlagForIndex(2, "STATE_LAUNCHER_DRAWN");

    // Internal initialization states
    private static final int STATE_APP_CONTROLLER_RECEIVED =
            getFlagForIndex(3, "STATE_APP_CONTROLLER_RECEIVED");

    // Interaction finish states
    private static final int STATE_SCALED_CONTROLLER_HOME =
            getFlagForIndex(4, "STATE_SCALED_CONTROLLER_HOME");
    private static final int STATE_SCALED_CONTROLLER_RECENTS =
            getFlagForIndex(5, "STATE_SCALED_CONTROLLER_RECENTS");

    private static final int STATE_HANDLER_INVALIDATED =
            getFlagForIndex(6, "STATE_HANDLER_INVALIDATED");
    private static final int STATE_GESTURE_STARTED =
            getFlagForIndex(7, "STATE_GESTURE_STARTED");
    private static final int STATE_GESTURE_CANCELLED =
            getFlagForIndex(8, "STATE_GESTURE_CANCELLED");
    private static final int STATE_GESTURE_COMPLETED =
            getFlagForIndex(9, "STATE_GESTURE_COMPLETED");

    private static final int STATE_CAPTURE_SCREENSHOT =
            getFlagForIndex(10, "STATE_CAPTURE_SCREENSHOT");
    private static final int STATE_SCREENSHOT_CAPTURED =
            getFlagForIndex(11, "STATE_SCREENSHOT_CAPTURED");
    private static final int STATE_SCREENSHOT_VIEW_SHOWN =
            getFlagForIndex(12, "STATE_SCREENSHOT_VIEW_SHOWN");

    private static final int STATE_RESUME_LAST_TASK =
            getFlagForIndex(13, "STATE_RESUME_LAST_TASK");
    private static final int STATE_START_NEW_TASK =
            getFlagForIndex(14, "STATE_START_NEW_TASK");
    private static final int STATE_CURRENT_TASK_FINISHED =
            getFlagForIndex(15, "STATE_CURRENT_TASK_FINISHED");

    private static final int LAUNCHER_UI_STATES =
            STATE_LAUNCHER_PRESENT | STATE_LAUNCHER_DRAWN | STATE_LAUNCHER_STARTED;

    public enum GestureEndTarget {
        HOME(1, STATE_SCALED_CONTROLLER_HOME | STATE_CAPTURE_SCREENSHOT, true, false,
                ContainerType.WORKSPACE, false),

        RECENTS(1, STATE_SCALED_CONTROLLER_RECENTS | STATE_CAPTURE_SCREENSHOT
                | STATE_SCREENSHOT_VIEW_SHOWN, true, false, ContainerType.TASKSWITCHER, true),

        NEW_TASK(0, STATE_START_NEW_TASK | STATE_CAPTURE_SCREENSHOT, false, true,
                ContainerType.APP, true),

        LAST_TASK(0, STATE_RESUME_LAST_TASK, false, true, ContainerType.APP, false);

        GestureEndTarget(float endShift, int endState, boolean isLauncher, boolean canBeContinued,
                int containerType, boolean recentsAttachedToAppWindow) {
            this.endShift = endShift;
            this.endState = endState;
            this.isLauncher = isLauncher;
            this.canBeContinued = canBeContinued;
            this.containerType = containerType;
            this.recentsAttachedToAppWindow = recentsAttachedToAppWindow;
        }

        /** 0 is app, 1 is overview */
        public final float endShift;
        /** The state to apply when we reach this final target */
        public final int endState;
        /** Whether the target is in the launcher activity */
        public final boolean isLauncher;
        /** Whether the user can start a new gesture while this one is finishing */
        public final boolean canBeContinued;
        /** Used to log where the user ended up after the gesture ends */
        public final int containerType;
        /** Whether RecentsView should be attached to the window as we animate to this target */
        public final boolean recentsAttachedToAppWindow;
    }

    public static final long MAX_SWIPE_DURATION = 350;
    public static final long MIN_SWIPE_DURATION = 80;
    public static final long MIN_OVERSHOOT_DURATION = 120;

    public static final float MIN_PROGRESS_FOR_OVERVIEW = 0.7f;
    private static final float SWIPE_DURATION_MULTIPLIER =
            Math.min(1 / MIN_PROGRESS_FOR_OVERVIEW, 1 / (1 - MIN_PROGRESS_FOR_OVERVIEW));
    private static final String SCREENSHOT_CAPTURED_EVT = "ScreenshotCaptured";

    private static final long SHELF_ANIM_DURATION = 240;
    public static final long RECENTS_ATTACH_DURATION = 300;

    /**
     * Used as the page index for logging when we return to the last task at the end of the gesture.
     */
    private static final int LOG_NO_OP_PAGE_INDEX = -1;

    private GestureEndTarget mGestureEndTarget;
    // Either RectFSpringAnim (if animating home) or ObjectAnimator (from mCurrentShift) otherwise
    private RunningWindowAnim mRunningWindowAnim;
    private boolean mIsShelfPeeking;

    private boolean mContinuingLastGesture;
    // To avoid UI jump when gesture is started, we offset the animation by the threshold.
    private float mShiftAtGestureStart = 0;

    private ThumbnailData mTaskSnapshot;

    // Used to control launcher components throughout the swipe gesture.
    private AnimatorPlaybackController mLauncherTransitionController;
    private boolean mHasLauncherTransitionControllerStarted;

    private AnimationFactory mAnimationFactory = (t) -> { };
    private LiveTileOverlay mLiveTileOverlay = new LiveTileOverlay();

    private boolean mWasLauncherAlreadyVisible;

    private boolean mPassedOverviewThreshold;
    private boolean mGestureStarted;
    private int mLogAction = Touch.SWIPE;
    private int mLogDirection = Direction.UP;
    private PointF mDownPos;
    private boolean mIsLikelyToStartNewTask;

    private final long mTouchTimeMs;
    private long mLauncherFrameDrawnTime;

    public WindowTransformSwipeHandler(RunningTaskInfo runningTaskInfo, Context context,
            long touchTimeMs, OverviewComponentObserver overviewComponentObserver,
            boolean continuingLastGesture,
            InputConsumerController inputConsumer, RecentsModel recentsModel) {
        super(context, overviewComponentObserver, recentsModel, inputConsumer, runningTaskInfo.id);
        mTouchTimeMs = touchTimeMs;
        mContinuingLastGesture = continuingLastGesture;
        initStateCallbacks();
    }

    private void initStateCallbacks() {
        mStateCallback = new MultiStateCallback(STATE_NAMES);

        mStateCallback.addCallback(STATE_LAUNCHER_PRESENT | STATE_GESTURE_STARTED,
                this::onLauncherPresentAndGestureStarted);

        mStateCallback.addCallback(STATE_LAUNCHER_DRAWN | STATE_GESTURE_STARTED,
                this::initializeLauncherAnimationController);

        mStateCallback.addCallback(STATE_LAUNCHER_PRESENT | STATE_LAUNCHER_DRAWN,
                this::launcherFrameDrawn);

        mStateCallback.addCallback(STATE_LAUNCHER_PRESENT | STATE_LAUNCHER_STARTED
                        | STATE_GESTURE_CANCELLED,
                this::resetStateForAnimationCancel);

        mStateCallback.addCallback(STATE_LAUNCHER_STARTED | STATE_APP_CONTROLLER_RECEIVED,
                this::sendRemoteAnimationsToAnimationFactory);

        mStateCallback.addCallback(STATE_RESUME_LAST_TASK | STATE_APP_CONTROLLER_RECEIVED,
                this::resumeLastTask);
        mStateCallback.addCallback(STATE_START_NEW_TASK | STATE_SCREENSHOT_CAPTURED,
                this::startNewTask);

        mStateCallback.addCallback(STATE_LAUNCHER_PRESENT | STATE_APP_CONTROLLER_RECEIVED
                        | STATE_LAUNCHER_DRAWN | STATE_CAPTURE_SCREENSHOT,
                this::switchToScreenshot);

        mStateCallback.addCallback(STATE_SCREENSHOT_CAPTURED | STATE_GESTURE_COMPLETED
                        | STATE_SCALED_CONTROLLER_RECENTS,
                this::finishCurrentTransitionToRecents);

        mStateCallback.addCallback(STATE_SCREENSHOT_CAPTURED | STATE_GESTURE_COMPLETED
                        | STATE_SCALED_CONTROLLER_HOME,
                this::finishCurrentTransitionToHome);
        mStateCallback.addCallback(STATE_SCALED_CONTROLLER_HOME | STATE_CURRENT_TASK_FINISHED,
                this::reset);

        mStateCallback.addCallback(STATE_LAUNCHER_PRESENT | STATE_APP_CONTROLLER_RECEIVED
                        | STATE_LAUNCHER_DRAWN | STATE_SCALED_CONTROLLER_RECENTS
                        | STATE_CURRENT_TASK_FINISHED | STATE_GESTURE_COMPLETED
                        | STATE_GESTURE_STARTED,
                this::setupLauncherUiAfterSwipeUpToRecentsAnimation);

        mStateCallback.addCallback(STATE_HANDLER_INVALIDATED, this::invalidateHandler);
        mStateCallback.addCallback(STATE_LAUNCHER_PRESENT | STATE_HANDLER_INVALIDATED,
                this::invalidateHandlerWithLauncher);
        mStateCallback.addCallback(STATE_HANDLER_INVALIDATED | STATE_RESUME_LAST_TASK,
                this::notifyTransitionCancelled);

        mStateCallback.addCallback(STATE_APP_CONTROLLER_RECEIVED | STATE_GESTURE_STARTED,
                mRecentsAnimationWrapper::enableInputConsumer);

        if (!ENABLE_QUICKSTEP_LIVE_TILE.get()) {
            mStateCallback.addChangeHandler(STATE_APP_CONTROLLER_RECEIVED | STATE_LAUNCHER_PRESENT
                            | STATE_SCREENSHOT_VIEW_SHOWN | STATE_CAPTURE_SCREENSHOT,
                    (b) -> mRecentsView.setRunningTaskHidden(!b));
        }
    }

    @Override
    protected boolean onActivityInit(final T activity, Boolean alreadyOnHome) {
        if (mActivity == activity) {
            return true;
        }
        if (mActivity != null) {
            // The launcher may have been recreated as a result of device rotation.
            int oldState = mStateCallback.getState() & ~LAUNCHER_UI_STATES;
            initStateCallbacks();
            mStateCallback.setState(oldState);
        }
        mWasLauncherAlreadyVisible = alreadyOnHome;
        mActivity = activity;
        // Override the visibility of the activity until the gesture actually starts and we swipe
        // up, or until we transition home and the home animation is composed
        if (alreadyOnHome) {
            mActivity.clearForceInvisibleFlag(STATE_HANDLER_INVISIBILITY_FLAGS);
        } else {
            mActivity.addForceInvisibleFlag(STATE_HANDLER_INVISIBILITY_FLAGS);
        }

        mRecentsView = activity.getOverviewPanel();
        linkRecentsViewScroll();
        mRecentsView.setLiveTileOverlay(mLiveTileOverlay);
        mActivity.getRootView().getOverlay().add(mLiveTileOverlay);

        mStateCallback.setState(STATE_LAUNCHER_PRESENT);
        if (alreadyOnHome) {
            onLauncherStart(activity);
        } else {
            activity.setOnStartCallback(this::onLauncherStart);
        }

        setupRecentsViewUi();
        return true;
    }

    @Override
    protected boolean moveWindowWithRecentsScroll() {
        return mGestureEndTarget != HOME;
    }

    private void onLauncherStart(final T activity) {
        if (mActivity != activity) {
            return;
        }
        if (mStateCallback.hasStates(STATE_HANDLER_INVALIDATED)) {
            return;
        }

        // If we've already ended the gesture and are going home, don't prepare recents UI,
        // as that will set the state as BACKGROUND_APP, overriding the animation to NORMAL.
        if (mGestureEndTarget != HOME) {
            Runnable initAnimFactory = () -> {
                mAnimationFactory = mActivityControlHelper.prepareRecentsUI(mActivity,
                        mWasLauncherAlreadyVisible, true,
                        this::onAnimatorPlaybackControllerCreated);
                maybeUpdateRecentsAttachedState(false /* animate */);
            };
            if (mWasLauncherAlreadyVisible) {
                // Launcher is visible, but might be about to stop. Thus, if we prepare recents
                // now, it might get overridden by moveToRestState() in onStop(). To avoid this,
                // wait until the next gesture (and possibly launcher) starts.
                mStateCallback.addCallback(STATE_GESTURE_STARTED, initAnimFactory);
            } else {
                initAnimFactory.run();
            }
        }
        AbstractFloatingView.closeAllOpenViewsExcept(activity, mWasLauncherAlreadyVisible,
                AbstractFloatingView.TYPE_LISTENER);

        if (mWasLauncherAlreadyVisible) {
            mStateCallback.setState(STATE_LAUNCHER_DRAWN);
        } else {
            TraceHelper.beginSection("WTS-init");
            View dragLayer = activity.getDragLayer();
            dragLayer.getViewTreeObserver().addOnDrawListener(new OnDrawListener() {

                @Override
                public void onDraw() {
                    TraceHelper.endSection("WTS-init", "Launcher frame is drawn");
                    dragLayer.post(() ->
                            dragLayer.getViewTreeObserver().removeOnDrawListener(this));
                    if (activity != mActivity) {
                        return;
                    }

                    mStateCallback.setState(STATE_LAUNCHER_DRAWN);
                }
            });
        }

        activity.getRootView().setOnApplyWindowInsetsListener(this);
        mStateCallback.setState(STATE_LAUNCHER_STARTED);
    }

    private void onLauncherPresentAndGestureStarted() {
        // Re-setup the recents UI when gesture starts, as the state could have been changed during
        // that time by a previous window transition.
        setupRecentsViewUi();

        notifyGestureStartedAsync();
    }

    private void setupRecentsViewUi() {
        if (mContinuingLastGesture) {
            updateSysUiFlags(mCurrentShift.value);
            return;
        }
        mRecentsView.onGestureAnimationStart(mRunningTaskId);
    }

    private void launcherFrameDrawn() {
        mLauncherFrameDrawnTime = SystemClock.uptimeMillis();
    }

    private void sendRemoteAnimationsToAnimationFactory() {
        mAnimationFactory.onRemoteAnimationReceived(mRecentsAnimationWrapper.targetSet);
    }

    private void initializeLauncherAnimationController() {
        buildAnimationController();

        if (LatencyTrackerCompat.isEnabled(mContext)) {
            LatencyTrackerCompat.logToggleRecents((int) (mLauncherFrameDrawnTime - mTouchTimeMs));
        }

        // This method is only called when STATE_GESTURE_STARTED is set, so we can enable the
        // high-res thumbnail loader here once we are sure that we will end up in an overview state
        RecentsModel.INSTANCE.get(mContext).getThumbnailCache()
                .getHighResLoadingState().setVisible(true);
    }

    private float getTaskCurveScaleForOffsetX(float offsetX, float taskWidth) {
        float distanceToReachEdge = mDp.widthPx / 2 + taskWidth / 2 +
                mContext.getResources().getDimensionPixelSize(R.dimen.recents_page_spacing);
        float interpolation = Math.min(1, offsetX / distanceToReachEdge);
        return TaskView.getCurveScaleForInterpolation(interpolation);
    }

    @Override
    public void onMotionPauseChanged(boolean isPaused) {
        setShelfState(isPaused ? PEEK : HIDE, OVERSHOOT_1_2, SHELF_ANIM_DURATION);
    }

    public void maybeUpdateRecentsAttachedState() {
        maybeUpdateRecentsAttachedState(true /* animate */);
    }

    /**
     * Determines whether to show or hide RecentsView. The window is always
     * synchronized with its corresponding TaskView in RecentsView, so if
     * RecentsView is shown, it will appear to be attached to the window.
     *
     * Note this method has no effect unless the navigation mode is NO_BUTTON.
     */
    private void maybeUpdateRecentsAttachedState(boolean animate) {
        if (mMode != Mode.NO_BUTTON || mRecentsView == null) {
            return;
        }
        RemoteAnimationTargetCompat runningTaskTarget = mRecentsAnimationWrapper.targetSet == null
                ? null
                : mRecentsAnimationWrapper.targetSet.findTask(mRunningTaskId);
        final boolean recentsAttachedToAppWindow;
        int runningTaskIndex = mRecentsView.getRunningTaskIndex();
        if (mGestureEndTarget != null) {
            recentsAttachedToAppWindow = mGestureEndTarget.recentsAttachedToAppWindow;
        } else if (mContinuingLastGesture
                && mRecentsView.getRunningTaskIndex() != mRecentsView.getNextPage()) {
            recentsAttachedToAppWindow = true;
            animate = false;
        } else if (runningTaskTarget != null && isNotInRecents(runningTaskTarget)) {
            // The window is going away so make sure recents is always visible in this case.
            recentsAttachedToAppWindow = true;
            animate = false;
        } else {
            recentsAttachedToAppWindow = mIsShelfPeeking || mIsLikelyToStartNewTask;
            if (animate) {
                // Only animate if an adjacent task view is visible on screen.
                TaskView adjacentTask1 = mRecentsView.getTaskViewAt(runningTaskIndex + 1);
                TaskView adjacentTask2 = mRecentsView.getTaskViewAt(runningTaskIndex - 1);
                float prevTranslationX = mRecentsView.getTranslationX();
                mRecentsView.setTranslationX(0);
                animate = (adjacentTask1 != null && adjacentTask1.getGlobalVisibleRect(TEMP_RECT))
                        || (adjacentTask2 != null && adjacentTask2.getGlobalVisibleRect(TEMP_RECT));
                mRecentsView.setTranslationX(prevTranslationX);
            }
        }
        mAnimationFactory.setRecentsAttachedToAppWindow(recentsAttachedToAppWindow, animate);
    }

    @Override
    public void setIsLikelyToStartNewTask(boolean isLikelyToStartNewTask) {
        if (mIsLikelyToStartNewTask != isLikelyToStartNewTask) {
            mIsLikelyToStartNewTask = isLikelyToStartNewTask;
            maybeUpdateRecentsAttachedState();
        }
    }

    @UiThread
    public void setShelfState(ShelfAnimState shelfState, Interpolator interpolator, long duration) {
        mAnimationFactory.setShelfState(shelfState, interpolator, duration);
        boolean wasShelfPeeking = mIsShelfPeeking;
        mIsShelfPeeking = shelfState == PEEK;
        if (mIsShelfPeeking != wasShelfPeeking) {
            maybeUpdateRecentsAttachedState();
        }
        if (shelfState.shouldPreformHaptic) {
            performHapticFeedback();
        }
    }

    private void buildAnimationController() {
        if (mGestureEndTarget == HOME || mHasLauncherTransitionControllerStarted) {
            // We don't want a new mLauncherTransitionController if mGestureEndTarget == HOME (it
            // has its own animation) or if we're already animating the current controller.
            return;
        }
        initTransitionEndpoints(mActivity.getDeviceProfile());
        mAnimationFactory.createActivityController(mTransitionDragLength);
    }

    @Override
    public WindowInsets onApplyWindowInsets(View view, WindowInsets windowInsets) {
        WindowInsets result = view.onApplyWindowInsets(windowInsets);
        buildAnimationController();
        return result;
    }

    private void onAnimatorPlaybackControllerCreated(AnimatorPlaybackController anim) {
        mLauncherTransitionController = anim;
        mLauncherTransitionController.dispatchSetInterpolator(t -> t * mDragLengthFactor);
        mAnimationFactory.adjustActivityControllerInterpolators();
        mLauncherTransitionController.dispatchOnStart();
        updateLauncherTransitionProgress();
    }

    @Override
    public Intent getLaunchIntent() {
        return mOverviewComponentObserver.getOverviewIntent();
    }

    @Override
    public void updateFinalShift() {

        SwipeAnimationTargetSet controller = mRecentsAnimationWrapper.getController();
        if (controller != null) {
            applyTransformUnchecked();
            updateSysUiFlags(mCurrentShift.value);
        }

        if (ENABLE_QUICKSTEP_LIVE_TILE.get()) {
            if (mRecentsAnimationWrapper.getController() != null) {
                mLiveTileOverlay.update(mClipAnimationHelper.getCurrentRectWithInsets(),
                        mClipAnimationHelper.getCurrentCornerRadius());
            }
        }

        final boolean passed = mCurrentShift.value >= MIN_PROGRESS_FOR_OVERVIEW;
        if (passed != mPassedOverviewThreshold) {
            mPassedOverviewThreshold = passed;
            if (mMode != Mode.NO_BUTTON) {
                performHapticFeedback();
            }
        }

        if (mLauncherTransitionController == null || mLauncherTransitionController
                .getAnimationPlayer().isStarted()) {
            return;
        }
        updateLauncherTransitionProgress();
    }

    private void updateLauncherTransitionProgress() {
        if (mGestureEndTarget == HOME) {
            return;
        }
        // Normalize the progress to 0 to 1, as the animation controller will clamp it to that
        // anyway. The controller mimics the drag length factor by applying it to its interpolators.
        float progress = mCurrentShift.value / mDragLengthFactor;
        mLauncherTransitionController.setPlayFraction(
                progress <= mShiftAtGestureStart || mShiftAtGestureStart >= 1
                        ? 0 : (progress - mShiftAtGestureStart) / (1 - mShiftAtGestureStart));
    }

    /**
     * @param windowProgress 0 == app, 1 == overview
     */
    private void updateSysUiFlags(float windowProgress) {
        if (mRecentsView != null) {
            TaskView centermostTask = mRecentsView.getTaskViewAt(mRecentsView
                    .getPageNearestToCenterOfScreen());
            int centermostTaskFlags = centermostTask == null ? 0
                    : centermostTask.getThumbnail().getSysUiStatusNavFlags();
            boolean useHomeScreenFlags = windowProgress > 1 - UPDATE_SYSUI_FLAGS_THRESHOLD;
            // We will handle the sysui flags based on the centermost task view.
            mRecentsAnimationWrapper.setWindowThresholdCrossed(centermostTaskFlags != 0
                    || useHomeScreenFlags);
            int sysuiFlags = useHomeScreenFlags ? 0 : centermostTaskFlags;
            mActivity.getSystemUiController().updateUiState(UI_STATE_OVERVIEW, sysuiFlags);
        }
    }

    @Override
    public void onRecentsAnimationStart(SwipeAnimationTargetSet targetSet) {
<<<<<<< HEAD
        DeviceProfile dp = InvariantDeviceProfile.INSTANCE.get(mContext).getDeviceProfile(mContext);
        final Rect overviewStackBounds;
        RemoteAnimationTargetCompat runningTaskTarget = targetSet.findTask(mRunningTaskId);

        if (targetSet.minimizedHomeBounds != null && runningTaskTarget != null) {
            overviewStackBounds = mActivityControlHelper
                    .getOverviewWindowBounds(targetSet.minimizedHomeBounds, runningTaskTarget);
            dp = dp.getMultiWindowProfile(mContext, new Point(
                    targetSet.minimizedHomeBounds.width(), targetSet.minimizedHomeBounds.height()));
            dp.updateInsets(targetSet.homeContentInsets);
        } else {
            if (mActivity != null) {
                int loc[] = new int[2];
                View rootView = mActivity.getRootView();
                rootView.getLocationOnScreen(loc);
                overviewStackBounds = new Rect(loc[0], loc[1], loc[0] + rootView.getWidth(),
                        loc[1] + rootView.getHeight());
            } else {
                overviewStackBounds = new Rect(0, 0, dp.widthPx, dp.heightPx);
            }
            // If we are not in multi-window mode, home insets should be same as system insets.
            dp = dp.copy(mContext);
            if (Utilities.ATLEAST_Q) {
                dp.updateInsets(targetSet.homeContentInsets);
            } else {
                Rect insets = new Rect();
                WindowManagerWrapper.getInstance().getStableInsets(insets);
                dp.updateInsets(insets);
            }
        }
        dp.updateIsSeascape(mContext.getSystemService(WindowManager.class));

        if (runningTaskTarget != null) {
            mClipAnimationHelper.updateSource(overviewStackBounds, runningTaskTarget);
        }
        mClipAnimationHelper.prepareAnimation(dp, false /* isOpening */);
        initTransitionEndpoints(dp);

        mRecentsAnimationWrapper.setController(targetSet);
=======
        super.onRecentsAnimationStart(targetSet);
>>>>>>> 8021732c
        TOUCH_INTERACTION_LOG.addLog("startRecentsAnimationCallback", targetSet.apps.length);
        setStateOnUiThread(STATE_APP_CONTROLLER_RECEIVED);

        mPassedOverviewThreshold = false;
    }

    @Override
    public void onRecentsAnimationCanceled() {
        mRecentsAnimationWrapper.setController(null);
        mActivityInitListener.unregister();
        setStateOnUiThread(STATE_GESTURE_CANCELLED | STATE_HANDLER_INVALIDATED);
        TOUCH_INTERACTION_LOG.addLog("cancelRecentsAnimation");
    }

    @Override
    public void onGestureStarted() {
        notifyGestureStartedAsync();
        mShiftAtGestureStart = mCurrentShift.value;
        setStateOnUiThread(STATE_GESTURE_STARTED);
        mGestureStarted = true;
    }

    /**
     * Notifies the launcher that the swipe gesture has started. This can be called multiple times.
     */
    @UiThread
    private void notifyGestureStartedAsync() {
        final T curActivity = mActivity;
        if (curActivity != null) {
            // Once the gesture starts, we can no longer transition home through the button, so
            // reset the force override of the activity visibility
            mActivity.clearForceInvisibleFlag(STATE_HANDLER_INVISIBILITY_FLAGS);
        }
    }

    /**
     * Called as a result on ACTION_CANCEL to return the UI to the start state.
     */
    @Override
    public void onGestureCancelled() {
        updateDisplacement(0);
        setStateOnUiThread(STATE_GESTURE_COMPLETED);
        mLogAction = Touch.SWIPE_NOOP;
        handleNormalGestureEnd(0, false, new PointF(), true /* isCancel */);
    }

    /**
     * @param endVelocity The velocity in the direction of the nav bar to the middle of the screen.
     * @param velocity The x and y components of the velocity when the gesture ends.
     * @param downPos The x and y value of where the gesture started.
     */
    @Override
    public void onGestureEnded(float endVelocity, PointF velocity, PointF downPos) {
        float flingThreshold = mContext.getResources()
                .getDimension(R.dimen.quickstep_fling_threshold_velocity);
        boolean isFling = mGestureStarted && Math.abs(endVelocity) > flingThreshold;
        setStateOnUiThread(STATE_GESTURE_COMPLETED);

        mLogAction = isFling ? Touch.FLING : Touch.SWIPE;
        boolean isVelocityVertical = Math.abs(velocity.y) > Math.abs(velocity.x);
        if (isVelocityVertical) {
            mLogDirection = velocity.y < 0 ? Direction.UP : Direction.DOWN;
        } else {
            mLogDirection = velocity.x < 0 ? Direction.LEFT : Direction.RIGHT;
        }
        mDownPos = downPos;
        handleNormalGestureEnd(endVelocity, isFling, velocity, false /* isCancel */);
    }

    @Override
    protected InputConsumer createNewInputProxyHandler() {
        endRunningWindowAnim(mGestureEndTarget == HOME /* cancel */);
        endLauncherTransitionController();
        if (!ENABLE_QUICKSTEP_LIVE_TILE.get()) {
            // Hide the task view, if not already hidden
            setTargetAlphaProvider(WindowTransformSwipeHandler::getHiddenTargetAlpha);
        }

        BaseDraggingActivity activity = mActivityControlHelper.getCreatedActivity();
        return activity == null
                ? InputConsumer.NO_OP : new OverviewInputConsumer(activity, null, true);
    }

    private void endRunningWindowAnim(boolean cancel) {
        if (mRunningWindowAnim != null) {
            if (cancel) {
                mRunningWindowAnim.cancel();
            } else {
                mRunningWindowAnim.end();
            }
        }
    }

    private GestureEndTarget calculateEndTarget(PointF velocity, float endVelocity, boolean isFling,
            boolean isCancel) {
        final GestureEndTarget endTarget;
        final boolean goingToNewTask;
        if (mRecentsView != null) {
            if (!mRecentsAnimationWrapper.hasTargets()) {
                // If there are no running tasks, then we can assume that this is a continuation of
                // the last gesture, but after the recents animation has finished
                goingToNewTask = true;
            } else {
                final int runningTaskIndex = mRecentsView.getRunningTaskIndex();
                final int taskToLaunch = mRecentsView.getNextPage();
                goingToNewTask = runningTaskIndex >= 0 && taskToLaunch != runningTaskIndex;
            }
        } else {
            goingToNewTask = false;
        }
        final boolean reachedOverviewThreshold = mCurrentShift.value >= MIN_PROGRESS_FOR_OVERVIEW;
        if (!isFling) {
            if (isCancel) {
                endTarget = LAST_TASK;
            } else if (mMode == Mode.NO_BUTTON) {
                if (mIsShelfPeeking) {
                    endTarget = RECENTS;
                } else if (goingToNewTask) {
                    endTarget = NEW_TASK;
                } else {
                    endTarget = !reachedOverviewThreshold ? LAST_TASK : HOME;
                }
            } else {
                endTarget = reachedOverviewThreshold && mGestureStarted
                        ? RECENTS
                        : goingToNewTask
                                ? NEW_TASK
                                : LAST_TASK;
            }
        } else {
            // If swiping at a diagonal, base end target on the faster velocity.
            boolean isSwipeUp = endVelocity < 0;
            boolean willGoToNewTaskOnSwipeUp =
                    goingToNewTask && Math.abs(velocity.x) > Math.abs(endVelocity);

            if (mMode == Mode.NO_BUTTON && isSwipeUp && !willGoToNewTaskOnSwipeUp) {
                endTarget = HOME;
            } else if (mMode == Mode.NO_BUTTON && isSwipeUp && !mIsShelfPeeking) {
                // If swiping at a diagonal, base end target on the faster velocity.
                endTarget = NEW_TASK;
            } else if (isSwipeUp) {
                endTarget = !reachedOverviewThreshold && willGoToNewTaskOnSwipeUp
                        ? NEW_TASK : RECENTS;
            } else {
                endTarget = goingToNewTask ? NEW_TASK : LAST_TASK;
            }
        }

        int stateFlags = OverviewInteractionState.INSTANCE.get(mActivity).getSystemUiStateFlags();
        if ((stateFlags & SYSUI_STATE_OVERVIEW_DISABLED) != 0
                && (endTarget == RECENTS || endTarget == LAST_TASK)) {
            return LAST_TASK;
        }
        return endTarget;
    }

    @UiThread
    private void handleNormalGestureEnd(float endVelocity, boolean isFling, PointF velocity,
            boolean isCancel) {
        PointF velocityPxPerMs = new PointF(velocity.x / 1000, velocity.y / 1000);
        long duration = MAX_SWIPE_DURATION;
        float currentShift = mCurrentShift.value;
        final GestureEndTarget endTarget = calculateEndTarget(velocity, endVelocity,
                isFling, isCancel);
        float endShift = endTarget.endShift;
        final float startShift;
        Interpolator interpolator = DEACCEL;
        if (!isFling) {
            long expectedDuration = Math.abs(Math.round((endShift - currentShift)
                    * MAX_SWIPE_DURATION * SWIPE_DURATION_MULTIPLIER));
            duration = Math.min(MAX_SWIPE_DURATION, expectedDuration);
            startShift = currentShift;
            interpolator = endTarget == RECENTS ? OVERSHOOT_1_2 : DEACCEL;
        } else {
            startShift = Utilities.boundToRange(currentShift - velocityPxPerMs.y
                    * getSingleFrameMs(mContext) / mTransitionDragLength, 0, mDragLengthFactor);
            float minFlingVelocity = mContext.getResources()
                    .getDimension(R.dimen.quickstep_fling_min_velocity);
            if (Math.abs(endVelocity) > minFlingVelocity && mTransitionDragLength > 0) {
                if (endTarget == RECENTS && mMode != Mode.NO_BUTTON) {
                    Interpolators.OvershootParams overshoot = new Interpolators.OvershootParams(
                            startShift, endShift, endShift, endVelocity / 1000,
                            mTransitionDragLength, mContext);
                    endShift = overshoot.end;
                    interpolator = overshoot.interpolator;
                    duration = Utilities.boundToRange(overshoot.duration, MIN_OVERSHOOT_DURATION,
                            MAX_SWIPE_DURATION);
                } else {
                    float distanceToTravel = (endShift - currentShift) * mTransitionDragLength;

                    // we want the page's snap velocity to approximately match the velocity at
                    // which the user flings, so we scale the duration by a value near to the
                    // derivative of the scroll interpolator at zero, ie. 2.
                    long baseDuration = Math.round(Math.abs(distanceToTravel / velocityPxPerMs.y));
                    duration = Math.min(MAX_SWIPE_DURATION, 2 * baseDuration);

                    if (endTarget == RECENTS) {
                        interpolator = OVERSHOOT_1_2;
                    }
                }
            }
        }

        if (endTarget.isLauncher) {
            mRecentsAnimationWrapper.enableInputProxy();
        }

        if (endTarget == HOME) {
            setShelfState(ShelfAnimState.CANCEL, LINEAR, 0);
            duration = Math.max(MIN_OVERSHOOT_DURATION, duration);
        } else if (endTarget == RECENTS) {
            mLiveTileOverlay.startIconAnimation();
            if (mRecentsView != null) {
                int nearestPage = mRecentsView.getPageNearestToCenterOfScreen();
                if (mRecentsView.getNextPage() != nearestPage) {
                    // We shouldn't really scroll to the next page when swiping up to recents.
                    // Only allow settling on the next page if it's nearest to the center.
                    mRecentsView.snapToPage(nearestPage, Math.toIntExact(duration));
                }
                if (mRecentsView.getScroller().getDuration() > MAX_SWIPE_DURATION) {
                    mRecentsView.snapToPage(mRecentsView.getNextPage(), (int) MAX_SWIPE_DURATION);
                }
                duration = Math.max(duration, mRecentsView.getScroller().getDuration());
            }
            if (mMode == Mode.NO_BUTTON) {
                setShelfState(ShelfAnimState.OVERVIEW, interpolator, duration);
            }
        } else if (endTarget == NEW_TASK || endTarget == LAST_TASK) {
            // Let RecentsView handle the scrolling to the task, which we launch in startNewTask()
            // or resumeLastTask().
            if (mRecentsView != null) {
                duration = Math.max(duration, mRecentsView.getScroller().getDuration());
            }
        }
        animateToProgress(startShift, endShift, duration, interpolator, endTarget, velocityPxPerMs);
    }

    private void doLogGesture(GestureEndTarget endTarget) {
        DeviceProfile dp = mDp;
        if (dp == null || mDownPos == null) {
            // We probably never received an animation controller, skip logging.
            return;
        }

        int pageIndex = endTarget == LAST_TASK
                ? LOG_NO_OP_PAGE_INDEX
                : mRecentsView.getNextPage();
        UserEventDispatcher.newInstance(mContext).logStateChangeAction(
                mLogAction, mLogDirection,
                (int) mDownPos.x, (int) mDownPos.y,
                ContainerType.NAVBAR, ContainerType.APP,
                endTarget.containerType,
                pageIndex);
    }

    /** Animates to the given progress, where 0 is the current app and 1 is overview. */
    @UiThread
    private void animateToProgress(float start, float end, long duration, Interpolator interpolator,
            GestureEndTarget target, PointF velocityPxPerMs) {
        mRecentsAnimationWrapper.runOnInit(() -> animateToProgressInternal(start, end, duration,
                interpolator, target, velocityPxPerMs));
    }

    @UiThread
    private void animateToProgressInternal(float start, float end, long duration,
            Interpolator interpolator, GestureEndTarget target, PointF velocityPxPerMs) {
        mGestureEndTarget = target;

        if (!Utilities.ATLEAST_Q) {
            if (mGestureEndTarget.canBeContinued) {
                // Because we might continue this gesture, e.g. for consecutive quick switch, we need to
                // stabilize the task list so that tasks don't rearrange in the middle of the gesture.
                RecentsModel.INSTANCE.get(mContext).startStabilizationSession();
            } else if (mGestureEndTarget.isLauncher) {
                // Otherwise, if we're going to home or overview,
                // we reset the tasks to a consistent start state.
                RecentsModel.INSTANCE.get(mContext).endStabilizationSession();
            }
        }

        maybeUpdateRecentsAttachedState();

        if (mGestureEndTarget == HOME) {
            HomeAnimationFactory homeAnimFactory;
            if (mActivity != null) {
                homeAnimFactory = mActivityControlHelper.prepareHomeUI(mActivity);
            } else {
                homeAnimFactory = new HomeAnimationFactory() {
                    @NonNull
                    @Override
                    public RectF getWindowTargetRect() {
                        RectF fallbackTarget = new RectF(mClipAnimationHelper.getTargetRect());
                        Utilities.scaleRectFAboutCenter(fallbackTarget, 0.25f);
                        return fallbackTarget;
                    }

                    @NonNull
                    @Override
                    public AnimatorPlaybackController createActivityAnimationToHome() {
                        return AnimatorPlaybackController.wrap(new AnimatorSet(), duration);
                    }
                };
                mStateCallback.addChangeHandler(STATE_LAUNCHER_PRESENT | STATE_HANDLER_INVALIDATED,
                        isPresent -> mRecentsView.startHome());
            }
            RectFSpringAnim windowAnim = createWindowAnimationToHome(start, homeAnimFactory);
            windowAnim.addAnimatorListener(new AnimationSuccessListener() {
                @Override
                public void onAnimationSuccess(Animator animator) {
                    setStateOnUiThread(target.endState);
                }
            });
            windowAnim.start(velocityPxPerMs);
            homeAnimFactory.playAtomicAnimation(velocityPxPerMs.y);
            mRunningWindowAnim = RunningWindowAnim.wrap(windowAnim);
            mLauncherTransitionController = null;
        } else {
            ValueAnimator windowAnim = mCurrentShift.animateToValue(start, end);
            windowAnim.setDuration(duration).setInterpolator(interpolator);
            windowAnim.addUpdateListener(valueAnimator -> {
                if (mRecentsView != null && mRecentsView.getVisibility() != View.VISIBLE) {
                    // Views typically don't compute scroll when invisible as an optimization,
                    // but in our case we need to since the window offset depends on the scroll.
                    mRecentsView.computeScroll();
                }
            });
            windowAnim.addListener(new AnimationSuccessListener() {
                @Override
                public void onAnimationSuccess(Animator animator) {
                    setStateOnUiThread(target.endState);
                }
            });
            windowAnim.start();
            mRunningWindowAnim = RunningWindowAnim.wrap(windowAnim);
        }
        // Always play the entire launcher animation when going home, since it is separate from
        // the animation that has been controlled thus far.
        if (mGestureEndTarget == HOME) {
            start = 0;
        }

        // We want to use the same interpolator as the window, but need to adjust it to
        // interpolate over the remaining progress (end - start).
        TimeInterpolator adjustedInterpolator = Interpolators.mapToProgress(
                interpolator, start, end);
        if (mLauncherTransitionController == null) {
            return;
        }
        if (start == end || duration <= 0) {
            mLauncherTransitionController.dispatchSetInterpolator(t -> end);
        } else {
            mLauncherTransitionController.dispatchSetInterpolator(adjustedInterpolator);
            mAnimationFactory.adjustActivityControllerInterpolators();
        }
        mLauncherTransitionController.getAnimationPlayer().setDuration(Math.max(0, duration));

        if (QUICKSTEP_SPRINGS.get()) {
            mLauncherTransitionController.dispatchOnStartWithVelocity(end, velocityPxPerMs.y);
        }
        mLauncherTransitionController.getAnimationPlayer().start();
        mHasLauncherTransitionControllerStarted = true;
    }

    /**
     * Creates an animation that transforms the current app window into the home app.
     * @param startProgress The progress of {@link #mCurrentShift} to start the window from.
     * @param homeAnimationFactory The home animation factory.
     */
    @Override
    protected RectFSpringAnim createWindowAnimationToHome(float startProgress,
            HomeAnimationFactory homeAnimationFactory) {
        RectFSpringAnim anim =
                super.createWindowAnimationToHome(startProgress, homeAnimationFactory);
        anim.addOnUpdateListener((r, p) -> updateSysUiFlags(Math.max(p, mCurrentShift.value)));
        anim.addAnimatorListener(new AnimationSuccessListener() {
            @Override
            public void onAnimationStart(Animator animation) {
                if (mActivity != null) {
                    mActivity.getRootView().getOverlay().remove(mLiveTileOverlay);
                }
            }

            @Override
            public void onAnimationSuccess(Animator animator) {
                if (mRecentsView != null) {
                    mRecentsView.post(mRecentsView::resetTaskVisuals);
                }
                // Make sure recents is in its final state
                maybeUpdateRecentsAttachedState(false);
                mActivityControlHelper.onSwipeUpToHomeComplete(mActivity);
            }
        });
        return anim;
    }

    @Override
    public void onConsumerAboutToBeSwitched(SwipeSharedState sharedState) {
        if (mGestureEndTarget != null) {
            sharedState.canGestureBeContinued = mGestureEndTarget.canBeContinued;
            sharedState.goingToLauncher = mGestureEndTarget.isLauncher;
        }

        if (sharedState.canGestureBeContinued) {
            cancelCurrentAnimation(sharedState);
        } else {
            reset();
        }
    }

    @UiThread
    private void resumeLastTask() {
        mRecentsAnimationWrapper.finish(false /* toRecents */, null);
        TOUCH_INTERACTION_LOG.addLog("finishRecentsAnimation", false);
        doLogGesture(LAST_TASK);
        reset();
    }

    @UiThread
    private void startNewTask() {
        startNewTask(STATE_HANDLER_INVALIDATED, success -> {
            if (!success) {
                // We couldn't launch the task, so take user to overview so they can
                // decide what to do instead of staying in this broken state.
                endLauncherTransitionController();
                updateSysUiFlags(1 /* windowProgress == overview */);
            }
            doLogGesture(NEW_TASK);
        });
    }

    private void reset() {
        setStateOnUiThread(STATE_HANDLER_INVALIDATED);
    }

    /**
     * Cancels any running animation so that the active target can be overriden by a new swipe
     * handle (in case of quick switch).
     */
    private void cancelCurrentAnimation(SwipeSharedState sharedState) {
        mCanceled = true;
        mCurrentShift.cancelAnimation();
        if (mLauncherTransitionController != null && mLauncherTransitionController
                .getAnimationPlayer().isStarted()) {
            mLauncherTransitionController.getAnimationPlayer().cancel();
        }

        if (mFinishingRecentsAnimationForNewTaskId != -1) {
            // If we are canceling mid-starting a new task, switch to the screenshot since the
            // recents animation has finished
            switchToScreenshot();
            TaskView newRunningTaskView = mRecentsView.getTaskView(
                    mFinishingRecentsAnimationForNewTaskId);
            int newRunningTaskId = newRunningTaskView != null
                    ? newRunningTaskView.getTask().key.id
                    : -1;
            mRecentsView.setCurrentTask(newRunningTaskId);
            sharedState.setRecentsAnimationFinishInterrupted(newRunningTaskId);
        }
    }

    private void invalidateHandler() {
        endRunningWindowAnim(false /* cancel */);

        if (mGestureEndCallback != null) {
            mGestureEndCallback.run();
        }

        mActivityInitListener.unregister();
        mRecentsAnimationWrapper.unregisterInputConsumer();
        mTaskSnapshot = null;
    }

    private void invalidateHandlerWithLauncher() {
        endLauncherTransitionController();

        mRecentsView.onGestureAnimationEnd();

        mActivity.getRootView().setOnApplyWindowInsetsListener(null);
        mActivity.getRootView().getOverlay().remove(mLiveTileOverlay);
    }

    private void endLauncherTransitionController() {
        setShelfState(ShelfAnimState.CANCEL, LINEAR, 0);
        if (mLauncherTransitionController != null) {
            mLauncherTransitionController.getAnimationPlayer().end();
            mLauncherTransitionController = null;
        }
    }

    private void notifyTransitionCancelled() {
        mAnimationFactory.onTransitionCancelled();
    }

    private void resetStateForAnimationCancel() {
        boolean wasVisible = mWasLauncherAlreadyVisible || mGestureStarted;
        mActivityControlHelper.onTransitionCancelled(mActivity, wasVisible);

        // Leave the pending invisible flag, as it may be used by wallpaper open animation.
        mActivity.clearForceInvisibleFlag(INVISIBLE_BY_STATE_HANDLER);
    }

    private void switchToScreenshot() {
        if (ENABLE_QUICKSTEP_LIVE_TILE.get()) {
            setStateOnUiThread(STATE_SCREENSHOT_CAPTURED);
        } else if (!mRecentsAnimationWrapper.hasTargets()) {
            // If there are no targets, then we don't need to capture anything
            setStateOnUiThread(STATE_SCREENSHOT_CAPTURED);
        } else {
            boolean finishTransitionPosted = false;
            SwipeAnimationTargetSet controller = mRecentsAnimationWrapper.getController();
            if (controller != null) {
                // Update the screenshot of the task
                if (mTaskSnapshot == null) {
                    mTaskSnapshot = controller.screenshotTask(mRunningTaskId);
                }
                final TaskView taskView;
                if (mGestureEndTarget == HOME) {
                    // Capture the screenshot before finishing the transition to home to ensure it's
                    // taken in the correct orientation, but no need to update the thumbnail.
                    taskView = null;
                } else {
                    taskView = mRecentsView.updateThumbnail(mRunningTaskId, mTaskSnapshot);
                }
                if (taskView != null && !mCanceled) {
                    // Defer finishing the animation until the next launcher frame with the
                    // new thumbnail
                    finishTransitionPosted = new WindowCallbacksCompat(taskView) {

                        // The number of frames to defer until we actually finish the animation
                        private int mDeferFrameCount = 2;

                        @Override
                        public void onPostDraw(Canvas canvas) {
                            // If we were cancelled after this was attached, do not update
                            // the state.
                            if (mCanceled) {
                                detach();
                                return;
                            }

                            if (mDeferFrameCount > 0) {
                                mDeferFrameCount--;
                                // Workaround, detach and reattach to invalidate the root node for
                                // another draw
                                detach();
                                attach();
                                taskView.invalidate();
                                return;
                            }

                            setStateOnUiThread(STATE_SCREENSHOT_CAPTURED);
                            detach();
                        }
                    }.attach();
                }
            }
            if (!finishTransitionPosted) {
                // If we haven't posted a draw callback, set the state immediately.
                RaceConditionTracker.onEvent(SCREENSHOT_CAPTURED_EVT, ENTER);
                setStateOnUiThread(STATE_SCREENSHOT_CAPTURED);
                RaceConditionTracker.onEvent(SCREENSHOT_CAPTURED_EVT, EXIT);
            }
        }
    }

    private void finishCurrentTransitionToRecents() {
        if (ENABLE_QUICKSTEP_LIVE_TILE.get()) {
            setStateOnUiThread(STATE_CURRENT_TASK_FINISHED);
        } else if (!mRecentsAnimationWrapper.hasTargets()) {
            // If there are no targets, then there is nothing to finish
            setStateOnUiThread(STATE_CURRENT_TASK_FINISHED);
        } else {
            synchronized (mRecentsAnimationWrapper) {
                mRecentsAnimationWrapper.finish(true /* toRecents */,
                        () -> setStateOnUiThread(STATE_CURRENT_TASK_FINISHED));
            }
        }
        TOUCH_INTERACTION_LOG.addLog("finishRecentsAnimation", true);
    }

    private void finishCurrentTransitionToHome() {
        synchronized (mRecentsAnimationWrapper) {
            mRecentsAnimationWrapper.finish(true /* toRecents */,
                    () -> setStateOnUiThread(STATE_CURRENT_TASK_FINISHED),
                    true /* sendUserLeaveHint */);
        }
        TOUCH_INTERACTION_LOG.addLog("finishRecentsAnimation", true);
        doLogGesture(HOME);
    }

    private void setupLauncherUiAfterSwipeUpToRecentsAnimation() {
        endLauncherTransitionController();
        mActivityControlHelper.onSwipeUpToRecentsComplete(mActivity);
        mRecentsAnimationWrapper.setDeferCancelUntilNextTransition(true /* defer */,
                true /* screenshot */);
        mRecentsView.onSwipeUpAnimationSuccess();

        RecentsModel.INSTANCE.get(mContext).onOverviewShown(false, TAG);

        doLogGesture(RECENTS);
        reset();
    }

    private void setTargetAlphaProvider(TargetAlphaProvider provider) {
        mClipAnimationHelper.setTaskAlphaCallback(provider);
        updateFinalShift();
    }

    public static float getHiddenTargetAlpha(RemoteAnimationTargetCompat app, float expectedAlpha) {
        if (!isNotInRecents(app)) {
            return 0;
        }
        return expectedAlpha;
    }

    private static boolean isNotInRecents(RemoteAnimationTargetCompat app) {
        return app.isNotInRecents
                || app.activityType == RemoteAnimationTargetCompat.ACTIVITY_TYPE_HOME;
    }
}<|MERGE_RESOLUTION|>--- conflicted
+++ resolved
@@ -91,13 +91,6 @@
 import com.android.systemui.shared.system.RemoteAnimationTargetCompat;
 import com.android.systemui.shared.system.WindowCallbacksCompat;
 
-<<<<<<< HEAD
-import com.android.systemui.shared.system.WindowManagerWrapper;
-import java.util.function.BiFunction;
-import java.util.function.Consumer;
-
-=======
->>>>>>> 8021732c
 @TargetApi(Build.VERSION_CODES.O)
 public class WindowTransformSwipeHandler<T extends BaseDraggingActivity>
         extends BaseSwipeUpHandler<T, RecentsView>
@@ -612,49 +605,7 @@
 
     @Override
     public void onRecentsAnimationStart(SwipeAnimationTargetSet targetSet) {
-<<<<<<< HEAD
-        DeviceProfile dp = InvariantDeviceProfile.INSTANCE.get(mContext).getDeviceProfile(mContext);
-        final Rect overviewStackBounds;
-        RemoteAnimationTargetCompat runningTaskTarget = targetSet.findTask(mRunningTaskId);
-
-        if (targetSet.minimizedHomeBounds != null && runningTaskTarget != null) {
-            overviewStackBounds = mActivityControlHelper
-                    .getOverviewWindowBounds(targetSet.minimizedHomeBounds, runningTaskTarget);
-            dp = dp.getMultiWindowProfile(mContext, new Point(
-                    targetSet.minimizedHomeBounds.width(), targetSet.minimizedHomeBounds.height()));
-            dp.updateInsets(targetSet.homeContentInsets);
-        } else {
-            if (mActivity != null) {
-                int loc[] = new int[2];
-                View rootView = mActivity.getRootView();
-                rootView.getLocationOnScreen(loc);
-                overviewStackBounds = new Rect(loc[0], loc[1], loc[0] + rootView.getWidth(),
-                        loc[1] + rootView.getHeight());
-            } else {
-                overviewStackBounds = new Rect(0, 0, dp.widthPx, dp.heightPx);
-            }
-            // If we are not in multi-window mode, home insets should be same as system insets.
-            dp = dp.copy(mContext);
-            if (Utilities.ATLEAST_Q) {
-                dp.updateInsets(targetSet.homeContentInsets);
-            } else {
-                Rect insets = new Rect();
-                WindowManagerWrapper.getInstance().getStableInsets(insets);
-                dp.updateInsets(insets);
-            }
-        }
-        dp.updateIsSeascape(mContext.getSystemService(WindowManager.class));
-
-        if (runningTaskTarget != null) {
-            mClipAnimationHelper.updateSource(overviewStackBounds, runningTaskTarget);
-        }
-        mClipAnimationHelper.prepareAnimation(dp, false /* isOpening */);
-        initTransitionEndpoints(dp);
-
-        mRecentsAnimationWrapper.setController(targetSet);
-=======
         super.onRecentsAnimationStart(targetSet);
->>>>>>> 8021732c
         TOUCH_INTERACTION_LOG.addLog("startRecentsAnimationCallback", targetSet.apps.length);
         setStateOnUiThread(STATE_APP_CONTROLLER_RECEIVED);
 
