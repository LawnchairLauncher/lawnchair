--- conflicted
+++ resolved
@@ -414,15 +414,12 @@
 
     private BaseActivity.MultiWindowModeChangedListener mMultiWindowModeChangedListener =
             (inMultiWindowMode) -> {
-<<<<<<< HEAD
-=======
                 if (mOrientationState != null) {
                     mOrientationState.setMultiWindowMode(inMultiWindowMode);
                     setLayoutRotation(mOrientationState.getTouchRotation(),
                             mOrientationState.getDisplayRotation());
                     updateChildTaskOrientations();
                 }
->>>>>>> 7b96ec1f
                 if (!inMultiWindowMode && mOverviewStateEnabled) {
                     // TODO: Re-enable layout transitions for addition of the unpinned task
                     reloadIfNeeded();
@@ -561,15 +558,8 @@
         updateTaskStackListenerState();
         mModel.getThumbnailCache().getHighResLoadingState().addCallback(this);
         mActivity.addMultiWindowModeChangedListener(mMultiWindowModeChangedListener);
-<<<<<<< HEAD
-        if (Utilities.isRecentsEnabled()) {
-            ActivityManagerWrapper.getInstance().registerTaskStackListener(mTaskStackListener);
-            mSyncTransactionApplier = new SyncRtSurfaceTransactionApplierCompat(this);
-        }
-=======
         ActivityManagerWrapper.getInstance().registerTaskStackListener(mTaskStackListener);
         mSyncTransactionApplier = new SurfaceTransactionApplier(this);
->>>>>>> 7b96ec1f
         RecentsModel.INSTANCE.get(getContext()).addThumbnailChangeListener(this);
         mIdp.addOnChangeListener(this);
         mIPinnedStackAnimationListener.setActivity(mActivity);
@@ -586,9 +576,7 @@
         updateTaskStackListenerState();
         mModel.getThumbnailCache().getHighResLoadingState().removeCallback(this);
         mActivity.removeMultiWindowModeChangedListener(mMultiWindowModeChangedListener);
-        if (Utilities.isRecentsEnabled()) {
-            ActivityManagerWrapper.getInstance().unregisterTaskStackListener(mTaskStackListener);
-        }
+        ActivityManagerWrapper.getInstance().unregisterTaskStackListener(mTaskStackListener);
         mSyncTransactionApplier = null;
         RecentsModel.INSTANCE.get(getContext()).removeThumbnailChangeListener(this);
         mIdp.removeOnChangeListener(this);
@@ -1343,12 +1331,12 @@
             mLayoutTransition.addTransitionListener(new TransitionListener() {
                 @Override
                 public void startTransition(LayoutTransition transition, ViewGroup viewGroup,
-                        View view, int i) {
+                    View view, int i) {
                 }
 
                 @Override
                 public void endTransition(LayoutTransition transition, ViewGroup viewGroup,
-                        View view, int i) {
+                    View view, int i) {
                     // When the unpinned task is added, snap to first page and disable transitions
                     if (view instanceof TaskView) {
                         snapToPage(0);
@@ -1437,17 +1425,6 @@
                 verticalFactor * secondaryTaskDimension).setDuration(duration), LINEAR, sp);
     }
 
-<<<<<<< HEAD
-    private void removeTask(Task task, int index, PendingAnimation.OnEndListener onEndListener,
-            boolean shouldLog) {
-        if (task != null) {
-            ActivityManagerWrapper.getInstance().removeTask(task.key.id);
-            if (shouldLog) {
-                mActivity.getUserEventDispatcher().logTaskLaunchOrDismiss(
-                        onEndListener.logAction, Direction.UP, index,
-                        TaskUtils.getLaunchComponentKeyForTask(task.key));
-            }
-=======
     private void removeTask(TaskView taskView, int index, EndState endState) {
         if (taskView.getTask() != null) {
             ActivityManagerWrapper.getInstance().removeTask(taskView.getTask().key.id);
@@ -1456,7 +1433,6 @@
                     endState.logAction, Direction.UP, index, compKey);
             mActivity.getStatsLogManager().logger().withItemInfo(taskView.getItemInfo())
                     .log(LAUNCHER_TASK_DISMISS_SWIPE_UP);
->>>>>>> 7b96ec1f
         }
     }
 
@@ -1589,28 +1565,12 @@
             addDismissedTaskAnimations(getTaskViewAt(i), duration, anim);
         }
 
-<<<<<<< HEAD
-        mPendingAnimation = pendingAnimation;
-        mPendingAnimation.addEndListener((onEndListener) -> {
-            if (onEndListener.isSuccess) {
-                if (Utilities.ATLEAST_Q) {
-                    // Remove all the task views now
-                    ActivityManagerWrapper.getInstance().removeAllRecentTasks();
-                } else {
-                    int taskViewCount = getTaskViewCount();
-                    for (int i = 0; i < taskViewCount; i++) {
-                        removeTask(getTaskViewAt(i).getTask(), -1, onEndListener, false);
-                    }
-                }
-                removeAllViews();
-=======
         mPendingAnimation = anim;
         mPendingAnimation.addEndListener((endState) -> {
             if (endState.isSuccess) {
                 // Remove all the task views now
                 ActivityManagerWrapper.getInstance().removeAllRecentTasks();
                 removeTasksViewsAndClearAllButton();
->>>>>>> 7b96ec1f
                 startHome();
             }
             mPendingAnimation = null;
