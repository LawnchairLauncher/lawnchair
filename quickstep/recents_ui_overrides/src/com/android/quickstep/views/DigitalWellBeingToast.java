--- conflicted
+++ resolved
@@ -117,12 +117,7 @@
             return;
         }
 
-<<<<<<< HEAD
-        if (!Utilities.ATLEAST_Q) return;
-        Utilities.THREAD_POOL_EXECUTOR.execute(() -> {
-=======
         THREAD_POOL_EXECUTOR.execute(() -> {
->>>>>>> 7b96ec1f
             final AppUsageLimit usageLimit = mLauncherApps.getAppUsageLimit(
                     task.getTopComponent().getPackageName(),
                     UserHandle.of(task.key.userId));
