/*
 * Copyright (C) 2017 The Android Open Source Project
 *
 * Licensed under the Apache License, Version 2.0 (the "License");
 * you may not use this file except in compliance with the License.
 * You may obtain a copy of the License at
 *
 *      http://www.apache.org/licenses/LICENSE-2.0
 *
 * Unless required by applicable law or agreed to in writing, software
 * distributed under the License is distributed on an "AS IS" BASIS,
 * WITHOUT WARRANTIES OR CONDITIONS OF ANY KIND, either express or implied.
 * See the License for the specific language governing permissions and
 * limitations under the License.
 */
package com.android.quickstep;

import static android.content.Intent.ACTION_CHOOSER;
import static android.view.MotionEvent.ACTION_CANCEL;
import static android.view.MotionEvent.ACTION_DOWN;
import static android.view.MotionEvent.ACTION_UP;

import static com.android.launcher3.config.FeatureFlags.ENABLE_QUICKSTEP_LIVE_TILE;
import static com.android.launcher3.util.Executors.MAIN_EXECUTOR;
import static com.android.launcher3.util.Executors.UI_HELPER_EXECUTOR;
import static com.android.quickstep.GestureState.DEFAULT_STATE;
import static com.android.systemui.shared.system.QuickStepContract.KEY_EXTRA_INPUT_MONITOR;
import static com.android.systemui.shared.system.QuickStepContract.KEY_EXTRA_SYSUI_PROXY;
import static com.android.systemui.shared.system.QuickStepContract.SYSUI_STATE_TRACING_ENABLED;

import android.annotation.TargetApi;
import android.app.ActivityManager;
import android.app.PendingIntent;
import android.app.RemoteAction;
import android.app.Service;
import android.content.ComponentName;
import android.content.Context;
import android.content.Intent;
import android.content.SharedPreferences;
import android.content.res.Configuration;
import android.graphics.Rect;
import android.graphics.Region;
import android.graphics.drawable.Icon;
import android.os.Build;
import android.os.Bundle;
import android.os.IBinder;
import android.os.Looper;
import android.util.Log;
import android.view.Choreographer;
import android.view.InputEvent;
import android.view.MotionEvent;
import android.view.accessibility.AccessibilityManager;

import androidx.annotation.BinderThread;
import androidx.annotation.Nullable;
import androidx.annotation.UiThread;
import androidx.annotation.WorkerThread;

import ch.deletescape.lawnchair.LawnchairAppKt;
import ch.deletescape.lawnchair.gestures.GestureTouchConsumer;
import com.android.launcher3.BaseDraggingActivity;
import com.android.launcher3.R;
import com.android.launcher3.Utilities;
import com.android.launcher3.config.FeatureFlags;
import com.android.launcher3.logging.UserEventDispatcher;
import com.android.launcher3.model.AppLaunchTracker;
import com.android.launcher3.provider.RestoreDbTask;
import com.android.launcher3.statemanager.StatefulActivity;
import com.android.launcher3.testing.TestLogging;
import com.android.launcher3.testing.TestProtocol;
import com.android.launcher3.tracing.nano.LauncherTraceProto;
import com.android.launcher3.tracing.nano.TouchInteractionServiceProto;
import com.android.launcher3.uioverrides.plugins.PluginManagerWrapper;
import com.android.launcher3.util.OnboardingPrefs;
import com.android.launcher3.util.TraceHelper;
import com.android.launcher3.util.WindowBounds;
import com.android.quickstep.inputconsumers.AccessibilityInputConsumer;
import com.android.quickstep.inputconsumers.AssistantInputConsumer;
import com.android.quickstep.inputconsumers.DeviceLockedInputConsumer;
import com.android.quickstep.inputconsumers.OtherActivityInputConsumer;
import com.android.quickstep.inputconsumers.OverscrollInputConsumer;
import com.android.quickstep.inputconsumers.OverviewInputConsumer;
import com.android.quickstep.inputconsumers.OverviewWithoutFocusInputConsumer;
import com.android.quickstep.inputconsumers.ResetGestureInputConsumer;
import com.android.quickstep.inputconsumers.ScreenPinnedInputConsumer;
import com.android.quickstep.inputconsumers.SysUiOverlayInputConsumer;
import com.android.quickstep.util.ActiveGestureLog;
import com.android.quickstep.util.AssistantUtilities;
import com.android.quickstep.util.ProtoTracer;
import com.android.quickstep.util.SplitScreenBounds;
import com.android.systemui.plugins.OverscrollPlugin;
import com.android.systemui.plugins.PluginListener;
import com.android.systemui.shared.recents.IOverviewProxy;
import com.android.systemui.shared.recents.ISystemUiProxy;
import com.android.systemui.shared.system.ActivityManagerWrapper;
import com.android.systemui.shared.system.InputChannelCompat.InputEventReceiver;
import com.android.systemui.shared.system.InputConsumerController;
import com.android.systemui.shared.system.InputMonitorCompat;
import com.android.systemui.shared.tracing.ProtoTraceable;

import java.io.FileDescriptor;
import java.io.PrintWriter;
import java.util.Arrays;
import java.util.LinkedList;
import java.util.List;
import xyz.paphonb.launcher.util.MotionEventQueue;

/**
 * Wrapper around a list for processing arguments.
 */
class ArgList extends LinkedList<String> {
    public ArgList(List<String> l) {
        super(l);
    }

    public String peekArg() {
        return peekFirst();
    }

    public String nextArg() {
        return pollFirst().toLowerCase();
    }
}

/**
 * Service connected by system-UI for handling touch interaction.
 */
@TargetApi(Build.VERSION_CODES.R)
public class TouchInteractionService extends Service implements PluginListener<OverscrollPlugin>,
        ProtoTraceable<LauncherTraceProto> {

    private static final String TAG = "TouchInteractionService";

    private static final String KEY_BACK_NOTIFICATION_COUNT = "backNotificationCount";
    private static final String NOTIFY_ACTION_BACK = "com.android.quickstep.action.BACK_GESTURE";
    private static final String HAS_ENABLED_QUICKSTEP_ONCE = "launcher.has_enabled_quickstep_once";
    private static final int MAX_BACK_NOTIFICATION_COUNT = 3;

    /**
     * System Action ID to show all apps.
     * TODO: Use AccessibilityService's corresponding global action constant in S
     */
    private static final int SYSTEM_ACTION_ID_ALL_APPS = 14;

    private int mBackGestureNotificationCounter = -1;
    @Nullable
    private OverscrollPlugin mOverscrollPlugin;

    private final IBinder mMyBinder = new IOverviewProxy.Stub() {

        @BinderThread
        public void onInitialize(Bundle bundle) {
            ISystemUiProxy proxy = ISystemUiProxy.Stub.asInterface(
                    bundle.getBinder(KEY_EXTRA_SYSUI_PROXY));
            MAIN_EXECUTOR.execute(() -> {
                SystemUiProxy.INSTANCE.get(TouchInteractionService.this).setProxy(proxy);
                TouchInteractionService.this.initInputMonitor();
                preloadOverview(true /* fromInit */);
            });
            sIsInitialized = true;
        }

        @BinderThread
        @Override
        public void onOverviewToggle() {
            TestLogging.recordEvent(TestProtocol.SEQUENCE_MAIN, "onOverviewToggle");
            mOverviewCommandHelper.onOverviewToggle();
        }

        @BinderThread
        @Override
        public void onOverviewShown(boolean triggeredFromAltTab) {
            mOverviewCommandHelper.onOverviewShown(triggeredFromAltTab);
        }

        @BinderThread
        @Override
        public void onOverviewHidden(boolean triggeredFromAltTab, boolean triggeredFromHomeKey) {
            if (triggeredFromAltTab && !triggeredFromHomeKey) {
                // onOverviewShownFromAltTab hides the overview and ends at the target app
                mOverviewCommandHelper.onOverviewHidden();
            }
        }

        @BinderThread
        @Override
        public void onTip(int actionType, int viewType) {
            mOverviewCommandHelper.onTip(actionType, viewType);
        }

        @BinderThread
        @Override
        public void onAssistantAvailable(boolean available) {
            MAIN_EXECUTOR.execute(() -> {
                mDeviceState.setAssistantAvailable(available);
                TouchInteractionService.this.onAssistantVisibilityChanged();
            });
        }

        @BinderThread
        @Override
        public void onAssistantVisibilityChanged(float visibility) {
            MAIN_EXECUTOR.execute(() -> {
                mDeviceState.setAssistantVisibility(visibility);
                TouchInteractionService.this.onAssistantVisibilityChanged();
            });
        }

        @BinderThread
        public void onBackAction(boolean completed, int downX, int downY, boolean isButton,
                boolean gestureSwipeLeft) {
            if (mOverviewComponentObserver == null) {
                return;
            }

            final BaseActivityInterface activityInterface =
                    mOverviewComponentObserver.getActivityInterface();
            UserEventDispatcher.newInstance(getBaseContext()).logActionBack(completed, downX, downY,
                    isButton, gestureSwipeLeft, activityInterface.getContainerType());

            if (completed && !isButton && shouldNotifyBackGesture()) {
                UI_HELPER_EXECUTOR.execute(TouchInteractionService.this::tryNotifyBackGesture);
            }
        }

        @BinderThread
        public void onSystemUiStateChanged(int stateFlags) {
            MAIN_EXECUTOR.execute(() -> {
                mDeviceState.setSystemUiFlags(stateFlags);
                TouchInteractionService.this.onSystemUiFlagsChanged();
            });
        }

        @BinderThread
        public void onActiveNavBarRegionChanges(Region region) {
            MAIN_EXECUTOR.execute(() -> mDeviceState.setDeferredGestureRegion(region));
        }

        public void onSplitScreenSecondaryBoundsChanged(Rect bounds, Rect insets)  {
            WindowBounds wb = new WindowBounds(bounds, insets);
            MAIN_EXECUTOR.execute(() -> SplitScreenBounds.INSTANCE.setSecondaryWindowBounds(wb));
        }

        /** Deprecated methods **/
        public void onQuickStep(MotionEvent motionEvent) { }

        public void onQuickScrubEnd() { }

        public void onQuickScrubProgress(float progress) { }

        public void onQuickScrubStart() { }

        public void onPreMotionEvent(int downHitTarget) { }

        public void onMotionEvent(MotionEvent ev) {
            if (!Utilities.ATLEAST_Q) {
                onQuickStepInputEvent(ev);
            } else {
                ev.recycle();
            }
        }

        public void onBind(ISystemUiProxy iSystemUiProxy) {
            if (!Utilities.ATLEAST_Q) {
                mISystemUiProxy = iSystemUiProxy;
                MAIN_THREAD_EXECUTOR.execute(TouchInteractionService.this::initInputMonitor);
                MAIN_THREAD_EXECUTOR.execute(TouchInteractionService.this::onSystemUiProxySet);
            }
        }
    };

    private static boolean sConnected = false;
    private static boolean sIsInitialized = false;
    private RotationTouchHelper mRotationTouchHelper;

    public static boolean isConnected() {
        return sConnected;
    }

    public static boolean isInitialized() {
        return sIsInitialized;
    }

    private final BaseSwipeUpHandler.Factory mLauncherSwipeHandlerFactory =
            this::createLauncherSwipeHandler;
    private final BaseSwipeUpHandler.Factory mFallbackSwipeHandlerFactory =
            this::createFallbackSwipeHandler;

    private ActivityManagerWrapper mAM;
    private OverviewCommandHelper mOverviewCommandHelper;
    private OverviewComponentObserver mOverviewComponentObserver;
    private InputConsumerController mInputConsumer;
    private RecentsAnimationDeviceState mDeviceState;
    private TaskAnimationManager mTaskAnimationManager;

    private InputConsumer mUncheckedConsumer = InputConsumer.NO_OP;
    private InputConsumer mConsumer = InputConsumer.NO_OP;
    private Choreographer mMainChoreographer;
<<<<<<< HEAD
    private MotionEventQueue mEventQueue;

    private Region mActiveNavBarRegion = new Region();

    private InputMonitorCompat mInputMonitorCompat;
    private InputEventReceiver mInputEventReceiver;
    private Mode mMode = Mode.THREE_BUTTONS;
    private int mDefaultDisplayId;
    private final RectF mSwipeTouchRegion = new RectF();
    private final RectF mAssistantLeftRegion = new RectF();
    private final RectF mAssistantRightRegion = new RectF();
    private final RectF mCustomLeftRegion = new RectF();
    private final RectF mCustomRightRegion = new RectF();

    private ComponentName mGestureBlockingActivity;

    private Region mExclusionRegion;
    private SystemGestureExclusionListenerCompat mExclusionListener;
=======
    private InputConsumer mResetGestureInputConsumer;
    private GestureState mGestureState = DEFAULT_STATE;

    private InputMonitorCompat mInputMonitorCompat;
    private InputEventReceiver mInputEventReceiver;
>>>>>>> 7b96ec1f

    @Override
    public void onCreate() {
        super.onCreate();
        // Initialize anything here that is needed in direct boot mode.
        // Everything else should be initialized in onUserUnlocked() below.
        mMainChoreographer = Choreographer.getInstance();
        mEventQueue = new MotionEventQueue(mMainChoreographer, this::onInputEvent);
        mAM = ActivityManagerWrapper.getInstance();
        mDeviceState = new RecentsAnimationDeviceState(this);
        mDeviceState.addNavigationModeChangedCallback(this::onNavigationModeChanged);
        mDeviceState.runOnUserUnlocked(this::onUserUnlocked);
        mRotationTouchHelper = mDeviceState.getRotationTouchHelper();
        ProtoTracer.INSTANCE.get(this).add(this);

<<<<<<< HEAD
        if (UserManagerCompat.getInstance(this).isUserUnlocked(Process.myUserHandle())) {
            initWhenUserUnlocked();
        } else {
            mIsUserUnlocked = false;
            registerReceiver(mUserUnlockedReceiver, new IntentFilter(Intent.ACTION_USER_UNLOCKED));
        }

        mDefaultDisplayId = getSystemService(WindowManager.class).getDefaultDisplay()
                .getDisplayId();
        String blockingActivity = getString(R.string.gesture_blocking_activity);
        mGestureBlockingActivity = TextUtils.isEmpty(blockingActivity) ? null :
                ComponentName.unflattenFromString(blockingActivity);

        if (Utilities.ATLEAST_Q) {
            mExclusionListener = new SystemGestureExclusionListenerCompat(mDefaultDisplayId) {
                @Override
                @BinderThread
                public void onExclusionChanged(Region region) {
                    // Assignments are atomic, it should be safe on binder thread
                    mExclusionRegion = region;
                }
            };
        }

        onNavigationModeChanged(SysUINavigationMode.INSTANCE.get(this).addModeChangeListener(this));
=======
>>>>>>> 7b96ec1f
        sConnected = true;
    }

    private void disposeEventHandlers() {
        if (mInputEventReceiver != null) {
            mInputEventReceiver.dispose();
            mInputEventReceiver = null;
        }
        if (mInputMonitorCompat != null) {
            mInputMonitorCompat.dispose();
            mInputMonitorCompat = null;
        }
    }

    private void initInputMonitor() {
        disposeEventHandlers();
        if (mDeviceState.isButtonNavMode() || !SystemUiProxy.INSTANCE.get(this).isActive()) {
            return;
        }

<<<<<<< HEAD
        Display defaultDisplay = getSystemService(WindowManager.class).getDefaultDisplay();
        Point realSize = new Point();
        defaultDisplay.getRealSize(realSize);
        mSwipeTouchRegion.set(0, 0, realSize.x, realSize.y);
        float customGestureFraction = 0.25f;
        if (mMode == Mode.NO_BUTTON && Utilities.ATLEAST_Q) {
            int touchHeight = getNavbarSize(ResourceUtils.NAVBAR_BOTTOM_GESTURE_SIZE);
            mSwipeTouchRegion.top = mSwipeTouchRegion.bottom - touchHeight;

            final int assistantWidth = getResources()
                    .getDimensionPixelSize(R.dimen.gestures_assistant_width);
            final float assistantHeight = Math.max(touchHeight,
                    Utilities.getWindowCornerRadius(this));
            mAssistantLeftRegion.bottom = mAssistantRightRegion.bottom = mSwipeTouchRegion.bottom;
            mAssistantLeftRegion.top = mAssistantRightRegion.top =
                    mSwipeTouchRegion.bottom - assistantHeight;

            mAssistantLeftRegion.left = 0;
            mAssistantLeftRegion.right = assistantWidth;

            mAssistantRightRegion.right = mSwipeTouchRegion.right;
            mAssistantRightRegion.left = mSwipeTouchRegion.right - assistantWidth;

            // Custom gesture regions
            float customGestureWidth = mSwipeTouchRegion.width() * customGestureFraction;
            mCustomLeftRegion.bottom = mCustomRightRegion.bottom = mAssistantLeftRegion.bottom;
            mCustomLeftRegion.top = mCustomRightRegion.top = mAssistantLeftRegion.top;

            mCustomLeftRegion.left = 0;
            mCustomLeftRegion.right = customGestureWidth;

            mCustomRightRegion.right = mSwipeTouchRegion.right;
            mCustomRightRegion.left = mSwipeTouchRegion.right - customGestureWidth;

        } else {
            mAssistantLeftRegion.setEmpty();
            mAssistantRightRegion.setEmpty();
            switch (defaultDisplay.getRotation()) {
                case Surface.ROTATION_90:
                    mSwipeTouchRegion.left = mSwipeTouchRegion.right
                            - getNavbarSize(ResourceUtils.NAVBAR_LANDSCAPE_LEFT_RIGHT_SIZE);
                    break;
                case Surface.ROTATION_270:
                    mSwipeTouchRegion.right = mSwipeTouchRegion.left
                            + getNavbarSize(ResourceUtils.NAVBAR_LANDSCAPE_LEFT_RIGHT_SIZE);
                    break;
                default:
                    mSwipeTouchRegion.top = mSwipeTouchRegion.bottom
                            - getNavbarSize(ResourceUtils.NAVBAR_BOTTOM_GESTURE_SIZE);
            }

            // Custom gesture regions
            mCustomLeftRegion.set(mSwipeTouchRegion);
            mCustomRightRegion.set(mSwipeTouchRegion);
            float customGestureWidth;
            switch (defaultDisplay.getRotation()) {
                case Surface.ROTATION_90:
                    customGestureWidth = mSwipeTouchRegion.height() * customGestureFraction;
                    mCustomLeftRegion.top = mSwipeTouchRegion.bottom - customGestureWidth;
                    mCustomRightRegion.bottom = mSwipeTouchRegion.top + customGestureWidth;
                    break;
                case Surface.ROTATION_270:
                    customGestureWidth = mSwipeTouchRegion.height() * customGestureFraction;
                    mCustomLeftRegion.bottom = mSwipeTouchRegion.top + customGestureWidth;
                    mCustomRightRegion.top = mSwipeTouchRegion.bottom - customGestureWidth;
                    break;
                default:
                    customGestureWidth = mSwipeTouchRegion.width() * customGestureFraction;
                    mCustomLeftRegion.right = mSwipeTouchRegion.left + customGestureWidth;
                    mCustomRightRegion.left = mSwipeTouchRegion.right - customGestureWidth;
            }
        }
=======
        Bundle bundle = SystemUiProxy.INSTANCE.get(this).monitorGestureInput("swipe-up",
                mDeviceState.getDisplayId());
        mInputMonitorCompat = InputMonitorCompat.fromBundle(bundle, KEY_EXTRA_INPUT_MONITOR);
        mInputEventReceiver = mInputMonitorCompat.getInputReceiver(Looper.getMainLooper(),
                mMainChoreographer, this::onInputEvent);

        mRotationTouchHelper.updateGestureTouchRegions();
>>>>>>> 7b96ec1f
    }

    /**
     * Called when the navigation mode changes, guaranteed to be after the device state has updated.
     */
    private void onNavigationModeChanged(SysUINavigationMode.Mode mode) {
        initInputMonitor();
<<<<<<< HEAD

        if (Utilities.ATLEAST_Q) {
            if (mMode == Mode.NO_BUTTON) {
                mExclusionListener.register();
            } else {
                mExclusionListener.unregister();
            }
        }
    }

    @Override
    public void onDisplayAdded(int i) { }

    @Override
    public void onDisplayRemoved(int i) { }

    @Override
    public void onDisplayChanged(int displayId) {
        if (displayId != mDefaultDisplayId) {
            return;
        }

        initTouchBounds();
    }

    private void initWhenUserUnlocked() {
        SysUINavigationMode.INSTANCE.get(this).onUserUnlocked();
        mRecentsModel = RecentsModel.INSTANCE.get(this);
        mOverviewComponentObserver = new OverviewComponentObserver(this);

        mOverviewCommandHelper = new OverviewCommandHelper(this, mOverviewComponentObserver);
        mOverviewInteractionState = OverviewInteractionState.INSTANCE.get(this);
        mOverviewCallbacks = OverviewCallbacks.get(this);
        mTaskOverlayFactory = TaskOverlayFactory.INSTANCE.get(this);
        mInputConsumer = InputConsumerController.getRecentsAnimationInputConsumer();
        mIsUserUnlocked = true;

        sSwipeSharedState.setOverviewComponentObserver(mOverviewComponentObserver);
        if (Utilities.ATLEAST_Q) {
            mInputConsumer.registerInputConsumer();
        }
        onSystemUiProxySet();
=======
        resetHomeBounceSeenOnQuickstepEnabledFirstTime();
    }

    @UiThread
    public void onUserUnlocked() {
        mTaskAnimationManager = new TaskAnimationManager();
        mOverviewComponentObserver = new OverviewComponentObserver(this, mDeviceState);
        mOverviewCommandHelper = new OverviewCommandHelper(this, mDeviceState,
                mOverviewComponentObserver);
        mResetGestureInputConsumer = new ResetGestureInputConsumer(mTaskAnimationManager);
        mInputConsumer = InputConsumerController.getRecentsAnimationInputConsumer();
        mInputConsumer.registerInputConsumer();
>>>>>>> 7b96ec1f
        onSystemUiFlagsChanged();
        onAssistantVisibilityChanged();

        // Temporarily disable model preload
        // new ModelPreload().start(this);
        mBackGestureNotificationCounter = Math.max(0, Utilities.getDevicePrefs(this)
                .getInt(KEY_BACK_NOTIFICATION_COUNT, MAX_BACK_NOTIFICATION_COUNT));
        resetHomeBounceSeenOnQuickstepEnabledFirstTime();

        PluginManagerWrapper.INSTANCE.get(getBaseContext()).addPluginListener(this,
                OverscrollPlugin.class, false /* allowMultiple */);

        mOverviewComponentObserver.setOverviewChangeListener(this::onOverviewTargetChange);
        onOverviewTargetChange(mOverviewComponentObserver.isHomeAndOverviewSame());
    }

    private void resetHomeBounceSeenOnQuickstepEnabledFirstTime() {
        if (!mDeviceState.isUserUnlocked() || mDeviceState.isButtonNavMode()) {
            // Skip if not yet unlocked (can't read user shared prefs) or if the current navigation
            // mode doesn't have gestures
            return;
        }

        // Reset home bounce seen on quick step enabled for first time
        SharedPreferences sharedPrefs = Utilities.getPrefs(this);
        if (!sharedPrefs.getBoolean(HAS_ENABLED_QUICKSTEP_ONCE, true)) {
            sharedPrefs.edit()
                    .putBoolean(HAS_ENABLED_QUICKSTEP_ONCE, true)
                    .putBoolean(OnboardingPrefs.HOME_BOUNCE_SEEN, false)
                    .apply();
        }
    }

    private void onOverviewTargetChange(boolean isHomeAndOverviewSame) {
        AccessibilityManager am = getSystemService(AccessibilityManager.class);

        if (isHomeAndOverviewSame) {
            Intent intent = new Intent(mOverviewComponentObserver.getHomeIntent())
                    .setAction(Intent.ACTION_ALL_APPS);
            RemoteAction allAppsAction = new RemoteAction(
                    Icon.createWithResource(this, R.drawable.ic_apps),
                    getString(R.string.all_apps_label),
                    getString(R.string.all_apps_label),
                    PendingIntent.getActivity(this, SYSTEM_ACTION_ID_ALL_APPS, intent,
                            PendingIntent.FLAG_UPDATE_CURRENT));
            am.registerSystemAction(allAppsAction, SYSTEM_ACTION_ID_ALL_APPS);
        } else {
            am.unregisterSystemAction(SYSTEM_ACTION_ID_ALL_APPS);
        }
    }

    @UiThread
    private void onSystemUiFlagsChanged() {
        if (mDeviceState.isUserUnlocked()) {
            SystemUiProxy.INSTANCE.get(this).setLastSystemUiStateFlags(
                    mDeviceState.getSystemUiStateFlags());
            mOverviewComponentObserver.onSystemUiStateChanged();

            // Update the tracing state
            if ((mDeviceState.getSystemUiStateFlags() & SYSUI_STATE_TRACING_ENABLED) != 0) {
                ProtoTracer.INSTANCE.get(TouchInteractionService.this).start();
            } else {
                ProtoTracer.INSTANCE.get(TouchInteractionService.this).stop();
            }
        }
    }

    @UiThread
    private void onAssistantVisibilityChanged() {
        if (mDeviceState.isUserUnlocked()) {
            mOverviewComponentObserver.getActivityInterface().onAssistantVisibilityChanged(
                    mDeviceState.getAssistantVisibility());
        }
    }

    @Override
    public void onDestroy() {
        sIsInitialized = false;
<<<<<<< HEAD
        if (mIsUserUnlocked) {
            if (Utilities.ATLEAST_Q) {
                mInputConsumer.unregisterInputConsumer();
            }
=======
        if (mDeviceState.isUserUnlocked()) {
            mInputConsumer.unregisterInputConsumer();
>>>>>>> 7b96ec1f
            mOverviewComponentObserver.onDestroy();
            PluginManagerWrapper.INSTANCE.get(getBaseContext()).removePluginListener(this);
        }
        disposeEventHandlers();
        mDeviceState.destroy();
        SystemUiProxy.INSTANCE.get(this).setProxy(null);
        ProtoTracer.INSTANCE.get(TouchInteractionService.this).stop();
        ProtoTracer.INSTANCE.get(this).remove(this);

<<<<<<< HEAD
        sConnected = false;
        Utilities.unregisterReceiverSafely(this, mUserUnlockedReceiver);
        SysUINavigationMode.INSTANCE.get(this).removeModeChangeListener(this);
        if (Utilities.ATLEAST_Q) {
            mExclusionListener.unregister();
        }
=======
        getSystemService(AccessibilityManager.class)
                .unregisterSystemAction(SYSTEM_ACTION_ID_ALL_APPS);
>>>>>>> 7b96ec1f

        sConnected = false;
        super.onDestroy();
    }

    @Override
    public IBinder onBind(Intent intent) {
        Log.d(TAG, "Touch service connected");
        if (!LawnchairAppKt.getLawnchairApp(this).getRecentsEnabled()) {
            return null;
        }
        return mMyBinder;
    }

    private void onQuickStepInputEvent(InputEvent ev) {
        if (!(ev instanceof MotionEvent)) {
            Log.e(TAG, "Unknown event " + ev);
            return;
        }
        mEventQueue.queue((MotionEvent) ev);
    }

    private void onInputEvent(InputEvent ev) {
        if (!(ev instanceof MotionEvent)) {
            Log.e(TAG, "Unknown event " + ev);
            return;
        }
        MotionEvent event = (MotionEvent) ev;

        TestLogging.recordMotionEvent(
                TestProtocol.SEQUENCE_TIS, "TouchInteractionService.onInputEvent", event);

        if (!mDeviceState.isUserUnlocked()) {
            return;
        }

        Object traceToken = TraceHelper.INSTANCE.beginFlagsOverride(
                TraceHelper.FLAG_ALLOW_BINDER_TRACKING);

        final int action = event.getAction();
        if (action == ACTION_DOWN) {
            if (TestProtocol.sDebugTracing) {
                Log.d(TestProtocol.NO_SWIPE_TO_HOME, "TouchInteractionService.onInputEvent:DOWN");
            }
            mRotationTouchHelper.setOrientationTransformIfNeeded(event);

            if (mRotationTouchHelper.isInSwipeUpTouchRegion(event)) {
                if (TestProtocol.sDebugTracing) {
                    Log.d(TestProtocol.NO_SWIPE_TO_HOME,
                            "TouchInteractionService.onInputEvent:isInSwipeUpTouchRegion");
                }
                // Clone the previous gesture state since onConsumerAboutToBeSwitched might trigger
                // onConsumerInactive and wipe the previous gesture state
                GestureState prevGestureState = new GestureState(mGestureState);
                GestureState newGestureState = createGestureState(mGestureState);
                mConsumer.onConsumerAboutToBeSwitched();
                mGestureState = newGestureState;
                mConsumer = newConsumer(prevGestureState, mGestureState, event);

                ActiveGestureLog.INSTANCE.addLog("setInputConsumer: " + mConsumer.getName());
                mUncheckedConsumer = mConsumer;
            } else if (mDeviceState.isUserUnlocked() && mDeviceState.isFullyGesturalNavMode()) {
                mGestureState = createGestureState(mGestureState);
                ActivityManager.RunningTaskInfo runningTask = mGestureState.getRunningTask();
                if (mDeviceState.canTriggerAssistantAction(event, runningTask)) {
                    // Do not change mConsumer as if there is an ongoing QuickSwitch gesture, we
                    // should not interrupt it. QuickSwitch assumes that interruption can only
                    // happen if the next gesture is also quick switch.
                    mUncheckedConsumer = new AssistantInputConsumer(
                            this,
                            mGestureState,
                            InputConsumer.NO_OP, mInputMonitorCompat,
                            mOverviewComponentObserver.assistantGestureIsConstrained());
                } else {
                    mUncheckedConsumer = InputConsumer.NO_OP;
                }
            } else {
                mUncheckedConsumer = InputConsumer.NO_OP;
            }
        } else {
            // Other events
            if (mUncheckedConsumer != InputConsumer.NO_OP) {
                // Only transform the event if we are handling it in a proper consumer
                mRotationTouchHelper.setOrientationTransformIfNeeded(event);
            }
        }

        if (mUncheckedConsumer != InputConsumer.NO_OP) {
            switch (event.getActionMasked()) {
                case ACTION_DOWN:
                case ACTION_UP:
                    ActiveGestureLog.INSTANCE.addLog("onMotionEvent("
                            + (int) event.getRawX() + ", " + (int) event.getRawY() + ")",
                            event.getActionMasked());
                    break;
                default:
                    ActiveGestureLog.INSTANCE.addLog("onMotionEvent", event.getActionMasked());
                    break;
            }
        }

        boolean cleanUpConsumer = (action == ACTION_UP || action == ACTION_CANCEL)
                && mConsumer != null
                && !mConsumer.getActiveConsumerInHierarchy().isConsumerDetachedFromGesture();
        mUncheckedConsumer.onMotionEvent(event);

        if (cleanUpConsumer) {
            reset();
        }
        TraceHelper.INSTANCE.endFlagsOverride(traceToken);
    }

    private GestureState createGestureState(GestureState previousGestureState) {
        GestureState gestureState = new GestureState(mOverviewComponentObserver,
                ActiveGestureLog.INSTANCE.generateAndSetLogId());
        if (mTaskAnimationManager.isRecentsAnimationRunning()) {
            gestureState.updateRunningTask(previousGestureState.getRunningTask());
            gestureState.updateLastStartedTaskId(previousGestureState.getLastStartedTaskId());
            gestureState.updatePreviouslyAppearedTaskIds(
                    previousGestureState.getPreviouslyAppearedTaskIds());
        } else {
            gestureState.updateRunningTask(TraceHelper.allowIpcs("getRunningTask.0",
                    () -> mAM.getRunningTask(false /* filterOnlyVisibleRecents */)));
        }
        return gestureState;
    }

<<<<<<< HEAD
    private boolean canTriggerCustomAction(MotionEvent ev) {
        return !QuickStepContract.isAssistantGestureDisabled(mSystemUiStateFlags)
                && (mCustomLeftRegion.contains(ev.getX(), ev.getY()) ||
                    mCustomRightRegion.contains(ev.getX(), ev.getY()))
                && !ActivityManagerWrapper.getInstance().isLockToAppActive();
    }

    private InputConsumer newConsumer(boolean useSharedState, MotionEvent event) {
        boolean isInValidSystemUiState = validSystemUiFlags();
=======
    private InputConsumer newConsumer(GestureState previousGestureState,
            GestureState newGestureState, MotionEvent event) {
        if (TestProtocol.sDebugTracing) {
            Log.d(TestProtocol.NO_SWIPE_TO_HOME, "newConsumer");
        }
        boolean canStartSystemGesture = mDeviceState.canStartSystemGesture();
>>>>>>> 7b96ec1f

        if (!mDeviceState.isUserUnlocked()) {
            if (canStartSystemGesture) {
                // This handles apps launched in direct boot mode (e.g. dialer) as well as apps
                // launched while device is locked even after exiting direct boot mode (e.g. camera).
                return createDeviceLockedInputConsumer(newGestureState);
            } else {
                return mResetGestureInputConsumer;
            }
        }
        if (TestProtocol.sDebugTracing) {
            Log.d(TestProtocol.NO_SWIPE_TO_HOME, "newConsumer:user is unlocked");
        }

        // When there is an existing recents animation running, bypass systemState check as this is
        // a followup gesture and the first gesture started in a valid system state.
        InputConsumer base = canStartSystemGesture
                || previousGestureState.isRecentsAnimationRunning()
                        ? newBaseConsumer(previousGestureState, newGestureState, event)
                        : mResetGestureInputConsumer;
        if (mDeviceState.isGesturalNavMode()) {
            handleOrientationSetup(base);
        }
        if (mDeviceState.isFullyGesturalNavMode()) {
            if (mDeviceState.canTriggerAssistantAction(event, newGestureState.getRunningTask())) {
                base = new AssistantInputConsumer(
                    this,
                    newGestureState,
                    base,
                    mInputMonitorCompat,
                    mOverviewComponentObserver.assistantGestureIsConstrained());
            }

            if (FeatureFlags.ENABLE_QUICK_CAPTURE_GESTURE.get()) {
                OverscrollPlugin plugin = null;
                if (FeatureFlags.FORCE_LOCAL_OVERSCROLL_PLUGIN.get()) {
                    plugin = OverscrollPluginFactory.INSTANCE.get(
                            getApplicationContext()).getLocalOverscrollPlugin();
                }

                // If not local plugin was forced, use the actual overscroll plugin if available.
                if (plugin == null && mOverscrollPlugin != null && mOverscrollPlugin.isActive()) {
                    plugin = mOverscrollPlugin;
                }

                if (plugin != null) {
                    // Put the overscroll gesture as higher priority than the Assistant or base
                    // gestures
                    base = new OverscrollInputConsumer(this, newGestureState, base,
                        mInputMonitorCompat, plugin);
                }
            }

            // If Bubbles is expanded, use the overlay input consumer, which will close Bubbles
            // instead of going all the way home when a swipe up is detected.
            if (mDeviceState.isBubblesExpanded() || mDeviceState.isGlobalActionsShowing()) {
                base = new SysUiOverlayInputConsumer(
                        getBaseContext(), mDeviceState, mInputMonitorCompat);
            }

<<<<<<< HEAD
            if (canTriggerCustomAction(event)) {
                base = new GestureTouchConsumer(this, mCustomLeftRegion, mCustomRightRegion,
                        activityControl, base, mInputMonitorCompat);
            }

            if ((mSystemUiStateFlags & SYSUI_STATE_SCREEN_PINNING) != 0) {
=======
            if (mDeviceState.isScreenPinningActive()) {
>>>>>>> 7b96ec1f
                // Note: we only allow accessibility to wrap this, and it replaces the previous
                // base input consumer (which should be NO_OP anyway since topTaskLocked == true).
                base = new ScreenPinnedInputConsumer(this, newGestureState);
            }

            if (mDeviceState.isAccessibilityMenuAvailable()) {
                base = new AccessibilityInputConsumer(this, mDeviceState, base,
                        mInputMonitorCompat);
            }
        } else {
            if (mDeviceState.isScreenPinningActive()) {
                base = mResetGestureInputConsumer;
            }
        }
        return base;
    }

    private void handleOrientationSetup(InputConsumer baseInputConsumer) {
        if (TestProtocol.sDebugTracing) {
            Log.d(TestProtocol.PAUSE_NOT_DETECTED, "handleOrientationSetup.1");
        }

        baseInputConsumer.notifyOrientationSetup();
    }

    private InputConsumer newBaseConsumer(GestureState previousGestureState,
            GestureState gestureState, MotionEvent event) {
        if (mDeviceState.isKeyguardShowingOccluded()) {
            // This handles apps showing over the lockscreen (e.g. camera)
            return createDeviceLockedInputConsumer(gestureState);
        }

        // Use overview input consumer for sharesheets on top of home.
        boolean forceOverviewInputConsumer = gestureState.getActivityInterface().isStarted()
                && gestureState.getRunningTask() != null
                && ACTION_CHOOSER.equals(gestureState.getRunningTask().baseIntent.getAction());
        if (AssistantUtilities.isExcludedAssistant(gestureState.getRunningTask())) {
            // In the case where we are in the excluded assistant state, ignore it and treat the
            // running activity as the task behind the assistant
            gestureState.updateRunningTask(TraceHelper.allowIpcs("getRunningTask.assistant",
                    () -> mAM.getRunningTask(true /* filterOnlyVisibleRecents */)));
            ComponentName homeComponent = mOverviewComponentObserver.getHomeIntent().getComponent();
            ComponentName runningComponent =
                    gestureState.getRunningTask().baseIntent.getComponent();
            forceOverviewInputConsumer =
                    runningComponent != null && runningComponent.equals(homeComponent);
        }

        if (gestureState.getRunningTask() == null) {
            return mResetGestureInputConsumer;
        } else if (previousGestureState.isRunningAnimationToLauncher()
                || gestureState.getActivityInterface().isResumed()
                || forceOverviewInputConsumer) {
            return createOverviewInputConsumer(
                    previousGestureState, gestureState, event, forceOverviewInputConsumer);
        } else if (ENABLE_QUICKSTEP_LIVE_TILE.get()
                && gestureState.getActivityInterface().isInLiveTileMode()) {
            return createOverviewInputConsumer(
                    previousGestureState, gestureState, event, forceOverviewInputConsumer);
        } else if (mDeviceState.isGestureBlockedActivity(gestureState.getRunningTask())) {
            return mResetGestureInputConsumer;
        } else {
            return createOtherActivityInputConsumer(gestureState, event);
        }
    }

<<<<<<< HEAD
    private boolean isExcludedAssistant(RunningTaskInfo info) {
        return info != null
                && TaskInfoCompat.getActivityType(info) == ACTIVITY_TYPE_ASSISTANT
                && (info.baseIntent.getFlags() & Intent.FLAG_ACTIVITY_EXCLUDE_FROM_RECENTS) != 0;
    }

    private boolean disableHorizontalSwipe(MotionEvent event) {
        // mExclusionRegion can change on binder thread, use a local instance here.
        Region exclusionRegion = mExclusionRegion;
        return mMode == Mode.NO_BUTTON && exclusionRegion != null
                && exclusionRegion.contains((int) event.getX(), (int) event.getY());
    }

    private InputConsumer createOtherActivityInputConsumer(MotionEvent event,
            RunningTaskInfo runningTaskInfo) {
=======
    private InputConsumer createOtherActivityInputConsumer(GestureState gestureState,
            MotionEvent event) {
>>>>>>> 7b96ec1f

        final BaseSwipeUpHandler.Factory factory;
        if (!mOverviewComponentObserver.isHomeAndOverviewSame()) {
            factory = mFallbackSwipeHandlerFactory;
        } else {
            factory = mLauncherSwipeHandlerFactory;
        }

        final boolean shouldDefer = !mOverviewComponentObserver.isHomeAndOverviewSame()
                || gestureState.getActivityInterface().deferStartingActivity(mDeviceState, event);
        final boolean disableHorizontalSwipe = mDeviceState.isInExclusionRegion(event);
        return new OtherActivityInputConsumer(this, mDeviceState, mTaskAnimationManager,
                gestureState, shouldDefer, this::onConsumerInactive,
                mInputMonitorCompat, disableHorizontalSwipe, factory);
    }

    private InputConsumer createDeviceLockedInputConsumer(GestureState gestureState) {
        if (mDeviceState.isFullyGesturalNavMode() && gestureState.getRunningTask() != null) {
            return new DeviceLockedInputConsumer(this, mDeviceState, mTaskAnimationManager,
                    gestureState, mInputMonitorCompat);
        } else {
            return mResetGestureInputConsumer;
        }
    }

    public InputConsumer createOverviewInputConsumer(GestureState previousGestureState,
            GestureState gestureState, MotionEvent event,
            boolean forceOverviewInputConsumer) {
        StatefulActivity activity = gestureState.getActivityInterface().getCreatedActivity();
        if (activity == null) {
            return mResetGestureInputConsumer;
        }

        if (activity.getRootView().hasWindowFocus()
                || previousGestureState.isRunningAnimationToLauncher()
                || (FeatureFlags.ASSISTANT_GIVES_LAUNCHER_FOCUS.get()
                    && forceOverviewInputConsumer)) {
            return new OverviewInputConsumer(gestureState, activity, mInputMonitorCompat,
                    false /* startingInActivityBounds */);
        } else {
            final boolean disableHorizontalSwipe = mDeviceState.isInExclusionRegion(event);
            return new OverviewWithoutFocusInputConsumer(activity, mDeviceState, gestureState,
                    mInputMonitorCompat, disableHorizontalSwipe);
        }
    }

    /**
     * To be called by the consumer when it's no longer active. This can be called by any consumer
     * in the hierarchy at any point during the gesture (ie. if a delegate consumer starts
     * intercepting touches, the base consumer can try to call this).
     */
    private void onConsumerInactive(InputConsumer caller) {
        if (mConsumer != null && mConsumer.getActiveConsumerInHierarchy() == caller) {
            reset();
        }
    }

    private void reset() {
        mConsumer = mUncheckedConsumer = mResetGestureInputConsumer;
        mGestureState = DEFAULT_STATE;
    }

    private void preloadOverview(boolean fromInit) {
<<<<<<< HEAD
        if (!Utilities.IS_NEW_Q) {
            return;
        }
        if (!mIsUserUnlocked) {
=======
        if (!mDeviceState.isUserUnlocked()) {
>>>>>>> 7b96ec1f
            return;
        }

        if (mDeviceState.isButtonNavMode() && !mOverviewComponentObserver.isHomeAndOverviewSame()) {
            // Prevent the overview from being started before the real home on first boot.
            return;
        }

        if (RestoreDbTask.isPending(this) || !mDeviceState.isUserSetupComplete()) {
            // Preloading while a restore is pending may cause launcher to start the restore
            // too early.
            return;
        }

        final BaseActivityInterface activityInterface =
                mOverviewComponentObserver.getActivityInterface();
        final Intent overviewIntent = new Intent(
                mOverviewComponentObserver.getOverviewIntentIgnoreSysUiState());
        if (activityInterface.getCreatedActivity() == null) {
            // Make sure that UI states will be initialized.
            activityInterface.createActivityInitListener((wasVisible) -> {
                AppLaunchTracker.INSTANCE.get(TouchInteractionService.this);
                return false;
            }).register(overviewIntent);
        } else if (fromInit) {
            // The activity has been created before the initialization of overview service. It is
            // usually happens when booting or launcher is the top activity, so we should already
            // have the latest state.
            return;
        }

        mTaskAnimationManager.preloadRecentsAnimation(overviewIntent);
    }

    @Override
    public void onConfigurationChanged(Configuration newConfig) {
        if (!mDeviceState.isUserUnlocked()) {
            return;
        }
        final BaseActivityInterface activityInterface =
                mOverviewComponentObserver.getActivityInterface();
        final BaseDraggingActivity activity = activityInterface.getCreatedActivity();
        if (activity == null || activity.isStarted()) {
            // We only care about the existing background activity.
            return;
        }
        if (mOverviewComponentObserver.canHandleConfigChanges(activity.getComponentName(),
                activity.getResources().getConfiguration().diff(newConfig))) {
            return;
        }

        preloadOverview(false /* fromInit */);
    }

    @Override
    protected void dump(FileDescriptor fd, PrintWriter pw, String[] rawArgs) {
        if (rawArgs.length > 0 && Utilities.IS_DEBUG_DEVICE) {
            ArgList args = new ArgList(Arrays.asList(rawArgs));
            switch (args.nextArg()) {
                case "cmd":
                    if (args.peekArg() == null) {
                        printAvailableCommands(pw);
                    } else {
                        onCommand(pw, args);
                    }
                    break;
            }
        } else {
            // Dump everything
            FeatureFlags.dump(pw);
            if (mDeviceState.isUserUnlocked()) {
                PluginManagerWrapper.INSTANCE.get(getBaseContext()).dump(pw);
            }
            mDeviceState.dump(pw);
            if (mOverviewComponentObserver != null) {
                mOverviewComponentObserver.dump(pw);
            }
            if (mGestureState != null) {
                mGestureState.dump(pw);
            }
            SysUINavigationMode.INSTANCE.get(this).dump(pw);
            pw.println("TouchState:");
            BaseDraggingActivity createdOverviewActivity = mOverviewComponentObserver == null ? null
                    : mOverviewComponentObserver.getActivityInterface().getCreatedActivity();
            boolean resumed = mOverviewComponentObserver != null
                    && mOverviewComponentObserver.getActivityInterface().isResumed();
            pw.println("  createdOverviewActivity=" + createdOverviewActivity);
            pw.println("  resumed=" + resumed);
            pw.println("  mConsumer=" + mConsumer.getName());
            ActiveGestureLog.INSTANCE.dump("", pw);
            pw.println("ProtoTrace:");
            pw.println("  file="
                    + ProtoTracer.INSTANCE.get(TouchInteractionService.this).getTraceFile());
        }
    }

    private void printAvailableCommands(PrintWriter pw) {
        pw.println("Available commands:");
        pw.println("  clear-touch-log: Clears the touch interaction log");
    }

    private void onCommand(PrintWriter pw, ArgList args) {
        switch (args.nextArg()) {
            case "clear-touch-log":
                ActiveGestureLog.INSTANCE.clear();
                break;
        }
    }

    private BaseSwipeUpHandler createLauncherSwipeHandler(
            GestureState gestureState, long touchTimeMs, boolean continuingLastGesture) {
        return new LauncherSwipeHandlerV2(this, mDeviceState, mTaskAnimationManager,
                gestureState, touchTimeMs, continuingLastGesture, mInputConsumer);
    }

    private BaseSwipeUpHandler createFallbackSwipeHandler(
            GestureState gestureState, long touchTimeMs, boolean continuingLastGesture) {
        return new FallbackSwipeHandler(this, mDeviceState, mTaskAnimationManager,
                gestureState, touchTimeMs, continuingLastGesture, mInputConsumer);
    }

    protected boolean shouldNotifyBackGesture() {
        return mBackGestureNotificationCounter > 0 &&
                !mDeviceState.getGestureBlockedActivityPackages().isEmpty();
    }

    @WorkerThread
    protected void tryNotifyBackGesture() {
        if (shouldNotifyBackGesture()) {
            mBackGestureNotificationCounter--;
            Utilities.getDevicePrefs(this).edit()
                    .putInt(KEY_BACK_NOTIFICATION_COUNT, mBackGestureNotificationCounter).apply();
            mDeviceState.getGestureBlockedActivityPackages().forEach(blockedPackage ->
                    sendBroadcast(new Intent(NOTIFY_ACTION_BACK).setPackage(blockedPackage)));
        }
    }

    @Override
    public void onPluginConnected(OverscrollPlugin overscrollPlugin, Context context) {
        mOverscrollPlugin = overscrollPlugin;
    }

    @Override
    public void onPluginDisconnected(OverscrollPlugin overscrollPlugin) {
        mOverscrollPlugin = null;
    }

    @Override
    public void writeToProto(LauncherTraceProto proto) {
        if (proto.touchInteractionService == null) {
            proto.touchInteractionService = new TouchInteractionServiceProto();
        }
        proto.touchInteractionService.serviceConnected = true;
        proto.touchInteractionService.serviceConnected = true;
    }
}<|MERGE_RESOLUTION|>--- conflicted
+++ resolved
@@ -56,8 +56,6 @@
 import androidx.annotation.UiThread;
 import androidx.annotation.WorkerThread;
 
-import ch.deletescape.lawnchair.LawnchairAppKt;
-import ch.deletescape.lawnchair.gestures.GestureTouchConsumer;
 import com.android.launcher3.BaseDraggingActivity;
 import com.android.launcher3.R;
 import com.android.launcher3.Utilities;
@@ -103,7 +101,6 @@
 import java.util.Arrays;
 import java.util.LinkedList;
 import java.util.List;
-import xyz.paphonb.launcher.util.MotionEventQueue;
 
 /**
  * Wrapper around a list for processing arguments.
@@ -253,20 +250,10 @@
         public void onPreMotionEvent(int downHitTarget) { }
 
         public void onMotionEvent(MotionEvent ev) {
-            if (!Utilities.ATLEAST_Q) {
-                onQuickStepInputEvent(ev);
-            } else {
-                ev.recycle();
-            }
-        }
-
-        public void onBind(ISystemUiProxy iSystemUiProxy) {
-            if (!Utilities.ATLEAST_Q) {
-                mISystemUiProxy = iSystemUiProxy;
-                MAIN_THREAD_EXECUTOR.execute(TouchInteractionService.this::initInputMonitor);
-                MAIN_THREAD_EXECUTOR.execute(TouchInteractionService.this::onSystemUiProxySet);
-            }
-        }
+            ev.recycle();
+        }
+
+        public void onBind(ISystemUiProxy iSystemUiProxy) { }
     };
 
     private static boolean sConnected = false;
@@ -296,32 +283,11 @@
     private InputConsumer mUncheckedConsumer = InputConsumer.NO_OP;
     private InputConsumer mConsumer = InputConsumer.NO_OP;
     private Choreographer mMainChoreographer;
-<<<<<<< HEAD
-    private MotionEventQueue mEventQueue;
-
-    private Region mActiveNavBarRegion = new Region();
+    private InputConsumer mResetGestureInputConsumer;
+    private GestureState mGestureState = DEFAULT_STATE;
 
     private InputMonitorCompat mInputMonitorCompat;
     private InputEventReceiver mInputEventReceiver;
-    private Mode mMode = Mode.THREE_BUTTONS;
-    private int mDefaultDisplayId;
-    private final RectF mSwipeTouchRegion = new RectF();
-    private final RectF mAssistantLeftRegion = new RectF();
-    private final RectF mAssistantRightRegion = new RectF();
-    private final RectF mCustomLeftRegion = new RectF();
-    private final RectF mCustomRightRegion = new RectF();
-
-    private ComponentName mGestureBlockingActivity;
-
-    private Region mExclusionRegion;
-    private SystemGestureExclusionListenerCompat mExclusionListener;
-=======
-    private InputConsumer mResetGestureInputConsumer;
-    private GestureState mGestureState = DEFAULT_STATE;
-
-    private InputMonitorCompat mInputMonitorCompat;
-    private InputEventReceiver mInputEventReceiver;
->>>>>>> 7b96ec1f
 
     @Override
     public void onCreate() {
@@ -329,7 +295,6 @@
         // Initialize anything here that is needed in direct boot mode.
         // Everything else should be initialized in onUserUnlocked() below.
         mMainChoreographer = Choreographer.getInstance();
-        mEventQueue = new MotionEventQueue(mMainChoreographer, this::onInputEvent);
         mAM = ActivityManagerWrapper.getInstance();
         mDeviceState = new RecentsAnimationDeviceState(this);
         mDeviceState.addNavigationModeChangedCallback(this::onNavigationModeChanged);
@@ -337,34 +302,6 @@
         mRotationTouchHelper = mDeviceState.getRotationTouchHelper();
         ProtoTracer.INSTANCE.get(this).add(this);
 
-<<<<<<< HEAD
-        if (UserManagerCompat.getInstance(this).isUserUnlocked(Process.myUserHandle())) {
-            initWhenUserUnlocked();
-        } else {
-            mIsUserUnlocked = false;
-            registerReceiver(mUserUnlockedReceiver, new IntentFilter(Intent.ACTION_USER_UNLOCKED));
-        }
-
-        mDefaultDisplayId = getSystemService(WindowManager.class).getDefaultDisplay()
-                .getDisplayId();
-        String blockingActivity = getString(R.string.gesture_blocking_activity);
-        mGestureBlockingActivity = TextUtils.isEmpty(blockingActivity) ? null :
-                ComponentName.unflattenFromString(blockingActivity);
-
-        if (Utilities.ATLEAST_Q) {
-            mExclusionListener = new SystemGestureExclusionListenerCompat(mDefaultDisplayId) {
-                @Override
-                @BinderThread
-                public void onExclusionChanged(Region region) {
-                    // Assignments are atomic, it should be safe on binder thread
-                    mExclusionRegion = region;
-                }
-            };
-        }
-
-        onNavigationModeChanged(SysUINavigationMode.INSTANCE.get(this).addModeChangeListener(this));
-=======
->>>>>>> 7b96ec1f
         sConnected = true;
     }
 
@@ -385,80 +322,6 @@
             return;
         }
 
-<<<<<<< HEAD
-        Display defaultDisplay = getSystemService(WindowManager.class).getDefaultDisplay();
-        Point realSize = new Point();
-        defaultDisplay.getRealSize(realSize);
-        mSwipeTouchRegion.set(0, 0, realSize.x, realSize.y);
-        float customGestureFraction = 0.25f;
-        if (mMode == Mode.NO_BUTTON && Utilities.ATLEAST_Q) {
-            int touchHeight = getNavbarSize(ResourceUtils.NAVBAR_BOTTOM_GESTURE_SIZE);
-            mSwipeTouchRegion.top = mSwipeTouchRegion.bottom - touchHeight;
-
-            final int assistantWidth = getResources()
-                    .getDimensionPixelSize(R.dimen.gestures_assistant_width);
-            final float assistantHeight = Math.max(touchHeight,
-                    Utilities.getWindowCornerRadius(this));
-            mAssistantLeftRegion.bottom = mAssistantRightRegion.bottom = mSwipeTouchRegion.bottom;
-            mAssistantLeftRegion.top = mAssistantRightRegion.top =
-                    mSwipeTouchRegion.bottom - assistantHeight;
-
-            mAssistantLeftRegion.left = 0;
-            mAssistantLeftRegion.right = assistantWidth;
-
-            mAssistantRightRegion.right = mSwipeTouchRegion.right;
-            mAssistantRightRegion.left = mSwipeTouchRegion.right - assistantWidth;
-
-            // Custom gesture regions
-            float customGestureWidth = mSwipeTouchRegion.width() * customGestureFraction;
-            mCustomLeftRegion.bottom = mCustomRightRegion.bottom = mAssistantLeftRegion.bottom;
-            mCustomLeftRegion.top = mCustomRightRegion.top = mAssistantLeftRegion.top;
-
-            mCustomLeftRegion.left = 0;
-            mCustomLeftRegion.right = customGestureWidth;
-
-            mCustomRightRegion.right = mSwipeTouchRegion.right;
-            mCustomRightRegion.left = mSwipeTouchRegion.right - customGestureWidth;
-
-        } else {
-            mAssistantLeftRegion.setEmpty();
-            mAssistantRightRegion.setEmpty();
-            switch (defaultDisplay.getRotation()) {
-                case Surface.ROTATION_90:
-                    mSwipeTouchRegion.left = mSwipeTouchRegion.right
-                            - getNavbarSize(ResourceUtils.NAVBAR_LANDSCAPE_LEFT_RIGHT_SIZE);
-                    break;
-                case Surface.ROTATION_270:
-                    mSwipeTouchRegion.right = mSwipeTouchRegion.left
-                            + getNavbarSize(ResourceUtils.NAVBAR_LANDSCAPE_LEFT_RIGHT_SIZE);
-                    break;
-                default:
-                    mSwipeTouchRegion.top = mSwipeTouchRegion.bottom
-                            - getNavbarSize(ResourceUtils.NAVBAR_BOTTOM_GESTURE_SIZE);
-            }
-
-            // Custom gesture regions
-            mCustomLeftRegion.set(mSwipeTouchRegion);
-            mCustomRightRegion.set(mSwipeTouchRegion);
-            float customGestureWidth;
-            switch (defaultDisplay.getRotation()) {
-                case Surface.ROTATION_90:
-                    customGestureWidth = mSwipeTouchRegion.height() * customGestureFraction;
-                    mCustomLeftRegion.top = mSwipeTouchRegion.bottom - customGestureWidth;
-                    mCustomRightRegion.bottom = mSwipeTouchRegion.top + customGestureWidth;
-                    break;
-                case Surface.ROTATION_270:
-                    customGestureWidth = mSwipeTouchRegion.height() * customGestureFraction;
-                    mCustomLeftRegion.bottom = mSwipeTouchRegion.top + customGestureWidth;
-                    mCustomRightRegion.top = mSwipeTouchRegion.bottom - customGestureWidth;
-                    break;
-                default:
-                    customGestureWidth = mSwipeTouchRegion.width() * customGestureFraction;
-                    mCustomLeftRegion.right = mSwipeTouchRegion.left + customGestureWidth;
-                    mCustomRightRegion.left = mSwipeTouchRegion.right - customGestureWidth;
-            }
-        }
-=======
         Bundle bundle = SystemUiProxy.INSTANCE.get(this).monitorGestureInput("swipe-up",
                 mDeviceState.getDisplayId());
         mInputMonitorCompat = InputMonitorCompat.fromBundle(bundle, KEY_EXTRA_INPUT_MONITOR);
@@ -466,7 +329,6 @@
                 mMainChoreographer, this::onInputEvent);
 
         mRotationTouchHelper.updateGestureTouchRegions();
->>>>>>> 7b96ec1f
     }
 
     /**
@@ -474,50 +336,6 @@
      */
     private void onNavigationModeChanged(SysUINavigationMode.Mode mode) {
         initInputMonitor();
-<<<<<<< HEAD
-
-        if (Utilities.ATLEAST_Q) {
-            if (mMode == Mode.NO_BUTTON) {
-                mExclusionListener.register();
-            } else {
-                mExclusionListener.unregister();
-            }
-        }
-    }
-
-    @Override
-    public void onDisplayAdded(int i) { }
-
-    @Override
-    public void onDisplayRemoved(int i) { }
-
-    @Override
-    public void onDisplayChanged(int displayId) {
-        if (displayId != mDefaultDisplayId) {
-            return;
-        }
-
-        initTouchBounds();
-    }
-
-    private void initWhenUserUnlocked() {
-        SysUINavigationMode.INSTANCE.get(this).onUserUnlocked();
-        mRecentsModel = RecentsModel.INSTANCE.get(this);
-        mOverviewComponentObserver = new OverviewComponentObserver(this);
-
-        mOverviewCommandHelper = new OverviewCommandHelper(this, mOverviewComponentObserver);
-        mOverviewInteractionState = OverviewInteractionState.INSTANCE.get(this);
-        mOverviewCallbacks = OverviewCallbacks.get(this);
-        mTaskOverlayFactory = TaskOverlayFactory.INSTANCE.get(this);
-        mInputConsumer = InputConsumerController.getRecentsAnimationInputConsumer();
-        mIsUserUnlocked = true;
-
-        sSwipeSharedState.setOverviewComponentObserver(mOverviewComponentObserver);
-        if (Utilities.ATLEAST_Q) {
-            mInputConsumer.registerInputConsumer();
-        }
-        onSystemUiProxySet();
-=======
         resetHomeBounceSeenOnQuickstepEnabledFirstTime();
     }
 
@@ -530,7 +348,6 @@
         mResetGestureInputConsumer = new ResetGestureInputConsumer(mTaskAnimationManager);
         mInputConsumer = InputConsumerController.getRecentsAnimationInputConsumer();
         mInputConsumer.registerInputConsumer();
->>>>>>> 7b96ec1f
         onSystemUiFlagsChanged();
         onAssistantVisibilityChanged();
 
@@ -609,15 +426,8 @@
     @Override
     public void onDestroy() {
         sIsInitialized = false;
-<<<<<<< HEAD
-        if (mIsUserUnlocked) {
-            if (Utilities.ATLEAST_Q) {
-                mInputConsumer.unregisterInputConsumer();
-            }
-=======
         if (mDeviceState.isUserUnlocked()) {
             mInputConsumer.unregisterInputConsumer();
->>>>>>> 7b96ec1f
             mOverviewComponentObserver.onDestroy();
             PluginManagerWrapper.INSTANCE.get(getBaseContext()).removePluginListener(this);
         }
@@ -627,17 +437,8 @@
         ProtoTracer.INSTANCE.get(TouchInteractionService.this).stop();
         ProtoTracer.INSTANCE.get(this).remove(this);
 
-<<<<<<< HEAD
-        sConnected = false;
-        Utilities.unregisterReceiverSafely(this, mUserUnlockedReceiver);
-        SysUINavigationMode.INSTANCE.get(this).removeModeChangeListener(this);
-        if (Utilities.ATLEAST_Q) {
-            mExclusionListener.unregister();
-        }
-=======
         getSystemService(AccessibilityManager.class)
                 .unregisterSystemAction(SYSTEM_ACTION_ID_ALL_APPS);
->>>>>>> 7b96ec1f
 
         sConnected = false;
         super.onDestroy();
@@ -646,18 +447,7 @@
     @Override
     public IBinder onBind(Intent intent) {
         Log.d(TAG, "Touch service connected");
-        if (!LawnchairAppKt.getLawnchairApp(this).getRecentsEnabled()) {
-            return null;
-        }
         return mMyBinder;
-    }
-
-    private void onQuickStepInputEvent(InputEvent ev) {
-        if (!(ev instanceof MotionEvent)) {
-            Log.e(TAG, "Unknown event " + ev);
-            return;
-        }
-        mEventQueue.queue((MotionEvent) ev);
     }
 
     private void onInputEvent(InputEvent ev) {
@@ -765,24 +555,12 @@
         return gestureState;
     }
 
-<<<<<<< HEAD
-    private boolean canTriggerCustomAction(MotionEvent ev) {
-        return !QuickStepContract.isAssistantGestureDisabled(mSystemUiStateFlags)
-                && (mCustomLeftRegion.contains(ev.getX(), ev.getY()) ||
-                    mCustomRightRegion.contains(ev.getX(), ev.getY()))
-                && !ActivityManagerWrapper.getInstance().isLockToAppActive();
-    }
-
-    private InputConsumer newConsumer(boolean useSharedState, MotionEvent event) {
-        boolean isInValidSystemUiState = validSystemUiFlags();
-=======
     private InputConsumer newConsumer(GestureState previousGestureState,
             GestureState newGestureState, MotionEvent event) {
         if (TestProtocol.sDebugTracing) {
             Log.d(TestProtocol.NO_SWIPE_TO_HOME, "newConsumer");
         }
         boolean canStartSystemGesture = mDeviceState.canStartSystemGesture();
->>>>>>> 7b96ec1f
 
         if (!mDeviceState.isUserUnlocked()) {
             if (canStartSystemGesture) {
@@ -843,16 +621,7 @@
                         getBaseContext(), mDeviceState, mInputMonitorCompat);
             }
 
-<<<<<<< HEAD
-            if (canTriggerCustomAction(event)) {
-                base = new GestureTouchConsumer(this, mCustomLeftRegion, mCustomRightRegion,
-                        activityControl, base, mInputMonitorCompat);
-            }
-
-            if ((mSystemUiStateFlags & SYSUI_STATE_SCREEN_PINNING) != 0) {
-=======
             if (mDeviceState.isScreenPinningActive()) {
->>>>>>> 7b96ec1f
                 // Note: we only allow accessibility to wrap this, and it replaces the previous
                 // base input consumer (which should be NO_OP anyway since topTaskLocked == true).
                 base = new ScreenPinnedInputConsumer(this, newGestureState);
@@ -919,26 +688,8 @@
         }
     }
 
-<<<<<<< HEAD
-    private boolean isExcludedAssistant(RunningTaskInfo info) {
-        return info != null
-                && TaskInfoCompat.getActivityType(info) == ACTIVITY_TYPE_ASSISTANT
-                && (info.baseIntent.getFlags() & Intent.FLAG_ACTIVITY_EXCLUDE_FROM_RECENTS) != 0;
-    }
-
-    private boolean disableHorizontalSwipe(MotionEvent event) {
-        // mExclusionRegion can change on binder thread, use a local instance here.
-        Region exclusionRegion = mExclusionRegion;
-        return mMode == Mode.NO_BUTTON && exclusionRegion != null
-                && exclusionRegion.contains((int) event.getX(), (int) event.getY());
-    }
-
-    private InputConsumer createOtherActivityInputConsumer(MotionEvent event,
-            RunningTaskInfo runningTaskInfo) {
-=======
     private InputConsumer createOtherActivityInputConsumer(GestureState gestureState,
             MotionEvent event) {
->>>>>>> 7b96ec1f
 
         final BaseSwipeUpHandler.Factory factory;
         if (!mOverviewComponentObserver.isHomeAndOverviewSame()) {
@@ -1002,14 +753,7 @@
     }
 
     private void preloadOverview(boolean fromInit) {
-<<<<<<< HEAD
-        if (!Utilities.IS_NEW_Q) {
-            return;
-        }
-        if (!mIsUserUnlocked) {
-=======
         if (!mDeviceState.isUserUnlocked()) {
->>>>>>> 7b96ec1f
             return;
         }
 
