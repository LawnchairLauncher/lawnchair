--- conflicted
+++ resolved
@@ -54,18 +54,6 @@
  */
 public class TaskOverlayFactory implements ResourceBasedOverride {
 
-<<<<<<< HEAD
-    /** Note that these will be shown in order from top to bottom, if available for the task. */
-    private static final TaskSystemShortcut[] MENU_OPTIONS = new TaskSystemShortcut[]{
-            new TaskSystemShortcut.AppInfo(),
-            new TaskSystemShortcut.SplitScreen(),
-            new TaskSystemShortcut.Pin(),
-            new TaskSystemShortcut.Install(),
-            new TaskSystemShortcut.Freeform(),
-            new TaskSystemShortcut.ForceStop(),
-            new TaskSystemShortcut.Restart()
-    };
-=======
     public static List<SystemShortcut> getEnabledShortcuts(TaskView taskView) {
         final ArrayList<SystemShortcut> shortcuts = new ArrayList<>();
         final BaseDraggingActivity activity = BaseActivity.fromContext(taskView.getContext());
@@ -78,7 +66,6 @@
         RecentsOrientedState orientedState = taskView.getRecentsView().getPagedViewOrientedState();
         boolean canLauncherRotate = orientedState.canRecentsActivityRotate();
         boolean isInLandscape = orientedState.getTouchRotation() != ROTATION_0;
->>>>>>> 7b96ec1f
 
         // Add overview actions to the menu when in in-place rotate landscape mode.
         if (!canLauncherRotate && isInLandscape) {
