--- conflicted
+++ resolved
@@ -23,13 +23,10 @@
 import android.view.KeyEvent;
 import android.view.MotionEvent;
 
-<<<<<<< HEAD
 import com.android.launcher3.MainThreadExecutor;
 import com.android.launcher3.Utilities;
-=======
 import androidx.annotation.UiThread;
 
->>>>>>> 8021732c
 import com.android.launcher3.util.Preconditions;
 import com.android.quickstep.inputconsumers.InputConsumer;
 import com.android.quickstep.util.SwipeAnimationTargetSet;
@@ -225,7 +222,11 @@
 
     public void setDeferCancelUntilNextTransition(boolean defer, boolean screenshot) {
         if (targetSet != null) {
-            targetSet.controller.setDeferCancelUntilNextTransition(defer, screenshot);
+            try {
+                targetSet.controller.setDeferCancelUntilNextTransition(defer, screenshot);
+            } catch (NoSuchMethodError e) {
+                targetSet.controller.setCancelWithDeferredScreenshot(defer);
+            }
         }
     }
 
