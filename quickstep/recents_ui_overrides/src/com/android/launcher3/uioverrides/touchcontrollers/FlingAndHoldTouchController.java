/*
 * Copyright (C) 2019 The Android Open Source Project
 *
 * Licensed under the Apache License, Version 2.0 (the "License");
 * you may not use this file except in compliance with the License.
 * You may obtain a copy of the License at
 *
 *      http://www.apache.org/licenses/LICENSE-2.0
 *
 * Unless required by applicable law or agreed to in writing, software
 * distributed under the License is distributed on an "AS IS" BASIS,
 * WITHOUT WARRANTIES OR CONDITIONS OF ANY KIND, either express or implied.
 * See the License for the specific language governing permissions and
 * limitations under the License.
 */

package com.android.launcher3.uioverrides.touchcontrollers;

import static com.android.launcher3.LauncherState.ALL_APPS;
import static com.android.launcher3.LauncherState.NORMAL;
import static com.android.launcher3.LauncherState.OVERVIEW;
import static com.android.launcher3.LauncherState.OVERVIEW_PEEK;
<<<<<<< HEAD
import static com.android.launcher3.LauncherStateManager.ANIM_ALL;
import static com.android.launcher3.LauncherStateManager.ATOMIC_OVERVIEW_PEEK_COMPONENT;
import static com.android.launcher3.Utilities.EDGE_NAV_BAR;
import static com.android.launcher3.anim.AnimatorSetBuilder.ANIM_ALL_APPS_FADE;
import static com.android.launcher3.anim.AnimatorSetBuilder.ANIM_ALL_APPS_HEADER_FADE;
import static com.android.launcher3.anim.AnimatorSetBuilder.ANIM_HOTSEAT_SCALE;
import static com.android.launcher3.anim.AnimatorSetBuilder.ANIM_HOTSEAT_TRANSLATE;
import static com.android.launcher3.anim.AnimatorSetBuilder.ANIM_VERTICAL_PROGRESS;
import static com.android.launcher3.anim.AnimatorSetBuilder.ANIM_WORKSPACE_FADE;
import static com.android.launcher3.anim.AnimatorSetBuilder.ANIM_WORKSPACE_SCALE;
import static com.android.launcher3.anim.AnimatorSetBuilder.ANIM_WORKSPACE_TRANSLATE;
=======
>>>>>>> 7b96ec1f
import static com.android.launcher3.anim.Interpolators.ACCEL;
import static com.android.launcher3.anim.Interpolators.DEACCEL;
import static com.android.launcher3.anim.Interpolators.DEACCEL_3;
import static com.android.launcher3.states.StateAnimationConfig.ANIM_ALL_APPS_FADE;
import static com.android.launcher3.states.StateAnimationConfig.ANIM_ALL_APPS_HEADER_FADE;
import static com.android.launcher3.states.StateAnimationConfig.ANIM_WORKSPACE_FADE;
import static com.android.launcher3.states.StateAnimationConfig.ANIM_WORKSPACE_SCALE;
import static com.android.launcher3.states.StateAnimationConfig.ANIM_WORKSPACE_TRANSLATE;
import static com.android.launcher3.states.StateAnimationConfig.PLAY_ATOMIC_OVERVIEW_PEEK;
import static com.android.launcher3.states.StateAnimationConfig.SKIP_OVERVIEW;
import static com.android.launcher3.uioverrides.states.QuickstepAtomicAnimationFactory.INDEX_PAUSE_TO_OVERVIEW_ANIM;
import static com.android.launcher3.util.VibratorWrapper.OVERVIEW_HAPTIC;
import static com.android.systemui.shared.system.QuickStepContract.SYSUI_STATE_OVERVIEW_DISABLED;

import android.animation.Animator;
import android.animation.AnimatorListenerAdapter;
import android.animation.AnimatorSet;
import android.util.Log;
import android.view.MotionEvent;
import android.view.View;
import android.view.ViewConfiguration;

import com.android.launcher3.Launcher;
import com.android.launcher3.LauncherState;
<<<<<<< HEAD
import com.android.launcher3.R;
import com.android.launcher3.anim.AnimatorSetBuilder;
=======
import com.android.launcher3.anim.AnimationSuccessListener;
>>>>>>> 7b96ec1f
import com.android.launcher3.anim.Interpolators;
import com.android.launcher3.states.StateAnimationConfig;
import com.android.launcher3.states.StateAnimationConfig.AnimationFlags;
import com.android.launcher3.testing.TestProtocol;
import com.android.launcher3.uioverrides.states.QuickstepAtomicAnimationFactory;
import com.android.launcher3.userevent.nano.LauncherLogProto.Action.Touch;
import com.android.launcher3.util.VibratorWrapper;
import com.android.quickstep.SystemUiProxy;
import com.android.quickstep.util.MotionPauseDetector;
import com.android.quickstep.views.RecentsView;

/**
 * Touch controller which handles swipe and hold to go to Overview
 */
public class FlingAndHoldTouchController extends PortraitStatesTouchController {

    private static final long PEEK_IN_ANIM_DURATION = 240;
    private static final long PEEK_OUT_ANIM_DURATION = 100;
    private static final float MAX_DISPLACEMENT_PERCENT = 0.75f;

    protected final MotionPauseDetector mMotionPauseDetector;
    private final float mMotionPauseMinDisplacement;
    private final float mMotionPauseMaxDisplacement;

    private AnimatorSet mPeekAnim;

    private boolean mFromNavBar;
    private boolean mGoingHome;
    private boolean mAnimatingToHome;
    private final float mPullbackDistance;
    private float mProgressMultiplier;

    public FlingAndHoldTouchController(Launcher l) {
        super(l, false /* allowDragToOverview */);
        mMotionPauseDetector = new MotionPauseDetector(l);
        mMotionPauseMinDisplacement = ViewConfiguration.get(l).getScaledTouchSlop();
<<<<<<< HEAD
        mMotionPauseMaxDisplacement = getShiftRange() * MAX_DISPLACEMENT_PERCENT;
        mPullbackDistance = mLauncher.getResources().getDimension(R.dimen.home_pullback_distance);
=======
        mMotionPauseMaxDisplacement = getMotionPauseMaxDisplacement();
    }

    protected float getMotionPauseMaxDisplacement() {
        return getShiftRange() * MAX_DISPLACEMENT_PERCENT;
>>>>>>> 7b96ec1f
    }

    @Override
    protected long getAtomicDuration() {
        return QuickstepAtomicAnimationFactory.ATOMIC_DURATION_FROM_PAUSED_TO_OVERVIEW;
    }

    @Override
<<<<<<< HEAD
    protected boolean canInterceptTouch(MotionEvent ev) {
        mFromNavBar = (ev.getEdgeFlags() & EDGE_NAV_BAR) != 0;
        mGoingHome = false;
        return super.canInterceptTouch(ev);
    }

    @Override
    public void onDragStart(boolean start) {
        mMotionPauseDetector.clear();

        super.onDragStart(start);
        mGoingHome = mFromNavBar && mStartState == NORMAL;
=======
    public void onDragStart(boolean start, float startDisplacement) {
        mMotionPauseDetector.clear();

        super.onDragStart(start, startDisplacement);
>>>>>>> 7b96ec1f

        if (handlingOverviewAnim()) {
            mMotionPauseDetector.setOnMotionPauseListener(this::onMotionPauseChanged);
        }

        if (mAtomicAnim != null) {
            mAtomicAnim.cancel();
        }
    }

    protected void onMotionPauseChanged(boolean isPaused) {
        RecentsView recentsView = mLauncher.getOverviewPanel();
        recentsView.setOverviewStateEnabled(isPaused);
        if (mPeekAnim != null) {
            mPeekAnim.cancel();
        }
        LauncherState fromState = isPaused ? NORMAL : OVERVIEW_PEEK;
        LauncherState toState = isPaused ? OVERVIEW_PEEK : NORMAL;
        long peekDuration = isPaused ? PEEK_IN_ANIM_DURATION : PEEK_OUT_ANIM_DURATION;

        StateAnimationConfig config = new StateAnimationConfig();
        config.duration = peekDuration;
        config.animFlags = PLAY_ATOMIC_OVERVIEW_PEEK;
        mPeekAnim = mLauncher.getStateManager().createAtomicAnimation(
                fromState, toState, config);
        mPeekAnim.addListener(new AnimatorListenerAdapter() {
            @Override
            public void onAnimationEnd(Animator animation) {
                mPeekAnim = null;
            }
        });
        mPeekAnim.start();
        VibratorWrapper.INSTANCE.get(mLauncher).vibrate(OVERVIEW_HAPTIC);

        mLauncher.getDragLayer().getScrim().createSysuiMultiplierAnim(isPaused ? 0 : 1)
                .setDuration(peekDuration).start();
    }

    /**
     * @return Whether we are handling the overview animation, rather than
     * having it as part of the existing animation to the target state.
     */
    protected boolean handlingOverviewAnim() {
        int stateFlags = SystemUiProxy.INSTANCE.get(mLauncher).getLastSystemUiStateFlags();
        return mStartState == NORMAL && (stateFlags & SYSUI_STATE_OVERVIEW_DISABLED) == 0;
    }

    @Override
    protected StateAnimationConfig getConfigForStates(
            LauncherState fromState, LauncherState toState) {
        if (fromState == NORMAL && toState == ALL_APPS) {
            StateAnimationConfig builder = new StateAnimationConfig();
            // Fade in prediction icons quickly, then rest of all apps after reaching overview.
            float progressToReachOverview = NORMAL.getVerticalProgress(mLauncher)
                    - OVERVIEW.getVerticalProgress(mLauncher);
            builder.setInterpolator(ANIM_ALL_APPS_HEADER_FADE, Interpolators.clampToProgress(
                    ACCEL,
                    0,
                    ALL_APPS_CONTENT_FADE_THRESHOLD));
            builder.setInterpolator(ANIM_ALL_APPS_FADE, Interpolators.clampToProgress(
                    ACCEL,
                    progressToReachOverview,
                    progressToReachOverview + ALL_APPS_CONTENT_FADE_THRESHOLD));

            // Get workspace out of the way quickly, to prepare for potential pause.
            builder.setInterpolator(ANIM_WORKSPACE_SCALE, DEACCEL_3);
            builder.setInterpolator(ANIM_WORKSPACE_TRANSLATE, DEACCEL_3);
            builder.setInterpolator(ANIM_WORKSPACE_FADE, DEACCEL_3);
            return builder;
        } else if (fromState == ALL_APPS && toState == NORMAL) {
            StateAnimationConfig builder = new StateAnimationConfig();
            // Keep all apps/predictions opaque until the very end of the transition.
            float progressToReachOverview = OVERVIEW.getVerticalProgress(mLauncher);
            builder.setInterpolator(ANIM_ALL_APPS_FADE, Interpolators.clampToProgress(
                    DEACCEL,
                    progressToReachOverview - ALL_APPS_CONTENT_FADE_THRESHOLD,
                    progressToReachOverview));
            builder.setInterpolator(ANIM_ALL_APPS_HEADER_FADE, Interpolators.clampToProgress(
                    DEACCEL,
                    1 - ALL_APPS_CONTENT_FADE_THRESHOLD,
                    1));
            return builder;
        }
        return super.getConfigForStates(fromState, toState);
    }

    @Override
    public boolean onDrag(float displacement, MotionEvent event) {
        if (TestProtocol.sDebugTracing) {
            Log.d(TestProtocol.PAUSE_NOT_DETECTED, "FlingAndHoldTouchController");
        }
        float upDisplacement = -displacement;
        mMotionPauseDetector.setDisallowPause(!handlingOverviewAnim()
                || upDisplacement < mMotionPauseMinDisplacement
                || upDisplacement > mMotionPauseMaxDisplacement);
        mMotionPauseDetector.addPosition(event);
        return super.onDrag(displacement, event);
    }

    @Override
    public void onDragEnd(float velocity) {
        if (mMotionPauseDetector.isPaused() && handlingOverviewAnim()) {
<<<<<<< HEAD
            if (mPeekAnim != null) {
                mPeekAnim.cancel();
            }

            AnimatorSetBuilder builder = new AnimatorSetBuilder();
            builder.setInterpolator(ANIM_VERTICAL_PROGRESS, OVERSHOOT_1_2);
            if ((OVERVIEW.getVisibleElements(mLauncher) & HOTSEAT_ICONS) != 0) {
                builder.setInterpolator(ANIM_HOTSEAT_SCALE, OVERSHOOT_1_2);
                builder.setInterpolator(ANIM_HOTSEAT_TRANSLATE, OVERSHOOT_1_2);
            }
            AnimatorSet overviewAnim = mLauncher.getStateManager().createAtomicAnimation(
                    NORMAL, OVERVIEW, builder, ANIM_ALL, ATOMIC_DURATION);
            overviewAnim.addListener(new AnimatorListenerAdapter() {
                @Override
                public void onAnimationEnd(Animator animation) {
                    onSwipeInteractionCompleted(OVERVIEW, Touch.SWIPE);
                }
            });
            overviewAnim.start();
        } else if (mGoingHome && Float.compare(Math.signum(velocity), Math.signum(mProgressMultiplier)) == 0) {
            mAnimatingToHome = true;
            AnimatorSetBuilder builder = new AnimatorSetBuilder();
            AnimatorSet homeAnim = mLauncher.getStateManager().createAtomicAnimation(
                    NORMAL, NORMAL, builder, ANIM_ALL, ATOMIC_DURATION);
            homeAnim.addListener(new AnimatorListenerAdapter() {
                @Override
                public void onAnimationEnd(Animator animation) {
                    onSwipeInteractionCompleted(NORMAL, Touch.SWIPE);
                    mAnimatingToHome = false;
                }
            });
            homeAnim.start();
            mLauncher.getWorkspace().snapToPage(0);
        } else if (!mAnimatingToHome) {
            super.onDragEnd(velocity, fling);
=======
            goToOverviewOnDragEnd(velocity);
        } else {
            super.onDragEnd(velocity);
        }

        View searchView = mLauncher.getAppsView().getSearchView();
        if (searchView instanceof FeedbackHandler) {
            ((FeedbackHandler) searchView).resetFeedback();
>>>>>>> 7b96ec1f
        }
        mMotionPauseDetector.clear();
    }

    protected void goToOverviewOnDragEnd(float velocity) {
        if (mPeekAnim != null) {
            mPeekAnim.cancel();
        }

        Animator overviewAnim = mLauncher.createAtomicAnimationFactory()
                .createStateElementAnimation(INDEX_PAUSE_TO_OVERVIEW_ANIM);
        mAtomicAnim = new AnimatorSet();
        mAtomicAnim.addListener(new AnimationSuccessListener() {
            @Override
            public void onAnimationSuccess(Animator animator) {
                onSwipeInteractionCompleted(OVERVIEW, Touch.SWIPE);
            }

            @Override
            public void onAnimationEnd(Animator animation) {
                super.onAnimationEnd(animation);
                if (mCancelled) {
                    StateAnimationConfig config = new StateAnimationConfig();
                    config.animFlags = PLAY_ATOMIC_OVERVIEW_PEEK;
                    config.duration = PEEK_OUT_ANIM_DURATION;
                    mPeekAnim = mLauncher.getStateManager().createAtomicAnimation(
                            mFromState, mToState, config);
                    mPeekAnim.start();
                }
                mAtomicAnim = null;
            }
        });
        mAtomicAnim.play(overviewAnim);
        mAtomicAnim.start();
    }

    @Override
    protected void goToTargetState(LauncherState targetState, int logAction) {
        if (mPeekAnim != null && mPeekAnim.isStarted()) {
            // Don't jump to the target state until overview is no longer peeking.
            mPeekAnim.addListener(new AnimatorListenerAdapter() {
                @Override
                public void onAnimationEnd(Animator animation) {
                    FlingAndHoldTouchController.super.goToTargetState(targetState, logAction);
                }
            });
        } else {
            super.goToTargetState(targetState, logAction);
        }
    }

    @Override
    @AnimationFlags
    protected int updateAnimComponentsOnReinit(@AnimationFlags int animComponents) {
        if (handlingOverviewAnim()) {
            // We don't want the state transition to all apps to animate overview,
            // as that will cause a jump after our atomic animation.
            return animComponents | SKIP_OVERVIEW;
        } else {
            return animComponents;
        }
    }

<<<<<<< HEAD
    @Override
    protected float initCurrentAnimation(int animComponents) {
        return mProgressMultiplier = super.initCurrentAnimation(animComponents);
    }

    @Override
    protected void updateProgress(float fraction) {
        if (mGoingHome) {
            float scale = mPullbackDistance * -mProgressMultiplier;
            fraction = DEACCEL_3.getInterpolation(fraction);
            fraction *= scale;
        }
        super.updateProgress(fraction);
    }
=======
    /**
     * Interface for views with feedback animation requiring reset
     */
    public interface FeedbackHandler {

        /**
         * reset searchWidget feedback
         */
        void resetFeedback();
    }

>>>>>>> 7b96ec1f
}<|MERGE_RESOLUTION|>--- conflicted
+++ resolved
@@ -20,20 +20,6 @@
 import static com.android.launcher3.LauncherState.NORMAL;
 import static com.android.launcher3.LauncherState.OVERVIEW;
 import static com.android.launcher3.LauncherState.OVERVIEW_PEEK;
-<<<<<<< HEAD
-import static com.android.launcher3.LauncherStateManager.ANIM_ALL;
-import static com.android.launcher3.LauncherStateManager.ATOMIC_OVERVIEW_PEEK_COMPONENT;
-import static com.android.launcher3.Utilities.EDGE_NAV_BAR;
-import static com.android.launcher3.anim.AnimatorSetBuilder.ANIM_ALL_APPS_FADE;
-import static com.android.launcher3.anim.AnimatorSetBuilder.ANIM_ALL_APPS_HEADER_FADE;
-import static com.android.launcher3.anim.AnimatorSetBuilder.ANIM_HOTSEAT_SCALE;
-import static com.android.launcher3.anim.AnimatorSetBuilder.ANIM_HOTSEAT_TRANSLATE;
-import static com.android.launcher3.anim.AnimatorSetBuilder.ANIM_VERTICAL_PROGRESS;
-import static com.android.launcher3.anim.AnimatorSetBuilder.ANIM_WORKSPACE_FADE;
-import static com.android.launcher3.anim.AnimatorSetBuilder.ANIM_WORKSPACE_SCALE;
-import static com.android.launcher3.anim.AnimatorSetBuilder.ANIM_WORKSPACE_TRANSLATE;
-=======
->>>>>>> 7b96ec1f
 import static com.android.launcher3.anim.Interpolators.ACCEL;
 import static com.android.launcher3.anim.Interpolators.DEACCEL;
 import static com.android.launcher3.anim.Interpolators.DEACCEL_3;
@@ -58,12 +44,7 @@
 
 import com.android.launcher3.Launcher;
 import com.android.launcher3.LauncherState;
-<<<<<<< HEAD
-import com.android.launcher3.R;
-import com.android.launcher3.anim.AnimatorSetBuilder;
-=======
 import com.android.launcher3.anim.AnimationSuccessListener;
->>>>>>> 7b96ec1f
 import com.android.launcher3.anim.Interpolators;
 import com.android.launcher3.states.StateAnimationConfig;
 import com.android.launcher3.states.StateAnimationConfig.AnimationFlags;
@@ -90,26 +71,15 @@
 
     private AnimatorSet mPeekAnim;
 
-    private boolean mFromNavBar;
-    private boolean mGoingHome;
-    private boolean mAnimatingToHome;
-    private final float mPullbackDistance;
-    private float mProgressMultiplier;
-
     public FlingAndHoldTouchController(Launcher l) {
         super(l, false /* allowDragToOverview */);
         mMotionPauseDetector = new MotionPauseDetector(l);
         mMotionPauseMinDisplacement = ViewConfiguration.get(l).getScaledTouchSlop();
-<<<<<<< HEAD
-        mMotionPauseMaxDisplacement = getShiftRange() * MAX_DISPLACEMENT_PERCENT;
-        mPullbackDistance = mLauncher.getResources().getDimension(R.dimen.home_pullback_distance);
-=======
         mMotionPauseMaxDisplacement = getMotionPauseMaxDisplacement();
     }
 
     protected float getMotionPauseMaxDisplacement() {
         return getShiftRange() * MAX_DISPLACEMENT_PERCENT;
->>>>>>> 7b96ec1f
     }
 
     @Override
@@ -118,25 +88,10 @@
     }
 
     @Override
-<<<<<<< HEAD
-    protected boolean canInterceptTouch(MotionEvent ev) {
-        mFromNavBar = (ev.getEdgeFlags() & EDGE_NAV_BAR) != 0;
-        mGoingHome = false;
-        return super.canInterceptTouch(ev);
-    }
-
-    @Override
-    public void onDragStart(boolean start) {
-        mMotionPauseDetector.clear();
-
-        super.onDragStart(start);
-        mGoingHome = mFromNavBar && mStartState == NORMAL;
-=======
     public void onDragStart(boolean start, float startDisplacement) {
         mMotionPauseDetector.clear();
 
         super.onDragStart(start, startDisplacement);
->>>>>>> 7b96ec1f
 
         if (handlingOverviewAnim()) {
             mMotionPauseDetector.setOnMotionPauseListener(this::onMotionPauseChanged);
@@ -239,43 +194,6 @@
     @Override
     public void onDragEnd(float velocity) {
         if (mMotionPauseDetector.isPaused() && handlingOverviewAnim()) {
-<<<<<<< HEAD
-            if (mPeekAnim != null) {
-                mPeekAnim.cancel();
-            }
-
-            AnimatorSetBuilder builder = new AnimatorSetBuilder();
-            builder.setInterpolator(ANIM_VERTICAL_PROGRESS, OVERSHOOT_1_2);
-            if ((OVERVIEW.getVisibleElements(mLauncher) & HOTSEAT_ICONS) != 0) {
-                builder.setInterpolator(ANIM_HOTSEAT_SCALE, OVERSHOOT_1_2);
-                builder.setInterpolator(ANIM_HOTSEAT_TRANSLATE, OVERSHOOT_1_2);
-            }
-            AnimatorSet overviewAnim = mLauncher.getStateManager().createAtomicAnimation(
-                    NORMAL, OVERVIEW, builder, ANIM_ALL, ATOMIC_DURATION);
-            overviewAnim.addListener(new AnimatorListenerAdapter() {
-                @Override
-                public void onAnimationEnd(Animator animation) {
-                    onSwipeInteractionCompleted(OVERVIEW, Touch.SWIPE);
-                }
-            });
-            overviewAnim.start();
-        } else if (mGoingHome && Float.compare(Math.signum(velocity), Math.signum(mProgressMultiplier)) == 0) {
-            mAnimatingToHome = true;
-            AnimatorSetBuilder builder = new AnimatorSetBuilder();
-            AnimatorSet homeAnim = mLauncher.getStateManager().createAtomicAnimation(
-                    NORMAL, NORMAL, builder, ANIM_ALL, ATOMIC_DURATION);
-            homeAnim.addListener(new AnimatorListenerAdapter() {
-                @Override
-                public void onAnimationEnd(Animator animation) {
-                    onSwipeInteractionCompleted(NORMAL, Touch.SWIPE);
-                    mAnimatingToHome = false;
-                }
-            });
-            homeAnim.start();
-            mLauncher.getWorkspace().snapToPage(0);
-        } else if (!mAnimatingToHome) {
-            super.onDragEnd(velocity, fling);
-=======
             goToOverviewOnDragEnd(velocity);
         } else {
             super.onDragEnd(velocity);
@@ -284,7 +202,6 @@
         View searchView = mLauncher.getAppsView().getSearchView();
         if (searchView instanceof FeedbackHandler) {
             ((FeedbackHandler) searchView).resetFeedback();
->>>>>>> 7b96ec1f
         }
         mMotionPauseDetector.clear();
     }
@@ -348,22 +265,6 @@
         }
     }
 
-<<<<<<< HEAD
-    @Override
-    protected float initCurrentAnimation(int animComponents) {
-        return mProgressMultiplier = super.initCurrentAnimation(animComponents);
-    }
-
-    @Override
-    protected void updateProgress(float fraction) {
-        if (mGoingHome) {
-            float scale = mPullbackDistance * -mProgressMultiplier;
-            fraction = DEACCEL_3.getInterpolation(fraction);
-            fraction *= scale;
-        }
-        super.updateProgress(fraction);
-    }
-=======
     /**
      * Interface for views with feedback animation requiring reset
      */
@@ -375,5 +276,4 @@
         void resetFeedback();
     }
 
->>>>>>> 7b96ec1f
 }