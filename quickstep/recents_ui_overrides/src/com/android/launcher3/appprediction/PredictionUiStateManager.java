--- conflicted
+++ resolved
@@ -22,18 +22,14 @@
 import static com.android.launcher3.LauncherState.BACKGROUND_APP;
 import static com.android.launcher3.LauncherState.OVERVIEW;
 
+import android.app.prediction.AppPredictor;
+import android.app.prediction.AppTarget;
 import android.content.ComponentName;
 import android.content.Context;
 
-<<<<<<< HEAD
-import ch.deletescape.lawnchair.predictions.AppPredictorCompat;
-import ch.deletescape.lawnchair.predictions.AppTargetCompat;
-import com.android.launcher3.AppInfo;
-=======
 import androidx.annotation.NonNull;
 import androidx.annotation.Nullable;
 
->>>>>>> 7b96ec1f
 import com.android.launcher3.InvariantDeviceProfile;
 import com.android.launcher3.InvariantDeviceProfile.OnIDPChangeListener;
 import com.android.launcher3.Launcher;
@@ -212,7 +208,7 @@
         dispatchOnChange(true);
     }
 
-    public AppPredictorCompat.Callback appPredictorCallback(Client client) {
+    public AppPredictor.Callback appPredictorCallback(Client client) {
         return targets -> {
             mPredictionServicePredictions[client.ordinal()] = targets;
             updatePredictionStateAfterCallback();
@@ -242,9 +238,9 @@
 
         state.apps = new ArrayList<>();
 
-        List<AppTargetCompat> appTargets = mPredictionServicePredictions[mActiveClient.ordinal()];
+        List<AppTarget> appTargets = mPredictionServicePredictions[mActiveClient.ordinal()];
         if (!appTargets.isEmpty()) {
-            for (AppTargetCompat appTarget : appTargets) {
+            for (AppTarget appTarget : appTargets) {
                 ComponentKey key;
                 if (appTarget.getShortcutInfo() != null) {
                     key = ShortcutKey.fromInfo(appTarget.getShortcutInfo());
