--- conflicted
+++ resolved
@@ -44,12 +44,10 @@
     <string name="hotsaet_tip_prediction_enabled" msgid="2233554377501347650">"«پیشنهاد برنامه» فعال است"</string>
     <string name="hotsaet_tip_prediction_disabled" msgid="1506426298884658491">"«پیشنهاد برنامه» غیرفعال است"</string>
     <string name="hotseat_prediction_content_description" msgid="4582028296938078419">"برنامه پیش‌بینی‌شده: <xliff:g id="TITLE">%1$s</xliff:g>"</string>
-    <string name="back_gesture_feedback_swipe_too_far_from_left_edge" msgid="340972404868601012">"دقت کنید که از ابتدای لبه سمت چپ تند بکشید."</string>
-    <string name="back_gesture_feedback_cancelled_left_edge" msgid="6671316150388702530">"دقت کنید که از لبه سمت چپ تند به وسط صفحه بکشید و رها کنید."</string>
-    <string name="back_gesture_feedback_complete_left_edge" msgid="3220478647881674266">"تمام شد! اکنون از لبه سمت راست تند بکشید."</string>
-    <string name="back_gesture_feedback_swipe_too_far_from_right_edge" msgid="4306700023773832353">"دقت کنید که از ابتدای لبه سمت راست تند بکشید."</string>
-    <string name="back_gesture_feedback_cancelled_right_edge" msgid="4951916546256902552">"دقت کنید که از لبه سمت راست تند به وسط صفحه بکشید و رها کنید."</string>
-    <string name="back_gesture_feedback_complete" msgid="7261221999760772210">"اشاره برگشتن را تکمیل کردید. مورد بعدی، با نحوه رفتن به «صفحه اصلی» آشنا شوید."</string>
+    <string name="back_gesture_feedback_swipe_too_far_from_edge" msgid="1711645592102201538">"دقت کنید که از انتهای لبه سمت راست یا سمت چپ تند بکشید."</string>
+    <string name="back_gesture_feedback_cancelled" msgid="3274382913290074496">"دقت کنید که از لبه سمت راست یا سمت چپ تند به وسط صفحه بکشید و رها کنید."</string>
+    <string name="back_gesture_feedback_complete_with_overview_follow_up" msgid="9176400654037014471">"یاد گرفتید چگونه برای رفتن به عقب از سمت راست تند بکشید. مورد بعدی، با نحوه جابه‌جا شدن بین برنامه‌ها آشنا شوید."</string>
+    <string name="back_gesture_feedback_complete_without_follow_up" msgid="6405649621667113830">"اشاره برگشتن را تکمیل کردید."</string>
     <string name="back_gesture_feedback_swipe_in_nav_bar" msgid="1148198467090405643">"دقت کنید که موقع تند کشیدن بیش‌از حد به پایین صفحه نزدیک نشوید."</string>
     <string name="back_gesture_tutorial_confirm_subtitle" msgid="5181305411668713250">"برای تغییر حساسیت اشاره برگشت، به «تنظیمات» بروید"</string>
     <string name="back_gesture_intro_title" msgid="19551256430224428">"تند بکشید تا به‌عقب برگردید"</string>
@@ -59,7 +57,8 @@
     <string name="home_gesture_feedback_swipe_too_far_from_edge" msgid="1446774096007065298">"دقت کنید که از لبه پایینی صفحه تند به بالا بکشید."</string>
     <string name="home_gesture_feedback_overview_detected" msgid="1557523944897393013">"دقت کنید که تا قبل‌از رها کردن، کشیدن را متوقف نکنید."</string>
     <string name="home_gesture_feedback_wrong_swipe_direction" msgid="6993979358080825438">"دقت کنید که مستقیماً تند به بالا بکشید."</string>
-    <string name="home_gesture_feedback_complete" msgid="2324789183070815517">"اشاره رفتن به «صفحه اصلی» را تکمیل کردید. مورد بعدی، با نحوه جابه‌جا شدن بین برنامه‌ها آشنا شوید."</string>
+    <string name="home_gesture_feedback_complete_with_follow_up" msgid="1427872029729605034">"اشاره رفتن به «صفحه اصلی» را تکمیل کردید. مورد بعدی، با نحوه برگشتن به عقب آشنا شوید."</string>
+    <string name="home_gesture_feedback_complete_without_follow_up" msgid="8049099486868933882">"اشاره رفتن به «صفحه اصلی» را تکمیل کردید."</string>
     <string name="home_gesture_intro_title" msgid="836590312858441830">"تند کشیدن برای رفتن به صفحه اصلی"</string>
     <string name="home_gesture_intro_subtitle" msgid="2632238748497975326">"از پایین صفحه، تند به‌سمت بالا بکشید. این اشاره همیشه شما را به صفحه اصلی می‌برد."</string>
     <string name="home_gesture_spoken_intro_subtitle" msgid="1030987707382031750">"با ۲ انگشت از پایین صفحه تند به‌بالا بکشید. این اشاره همیشه شما را به صفحه اصلی می‌برد."</string>
@@ -68,34 +67,24 @@
     <string name="overview_gesture_feedback_swipe_too_far_from_edge" msgid="3032757898111577225">"دقت کنید که از لبه پایینی صفحه تند به بالا بکشید."</string>
     <string name="overview_gesture_feedback_home_detected" msgid="1411130969354020489">"سعی کنید قبل‌از رها کردن، پنجره را برای مدت طولانی‌تری نگه دارید."</string>
     <string name="overview_gesture_feedback_wrong_swipe_direction" msgid="6725820500906747925">"دقت کنید که مستقیماً تند به بالا بکشید و سپس توقف کنید."</string>
-<<<<<<< HEAD
-    <string name="overview_gesture_feedback_complete" msgid="5477014491632199169">"اشاره جابه‌جا شدن بین برنامه‌ها را تکمیل کردید. آماده‌اید از تلفنتان استفاده کنید!"</string>
-    <string name="overview_gesture_intro_title" msgid="2902054412868489378">"تند کشیدن برای جابه‌جا شدن بین برنامه‌ها"</string>
-    <string name="overview_gesture_intro_subtitle" msgid="1579517193845186042">"از پایین صفحه‌نمایش تند به‌سمت بالا بکشید، نگه دارید، و سپس رها کنید."</string>
-=======
     <string name="overview_gesture_feedback_complete_with_follow_up" msgid="3544611727467765026">"با نحوه استفاده از اشاره‌ها آشنا شدید. برای خاموش کردن اشاره‌ها، به «تنظیمات» بروید."</string>
     <string name="overview_gesture_feedback_complete_without_follow_up" msgid="3199486203448379152">"اشاره جابه‌جا شدن بین برنامه‌ها را تکمیل کردید."</string>
     <string name="overview_gesture_intro_title" msgid="2902054412868489378">"برای جابه‌جا شدن بین برنامه‌ها، تند به‌بالا بکشید"</string>
     <string name="overview_gesture_intro_subtitle" msgid="4968091015637850859">"برای جابه‌جا شدن بین برنامه‌ها، از پایین صفحه تند به‌بالا بکشید، نگه دارید، و سپس رها کنید."</string>
     <string name="overview_gesture_spoken_intro_subtitle" msgid="3853371838260201751">"برای جابه‌جایی بین برنامه‌ها، با ۲ انگشت از پایین صفحه تند به‌بالا بکشید، نگه دارید، و سپس رها کنید."</string>
     <string name="overview_gesture_tutorial_title" msgid="4125835002668708720">"جابه‌جایی بین برنامه‌ها"</string>
->>>>>>> fc786807
     <string name="gesture_tutorial_confirm_title" msgid="6201516182040074092">"همه چیز آماده است"</string>
-    <string name="gesture_tutorial_action_button_label_next" msgid="2556263116424738762">"بعدی"</string>
-    <string name="gesture_tutorial_action_button_label_done" msgid="671834508127014231">"تمام"</string>
+    <string name="gesture_tutorial_action_button_label" msgid="6249846312991332122">"تمام"</string>
     <string name="gesture_tutorial_action_button_label_settings" msgid="2923621047916486604">"تنظیمات"</string>
     <string name="gesture_tutorial_try_again" msgid="65962545858556697">"امتحان مجدد"</string>
     <string name="gesture_tutorial_nice" msgid="2936275692616928280">"عالی!"</string>
     <string name="gesture_tutorial_step" msgid="1279786122817620968">"آموزش گام‌به‌گام <xliff:g id="CURRENT">%1$d</xliff:g>/<xliff:g id="TOTAL">%2$d</xliff:g>"</string>
-<<<<<<< HEAD
-=======
     <string name="allset_title" msgid="5021126669778966707">"همه چیز آماده است!"</string>
     <string name="allset_hint" msgid="459504134589971527">"برای رفتن به صفحه اصلی، تند به‌بالا بکشید"</string>
     <string name="allset_button_hint" msgid="2395219947744706291">"برای رفتن به صفحه اصلی، روی دکمه صفحه اصلی ضربه بزنید"</string>
     <string name="allset_description_generic" msgid="5385500062202019855">"آماده‌اید از <xliff:g id="DEVICE">%1$s</xliff:g> خود استفاده کنید"</string>
     <string name="default_device_name" msgid="6660656727127422487">"دستگاه"</string>
     <string name="allset_navigation_settings" msgid="4713404605961476027"><annotation id="link">"تنظیمات پیمایش سیستم"</annotation></string>
->>>>>>> fc786807
     <string name="action_share" msgid="2648470652637092375">"هم‌رسانی"</string>
     <string name="action_screenshot" msgid="8171125848358142917">"نماگرفت"</string>
     <string name="action_split" msgid="2098009717623550676">"دونیمه"</string>
