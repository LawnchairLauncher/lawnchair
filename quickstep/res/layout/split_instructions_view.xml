--- conflicted
+++ resolved
@@ -30,21 +30,17 @@
         android:id="@+id/split_instructions_text"
         android:layout_height="wrap_content"
         android:layout_width="wrap_content"
-<<<<<<< HEAD
         android:gravity="center"
         android:textColor="?attr/textColorOnAccent"
         android:drawableEnd="@drawable/ic_split_exit"
         android:drawablePadding="@dimen/split_instructions_drawable_padding"
-=======
-        android:textColor="?androidprv:attr/textColorOnAccent"
->>>>>>> 5f635e80
         android:text="@string/toast_split_select_app" />
 
     <androidx.appcompat.widget.AppCompatTextView
         android:id="@+id/split_instructions_text_cancel"
         android:layout_height="wrap_content"
         android:layout_width="wrap_content"
-        android:textColor="?androidprv:attr/textColorOnAccent"
+        android:textColor="?attr/textColorOnAccent"
         android:layout_marginStart="@dimen/split_instructions_start_margin_cancel"
         android:text="@string/toast_split_select_app_cancel"
         android:visibility="gone"/>
