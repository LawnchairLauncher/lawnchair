<?xml version="1.0" encoding="utf-8"?>
<!--
     Copyright (C) 2019 The Android Open Source Project

     Licensed under the Apache License, Version 2.0 (the "License");
     you may not use this file except in compliance with the License.
     You may obtain a copy of the License at

          http://www.apache.org/licenses/LICENSE-2.0

     Unless required by applicable law or agreed to in writing, software
     distributed under the License is distributed on an "AS IS" BASIS,
     WITHOUT WARRANTIES OR CONDITIONS OF ANY KIND, either express or implied.
     See the License for the specific language governing permissions and
     limitations under the License.
-->
<TextView
    xmlns:android="http://schemas.android.com/apk/res/android"
    xmlns:priv-android="http://schemas.android.com/apk/prv/res/android"
    style="@style/TextTitle"
    android:layout_width="match_parent"
    android:layout_height="48dp"
    android:background="@drawable/bg_wellbeing_toast"
    android:forceHasOverlappingRendering="false"
    android:gravity="center"
    android:importantForAccessibility="noHideDescendants"
<<<<<<< HEAD
    android:textColor="?attr/textColorOnAccent"
    android:textSize="14sp"/>
=======
    android:textColor="?priv-android:attr/textColorOnAccent"
    android:textSize="14sp"
    android:autoSizeTextType="uniform"
    android:autoSizeMaxTextSize="14sp"/>
>>>>>>> fc786807
<|MERGE_RESOLUTION|>--- conflicted
+++ resolved
@@ -24,12 +24,5 @@
     android:forceHasOverlappingRendering="false"
     android:gravity="center"
     android:importantForAccessibility="noHideDescendants"
-<<<<<<< HEAD
     android:textColor="?attr/textColorOnAccent"
-    android:textSize="14sp"/>
-=======
-    android:textColor="?priv-android:attr/textColorOnAccent"
-    android:textSize="14sp"
-    android:autoSizeTextType="uniform"
-    android:autoSizeMaxTextSize="14sp"/>
->>>>>>> fc786807
+    android:textSize="14sp"/>