--- conflicted
+++ resolved
@@ -23,18 +23,12 @@
     android:clipChildren="true"
     android:defaultFocusHighlightEnabled="false"
     android:focusable="true"
-<<<<<<< HEAD
     launcher:focusBorderColor="?attr/materialColorOutline"
-    launcher:hoverBorderColor="?attr/materialColorPrimary">
-
-=======
-    launcher:focusBorderColor="?androidprv:attr/materialColorOutline"
-    launcher:hoverBorderColor="?androidprv:attr/materialColorPrimary"
+    launcher:hoverBorderColor="?attr/materialColorPrimary"
     android:clipToPadding="true"
     android:padding="0.1dp">
     <!-- Setting a padding of 0.1 dp since android:clipToPadding needs a non-zero value for
     padding to work-->
->>>>>>> 5f635e80
     <View
         android:id="@+id/background"
         android:layout_width="match_parent"
