<?xml version="1.0" encoding="utf-8"?>
<!-- Copyright (C) 2018 Google Inc.

     Licensed under the Apache License, Version 2.0 (the "License");
     you may not use this file except in compliance with the License.
     You may obtain a copy of the License at

          http://www.apache.org/licenses/LICENSE-2.0

     Unless required by applicable law or agreed to in writing, software
     distributed under the License is distributed on an "AS IS" BASIS,
     WITHOUT WARRANTIES OR CONDITIONS OF ANY KIND, either express or implied.
     See the License for the specific language governing permissions and
     limitations under the License.
-->

<PreferenceScreen xmlns:android="http://schemas.android.com/apk/res/android">

    <SwitchPreference
        android:key="pref_add_icon_to_home"
        android:title="@string/auto_add_shortcuts_label"
        android:summary="@string/auto_add_shortcuts_description"
        android:defaultValue="true"  />

    <SwitchPreference
        android:key="pref_allowRotation"
        android:title="@string/allow_rotation_title"
        android:summary="@string/allow_rotation_desc"
        android:defaultValue="@bool/allow_rotation"
        android:persistent="true" />

<<<<<<< HEAD
    <ListPreference
        android:key="pref_iconShape"
        android:title="@string/icon_shape_override_label"
        android:summary="@string/icon_shape_override_label_location"
        android:entries="@array/icon_shape_names"
        android:entryValues="@array/icon_shape_values"
        android:defaultValue="circle"
        android:persistent="false" />

=======
>>>>>>> c87bbeea
</PreferenceScreen><|MERGE_RESOLUTION|>--- conflicted
+++ resolved
@@ -29,16 +29,4 @@
         android:defaultValue="@bool/allow_rotation"
         android:persistent="true" />
 
-<<<<<<< HEAD
-    <ListPreference
-        android:key="pref_iconShape"
-        android:title="@string/icon_shape_override_label"
-        android:summary="@string/icon_shape_override_label_location"
-        android:entries="@array/icon_shape_names"
-        android:entryValues="@array/icon_shape_values"
-        android:defaultValue="circle"
-        android:persistent="false" />
-
-=======
->>>>>>> c87bbeea
 </PreferenceScreen>