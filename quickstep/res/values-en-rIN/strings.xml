--- conflicted
+++ resolved
@@ -44,19 +44,10 @@
     <string name="hotsaet_tip_prediction_enabled" msgid="2233554377501347650">"App suggestions enabled"</string>
     <string name="hotsaet_tip_prediction_disabled" msgid="1506426298884658491">"App suggestions are disabled"</string>
     <string name="hotseat_prediction_content_description" msgid="4582028296938078419">"Predicted app: <xliff:g id="TITLE">%1$s</xliff:g>"</string>
-<<<<<<< HEAD
-    <string name="back_gesture_feedback_swipe_too_far_from_left_edge" msgid="340972404868601012">"Make sure that you swipe from the far-left edge."</string>
-    <string name="back_gesture_feedback_cancelled_left_edge" msgid="6671316150388702530">"Make sure that you swipe from the left edge to the middle of the screen and let go."</string>
-    <string name="back_gesture_feedback_complete_left_edge" msgid="3220478647881674266">"That\'s it! Now try swiping from the right edge."</string>
-    <string name="back_gesture_feedback_swipe_too_far_from_right_edge" msgid="4306700023773832353">"Make sure that you swipe from the far-right edge."</string>
-    <string name="back_gesture_feedback_cancelled_right_edge" msgid="4951916546256902552">"Make sure that you swipe from the right edge to the middle of the screen and let go."</string>
-    <string name="back_gesture_feedback_complete" msgid="7261221999760772210">"You completed the go back gesture. Next up, learn how to go Home."</string>
-=======
     <string name="back_gesture_feedback_swipe_too_far_from_edge" msgid="1711645592102201538">"Make sure that you swipe from the far-right or far-left edge."</string>
     <string name="back_gesture_feedback_cancelled" msgid="3274382913290074496">"Make sure that you swipe from the right or left edge to the middle of the screen and let go."</string>
     <string name="back_gesture_feedback_complete_with_overview_follow_up" msgid="9176400654037014471">"You\'ve learned how to swipe from the right to go back. Next, learn how to switch apps."</string>
     <string name="back_gesture_feedback_complete_without_follow_up" msgid="6405649621667113830">"You completed the go back gesture."</string>
->>>>>>> fc786807
     <string name="back_gesture_feedback_swipe_in_nav_bar" msgid="1148198467090405643">"Make sure that you don\'t swipe too close to the bottom of the screen."</string>
     <string name="back_gesture_tutorial_confirm_subtitle" msgid="5181305411668713250">"To change sensitivity of the back gesture, go to Settings"</string>
     <string name="back_gesture_intro_title" msgid="19551256430224428">"Swipe to go back"</string>
@@ -66,12 +57,8 @@
     <string name="home_gesture_feedback_swipe_too_far_from_edge" msgid="1446774096007065298">"Make sure that you swipe up from the bottom edge of the screen."</string>
     <string name="home_gesture_feedback_overview_detected" msgid="1557523944897393013">"Make sure that you don\'t pause before letting go."</string>
     <string name="home_gesture_feedback_wrong_swipe_direction" msgid="6993979358080825438">"Make sure that you swipe straight up."</string>
-<<<<<<< HEAD
-    <string name="home_gesture_feedback_complete" msgid="2324789183070815517">"You completed the go home gesture. Next up, learn how to switch apps."</string>
-=======
     <string name="home_gesture_feedback_complete_with_follow_up" msgid="1427872029729605034">"You\'ve completed the go home gesture. Next, learn how to go back."</string>
     <string name="home_gesture_feedback_complete_without_follow_up" msgid="8049099486868933882">"You completed the go home gesture."</string>
->>>>>>> fc786807
     <string name="home_gesture_intro_title" msgid="836590312858441830">"Swipe to go home"</string>
     <string name="home_gesture_intro_subtitle" msgid="2632238748497975326">"Swipe up from the bottom of your screen. This gesture always takes you to the home screen."</string>
     <string name="home_gesture_spoken_intro_subtitle" msgid="1030987707382031750">"Swipe up with two fingers from the bottom of the screen. This gesture always takes you to the home screen."</string>
@@ -80,34 +67,24 @@
     <string name="overview_gesture_feedback_swipe_too_far_from_edge" msgid="3032757898111577225">"Make sure that you swipe up from the bottom edge of the screen."</string>
     <string name="overview_gesture_feedback_home_detected" msgid="1411130969354020489">"Try holding the window for longer before releasing."</string>
     <string name="overview_gesture_feedback_wrong_swipe_direction" msgid="6725820500906747925">"Make sure that you swipe straight up, then pause."</string>
-<<<<<<< HEAD
-    <string name="overview_gesture_feedback_complete" msgid="5477014491632199169">"You completed the switch apps gesture. You\'re ready to use your phone!"</string>
-    <string name="overview_gesture_intro_title" msgid="2902054412868489378">"Swipe to switch apps"</string>
-    <string name="overview_gesture_intro_subtitle" msgid="1579517193845186042">"Swipe up from the bottom of your screen, hold, then release."</string>
-=======
     <string name="overview_gesture_feedback_complete_with_follow_up" msgid="3544611727467765026">"You\'ve learned how to use gestures. To turn off gestures, go to Settings."</string>
     <string name="overview_gesture_feedback_complete_without_follow_up" msgid="3199486203448379152">"You completed the switch apps gesture."</string>
     <string name="overview_gesture_intro_title" msgid="2902054412868489378">"Swipe to switch apps"</string>
     <string name="overview_gesture_intro_subtitle" msgid="4968091015637850859">"To switch between apps, swipe up from the bottom of your screen, hold, then release."</string>
     <string name="overview_gesture_spoken_intro_subtitle" msgid="3853371838260201751">"To switch between apps, swipe up with two fingers from the bottom of your screen, hold, then release."</string>
     <string name="overview_gesture_tutorial_title" msgid="4125835002668708720">"Switch apps"</string>
->>>>>>> fc786807
     <string name="gesture_tutorial_confirm_title" msgid="6201516182040074092">"All set"</string>
-    <string name="gesture_tutorial_action_button_label_next" msgid="2556263116424738762">"Next"</string>
-    <string name="gesture_tutorial_action_button_label_done" msgid="671834508127014231">"Done"</string>
+    <string name="gesture_tutorial_action_button_label" msgid="6249846312991332122">"Done"</string>
     <string name="gesture_tutorial_action_button_label_settings" msgid="2923621047916486604">"Settings"</string>
     <string name="gesture_tutorial_try_again" msgid="65962545858556697">"Try again"</string>
     <string name="gesture_tutorial_nice" msgid="2936275692616928280">"Nice!"</string>
     <string name="gesture_tutorial_step" msgid="1279786122817620968">"Tutorial <xliff:g id="CURRENT">%1$d</xliff:g>/<xliff:g id="TOTAL">%2$d</xliff:g>"</string>
-<<<<<<< HEAD
-=======
     <string name="allset_title" msgid="5021126669778966707">"Ready!"</string>
     <string name="allset_hint" msgid="459504134589971527">"Swipe up to go home"</string>
     <string name="allset_button_hint" msgid="2395219947744706291">"Tap the home button to go to your home screen"</string>
     <string name="allset_description_generic" msgid="5385500062202019855">"You’re ready to start using your <xliff:g id="DEVICE">%1$s</xliff:g>"</string>
     <string name="default_device_name" msgid="6660656727127422487">"device"</string>
     <string name="allset_navigation_settings" msgid="4713404605961476027"><annotation id="link">"System navigation settings"</annotation></string>
->>>>>>> fc786807
     <string name="action_share" msgid="2648470652637092375">"Share"</string>
     <string name="action_screenshot" msgid="8171125848358142917">"Screenshot"</string>
     <string name="action_split" msgid="2098009717623550676">"Split"</string>
