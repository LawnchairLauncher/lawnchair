<?xml version="1.0" encoding="UTF-8"?>
<!-- 
/*
* Copyright (C) 2017 The Android Open Source Project
*
* Licensed under the Apache License, Version 2.0 (the "License");
* you may not use this file except in compliance with the License.
* You may obtain a copy of the License at
*
*      http://www.apache.org/licenses/LICENSE-2.0
*
* Unless required by applicable law or agreed to in writing, software
* distributed under the License is distributed on an "AS IS" BASIS,
* WITHOUT WARRANTIES OR CONDITIONS OF ANY KIND, either express or implied.
* See the License for the specific language governing permissions and
* limitations under the License.
*/
 -->

<resources xmlns:android="http://schemas.android.com/apk/res/android"
    xmlns:xliff="urn:oasis:names:tc:xliff:document:1.2">
    <string name="recent_task_option_pin" msgid="7929860679018978258">"අමුණන්න"</string>
    <string name="recent_task_option_freeform" msgid="48863056265284071">"Freeform"</string>
    <string name="recents_empty_message" msgid="7040467240571714191">"මෑත අයිතම නැත"</string>
    <string name="accessibility_app_usage_settings" msgid="6312864233673544149">"යෙදුම් භාවිත සැකසීම්"</string>
    <string name="recents_clear_all" msgid="5328176793634888831">"සියල්ල හිස් කරන්න"</string>
    <string name="accessibility_recent_apps" msgid="4058661986695117371">"මෑත යෙදුම්"</string>
    <string name="task_view_closed" msgid="9170038230110856166">"කාර්යය අවසන් කරන ලදි"</string>
    <string name="task_contents_description_with_remaining_time" msgid="4479688746574672685">"<xliff:g id="TASK_DESCRIPTION">%1$s</xliff:g>, <xliff:g id="REMAINING_TIME">%2$s</xliff:g>"</string>
    <string name="shorter_duration_less_than_one_minute" msgid="4722015666335015336">"&lt; 1 විනාඩියක්"</string>
    <string name="time_left_for_app" msgid="3111996412933644358">"අද <xliff:g id="TIME">%1$s</xliff:g>ක් ඉතුරුයි"</string>
    <string name="title_app_suggestions" msgid="4185902664111965088">"යෙදුම් යෝජනා"</string>
    <string name="all_apps_prediction_tip" msgid="2672336544844936186">"ඔබේ පුරෝකථන කළ යෙදුම්"</string>
    <string name="hotseat_edu_title_migrate" msgid="306578144424489980">"ඔබගේ මුල් තිරයේ පහළ පේළියේ යෙදුම් යෝජනා ලබා ගන්න"</string>
    <string name="hotseat_edu_title_migrate_landscape" msgid="3633942953997845243">"ඔබේ මුල් තිරයේ ප්‍රියතම පේළියේ යෙදුම් යෝජනා ලබා ගන්න"</string>
    <string name="hotseat_edu_message_migrate" msgid="8927179260533775320">"ඔබගේ වැඩිපුරම භාවිත කරන යෙදුම්වලට මුල් තිරයේ සිටම පහසුවෙන් ප්‍රවේශ වන්න. ඔබගේ දිනචරියා මත පදනම්ව යෝජනා වෙනස් වනු ඇත. පහළ පේළියේ යෙදුම් ඔබගේ මුල් තිරය දක්වා ගෙන යනු ඇත."</string>
    <string name="hotseat_edu_message_migrate_landscape" msgid="4248943380443387697">"ඔබගේ වැඩිපුරම භාවිත කරන යෙදුම්වලට මුල් තිරයේ සිටම පහසුවෙන් ප්‍රවේශ වන්න. ඔබගේ දිනචරියා මත පදනම්ව යෝජනා වෙනස් වනු ඇත. ප්‍රියතම තුළ යෙදුම් ඔබේ මුල් තිරය වෙත ගෙන යනු ඇත."</string>
    <string name="hotseat_edu_accept" msgid="1611544083278999837">"යෙදුම් යෝජනා ලබා ගන්න"</string>
    <string name="hotseat_edu_dismiss" msgid="2781161822780201689">"එපා ස්තුතියි"</string>
    <string name="hotseat_prediction_settings" msgid="6246554993566070818">"සැකසීම්"</string>
    <string name="hotseat_auto_enrolled" msgid="522100018967146807">"වැඩිපුරම භාවිත කළ යෙදුම් මෙහි දිස්වන අතර දිනචරියා මත පදනම්ව වෙනස් වේ"</string>
    <string name="hotseat_tip_no_empty_slots" msgid="1325212677738179185">"යෙදුම් යෝජනා ලබා ගැනීමට පහළ පේළියෙන් ඉවතට යෙදුම් ඇදගෙන යන්න"</string>
    <string name="hotseat_tip_gaps_filled" msgid="3035673010274223538">"යෙදුම් යෝජනා හිස් අවකාශයට එක් කර ඇත"</string>
    <string name="hotsaet_tip_prediction_enabled" msgid="2233554377501347650">"යෙදුම් යෝජනා සබලිතයි"</string>
    <string name="hotsaet_tip_prediction_disabled" msgid="1506426298884658491">"යෙදුම් යෝජනා අබල කර ඇත"</string>
    <string name="hotseat_prediction_content_description" msgid="4582028296938078419">"පුරෝකථනය කළ යෙදුම: <xliff:g id="TITLE">%1$s</xliff:g>"</string>
    <string name="back_gesture_feedback_swipe_too_far_from_left_edge" msgid="340972404868601012">"ඔබ ඈත වම් දාරයෙන් ස්වයිප් කරන බවට සහතික කර ගන්න."</string>
    <string name="back_gesture_feedback_cancelled_left_edge" msgid="6671316150388702530">"ඔබ වම් දාරයේ සිට තිරයේ මැදට ස්වයිප් කර අත හරින බව සහතික කර ගන්න."</string>
    <string name="back_gesture_feedback_complete_left_edge" msgid="3220478647881674266">"එච්චරයි! දැන් දකුණු දාරයෙන් ස්වයිප් කිරීම උත්සාහ කරන්න."</string>
    <string name="back_gesture_feedback_swipe_too_far_from_right_edge" msgid="4306700023773832353">"ඔබ ඈත දකුණු දාරයෙන් ස්වයිප් කරන බවට සහතික කර ගන්න."</string>
    <string name="back_gesture_feedback_cancelled_right_edge" msgid="4951916546256902552">"ඔබ දකුණු දාරයේ සිට තිරයේ මැදට ස්වයිප් කර අත හරින බව සහතික කර ගන්න."</string>
    <string name="back_gesture_feedback_complete" msgid="7261221999760772210">"ඔබ ආපසු යාමේ ඉංගිතය සම්පූර්ණ කරන ලදි. ඊළඟට, මුල් පිටුවට යන ආකාරය දැන ගන්න."</string>
    <string name="back_gesture_feedback_swipe_in_nav_bar" msgid="1148198467090405643">"ඔබ තිරයේ පහළට ඉතාම සමීපව ස්වයිප් නොකරන බවට සහතික කර ගන්න."</string>
    <string name="back_gesture_tutorial_confirm_subtitle" msgid="5181305411668713250">"ආපසු ඉංගිතයෙහි සංවේදීතාව වෙනස් කිරීමට, සැකසීම් වෙත යන්න"</string>
    <string name="back_gesture_intro_title" msgid="19551256430224428">"ආපසු යාමට ස්වයිප් කරන්න"</string>
    <string name="back_gesture_intro_subtitle" msgid="7912576483031802797">"අවසාන තිරයට ආපසු යාමට, වම් හෝ දකුණු දාරයෙන් තිරයේ මැදට ස්වයිප් කරන්න."</string>
    <string name="back_gesture_spoken_intro_subtitle" msgid="2162043199263088592">"අවසාන තිරයට ආපසු යාමට, වම් හෝ දකුණු දාරයෙන් තිරයේ මැදට ඇඟිලි 2කින් ස්වයිප් කරන්න."</string>
    <string name="back_gesture_tutorial_title" msgid="1944737946101059789">"ආපසු යන්න"</string>
    <string name="home_gesture_feedback_swipe_too_far_from_edge" msgid="1446774096007065298">"ඔබ තිරයේ පහළ දාරයේ සිට ඉහළට ස්වයිප් කරන බව සහතික කර ගන්න."</string>
    <string name="home_gesture_feedback_overview_detected" msgid="1557523944897393013">"යාමට ඉඩ හැරීමට පෙර ඔබ විරාමයක් නොගන්නා බව සහතික කර ගන්න."</string>
    <string name="home_gesture_feedback_wrong_swipe_direction" msgid="6993979358080825438">"ඔබ කෙලින්ම ඉහළට ස්වයිප් කරන බව සහතික කර ගන්න."</string>
    <string name="home_gesture_feedback_complete" msgid="2324789183070815517">"ඔබ මුල් පිටුවට යාමේ ඉංගිතය සම්පූර්ණ කරන ලදි. ඊළඟට, යෙදුම් මාරු කරන ආකාරය දැන ගන්න."</string>
    <string name="home_gesture_intro_title" msgid="836590312858441830">"මුල් පිටුවට යාමට ස්වයිප් කරන්න"</string>
    <string name="home_gesture_intro_subtitle" msgid="2632238748497975326">"ඔබගේ තිරයේ පහළින් උඩට ස්වයිප් කරන්න.මෙම ඉංගිතය සැම විටම ඔබව මුල් තිරයට ගෙන යයි."</string>
    <string name="home_gesture_spoken_intro_subtitle" msgid="1030987707382031750">"තිරයේ පහළම සිට ඇඟිලි 2කින් ඉහළට ස්වයිප් කරන්න. මෙම ඉංගිතය සැම විටම ඔබව මුල් තිරයට ගෙන යයි."</string>
    <string name="home_gesture_tutorial_title" msgid="3126834347496917376">"මුල් පිටුවට යන්න"</string>
    <string name="home_gesture_tutorial_subtitle" msgid="8979014952569486971">"ඕනෑම වේලාවක දී ඔබේ මුල් තිරයට යාම සඳහා, ඔබේ තිරයෙහි පහළ සිට ඉහළට ස්වයිප් කරන්න"</string>
    <string name="overview_gesture_feedback_swipe_too_far_from_edge" msgid="3032757898111577225">"ඔබ තිරයේ පහළ දාරයේ සිට ඉහළට ස්වයිප් කරන බව සහතික කර ගන්න."</string>
    <string name="overview_gesture_feedback_home_detected" msgid="1411130969354020489">"මුදා හැරීමට පෙර කවුළුව වැඩි වේලාවක් රඳවා තබා ගැනීමට උත්සාහ කරන්න."</string>
    <string name="overview_gesture_feedback_wrong_swipe_direction" msgid="6725820500906747925">"ඔබ කෙලින්ම ඉහළට ස්වයිප් කර, අනතුරුව විරාම කරන බව සහතික කර ගන්න."</string>
    <string name="overview_gesture_feedback_complete" msgid="5477014491632199169">"ඔබ යෙදුම් මාරු කිරීමේ ඉංගිතය සම්පූර්ණ කළේය. ඔබ ඔබගේ දුරකථනය භාවිත කිරීමට සූදානම්ය!"</string>
    <string name="overview_gesture_intro_title" msgid="2902054412868489378">"යෙදුම් මාරු කිරීමට ස්වයිප් කරන්න"</string>
<<<<<<< HEAD
    <string name="overview_gesture_intro_subtitle" msgid="1579517193845186042">"ඔබගේ තිරයේ පහළින් උඩට ස්වයිප් කර, අල්ලාගෙන සිට, අනතුරුව මුදා හරින්න."</string>
=======
    <string name="overview_gesture_intro_subtitle" msgid="4968091015637850859">"යෙදුම් අතර මාරු වීමට, ඔබගේ තිරයේ පහළම සිට උඩට ස්වයිප් කර, අල්ලාගෙන සිට, අනතුරුව මුදා හරින්න."</string>
    <string name="overview_gesture_spoken_intro_subtitle" msgid="3853371838260201751">"යෙදුම් අතර මාරු වීමට, ඔබගේ තිරයේ පහළම සිට උඩට ඇඟිලි 2කින් ස්වයිප් කර, අල්ලාගෙන සිට, අනතුරුව මුදා හරින්න."</string>
    <string name="overview_gesture_tutorial_title" msgid="4125835002668708720">"යෙදුම් මාරු කරන්න"</string>
>>>>>>> fc786807
    <string name="gesture_tutorial_confirm_title" msgid="6201516182040074092">"සියල්ල සකසා ඇත"</string>
    <string name="gesture_tutorial_action_button_label_next" msgid="2556263116424738762">"ඊළඟ"</string>
    <string name="gesture_tutorial_action_button_label_done" msgid="671834508127014231">"නිමයි"</string>
    <string name="gesture_tutorial_action_button_label_settings" msgid="2923621047916486604">"සැකසීම්"</string>
    <string name="gesture_tutorial_try_again" msgid="65962545858556697">"නැවත උත්සාහ කරන්න"</string>
    <string name="gesture_tutorial_nice" msgid="2936275692616928280">"කදිමයි!"</string>
    <string name="gesture_tutorial_step" msgid="1279786122817620968">"නිබන්ධනය <xliff:g id="CURRENT">%1$d</xliff:g>/<xliff:g id="TOTAL">%2$d</xliff:g>"</string>
<<<<<<< HEAD
=======
    <string name="allset_title" msgid="5021126669778966707">"සියල්ල සූදානම්!"</string>
    <string name="allset_hint" msgid="459504134589971527">"මුල් පිටුවට යාමට ඉහළට ස්වයිප් කරන්න"</string>
    <string name="allset_button_hint" msgid="2395219947744706291">"ඔබේ මුල් තිරය වෙත යාමට මුල් පිටුව බොත්තම තට්ටු කරන්න"</string>
    <string name="allset_description_generic" msgid="5385500062202019855">"ඔබ ඔබේ <xliff:g id="DEVICE">%1$s</xliff:g> භාවිත කිරීම පටන් ගැනීමට සූදානම්"</string>
    <string name="default_device_name" msgid="6660656727127422487">"උපාංගය"</string>
    <string name="allset_navigation_settings" msgid="4713404605961476027"><annotation id="link">"පද්ධති සංචාලන සැකසීම්"</annotation></string>
>>>>>>> fc786807
    <string name="action_share" msgid="2648470652637092375">"බෙදා ගන්න"</string>
    <string name="action_screenshot" msgid="8171125848358142917">"තිර රුව"</string>
    <string name="action_split" msgid="2098009717623550676">"බෙදන්න"</string>
    <string name="toast_split_select_app" msgid="8464310533320556058">"බෙදුම් තිරය භාවිතා කිරීමට තවත් යෙදුමක් තට්ටු කරන්න"</string>
    <string name="toast_split_app_unsupported" msgid="2360229567007828914">"බෙදීම් තිරය භාවිතා කිරීමට වෙනත් යෙදුමක් තෝරා ගන්න"</string>
    <string name="blocked_by_policy" msgid="2071401072261365546">"මෙම ක්‍රියාව යෙදුම හෝ ඔබේ සංවිධානය මගින් ඉඩ නොදේ"</string>
    <string name="skip_tutorial_dialog_title" msgid="2725643161260038458">"නිබන්ධනය සංචාලනය මඟ හරින්නද?"</string>
    <string name="skip_tutorial_dialog_subtitle" msgid="544063326241955662">"ඔබට මෙය පසුව <xliff:g id="NAME">%1$s</xliff:g> යෙදුම තුළ සොයා ගත හැකිය"</string>
    <string name="gesture_tutorial_action_button_label_cancel" msgid="3809842569351264108">"අවලංගු කරන්න"</string>
    <string name="gesture_tutorial_action_button_label_skip" msgid="394452764989751960">"මඟ හරින්න"</string>
    <string name="accessibility_rotate_button" msgid="4771825231336502943">"තිරය කරකවන්න"</string>
    <string name="taskbar_edu_a11y_title" msgid="5417986057866415355">"කාර්ය තීරු අධ්‍යාපනය"</string>
    <string name="taskbar_edu_opened" msgid="3950252793551919129">"කාර්ය තීරු අධ්‍යාපනය දිස් විය"</string>
    <string name="taskbar_edu_closed" msgid="126643734478892862">"කාර්ය තීරු අධ්‍යාපනය වසා ඇත"</string>
    <string name="taskbar_edu_splitscreen" msgid="5605512479258053350">"එකවර යෙදුම් 2ක් භාවිතා කිරීමට යෙදුමක් පැත්තට අදින්න"</string>
    <string name="taskbar_edu_stashing" msgid="5645461372669217294">"කාර්ය තීරුව පෙන්වීමට ඉහළට සෙමින් ස්වයිප් කරන්න"</string>
    <string name="taskbar_edu_suggestions" msgid="8215044496435527982">"ඔබේ දිනචරියාව මත පදනම්ව යෙදුම් යෝජනා ලබා ගන්න"</string>
    <string name="taskbar_edu_settings_persistent" msgid="1387372982791296151">"කාර්ය තීරුව ස්වයංක්‍රීයව සැඟවීමට සැකසීම් තුළ අභින සංචලනය සක්‍රීය කරන්න"</string>
    <string name="taskbar_edu_features" msgid="3320337287472848162">"කාර්ය තීරුව සමග තවත් කරන්න"</string>
    <string name="taskbar_edu_next" msgid="4007618274426775841">"ඊළඟ"</string>
    <string name="taskbar_edu_previous" msgid="459202320127201702">"ආපසු"</string>
    <string name="taskbar_edu_close" msgid="887022990168191073">"වසන්න"</string>
    <string name="taskbar_edu_done" msgid="6880178093977704569">"නිමයි"</string>
    <string name="taskbar_button_home" msgid="2151398979630664652">"මුල් පිටුව"</string>
    <string name="taskbar_button_a11y" msgid="5241161324875094465">"ප්‍රවේශ්‍යතාව"</string>
    <string name="taskbar_button_back" msgid="8558862226461164514">"ආපසු"</string>
    <string name="taskbar_button_ime_switcher" msgid="1730244360907588541">"IME මාරුව"</string>
    <string name="taskbar_button_recents" msgid="7273376136216613134">"මෑත"</string>
    <string name="taskbar_button_notifications" msgid="7471740351507357318">"දැනුම්දීම්"</string>
    <string name="taskbar_button_quick_settings" msgid="227662894293189391">"ඉක්මන් සැකසීම්"</string>
    <string name="taskbar_a11y_title" msgid="6432169809852243110">"කාර්ය තීරුව"</string>
    <string name="taskbar_a11y_shown_title" msgid="6842833581088937713">"කාර්ය තීරුව පෙන්වා ඇත"</string>
    <string name="taskbar_a11y_hidden_title" msgid="9154903639589659284">"කාර්ය තීරුව සඟවා ඇත"</string>
    <string name="taskbar_phone_a11y_title" msgid="4933360237131229395">"සංචලන තීරුව"</string>
    <string name="move_drop_target_top_or_left" msgid="2988702185049595807">"ඉහළ/වම වෙත ගෙන යන්න"</string>
    <string name="move_drop_target_bottom_or_right" msgid="5431393418797620162">"පහළ/දකුණ වෙත ගෙන යන්න"</string>
    <string name="quick_switch_overflow" msgid="6935266023013283353">"{count,plural, =1{තවත් # යෙදුමක් පෙන්වන්න.}one{තවත් යෙදුම් #ක් පෙන්වන්න.}other{තවත් යෙදුම් #ක් පෙන්වන්න.}}"</string>
    <string name="quick_switch_split_task" msgid="5598194724255333896">"<xliff:g id="APP_NAME_1">%1$s</xliff:g> සහ <xliff:g id="APP_NAME_2">%2$s</xliff:g>"</string>
</resources><|MERGE_RESOLUTION|>--- conflicted
+++ resolved
@@ -44,12 +44,10 @@
     <string name="hotsaet_tip_prediction_enabled" msgid="2233554377501347650">"යෙදුම් යෝජනා සබලිතයි"</string>
     <string name="hotsaet_tip_prediction_disabled" msgid="1506426298884658491">"යෙදුම් යෝජනා අබල කර ඇත"</string>
     <string name="hotseat_prediction_content_description" msgid="4582028296938078419">"පුරෝකථනය කළ යෙදුම: <xliff:g id="TITLE">%1$s</xliff:g>"</string>
-    <string name="back_gesture_feedback_swipe_too_far_from_left_edge" msgid="340972404868601012">"ඔබ ඈත වම් දාරයෙන් ස්වයිප් කරන බවට සහතික කර ගන්න."</string>
-    <string name="back_gesture_feedback_cancelled_left_edge" msgid="6671316150388702530">"ඔබ වම් දාරයේ සිට තිරයේ මැදට ස්වයිප් කර අත හරින බව සහතික කර ගන්න."</string>
-    <string name="back_gesture_feedback_complete_left_edge" msgid="3220478647881674266">"එච්චරයි! දැන් දකුණු දාරයෙන් ස්වයිප් කිරීම උත්සාහ කරන්න."</string>
-    <string name="back_gesture_feedback_swipe_too_far_from_right_edge" msgid="4306700023773832353">"ඔබ ඈත දකුණු දාරයෙන් ස්වයිප් කරන බවට සහතික කර ගන්න."</string>
-    <string name="back_gesture_feedback_cancelled_right_edge" msgid="4951916546256902552">"ඔබ දකුණු දාරයේ සිට තිරයේ මැදට ස්වයිප් කර අත හරින බව සහතික කර ගන්න."</string>
-    <string name="back_gesture_feedback_complete" msgid="7261221999760772210">"ඔබ ආපසු යාමේ ඉංගිතය සම්පූර්ණ කරන ලදි. ඊළඟට, මුල් පිටුවට යන ආකාරය දැන ගන්න."</string>
+    <string name="back_gesture_feedback_swipe_too_far_from_edge" msgid="1711645592102201538">"ඔබ ඈත දකුණු හෝ ඈත වම් දාරයේ ස්වයිප් කරන බව සහතික කර ගන්න."</string>
+    <string name="back_gesture_feedback_cancelled" msgid="3274382913290074496">"ඔබ දකුණු හෝ වම් දාරයේ සිට තිරයේ මැදට ස්වයිප් කර අත හරින බව සහතික කර ගන්න."</string>
+    <string name="back_gesture_feedback_complete_with_overview_follow_up" msgid="9176400654037014471">"ආපසු යාමට දකුණේ සිට ස්වයිප් කරන්නේ කෙසේදැයි ඔබ දැන ගත්තේය. ඊළඟට, යෙදුම් මාරු කරන ආකාරය දැන ගන්න."</string>
+    <string name="back_gesture_feedback_complete_without_follow_up" msgid="6405649621667113830">"ඔබ ආපසු යාමේ ඉංගිතය සම්පූර්ණ කරන ලදි."</string>
     <string name="back_gesture_feedback_swipe_in_nav_bar" msgid="1148198467090405643">"ඔබ තිරයේ පහළට ඉතාම සමීපව ස්වයිප් නොකරන බවට සහතික කර ගන්න."</string>
     <string name="back_gesture_tutorial_confirm_subtitle" msgid="5181305411668713250">"ආපසු ඉංගිතයෙහි සංවේදීතාව වෙනස් කිරීමට, සැකසීම් වෙත යන්න"</string>
     <string name="back_gesture_intro_title" msgid="19551256430224428">"ආපසු යාමට ස්වයිප් කරන්න"</string>
@@ -59,7 +57,8 @@
     <string name="home_gesture_feedback_swipe_too_far_from_edge" msgid="1446774096007065298">"ඔබ තිරයේ පහළ දාරයේ සිට ඉහළට ස්වයිප් කරන බව සහතික කර ගන්න."</string>
     <string name="home_gesture_feedback_overview_detected" msgid="1557523944897393013">"යාමට ඉඩ හැරීමට පෙර ඔබ විරාමයක් නොගන්නා බව සහතික කර ගන්න."</string>
     <string name="home_gesture_feedback_wrong_swipe_direction" msgid="6993979358080825438">"ඔබ කෙලින්ම ඉහළට ස්වයිප් කරන බව සහතික කර ගන්න."</string>
-    <string name="home_gesture_feedback_complete" msgid="2324789183070815517">"ඔබ මුල් පිටුවට යාමේ ඉංගිතය සම්පූර්ණ කරන ලදි. ඊළඟට, යෙදුම් මාරු කරන ආකාරය දැන ගන්න."</string>
+    <string name="home_gesture_feedback_complete_with_follow_up" msgid="1427872029729605034">"ඔබ මුල් පිටුවට යාමේ ඉංගිතය සම්පූර්ණ කරන ලදි. ඊළඟට, ආපසු යන ආකාරය දැන ගන්න."</string>
+    <string name="home_gesture_feedback_complete_without_follow_up" msgid="8049099486868933882">"ඔබ මුල් පිටුවට යාමේ ඉංගිතය සම්පූර්ණ කරන ලදි."</string>
     <string name="home_gesture_intro_title" msgid="836590312858441830">"මුල් පිටුවට යාමට ස්වයිප් කරන්න"</string>
     <string name="home_gesture_intro_subtitle" msgid="2632238748497975326">"ඔබගේ තිරයේ පහළින් උඩට ස්වයිප් කරන්න.මෙම ඉංගිතය සැම විටම ඔබව මුල් තිරයට ගෙන යයි."</string>
     <string name="home_gesture_spoken_intro_subtitle" msgid="1030987707382031750">"තිරයේ පහළම සිට ඇඟිලි 2කින් ඉහළට ස්වයිප් කරන්න. මෙම ඉංගිතය සැම විටම ඔබව මුල් තිරයට ගෙන යයි."</string>
@@ -68,31 +67,24 @@
     <string name="overview_gesture_feedback_swipe_too_far_from_edge" msgid="3032757898111577225">"ඔබ තිරයේ පහළ දාරයේ සිට ඉහළට ස්වයිප් කරන බව සහතික කර ගන්න."</string>
     <string name="overview_gesture_feedback_home_detected" msgid="1411130969354020489">"මුදා හැරීමට පෙර කවුළුව වැඩි වේලාවක් රඳවා තබා ගැනීමට උත්සාහ කරන්න."</string>
     <string name="overview_gesture_feedback_wrong_swipe_direction" msgid="6725820500906747925">"ඔබ කෙලින්ම ඉහළට ස්වයිප් කර, අනතුරුව විරාම කරන බව සහතික කර ගන්න."</string>
-    <string name="overview_gesture_feedback_complete" msgid="5477014491632199169">"ඔබ යෙදුම් මාරු කිරීමේ ඉංගිතය සම්පූර්ණ කළේය. ඔබ ඔබගේ දුරකථනය භාවිත කිරීමට සූදානම්ය!"</string>
+    <string name="overview_gesture_feedback_complete_with_follow_up" msgid="3544611727467765026">"ඔබ ඉංගිත භාවිත කරන ආකාරය දැන ගෙන ඇත. ඉංගිත ක්‍රියාවිරහිත කිරීමට, සැකසීම් වෙත යන්න."</string>
+    <string name="overview_gesture_feedback_complete_without_follow_up" msgid="3199486203448379152">"ඔබ යෙදුම් මාරු කිරීමේ ඉංගිතය සම්පූර්ණ කර ඇත."</string>
     <string name="overview_gesture_intro_title" msgid="2902054412868489378">"යෙදුම් මාරු කිරීමට ස්වයිප් කරන්න"</string>
-<<<<<<< HEAD
-    <string name="overview_gesture_intro_subtitle" msgid="1579517193845186042">"ඔබගේ තිරයේ පහළින් උඩට ස්වයිප් කර, අල්ලාගෙන සිට, අනතුරුව මුදා හරින්න."</string>
-=======
     <string name="overview_gesture_intro_subtitle" msgid="4968091015637850859">"යෙදුම් අතර මාරු වීමට, ඔබගේ තිරයේ පහළම සිට උඩට ස්වයිප් කර, අල්ලාගෙන සිට, අනතුරුව මුදා හරින්න."</string>
     <string name="overview_gesture_spoken_intro_subtitle" msgid="3853371838260201751">"යෙදුම් අතර මාරු වීමට, ඔබගේ තිරයේ පහළම සිට උඩට ඇඟිලි 2කින් ස්වයිප් කර, අල්ලාගෙන සිට, අනතුරුව මුදා හරින්න."</string>
     <string name="overview_gesture_tutorial_title" msgid="4125835002668708720">"යෙදුම් මාරු කරන්න"</string>
->>>>>>> fc786807
     <string name="gesture_tutorial_confirm_title" msgid="6201516182040074092">"සියල්ල සකසා ඇත"</string>
-    <string name="gesture_tutorial_action_button_label_next" msgid="2556263116424738762">"ඊළඟ"</string>
-    <string name="gesture_tutorial_action_button_label_done" msgid="671834508127014231">"නිමයි"</string>
+    <string name="gesture_tutorial_action_button_label" msgid="6249846312991332122">"නිමයි"</string>
     <string name="gesture_tutorial_action_button_label_settings" msgid="2923621047916486604">"සැකසීම්"</string>
     <string name="gesture_tutorial_try_again" msgid="65962545858556697">"නැවත උත්සාහ කරන්න"</string>
     <string name="gesture_tutorial_nice" msgid="2936275692616928280">"කදිමයි!"</string>
     <string name="gesture_tutorial_step" msgid="1279786122817620968">"නිබන්ධනය <xliff:g id="CURRENT">%1$d</xliff:g>/<xliff:g id="TOTAL">%2$d</xliff:g>"</string>
-<<<<<<< HEAD
-=======
     <string name="allset_title" msgid="5021126669778966707">"සියල්ල සූදානම්!"</string>
     <string name="allset_hint" msgid="459504134589971527">"මුල් පිටුවට යාමට ඉහළට ස්වයිප් කරන්න"</string>
     <string name="allset_button_hint" msgid="2395219947744706291">"ඔබේ මුල් තිරය වෙත යාමට මුල් පිටුව බොත්තම තට්ටු කරන්න"</string>
     <string name="allset_description_generic" msgid="5385500062202019855">"ඔබ ඔබේ <xliff:g id="DEVICE">%1$s</xliff:g> භාවිත කිරීම පටන් ගැනීමට සූදානම්"</string>
     <string name="default_device_name" msgid="6660656727127422487">"උපාංගය"</string>
     <string name="allset_navigation_settings" msgid="4713404605961476027"><annotation id="link">"පද්ධති සංචාලන සැකසීම්"</annotation></string>
->>>>>>> fc786807
     <string name="action_share" msgid="2648470652637092375">"බෙදා ගන්න"</string>
     <string name="action_screenshot" msgid="8171125848358142917">"තිර රුව"</string>
     <string name="action_split" msgid="2098009717623550676">"බෙදන්න"</string>
