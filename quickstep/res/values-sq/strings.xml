<?xml version="1.0" encoding="UTF-8"?>
<!-- 
/*
* Copyright (C) 2017 The Android Open Source Project
*
* Licensed under the Apache License, Version 2.0 (the "License");
* you may not use this file except in compliance with the License.
* You may obtain a copy of the License at
*
*      http://www.apache.org/licenses/LICENSE-2.0
*
* Unless required by applicable law or agreed to in writing, software
* distributed under the License is distributed on an "AS IS" BASIS,
* WITHOUT WARRANTIES OR CONDITIONS OF ANY KIND, either express or implied.
* See the License for the specific language governing permissions and
* limitations under the License.
*/
 -->

<resources xmlns:android="http://schemas.android.com/apk/res/android"
    xmlns:xliff="urn:oasis:names:tc:xliff:document:1.2">
    <string name="recent_task_option_pin" msgid="7929860679018978258">"Gozhdo"</string>
    <string name="recent_task_option_freeform" msgid="48863056265284071">"Formë e lirë"</string>
    <string name="recents_empty_message" msgid="7040467240571714191">"Nuk ka asnjë artikull të fundit"</string>
    <string name="accessibility_app_usage_settings" msgid="6312864233673544149">"Cilësimet e përdorimit të aplikacionit"</string>
    <string name="recents_clear_all" msgid="5328176793634888831">"Pastroji të gjitha"</string>
    <string name="accessibility_recent_apps" msgid="4058661986695117371">"Aplikacionet e fundit"</string>
    <string name="task_view_closed" msgid="9170038230110856166">"Detyra u mbyll"</string>
    <string name="task_contents_description_with_remaining_time" msgid="4479688746574672685">"<xliff:g id="TASK_DESCRIPTION">%1$s</xliff:g>, <xliff:g id="REMAINING_TIME">%2$s</xliff:g>"</string>
    <string name="shorter_duration_less_than_one_minute" msgid="4722015666335015336">"&lt; 1 minutë"</string>
    <string name="time_left_for_app" msgid="3111996412933644358">"<xliff:g id="TIME">%1$s</xliff:g> të mbetura sot"</string>
    <string name="title_app_suggestions" msgid="4185902664111965088">"Aplikacionet e sugjeruara"</string>
    <string name="all_apps_prediction_tip" msgid="2672336544844936186">"Aplikacionet e tua të parashikuara"</string>
    <string name="hotseat_edu_title_migrate" msgid="306578144424489980">"Merr aplikacione të sugjeruara në rreshtin e poshtëm të ekranit tënd bazë"</string>
    <string name="hotseat_edu_title_migrate_landscape" msgid="3633942953997845243">"Merr aplikacione të sugjeruara në rreshtin e të preferuarave të ekranit tënd bazë"</string>
    <string name="hotseat_edu_message_migrate" msgid="8927179260533775320">"Qasu me lehtësi në aplikacionet më të përdorura direkt në ekranin bazë. Sugjerimet do të ndryshojnë bazuar në rutinat e tua. Aplikacionet në rreshtin e poshtëm do të zhvendosen lart në ekranin tënd bazë."</string>
    <string name="hotseat_edu_message_migrate_landscape" msgid="4248943380443387697">"Qasu me lehtësi në aplikacionet më të përdorura direkt në ekranin bazë. Sugjerimet do të ndryshojnë bazuar në rutinat e tua. Aplikacionet në rreshtin e të preferuarave do të zhvendosen në ekranin tënd bazë."</string>
    <string name="hotseat_edu_accept" msgid="1611544083278999837">"Merr aplikacione të sugjeruara"</string>
    <string name="hotseat_edu_dismiss" msgid="2781161822780201689">"Jo, faleminderit"</string>
    <string name="hotseat_prediction_settings" msgid="6246554993566070818">"Cilësimet"</string>
    <string name="hotseat_auto_enrolled" msgid="522100018967146807">"Aplikacionet më të përdorura shfaqen këtu dhe ndryshojnë bazuar në rutinat"</string>
    <string name="hotseat_tip_no_empty_slots" msgid="1325212677738179185">"Zvarrit aplikacionet jashtë rreshtit të poshtëm për të marrë aplikacione të sugjeruara"</string>
    <string name="hotseat_tip_gaps_filled" msgid="3035673010274223538">"Aplikacionet e sugjeruara u shtuan në hapësirën bosh"</string>
    <string name="hotsaet_tip_prediction_enabled" msgid="2233554377501347650">"Aplikacionet e sugjeruara janë aktivizuar"</string>
    <string name="hotsaet_tip_prediction_disabled" msgid="1506426298884658491">"Sugjerimet e aplikacioneve janë çaktivizuar"</string>
    <string name="hotseat_prediction_content_description" msgid="4582028296938078419">"Aplikacioni i parashikuar: <xliff:g id="TITLE">%1$s</xliff:g>"</string>
    <string name="back_gesture_feedback_swipe_too_far_from_left_edge" msgid="340972404868601012">"Sigurohu që të rrëshqasësh shpejt nga skaji sa më majtas."</string>
    <string name="back_gesture_feedback_cancelled_left_edge" msgid="6671316150388702530">"Sigurohu që të rrëshqasësh shpejt nga skaji i majtë drejt mesit të ekranit dhe lëshoje."</string>
    <string name="back_gesture_feedback_complete_left_edge" msgid="3220478647881674266">"Kaq ishte! Tani provo të rrëshqasësh shpejt nga skaji i djathtë."</string>
    <string name="back_gesture_feedback_swipe_too_far_from_right_edge" msgid="4306700023773832353">"Sigurohu që të rrëshqasësh shpejt nga skaji sa më djathtas."</string>
    <string name="back_gesture_feedback_cancelled_right_edge" msgid="4951916546256902552">"Sigurohu që të rrëshqasësh shpejt nga skaji i djathtë drejt mesit të ekranit dhe lëshoje."</string>
    <string name="back_gesture_feedback_complete" msgid="7261221999760772210">"E ke përfunduar gjestin e kthimit prapa. Në vijim do të mësosh si të shkosh tek ekrani bazë."</string>
    <string name="back_gesture_feedback_swipe_in_nav_bar" msgid="1148198467090405643">"Sigurohu që të mos rrëshqasësh shumë afër fundit të ekranit."</string>
    <string name="back_gesture_tutorial_confirm_subtitle" msgid="5181305411668713250">"Për të ndryshuar ndjeshmërinë e gjestit të kthimit prapa, shko te \"Cilësimet\""</string>
    <string name="back_gesture_intro_title" msgid="19551256430224428">"Rrëshqit shpejt për t\'u kthyer prapa"</string>
    <string name="back_gesture_intro_subtitle" msgid="7912576483031802797">"Për t\'u kthyer prapa tek ekrani i fundit, rrëshqit shpejt nga skaji i majtë ose i djathtë drejt mesit të ekranit"</string>
    <string name="back_gesture_spoken_intro_subtitle" msgid="2162043199263088592">"Për t\'u kthyer prapa tek ekrani i fundit, rrëshqit shpejt me 2 gishta nga skaji i majtë ose i djathtë drejt mesit të ekranit."</string>
    <string name="back_gesture_tutorial_title" msgid="1944737946101059789">"Kthehu prapa"</string>
    <string name="home_gesture_feedback_swipe_too_far_from_edge" msgid="1446774096007065298">"Sigurohu që të rrëshqasësh shpejt lart nga skaji i poshtëm i ekranit."</string>
    <string name="home_gesture_feedback_overview_detected" msgid="1557523944897393013">"Sigurohu që të mos ndalosh para se ta lëshosh."</string>
    <string name="home_gesture_feedback_wrong_swipe_direction" msgid="6993979358080825438">"Sigurohu që të rrëshqasësh shpejt drejt lart."</string>
    <string name="home_gesture_feedback_complete" msgid="2324789183070815517">"E ke përfunduar gjestin e kalimit tek ekrani bazë. Në vijim do të mësosh se si t\'i ndërrosh aplikacionet."</string>
    <string name="home_gesture_intro_title" msgid="836590312858441830">"Rrëshqit shpejt për të kaluar tek ekrani bazë"</string>
    <string name="home_gesture_intro_subtitle" msgid="2632238748497975326">"Rrëshqit shpejt lart nga fundi i ekranit tënd. Ky gjest të dërgon gjithmonë tek ekrani bazë."</string>
    <string name="home_gesture_spoken_intro_subtitle" msgid="1030987707382031750">"Rrëshqit shpejt lart me 2 gishta nga fundi i ekranit. Ky gjest të dërgon gjithmonë tek ekrani bazë."</string>
    <string name="home_gesture_tutorial_title" msgid="3126834347496917376">"Shko tek ekrani bazë"</string>
    <string name="home_gesture_tutorial_subtitle" msgid="8979014952569486971">"Për të shkuar tek ekrani bazë në çdo kohë, rrëshqit shpejt lart nga fundi i ekranit"</string>
    <string name="overview_gesture_feedback_swipe_too_far_from_edge" msgid="3032757898111577225">"Sigurohu që të rrëshqasësh shpejt lart nga skaji i poshtëm i ekranit."</string>
    <string name="overview_gesture_feedback_home_detected" msgid="1411130969354020489">"Provo ta mbash shtypur dritaren për një kohë më të gjatë para se ta lëshosh."</string>
    <string name="overview_gesture_feedback_wrong_swipe_direction" msgid="6725820500906747925">"Sigurohu që të rrëshqasësh shpejt drejt lart dhe më pas ndalo."</string>
    <string name="overview_gesture_feedback_complete" msgid="5477014491632199169">"E ke përfunduar gjestin e ndërrimit të aplikacioneve. Je gati për të përdorur telefonin!"</string>
    <string name="overview_gesture_intro_title" msgid="2902054412868489378">"Rrëshqit shpejt për të ndërruar aplikacionet"</string>
<<<<<<< HEAD
    <string name="overview_gesture_intro_subtitle" msgid="1579517193845186042">"Rrëshqit shpejt lart nga fundi i ekranit, mbaje të shtypur dhe më pas lëshoje."</string>
=======
    <string name="overview_gesture_intro_subtitle" msgid="4968091015637850859">"Për të ndërruar mes aplikacioneve, rrëshqit shpejt lart nga fundi i ekranit tënd, mbaj dhe pastaj lësho."</string>
    <string name="overview_gesture_spoken_intro_subtitle" msgid="3853371838260201751">"Për të ndërruar mes aplikacioneve, rrëshqit lart me 2 gishta nga fundi i ekranit, mbaje dhe lëshoje."</string>
    <string name="overview_gesture_tutorial_title" msgid="4125835002668708720">"Ndërro aplikacionet"</string>
>>>>>>> fc786807
    <string name="gesture_tutorial_confirm_title" msgid="6201516182040074092">"Plotësisht gati"</string>
    <string name="gesture_tutorial_action_button_label_next" msgid="2556263116424738762">"Para"</string>
    <string name="gesture_tutorial_action_button_label_done" msgid="671834508127014231">"U krye"</string>
    <string name="gesture_tutorial_action_button_label_settings" msgid="2923621047916486604">"Cilësimet"</string>
    <string name="gesture_tutorial_try_again" msgid="65962545858556697">"Provo përsëri"</string>
    <string name="gesture_tutorial_nice" msgid="2936275692616928280">"Bukur!"</string>
    <string name="gesture_tutorial_step" msgid="1279786122817620968">"Udhëzuesi <xliff:g id="CURRENT">%1$d</xliff:g>/<xliff:g id="TOTAL">%2$d</xliff:g>"</string>
<<<<<<< HEAD
=======
    <string name="allset_title" msgid="5021126669778966707">"Plotësisht gati!"</string>
    <string name="allset_hint" msgid="459504134589971527">"Rrëshqit shpejt lart për të shkuar në ekranin bazë"</string>
    <string name="allset_button_hint" msgid="2395219947744706291">"Trokit te butoni \"kreu\" për të shkuar tek ekrani bazë"</string>
    <string name="allset_description_generic" msgid="5385500062202019855">"Je gati që të fillosh ta përdorësh këtë <xliff:g id="DEVICE">%1$s</xliff:g>"</string>
    <string name="default_device_name" msgid="6660656727127422487">"pajisje"</string>
    <string name="allset_navigation_settings" msgid="4713404605961476027"><annotation id="link">"Cilësimet e navigimit të sistemit"</annotation></string>
>>>>>>> fc786807
    <string name="action_share" msgid="2648470652637092375">"Ndaj"</string>
    <string name="action_screenshot" msgid="8171125848358142917">"Pamja e ekranit"</string>
    <string name="action_split" msgid="2098009717623550676">"Ndaj"</string>
    <string name="toast_split_select_app" msgid="8464310533320556058">"Trokit një apl. tjetër; përdor ekranin e ndarë"</string>
    <string name="toast_split_app_unsupported" msgid="2360229567007828914">"Zgjidh një aplikacion tjetër për të përdorur ekranin e ndarë"</string>
    <string name="blocked_by_policy" msgid="2071401072261365546">"Ky veprim nuk lejohet nga aplikacioni ose organizata jote"</string>
    <string name="skip_tutorial_dialog_title" msgid="2725643161260038458">"Të kapërcehet udhëzuesi i navigimit?"</string>
    <string name="skip_tutorial_dialog_subtitle" msgid="544063326241955662">"Këtë mund ta gjesh më vonë tek aplikacioni \"<xliff:g id="NAME">%1$s</xliff:g>\""</string>
    <string name="gesture_tutorial_action_button_label_cancel" msgid="3809842569351264108">"Anulo"</string>
    <string name="gesture_tutorial_action_button_label_skip" msgid="394452764989751960">"Kapërce"</string>
    <string name="accessibility_rotate_button" msgid="4771825231336502943">"Rrotullo ekranin"</string>
    <string name="taskbar_edu_a11y_title" msgid="5417986057866415355">"Edukimi për shiritin e detyrave"</string>
    <string name="taskbar_edu_opened" msgid="3950252793551919129">"Edukimi i shiritit të detyrave u shfaq"</string>
    <string name="taskbar_edu_closed" msgid="126643734478892862">"Edukimi nga shiriti i detyrave u mbyll"</string>
    <string name="taskbar_edu_splitscreen" msgid="5605512479258053350">"Zvarrit një aplikacion në anë për të përdorur 2 aplikacione njëherësh"</string>
    <string name="taskbar_edu_stashing" msgid="5645461372669217294">"Rrëshqit lart ngadalë për të shfaqur \"Shiritin e detyrave\""</string>
    <string name="taskbar_edu_suggestions" msgid="8215044496435527982">"Merr sugjerime për aplikacion bazuar në rutinën tënde"</string>
    <string name="taskbar_edu_settings_persistent" msgid="1387372982791296151">"Aktivizo navigimin me gjeste te \"Cilësimet\" për të fshehur \"Shiritin e detyrave\""</string>
    <string name="taskbar_edu_features" msgid="3320337287472848162">"Bëj më shumë me \"Shiritin e detyrave\""</string>
    <string name="taskbar_edu_next" msgid="4007618274426775841">"Para"</string>
    <string name="taskbar_edu_previous" msgid="459202320127201702">"Pas"</string>
    <string name="taskbar_edu_close" msgid="887022990168191073">"Mbyll"</string>
    <string name="taskbar_edu_done" msgid="6880178093977704569">"U krye"</string>
    <string name="taskbar_button_home" msgid="2151398979630664652">"Faqja kryesore"</string>
    <string name="taskbar_button_a11y" msgid="5241161324875094465">"Qasshmëria"</string>
    <string name="taskbar_button_back" msgid="8558862226461164514">"Pas"</string>
    <string name="taskbar_button_ime_switcher" msgid="1730244360907588541">"Çelësi IME"</string>
    <string name="taskbar_button_recents" msgid="7273376136216613134">"Të fundit"</string>
    <string name="taskbar_button_notifications" msgid="7471740351507357318">"Njoftimet"</string>
    <string name="taskbar_button_quick_settings" msgid="227662894293189391">"Cilësimet shpejt"</string>
    <string name="taskbar_a11y_title" msgid="6432169809852243110">"Shiriti i detyrave"</string>
    <string name="taskbar_a11y_shown_title" msgid="6842833581088937713">"Shiriti i detyrave i shfaqur"</string>
    <string name="taskbar_a11y_hidden_title" msgid="9154903639589659284">"Shiriti i detyrave i fshehur"</string>
    <string name="taskbar_phone_a11y_title" msgid="4933360237131229395">"Shiriti i navigimit"</string>
    <string name="move_drop_target_top_or_left" msgid="2988702185049595807">"Lëviz në krye/majtas"</string>
    <string name="move_drop_target_bottom_or_right" msgid="5431393418797620162">"Lëviz në fund/djathtas"</string>
    <string name="quick_switch_overflow" msgid="6935266023013283353">"{count,plural, =1{Shfaq # aplikacion tjetër.}other{Shfaq # aplikacione të tjera.}}"</string>
    <string name="quick_switch_split_task" msgid="5598194724255333896">"<xliff:g id="APP_NAME_1">%1$s</xliff:g> dhe <xliff:g id="APP_NAME_2">%2$s</xliff:g>"</string>
</resources><|MERGE_RESOLUTION|>--- conflicted
+++ resolved
@@ -44,12 +44,10 @@
     <string name="hotsaet_tip_prediction_enabled" msgid="2233554377501347650">"Aplikacionet e sugjeruara janë aktivizuar"</string>
     <string name="hotsaet_tip_prediction_disabled" msgid="1506426298884658491">"Sugjerimet e aplikacioneve janë çaktivizuar"</string>
     <string name="hotseat_prediction_content_description" msgid="4582028296938078419">"Aplikacioni i parashikuar: <xliff:g id="TITLE">%1$s</xliff:g>"</string>
-    <string name="back_gesture_feedback_swipe_too_far_from_left_edge" msgid="340972404868601012">"Sigurohu që të rrëshqasësh shpejt nga skaji sa më majtas."</string>
-    <string name="back_gesture_feedback_cancelled_left_edge" msgid="6671316150388702530">"Sigurohu që të rrëshqasësh shpejt nga skaji i majtë drejt mesit të ekranit dhe lëshoje."</string>
-    <string name="back_gesture_feedback_complete_left_edge" msgid="3220478647881674266">"Kaq ishte! Tani provo të rrëshqasësh shpejt nga skaji i djathtë."</string>
-    <string name="back_gesture_feedback_swipe_too_far_from_right_edge" msgid="4306700023773832353">"Sigurohu që të rrëshqasësh shpejt nga skaji sa më djathtas."</string>
-    <string name="back_gesture_feedback_cancelled_right_edge" msgid="4951916546256902552">"Sigurohu që të rrëshqasësh shpejt nga skaji i djathtë drejt mesit të ekranit dhe lëshoje."</string>
-    <string name="back_gesture_feedback_complete" msgid="7261221999760772210">"E ke përfunduar gjestin e kthimit prapa. Në vijim do të mësosh si të shkosh tek ekrani bazë."</string>
+    <string name="back_gesture_feedback_swipe_too_far_from_edge" msgid="1711645592102201538">"Sigurohu që të rrëshqasësh shpejt nga skaji më i djathtë ose më i majtë."</string>
+    <string name="back_gesture_feedback_cancelled" msgid="3274382913290074496">"Sigurohu që të rrëshqasësh shpejt nga skaji i djathtë ose i majtë drejt mesit të ekranit dhe lëshoje."</string>
+    <string name="back_gesture_feedback_complete_with_overview_follow_up" msgid="9176400654037014471">"Ke mësuar si të rrëshqasësh shpejt nga e djathta për t\'u kthyer prapa. Në vijim do të mësosh se si t\'i ndërrosh aplikacionet."</string>
+    <string name="back_gesture_feedback_complete_without_follow_up" msgid="6405649621667113830">"E ke përfunduar gjestin e kthimit prapa."</string>
     <string name="back_gesture_feedback_swipe_in_nav_bar" msgid="1148198467090405643">"Sigurohu që të mos rrëshqasësh shumë afër fundit të ekranit."</string>
     <string name="back_gesture_tutorial_confirm_subtitle" msgid="5181305411668713250">"Për të ndryshuar ndjeshmërinë e gjestit të kthimit prapa, shko te \"Cilësimet\""</string>
     <string name="back_gesture_intro_title" msgid="19551256430224428">"Rrëshqit shpejt për t\'u kthyer prapa"</string>
@@ -59,7 +57,8 @@
     <string name="home_gesture_feedback_swipe_too_far_from_edge" msgid="1446774096007065298">"Sigurohu që të rrëshqasësh shpejt lart nga skaji i poshtëm i ekranit."</string>
     <string name="home_gesture_feedback_overview_detected" msgid="1557523944897393013">"Sigurohu që të mos ndalosh para se ta lëshosh."</string>
     <string name="home_gesture_feedback_wrong_swipe_direction" msgid="6993979358080825438">"Sigurohu që të rrëshqasësh shpejt drejt lart."</string>
-    <string name="home_gesture_feedback_complete" msgid="2324789183070815517">"E ke përfunduar gjestin e kalimit tek ekrani bazë. Në vijim do të mësosh se si t\'i ndërrosh aplikacionet."</string>
+    <string name="home_gesture_feedback_complete_with_follow_up" msgid="1427872029729605034">"E ke përfunduar gjestin e kalimit tek ekrani bazë. Në vijim do të mësosh si të kthehesh prapa."</string>
+    <string name="home_gesture_feedback_complete_without_follow_up" msgid="8049099486868933882">"E ke përfunduar gjestin e kalimit tek ekrani bazë."</string>
     <string name="home_gesture_intro_title" msgid="836590312858441830">"Rrëshqit shpejt për të kaluar tek ekrani bazë"</string>
     <string name="home_gesture_intro_subtitle" msgid="2632238748497975326">"Rrëshqit shpejt lart nga fundi i ekranit tënd. Ky gjest të dërgon gjithmonë tek ekrani bazë."</string>
     <string name="home_gesture_spoken_intro_subtitle" msgid="1030987707382031750">"Rrëshqit shpejt lart me 2 gishta nga fundi i ekranit. Ky gjest të dërgon gjithmonë tek ekrani bazë."</string>
@@ -68,31 +67,24 @@
     <string name="overview_gesture_feedback_swipe_too_far_from_edge" msgid="3032757898111577225">"Sigurohu që të rrëshqasësh shpejt lart nga skaji i poshtëm i ekranit."</string>
     <string name="overview_gesture_feedback_home_detected" msgid="1411130969354020489">"Provo ta mbash shtypur dritaren për një kohë më të gjatë para se ta lëshosh."</string>
     <string name="overview_gesture_feedback_wrong_swipe_direction" msgid="6725820500906747925">"Sigurohu që të rrëshqasësh shpejt drejt lart dhe më pas ndalo."</string>
-    <string name="overview_gesture_feedback_complete" msgid="5477014491632199169">"E ke përfunduar gjestin e ndërrimit të aplikacioneve. Je gati për të përdorur telefonin!"</string>
+    <string name="overview_gesture_feedback_complete_with_follow_up" msgid="3544611727467765026">"Ke mësuar si të përdorësh gjestet. Për t\'i çaktivizuar gjestet, shko te \"Cilësimet\"."</string>
+    <string name="overview_gesture_feedback_complete_without_follow_up" msgid="3199486203448379152">"E ke përfunduar gjestin e ndërrimit të aplikacioneve."</string>
     <string name="overview_gesture_intro_title" msgid="2902054412868489378">"Rrëshqit shpejt për të ndërruar aplikacionet"</string>
-<<<<<<< HEAD
-    <string name="overview_gesture_intro_subtitle" msgid="1579517193845186042">"Rrëshqit shpejt lart nga fundi i ekranit, mbaje të shtypur dhe më pas lëshoje."</string>
-=======
     <string name="overview_gesture_intro_subtitle" msgid="4968091015637850859">"Për të ndërruar mes aplikacioneve, rrëshqit shpejt lart nga fundi i ekranit tënd, mbaj dhe pastaj lësho."</string>
     <string name="overview_gesture_spoken_intro_subtitle" msgid="3853371838260201751">"Për të ndërruar mes aplikacioneve, rrëshqit lart me 2 gishta nga fundi i ekranit, mbaje dhe lëshoje."</string>
     <string name="overview_gesture_tutorial_title" msgid="4125835002668708720">"Ndërro aplikacionet"</string>
->>>>>>> fc786807
     <string name="gesture_tutorial_confirm_title" msgid="6201516182040074092">"Plotësisht gati"</string>
-    <string name="gesture_tutorial_action_button_label_next" msgid="2556263116424738762">"Para"</string>
-    <string name="gesture_tutorial_action_button_label_done" msgid="671834508127014231">"U krye"</string>
+    <string name="gesture_tutorial_action_button_label" msgid="6249846312991332122">"U krye"</string>
     <string name="gesture_tutorial_action_button_label_settings" msgid="2923621047916486604">"Cilësimet"</string>
     <string name="gesture_tutorial_try_again" msgid="65962545858556697">"Provo përsëri"</string>
     <string name="gesture_tutorial_nice" msgid="2936275692616928280">"Bukur!"</string>
     <string name="gesture_tutorial_step" msgid="1279786122817620968">"Udhëzuesi <xliff:g id="CURRENT">%1$d</xliff:g>/<xliff:g id="TOTAL">%2$d</xliff:g>"</string>
-<<<<<<< HEAD
-=======
     <string name="allset_title" msgid="5021126669778966707">"Plotësisht gati!"</string>
     <string name="allset_hint" msgid="459504134589971527">"Rrëshqit shpejt lart për të shkuar në ekranin bazë"</string>
     <string name="allset_button_hint" msgid="2395219947744706291">"Trokit te butoni \"kreu\" për të shkuar tek ekrani bazë"</string>
     <string name="allset_description_generic" msgid="5385500062202019855">"Je gati që të fillosh ta përdorësh këtë <xliff:g id="DEVICE">%1$s</xliff:g>"</string>
     <string name="default_device_name" msgid="6660656727127422487">"pajisje"</string>
     <string name="allset_navigation_settings" msgid="4713404605961476027"><annotation id="link">"Cilësimet e navigimit të sistemit"</annotation></string>
->>>>>>> fc786807
     <string name="action_share" msgid="2648470652637092375">"Ndaj"</string>
     <string name="action_screenshot" msgid="8171125848358142917">"Pamja e ekranit"</string>
     <string name="action_split" msgid="2098009717623550676">"Ndaj"</string>
