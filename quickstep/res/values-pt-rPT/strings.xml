--- conflicted
+++ resolved
@@ -44,12 +44,10 @@
     <string name="hotsaet_tip_prediction_enabled" msgid="2233554377501347650">"Sugestões de apps ativadas"</string>
     <string name="hotsaet_tip_prediction_disabled" msgid="1506426298884658491">"As sugestões de apps estão desativadas"</string>
     <string name="hotseat_prediction_content_description" msgid="4582028296938078419">"App prevista: <xliff:g id="TITLE">%1$s</xliff:g>"</string>
-    <string name="back_gesture_feedback_swipe_too_far_from_left_edge" msgid="340972404868601012">"Garanta que desliza rapidamente com o dedo a partir da extremidade esquerda."</string>
-    <string name="back_gesture_feedback_cancelled_left_edge" msgid="6671316150388702530">"Garanta que desliza rapidamente com o dedo do limite esquerdo até ao centro do ecrã e solta."</string>
-    <string name="back_gesture_feedback_complete_left_edge" msgid="3220478647881674266">"Já está! Agora deslize rapidamente do limite direito."</string>
-    <string name="back_gesture_feedback_swipe_too_far_from_right_edge" msgid="4306700023773832353">"Garanta que desliza rapidamente com o dedo a partir da extremidade direita."</string>
-    <string name="back_gesture_feedback_cancelled_right_edge" msgid="4951916546256902552">"Garanta que desliza rapidamente com o dedo do limite direito até ao centro do ecrã e solta."</string>
-    <string name="back_gesture_feedback_complete" msgid="7261221999760772210">"Concluiu o gesto para retroceder. A seguir, saiba como aceder à Página inicial."</string>
+    <string name="back_gesture_feedback_swipe_too_far_from_edge" msgid="1711645592102201538">"Deslize rapidamente a partir da extremidade mais à direita ou mais à esquerda."</string>
+    <string name="back_gesture_feedback_cancelled" msgid="3274382913290074496">"Deslize rapidamente a partir da extremidade esquerda ou direita até ao centro do ecrã e solte."</string>
+    <string name="back_gesture_feedback_complete_with_overview_follow_up" msgid="9176400654037014471">"Aprendeu a deslizar a partir da direita para retroceder. A seguir, saiba como alternar entre apps."</string>
+    <string name="back_gesture_feedback_complete_without_follow_up" msgid="6405649621667113830">"Concluiu o gesto para retroceder."</string>
     <string name="back_gesture_feedback_swipe_in_nav_bar" msgid="1148198467090405643">"Garanta que não desliza rapidamente com o dedo demasiado perto da parte inferior do ecrã."</string>
     <string name="back_gesture_tutorial_confirm_subtitle" msgid="5181305411668713250">"Altere a sensibilidade do gesto para voltar nas Definições."</string>
     <string name="back_gesture_intro_title" msgid="19551256430224428">"Deslize rapidamente com o dedo para retroceder"</string>
@@ -59,44 +57,34 @@
     <string name="home_gesture_feedback_swipe_too_far_from_edge" msgid="1446774096007065298">"Garanta que desliza rapidamente com o dedo a partir do limite inferior do ecrã."</string>
     <string name="home_gesture_feedback_overview_detected" msgid="1557523944897393013">"Garanta que não faz uma pausa antes de soltar."</string>
     <string name="home_gesture_feedback_wrong_swipe_direction" msgid="6993979358080825438">"Garanta que desliza rapidamente com o dedo para cima."</string>
-    <string name="home_gesture_feedback_complete" msgid="2324789183070815517">"Concluiu o gesto para aceder à Página inicial. A seguir, saiba como alternar entre apps."</string>
-    <string name="home_gesture_intro_title" msgid="836590312858441830">"Deslize rapidamente com o dedo para aceder à Página inicial"</string>
+    <string name="home_gesture_feedback_complete_with_follow_up" msgid="1427872029729605034">"Concluiu o gesto para aceder ao ecrã principal. A seguir, saiba como retroceder."</string>
+    <string name="home_gesture_feedback_complete_without_follow_up" msgid="8049099486868933882">"Concluiu o gesto para aceder ao ecrã principal."</string>
+    <string name="home_gesture_intro_title" msgid="836590312858441830">"Deslize rapidamente com o dedo para aceder ao ecrã principal"</string>
     <string name="home_gesture_intro_subtitle" msgid="2632238748497975326">"Deslize rapidamente para cima a partir da parte inferior. Este gesto abre sempre o ecrã principal."</string>
-<<<<<<< HEAD
-    <string name="overview_gesture_feedback_swipe_too_far_from_edge" msgid="3032757898111577225">"Garanta que desliza rapidamente com o dedo a partir do limite inferior do ecrã."</string>
-=======
     <string name="home_gesture_spoken_intro_subtitle" msgid="1030987707382031750">"Deslize rapidamente para cima com 2 dedos no fundo do ecrã. Este gesto abre sempre o ecrã principal."</string>
     <string name="home_gesture_tutorial_title" msgid="3126834347496917376">"Aceda ao ecrã principal"</string>
     <string name="home_gesture_tutorial_subtitle" msgid="8979014952569486971">"Para aceder ao ecrã principal em qualquer altura, deslize rapidamente de baixo para cima no seu ecrã"</string>
     <string name="overview_gesture_feedback_swipe_too_far_from_edge" msgid="3032757898111577225">"Deslize rapidamente com o dedo a partir do limite inferior do ecrã."</string>
->>>>>>> fc786807
     <string name="overview_gesture_feedback_home_detected" msgid="1411130969354020489">"Experimente premir a janela durante mais tempo antes de soltar."</string>
     <string name="overview_gesture_feedback_wrong_swipe_direction" msgid="6725820500906747925">"Garanta que desliza rapidamente com o dedo para cima e, em seguida, faz uma pausa."</string>
-    <string name="overview_gesture_feedback_complete" msgid="5477014491632199169">"Concluiu o gesto para alternar entre apps. Já pode utilizar o seu telemóvel!"</string>
+    <string name="overview_gesture_feedback_complete_with_follow_up" msgid="3544611727467765026">"Aprendeu a utilizar gestos. Para desativar os gestos, aceda às Definições."</string>
+    <string name="overview_gesture_feedback_complete_without_follow_up" msgid="3199486203448379152">"Concluiu o gesto para alternar entre apps."</string>
     <string name="overview_gesture_intro_title" msgid="2902054412868489378">"Deslize rapidamente com o dedo para alternar entre apps"</string>
-<<<<<<< HEAD
-    <string name="overview_gesture_intro_subtitle" msgid="1579517193845186042">"Deslize rapidamente para cima a partir da parte inferior do ecrã sem soltar e, em seguida, solte."</string>
-=======
     <string name="overview_gesture_intro_subtitle" msgid="4968091015637850859">"Para alternar entre apps, deslize para cima sem soltar a partir da parte inferior do ecrã e solte."</string>
     <string name="overview_gesture_spoken_intro_subtitle" msgid="3853371838260201751">"Para mudar de app, deslize rapidamente para cima com 2 dedos sem soltar no fundo do ecrã e solte."</string>
     <string name="overview_gesture_tutorial_title" msgid="4125835002668708720">"Mude de app"</string>
->>>>>>> fc786807
     <string name="gesture_tutorial_confirm_title" msgid="6201516182040074092">"Está tudo pronto"</string>
-    <string name="gesture_tutorial_action_button_label_next" msgid="2556263116424738762">"Seguinte"</string>
-    <string name="gesture_tutorial_action_button_label_done" msgid="671834508127014231">"Concluído"</string>
+    <string name="gesture_tutorial_action_button_label" msgid="6249846312991332122">"Concluído"</string>
     <string name="gesture_tutorial_action_button_label_settings" msgid="2923621047916486604">"Definições"</string>
     <string name="gesture_tutorial_try_again" msgid="65962545858556697">"Tente novamente"</string>
     <string name="gesture_tutorial_nice" msgid="2936275692616928280">"Boa!"</string>
     <string name="gesture_tutorial_step" msgid="1279786122817620968">"Tutorial <xliff:g id="CURRENT">%1$d</xliff:g>/<xliff:g id="TOTAL">%2$d</xliff:g>"</string>
-<<<<<<< HEAD
-=======
     <string name="allset_title" msgid="5021126669778966707">"Tudo pronto!"</string>
     <string name="allset_hint" msgid="459504134589971527">"Deslize rapidamente para cima para aceder ao ecrã principal"</string>
     <string name="allset_button_hint" msgid="2395219947744706291">"Toque no botão página inicial para aceder ao ecrã principal"</string>
     <string name="allset_description_generic" msgid="5385500062202019855">"Já pode começar a usar o seu <xliff:g id="DEVICE">%1$s</xliff:g>"</string>
     <string name="default_device_name" msgid="6660656727127422487">"dispositivo"</string>
     <string name="allset_navigation_settings" msgid="4713404605961476027"><annotation id="link">"Definições de navegação do sistema"</annotation></string>
->>>>>>> fc786807
     <string name="action_share" msgid="2648470652637092375">"Partilhar"</string>
     <string name="action_screenshot" msgid="8171125848358142917">"Fazer captura de ecrã"</string>
     <string name="action_split" msgid="2098009717623550676">"Dividir"</string>
