--- conflicted
+++ resolved
@@ -20,7 +20,6 @@
     android:theme="@style/GestureTutorialActivity"
     android:layout_width="match_parent"
     android:layout_height="match_parent"
-<<<<<<< HEAD
     android:paddingTop="@dimen/gesture_tutorial_menu_padding_top"
     android:paddingBottom="@dimen/gesture_tutorial_menu_padding_bottom"
     android:paddingHorizontal="@dimen/gesture_tutorial_menu_padding_horizontal"
@@ -57,32 +56,135 @@
             android:layout_width="wrap_content"
             android:layout_height="wrap_content"
             android:text="@string/home_gesture_tutorial_title"
-=======
-    android:background="?androidprv:attr/materialColorSurfaceContainer"
-    android:fitsSystemWindows="true">
-
-    <androidx.constraintlayout.widget.ConstraintLayout
-        android:layout_width="match_parent"
-        android:layout_height="match_parent"
-        android:paddingTop="@dimen/gesture_tutorial_menu_padding_top"
-        android:paddingBottom="@dimen/gesture_tutorial_menu_padding_bottom"
-        android:paddingHorizontal="@dimen/gesture_tutorial_menu_padding_horizontal"
-        android:clipToPadding="false">
+
+            app:layout_constraintTop_toTopOf="parent"
+            app:layout_constraintBottom_toTopOf="@id/guideline"
+            app:layout_constraintStart_toStartOf="parent"
+            app:layout_constraintEnd_toStartOf="@id/gesture_tutorial_menu_back_button">
+
+            <ImageView
+                android:layout_width="wrap_content"
+                android:layout_height="wrap_content"
+                android:src="@drawable/gesture_tutorial_home_step_shape"
+                android:scaleType="fitXY"
+                android:adjustViewBounds="true"
+
+                app:layout_constraintBottom_toBottomOf="parent"
+                app:layout_constraintStart_toStartOf="parent"
+                app:layout_constraintEnd_toEndOf="parent"/>
+
+            <TextView
+                style="@style/TextAppearance.GestureTutorial.MenuButton.Home"
+                android:id="@+id/gesture_tutorial_menu_home_button_text"
+                android:layout_width="wrap_content"
+                android:layout_height="wrap_content"
+                android:text="@string/home_gesture_tutorial_title"
+
+                app:layout_constraintTop_toTopOf="parent"
+                app:layout_constraintBottom_toBottomOf="parent"
+                app:layout_constraintStart_toStartOf="parent"
+                app:layout_constraintEnd_toEndOf="parent"/>
+
+        </androidx.constraintlayout.widget.ConstraintLayout>
 
         <androidx.constraintlayout.widget.ConstraintLayout
-            android:id="@+id/gesture_tutorial_menu_home_button"
+            android:id="@+id/gesture_tutorial_menu_back_button"
             android:layout_width="0dp"
             android:layout_height="@dimen/gesture_tutorial_menu_button_height"
             android:layout_marginEnd="@dimen/gesture_tutorial_menu_button_spacing"
             android:layout_marginBottom="24dp"
-            android:background="@drawable/gesture_tutorial_menu_home_button_background"
+            android:background="@drawable/gesture_tutorial_menu_back_button_background"
             android:clipToOutline="true"
->>>>>>> bcf36a18
 
             app:layout_constraintTop_toTopOf="parent"
             app:layout_constraintBottom_toTopOf="@id/guideline"
-            app:layout_constraintStart_toStartOf="parent"
-<<<<<<< HEAD
+            app:layout_constraintStart_toEndOf="@id/gesture_tutorial_menu_home_button"
+            app:layout_constraintEnd_toStartOf="@id/gesture_tutorial_menu_overview_button">
+
+            <ImageView
+                android:layout_width="wrap_content"
+                android:layout_height="wrap_content"
+                android:src="@drawable/gesture_tutorial_back_step_shape"
+                android:layout_marginBottom="@dimen/gesture_tutorial_menu_back_shape_bottom_margin"
+                android:scaleType="fitXY"
+                android:adjustViewBounds="true"
+
+                app:layout_constraintBottom_toBottomOf="parent"
+                app:layout_constraintStart_toStartOf="parent"/>
+
+            <TextView
+                style="@style/TextAppearance.GestureTutorial.MenuButton.Back"
+                android:id="@+id/gesture_tutorial_menu_back_button_text"
+                android:layout_width="wrap_content"
+                android:layout_height="wrap_content"
+                android:text="@string/back_gesture_tutorial_title"
+
+                app:layout_constraintTop_toTopOf="parent"
+                app:layout_constraintBottom_toBottomOf="parent"
+                app:layout_constraintStart_toStartOf="parent"
+                app:layout_constraintEnd_toEndOf="parent"/>
+
+        </androidx.constraintlayout.widget.ConstraintLayout>
+
+        <androidx.constraintlayout.widget.ConstraintLayout
+            android:id="@+id/gesture_tutorial_menu_overview_button"
+            android:layout_width="0dp"
+            android:layout_height="@dimen/gesture_tutorial_menu_button_height"
+            android:layout_marginBottom="24dp"
+            android:background="@drawable/gesture_tutorial_menu_overview_button_background"
+            android:clipToOutline="true"
+
+            app:layout_constraintTop_toTopOf="parent"
+            app:layout_constraintBottom_toTopOf="@id/guideline"
+            app:layout_constraintStart_toEndOf="@id/gesture_tutorial_menu_back_button"
+            app:layout_constraintEnd_toEndOf="parent">
+
+            <ImageView
+                android:layout_width="wrap_content"
+                android:layout_height="wrap_content"
+                android:src="@drawable/gesture_tutorial_overview_step_shape"
+                android:scaleType="fitXY"
+                android:adjustViewBounds="true"
+
+                app:layout_constraintBottom_toBottomOf="parent"
+                app:layout_constraintStart_toStartOf="parent"
+                app:layout_constraintEnd_toEndOf="parent"/>
+
+            <TextView
+                style="@style/TextAppearance.GestureTutorial.MenuButton.Overview"
+                android:id="@+id/gesture_tutorial_menu_overview_button_text"
+                android:layout_width="wrap_content"
+                android:layout_height="wrap_content"
+                android:text="@string/overview_gesture_tutorial_title"
+
+                app:layout_constraintTop_toTopOf="parent"
+                app:layout_constraintBottom_toBottomOf="parent"
+                app:layout_constraintStart_toStartOf="parent"
+                app:layout_constraintEnd_toEndOf="parent"/>
+
+        </androidx.constraintlayout.widget.ConstraintLayout>
+
+        <androidx.constraintlayout.widget.Guideline
+            android:id="@+id/guideline"
+            android:layout_width="wrap_content"
+            android:layout_height="wrap_content"
+            android:orientation="horizontal"
+
+            app:layout_constraintGuide_end="@dimen/gesture_tutorial_menu_done_button_spacing"/>
+
+        <Button
+            style="@style/TextAppearance.GestureTutorial.ButtonLabel"
+            android:id="@+id/gesture_tutorial_menu_done_button"
+            android:layout_width="wrap_content"
+            android:layout_height="40dp"
+            android:layout_marginVertical="16dp"
+            android:text="@string/gesture_tutorial_action_button_label"
+            android:background="@drawable/gesture_tutorial_action_button_background"
+            android:backgroundTint="?androidprv:attr/materialColorPrimary"
+            android:stateListAnimator="@null"
+
+            app:layout_constraintTop_toBottomOf="@id/guideline"
+            app:layout_constraintBottom_toBottomOf="parent"
             app:layout_constraintEnd_toEndOf="parent"/>
 
     </androidx.constraintlayout.widget.ConstraintLayout>
@@ -118,83 +220,14 @@
             android:layout_width="wrap_content"
             android:layout_height="wrap_content"
             android:text="@string/back_gesture_tutorial_title"
-=======
-            app:layout_constraintEnd_toStartOf="@id/gesture_tutorial_menu_back_button">
-
-            <ImageView
-                android:layout_width="wrap_content"
-                android:layout_height="wrap_content"
-                android:src="@drawable/gesture_tutorial_home_step_shape"
-                android:scaleType="fitXY"
-                android:adjustViewBounds="true"
-
-                app:layout_constraintBottom_toBottomOf="parent"
-                app:layout_constraintStart_toStartOf="parent"
-                app:layout_constraintEnd_toEndOf="parent"/>
-
-            <TextView
-                style="@style/TextAppearance.GestureTutorial.MenuButton.Home"
-                android:id="@+id/gesture_tutorial_menu_home_button_text"
-                android:layout_width="wrap_content"
-                android:layout_height="wrap_content"
-                android:text="@string/home_gesture_tutorial_title"
-
-                app:layout_constraintTop_toTopOf="parent"
-                app:layout_constraintBottom_toBottomOf="parent"
-                app:layout_constraintStart_toStartOf="parent"
-                app:layout_constraintEnd_toEndOf="parent"/>
-
-        </androidx.constraintlayout.widget.ConstraintLayout>
-
-        <androidx.constraintlayout.widget.ConstraintLayout
-            android:id="@+id/gesture_tutorial_menu_back_button"
-            android:layout_width="0dp"
-            android:layout_height="@dimen/gesture_tutorial_menu_button_height"
-            android:layout_marginEnd="@dimen/gesture_tutorial_menu_button_spacing"
-            android:layout_marginBottom="24dp"
-            android:background="@drawable/gesture_tutorial_menu_back_button_background"
-            android:clipToOutline="true"
->>>>>>> bcf36a18
-
-            app:layout_constraintTop_toTopOf="parent"
-            app:layout_constraintBottom_toTopOf="@id/guideline"
-            app:layout_constraintStart_toEndOf="@id/gesture_tutorial_menu_home_button"
-            app:layout_constraintEnd_toStartOf="@id/gesture_tutorial_menu_overview_button">
-
-            <ImageView
-                android:layout_width="wrap_content"
-                android:layout_height="wrap_content"
-                android:src="@drawable/gesture_tutorial_back_step_shape"
-                android:layout_marginBottom="@dimen/gesture_tutorial_menu_back_shape_bottom_margin"
-                android:scaleType="fitXY"
-                android:adjustViewBounds="true"
-
-                app:layout_constraintBottom_toBottomOf="parent"
-                app:layout_constraintStart_toStartOf="parent"/>
-
-            <TextView
-                style="@style/TextAppearance.GestureTutorial.MenuButton.Back"
-                android:id="@+id/gesture_tutorial_menu_back_button_text"
-                android:layout_width="wrap_content"
-                android:layout_height="wrap_content"
-                android:text="@string/back_gesture_tutorial_title"
-
-                app:layout_constraintTop_toTopOf="parent"
-                app:layout_constraintBottom_toBottomOf="parent"
-                app:layout_constraintStart_toStartOf="parent"
-                app:layout_constraintEnd_toEndOf="parent"/>
-
-        </androidx.constraintlayout.widget.ConstraintLayout>
-
-        <androidx.constraintlayout.widget.ConstraintLayout
-            android:id="@+id/gesture_tutorial_menu_overview_button"
-            android:layout_width="0dp"
-            android:layout_height="@dimen/gesture_tutorial_menu_button_height"
-            android:layout_marginBottom="24dp"
-            android:background="@drawable/gesture_tutorial_menu_overview_button_background"
-            android:clipToOutline="true"
-
-<<<<<<< HEAD
+
+            app:layout_constraintTop_toTopOf="parent"
+            app:layout_constraintBottom_toBottomOf="parent"
+            app:layout_constraintStart_toStartOf="parent"
+            app:layout_constraintEnd_toEndOf="parent"/>
+
+    </androidx.constraintlayout.widget.ConstraintLayout>
+
     <androidx.constraintlayout.widget.ConstraintLayout
         android:id="@+id/gesture_tutorial_menu_overview_button"
         android:layout_width="0dp"
@@ -214,70 +247,25 @@
             android:src="@drawable/gesture_tutorial_overview_step_shape"
             android:scaleType="fitXY"
             android:adjustViewBounds="true"
-=======
-            app:layout_constraintTop_toTopOf="parent"
-            app:layout_constraintBottom_toTopOf="@id/guideline"
-            app:layout_constraintStart_toEndOf="@id/gesture_tutorial_menu_back_button"
-            app:layout_constraintEnd_toEndOf="parent">
-
-            <ImageView
-                android:layout_width="wrap_content"
-                android:layout_height="wrap_content"
-                android:src="@drawable/gesture_tutorial_overview_step_shape"
-                android:scaleType="fitXY"
-                android:adjustViewBounds="true"
-
-                app:layout_constraintBottom_toBottomOf="parent"
-                app:layout_constraintStart_toStartOf="parent"
-                app:layout_constraintEnd_toEndOf="parent"/>
-
-            <TextView
-                style="@style/TextAppearance.GestureTutorial.MenuButton.Overview"
-                android:id="@+id/gesture_tutorial_menu_overview_button_text"
-                android:layout_width="wrap_content"
-                android:layout_height="wrap_content"
-                android:text="@string/overview_gesture_tutorial_title"
-
-                app:layout_constraintTop_toTopOf="parent"
-                app:layout_constraintBottom_toBottomOf="parent"
-                app:layout_constraintStart_toStartOf="parent"
-                app:layout_constraintEnd_toEndOf="parent"/>
-
-        </androidx.constraintlayout.widget.ConstraintLayout>
-
-        <androidx.constraintlayout.widget.Guideline
-            android:id="@+id/guideline"
-            android:layout_width="wrap_content"
-            android:layout_height="wrap_content"
-            android:orientation="horizontal"
->>>>>>> bcf36a18
-
-            app:layout_constraintGuide_end="@dimen/gesture_tutorial_menu_done_button_spacing"/>
-
-<<<<<<< HEAD
+
+            app:layout_constraintBottom_toBottomOf="parent"
+            app:layout_constraintStart_toStartOf="parent"
+            app:layout_constraintEnd_toEndOf="parent"/>
+
         <TextView
             style="@style/TextAppearance.GestureTutorial.MenuButton.Overview"
             android:id="@+id/gesture_tutorial_menu_overview_button_text"
-=======
-        <Button
-            style="@style/TextAppearance.GestureTutorial.ButtonLabel"
-            android:id="@+id/gesture_tutorial_menu_done_button"
->>>>>>> bcf36a18
-            android:layout_width="wrap_content"
-            android:layout_height="40dp"
-            android:layout_marginVertical="16dp"
-            android:text="@string/gesture_tutorial_action_button_label"
-            android:background="@drawable/gesture_tutorial_action_button_background"
-            android:backgroundTint="?androidprv:attr/materialColorPrimary"
-            android:stateListAnimator="@null"
-
-            app:layout_constraintTop_toBottomOf="@id/guideline"
-            app:layout_constraintBottom_toBottomOf="parent"
+            android:layout_width="wrap_content"
+            android:layout_height="wrap_content"
+            android:text="@string/overview_gesture_tutorial_title"
+
+            app:layout_constraintTop_toTopOf="parent"
+            app:layout_constraintBottom_toBottomOf="parent"
+            app:layout_constraintStart_toStartOf="parent"
             app:layout_constraintEnd_toEndOf="parent"/>
 
     </androidx.constraintlayout.widget.ConstraintLayout>
 
-<<<<<<< HEAD
     <androidx.constraintlayout.widget.Guideline
         android:id="@+id/guideline"
         android:layout_width="wrap_content"
@@ -301,7 +289,4 @@
         app:layout_constraintBottom_toBottomOf="parent"
         app:layout_constraintEnd_toEndOf="parent"/>
 
-</androidx.constraintlayout.widget.ConstraintLayout>
-=======
-</FrameLayout>
->>>>>>> bcf36a18
+</androidx.constraintlayout.widget.ConstraintLayout>