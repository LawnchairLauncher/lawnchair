<?xml version="1.0" encoding="UTF-8"?>
<!-- 
/*
* Copyright (C) 2017 The Android Open Source Project
*
* Licensed under the Apache License, Version 2.0 (the "License");
* you may not use this file except in compliance with the License.
* You may obtain a copy of the License at
*
*      http://www.apache.org/licenses/LICENSE-2.0
*
* Unless required by applicable law or agreed to in writing, software
* distributed under the License is distributed on an "AS IS" BASIS,
* WITHOUT WARRANTIES OR CONDITIONS OF ANY KIND, either express or implied.
* See the License for the specific language governing permissions and
* limitations under the License.
*/
 -->

<resources xmlns:android="http://schemas.android.com/apk/res/android"
    xmlns:xliff="urn:oasis:names:tc:xliff:document:1.2">
    <string name="recent_task_option_pin" msgid="7929860679018978258">"Fest"</string>
    <string name="recent_task_option_freeform" msgid="48863056265284071">"Fritt format"</string>
    <string name="recents_empty_message" msgid="7040467240571714191">"Ingen nylige elementer"</string>
    <string name="accessibility_app_usage_settings" msgid="6312864233673544149">"Innstillinger for appbruk"</string>
    <string name="recents_clear_all" msgid="5328176793634888831">"Fjern alt"</string>
    <string name="accessibility_recent_apps" msgid="4058661986695117371">"Nylige apper"</string>
    <string name="task_view_closed" msgid="9170038230110856166">"Oppgaven er lukket"</string>
    <string name="task_contents_description_with_remaining_time" msgid="4479688746574672685">"<xliff:g id="TASK_DESCRIPTION">%1$s</xliff:g>, <xliff:g id="REMAINING_TIME">%2$s</xliff:g>"</string>
    <string name="shorter_duration_less_than_one_minute" msgid="4722015666335015336">"&lt; 1 minutt"</string>
    <string name="time_left_for_app" msgid="3111996412933644358">"<xliff:g id="TIME">%1$s</xliff:g> gjenstår i dag"</string>
    <string name="title_app_suggestions" msgid="4185902664111965088">"Appanbefalinger"</string>
    <string name="all_apps_prediction_tip" msgid="2672336544844936186">"Forslag til apper"</string>
    <string name="hotseat_edu_title_migrate" msgid="306578144424489980">"Få appforslag i den nederste raden på startskjermen"</string>
    <string name="hotseat_edu_title_migrate_landscape" msgid="3633942953997845243">"Få appforslag i favoritter-raden på startskjermen"</string>
    <string name="hotseat_edu_message_migrate" msgid="8927179260533775320">"Få enkel tilgang til appene du bruker oftest, rett fra startskjermen. Forslagene endres basert på rutinene dine. Appene i den nederste raden flyttes opp til startskjermen."</string>
    <string name="hotseat_edu_message_migrate_landscape" msgid="4248943380443387697">"Få enkel tilgang til appene du bruker oftest, rett fra startskjermen. Forslagene endres basert på rutinene dine. Apper i favoritter-raden blir flyttet til startskjermen."</string>
    <string name="hotseat_edu_accept" msgid="1611544083278999837">"Få appforslag"</string>
    <string name="hotseat_edu_dismiss" msgid="2781161822780201689">"Nei takk"</string>
    <string name="hotseat_prediction_settings" msgid="6246554993566070818">"Innstillinger"</string>
    <string name="hotseat_auto_enrolled" msgid="522100018967146807">"Appene som brukes oftest, vises her og endres basert på rutiner"</string>
    <string name="hotseat_tip_no_empty_slots" msgid="1325212677738179185">"Dra appene vekk fra den nederste raden for å få appforslag."</string>
    <string name="hotseat_tip_gaps_filled" msgid="3035673010274223538">"Appforslag er lagt til på et tomt område"</string>
    <string name="hotsaet_tip_prediction_enabled" msgid="2233554377501347650">"Appforslag er på"</string>
    <string name="hotsaet_tip_prediction_disabled" msgid="1506426298884658491">"Appforslag er slått av"</string>
    <string name="hotseat_prediction_content_description" msgid="4582028296938078419">"Foreslått app: <xliff:g id="TITLE">%1$s</xliff:g>"</string>
    <string name="back_gesture_feedback_swipe_too_far_from_left_edge" msgid="340972404868601012">"Sørg for at du sveiper fra kanten helt til venstre."</string>
    <string name="back_gesture_feedback_cancelled_left_edge" msgid="6671316150388702530">"Sørg for at du sveiper fra den venstre kanten til midten av skjermen og slipper."</string>
    <string name="back_gesture_feedback_complete_left_edge" msgid="3220478647881674266">"Så enkelt er det! Prøv nå å sveipe fra den høyre kanten."</string>
    <string name="back_gesture_feedback_swipe_too_far_from_right_edge" msgid="4306700023773832353">"Sørg for at du sveiper fra kanten helt til høyre."</string>
    <string name="back_gesture_feedback_cancelled_right_edge" msgid="4951916546256902552">"Sørg for at du sveiper fra den høyre kanten til midten av skjermen og slipper."</string>
    <string name="back_gesture_feedback_complete" msgid="7261221999760772210">"Du har fullført bevegelsen for å gå tilbake. I neste trinn ser du hvordan du går til startskjermen."</string>
    <string name="back_gesture_feedback_swipe_in_nav_bar" msgid="1148198467090405643">"Sørg for at du ikke sveiper for nær bunnen av skjermen."</string>
    <string name="back_gesture_tutorial_confirm_subtitle" msgid="5181305411668713250">"Gå til Innstillinger for å endre tilbakebevegelsefølsomheten"</string>
    <string name="back_gesture_intro_title" msgid="19551256430224428">"Sveip for å gå tilbake"</string>
    <string name="back_gesture_intro_subtitle" msgid="7912576483031802797">"For å gå tilbake til forrige skjerm, sveip fra venstre eller høyre kant til midten av skjermen."</string>
    <string name="back_gesture_spoken_intro_subtitle" msgid="2162043199263088592">"For å gå tilbake til den forrige skjermen, sveip med to fingre fra den venstre eller høyre kanten til midten av skjermen."</string>
    <string name="back_gesture_tutorial_title" msgid="1944737946101059789">"Gå tilbake"</string>
    <string name="home_gesture_feedback_swipe_too_far_from_edge" msgid="1446774096007065298">"Sørg for at du sveiper opp fra den nederste kanten av skjermen."</string>
    <string name="home_gesture_feedback_overview_detected" msgid="1557523944897393013">"Sørg for at du ikke setter på pause før du slipper."</string>
    <string name="home_gesture_feedback_wrong_swipe_direction" msgid="6993979358080825438">"Sørg for at du sveiper rett opp."</string>
    <string name="home_gesture_feedback_complete" msgid="2324789183070815517">"Du har fullført bevegelsen for å gå til startskjermen. I neste trinn lærer du hvordan du bytter app."</string>
    <string name="home_gesture_intro_title" msgid="836590312858441830">"Sveip for å gå til startskjermen"</string>
    <string name="home_gesture_intro_subtitle" msgid="2632238748497975326">"Sveip opp fra bunnen av skjermen. Denne bevegelsen tar deg alltid til startskjermen."</string>
    <string name="home_gesture_spoken_intro_subtitle" msgid="1030987707382031750">"Sveip opp med to fingre fra bunnen av skjermen. Denne bevegelsen tar deg alltid til startskjermen."</string>
    <string name="home_gesture_tutorial_title" msgid="3126834347496917376">"Gå til startskjermen"</string>
    <string name="home_gesture_tutorial_subtitle" msgid="8979014952569486971">"For å gå til startskjermen, sveip opp fra bunnen av skjermen når som helst"</string>
    <string name="overview_gesture_feedback_swipe_too_far_from_edge" msgid="3032757898111577225">"Sørg for at du sveiper opp fra den nederste kanten av skjermen."</string>
    <string name="overview_gesture_feedback_home_detected" msgid="1411130969354020489">"Prøv å holde vinduet lenger før du slipper."</string>
    <string name="overview_gesture_feedback_wrong_swipe_direction" msgid="6725820500906747925">"Sørg for at du sveiper rett opp, og så stopper du."</string>
    <string name="overview_gesture_feedback_complete" msgid="5477014491632199169">"Du har fullført bevegelsen for å bytte app. Du er klar til å bruke telefonen."</string>
    <string name="overview_gesture_intro_title" msgid="2902054412868489378">"Sveip for å bytte app"</string>
<<<<<<< HEAD
    <string name="overview_gesture_intro_subtitle" msgid="1579517193845186042">"Sveip opp fra bunnen av skjermen, hold og slipp."</string>
=======
    <string name="overview_gesture_intro_subtitle" msgid="4968091015637850859">"For å bytte mellom apper, sveip opp fra bunnen av skjermen, hold, og slipp"</string>
    <string name="overview_gesture_spoken_intro_subtitle" msgid="3853371838260201751">"For å bytte mellom apper, sveip opp med to fingre fra bunnen av skjermen, hold, og slipp."</string>
    <string name="overview_gesture_tutorial_title" msgid="4125835002668708720">"Bytt app"</string>
>>>>>>> fc786807
    <string name="gesture_tutorial_confirm_title" msgid="6201516182040074092">"Ferdig"</string>
    <string name="gesture_tutorial_action_button_label_next" msgid="2556263116424738762">"Neste"</string>
    <string name="gesture_tutorial_action_button_label_done" msgid="671834508127014231">"Ferdig"</string>
    <string name="gesture_tutorial_action_button_label_settings" msgid="2923621047916486604">"Innstillinger"</string>
    <string name="gesture_tutorial_try_again" msgid="65962545858556697">"Prøv på nytt"</string>
    <string name="gesture_tutorial_nice" msgid="2936275692616928280">"Bra!"</string>
    <string name="gesture_tutorial_step" msgid="1279786122817620968">"Veiledning <xliff:g id="CURRENT">%1$d</xliff:g>/<xliff:g id="TOTAL">%2$d</xliff:g>"</string>
<<<<<<< HEAD
=======
    <string name="allset_title" msgid="5021126669778966707">"Alt er klart!"</string>
    <string name="allset_hint" msgid="459504134589971527">"Sveip opp for å gå til startskjermen"</string>
    <string name="allset_button_hint" msgid="2395219947744706291">"Trykk på hjemknappen for å gå til startskjermen"</string>
    <string name="allset_description_generic" msgid="5385500062202019855">"Nå kan du bruke <xliff:g id="DEVICE">%1$s</xliff:g>"</string>
    <string name="default_device_name" msgid="6660656727127422487">"enheten"</string>
    <string name="allset_navigation_settings" msgid="4713404605961476027"><annotation id="link">"Innstillinger for systemnavigasjon"</annotation></string>
>>>>>>> fc786807
    <string name="action_share" msgid="2648470652637092375">"Del"</string>
    <string name="action_screenshot" msgid="8171125848358142917">"Skjermdump"</string>
    <string name="action_split" msgid="2098009717623550676">"Del opp"</string>
    <string name="toast_split_select_app" msgid="8464310533320556058">"Trykk på en annen app for å bruke delt skjerm"</string>
    <string name="toast_split_app_unsupported" msgid="2360229567007828914">"Velg en annen app for å bruke delt skjerm"</string>
    <string name="blocked_by_policy" msgid="2071401072261365546">"Appen eller organisasjonen din tillater ikke denne handlingen"</string>
    <string name="skip_tutorial_dialog_title" msgid="2725643161260038458">"Vil du hoppe over navigeringsveiledningen?"</string>
    <string name="skip_tutorial_dialog_subtitle" msgid="544063326241955662">"Du kan finne dette i <xliff:g id="NAME">%1$s</xliff:g>-appen senere"</string>
    <string name="gesture_tutorial_action_button_label_cancel" msgid="3809842569351264108">"Avbryt"</string>
    <string name="gesture_tutorial_action_button_label_skip" msgid="394452764989751960">"Hopp over"</string>
    <string name="accessibility_rotate_button" msgid="4771825231336502943">"Rotér skjermen"</string>
    <string name="taskbar_edu_a11y_title" msgid="5417986057866415355">"Veiledning for oppgavelinjen"</string>
    <string name="taskbar_edu_opened" msgid="3950252793551919129">"Opplæringen for oppgavelinjen vises"</string>
    <string name="taskbar_edu_closed" msgid="126643734478892862">"Opplæringen for oppgavelinjen er lukket"</string>
    <string name="taskbar_edu_splitscreen" msgid="5605512479258053350">"Dra en app til siden for å bruke 2 apper samtidig"</string>
    <string name="taskbar_edu_stashing" msgid="5645461372669217294">"Sveip langsomt opp for å vise oppgavelinjen"</string>
    <string name="taskbar_edu_suggestions" msgid="8215044496435527982">"Få appforslag som er basert på rutinene dine"</string>
    <string name="taskbar_edu_settings_persistent" msgid="1387372982791296151">"Slå på navigasjon med bevegelser i innstillingene for å skjule oppgavelinjen automatisk"</string>
    <string name="taskbar_edu_features" msgid="3320337287472848162">"Gjør mer med oppgavelinjen"</string>
    <string name="taskbar_edu_next" msgid="4007618274426775841">"Neste"</string>
    <string name="taskbar_edu_previous" msgid="459202320127201702">"Tilbake"</string>
    <string name="taskbar_edu_close" msgid="887022990168191073">"Lukk"</string>
    <string name="taskbar_edu_done" msgid="6880178093977704569">"Ferdig"</string>
    <string name="taskbar_button_home" msgid="2151398979630664652">"Hjem"</string>
    <string name="taskbar_button_a11y" msgid="5241161324875094465">"Tilgjengelighet"</string>
    <string name="taskbar_button_back" msgid="8558862226461164514">"Tilbake"</string>
    <string name="taskbar_button_ime_switcher" msgid="1730244360907588541">"IME-veksler"</string>
    <string name="taskbar_button_recents" msgid="7273376136216613134">"Nylige"</string>
    <string name="taskbar_button_notifications" msgid="7471740351507357318">"Varsler"</string>
    <string name="taskbar_button_quick_settings" msgid="227662894293189391">"Hurtiginnst."</string>
    <string name="taskbar_a11y_title" msgid="6432169809852243110">"Oppgavelinje"</string>
    <string name="taskbar_a11y_shown_title" msgid="6842833581088937713">"Oppgavelinjen vises"</string>
    <string name="taskbar_a11y_hidden_title" msgid="9154903639589659284">"Oppgavelinjen er skjult"</string>
    <string name="taskbar_phone_a11y_title" msgid="4933360237131229395">"Navigasjonsrad"</string>
    <string name="move_drop_target_top_or_left" msgid="2988702185049595807">"Flytt til øverst/venstre"</string>
    <string name="move_drop_target_bottom_or_right" msgid="5431393418797620162">"Flytt til nederst/høyre"</string>
    <string name="quick_switch_overflow" msgid="6935266023013283353">"{count,plural, =1{Vis # app til.}other{Vis # apper til.}}"</string>
    <string name="quick_switch_split_task" msgid="5598194724255333896">"<xliff:g id="APP_NAME_1">%1$s</xliff:g> og <xliff:g id="APP_NAME_2">%2$s</xliff:g>"</string>
</resources><|MERGE_RESOLUTION|>--- conflicted
+++ resolved
@@ -44,12 +44,10 @@
     <string name="hotsaet_tip_prediction_enabled" msgid="2233554377501347650">"Appforslag er på"</string>
     <string name="hotsaet_tip_prediction_disabled" msgid="1506426298884658491">"Appforslag er slått av"</string>
     <string name="hotseat_prediction_content_description" msgid="4582028296938078419">"Foreslått app: <xliff:g id="TITLE">%1$s</xliff:g>"</string>
-    <string name="back_gesture_feedback_swipe_too_far_from_left_edge" msgid="340972404868601012">"Sørg for at du sveiper fra kanten helt til venstre."</string>
-    <string name="back_gesture_feedback_cancelled_left_edge" msgid="6671316150388702530">"Sørg for at du sveiper fra den venstre kanten til midten av skjermen og slipper."</string>
-    <string name="back_gesture_feedback_complete_left_edge" msgid="3220478647881674266">"Så enkelt er det! Prøv nå å sveipe fra den høyre kanten."</string>
-    <string name="back_gesture_feedback_swipe_too_far_from_right_edge" msgid="4306700023773832353">"Sørg for at du sveiper fra kanten helt til høyre."</string>
-    <string name="back_gesture_feedback_cancelled_right_edge" msgid="4951916546256902552">"Sørg for at du sveiper fra den høyre kanten til midten av skjermen og slipper."</string>
-    <string name="back_gesture_feedback_complete" msgid="7261221999760772210">"Du har fullført bevegelsen for å gå tilbake. I neste trinn ser du hvordan du går til startskjermen."</string>
+    <string name="back_gesture_feedback_swipe_too_far_from_edge" msgid="1711645592102201538">"Sørg for at du sveiper fra kanten helt til høyre eller venstre."</string>
+    <string name="back_gesture_feedback_cancelled" msgid="3274382913290074496">"Sørg for at du sveiper fra den høyre eller venstre kanten til midten av skjermen og slipper."</string>
+    <string name="back_gesture_feedback_complete_with_overview_follow_up" msgid="9176400654037014471">"Du har lært hvordan du sveiper fra høyre for å gå tilbake. I neste trinn lærer du å bytte app."</string>
+    <string name="back_gesture_feedback_complete_without_follow_up" msgid="6405649621667113830">"Du har fullført bevegelsen for å gå tilbake."</string>
     <string name="back_gesture_feedback_swipe_in_nav_bar" msgid="1148198467090405643">"Sørg for at du ikke sveiper for nær bunnen av skjermen."</string>
     <string name="back_gesture_tutorial_confirm_subtitle" msgid="5181305411668713250">"Gå til Innstillinger for å endre tilbakebevegelsefølsomheten"</string>
     <string name="back_gesture_intro_title" msgid="19551256430224428">"Sveip for å gå tilbake"</string>
@@ -59,7 +57,8 @@
     <string name="home_gesture_feedback_swipe_too_far_from_edge" msgid="1446774096007065298">"Sørg for at du sveiper opp fra den nederste kanten av skjermen."</string>
     <string name="home_gesture_feedback_overview_detected" msgid="1557523944897393013">"Sørg for at du ikke setter på pause før du slipper."</string>
     <string name="home_gesture_feedback_wrong_swipe_direction" msgid="6993979358080825438">"Sørg for at du sveiper rett opp."</string>
-    <string name="home_gesture_feedback_complete" msgid="2324789183070815517">"Du har fullført bevegelsen for å gå til startskjermen. I neste trinn lærer du hvordan du bytter app."</string>
+    <string name="home_gesture_feedback_complete_with_follow_up" msgid="1427872029729605034">"Du har fullført bevegelsen for å gå til startskjermen. I neste trinn ser du hvordan du går tilbake."</string>
+    <string name="home_gesture_feedback_complete_without_follow_up" msgid="8049099486868933882">"Du har fullført bevegelsen for å gå til startskjermen."</string>
     <string name="home_gesture_intro_title" msgid="836590312858441830">"Sveip for å gå til startskjermen"</string>
     <string name="home_gesture_intro_subtitle" msgid="2632238748497975326">"Sveip opp fra bunnen av skjermen. Denne bevegelsen tar deg alltid til startskjermen."</string>
     <string name="home_gesture_spoken_intro_subtitle" msgid="1030987707382031750">"Sveip opp med to fingre fra bunnen av skjermen. Denne bevegelsen tar deg alltid til startskjermen."</string>
@@ -68,31 +67,24 @@
     <string name="overview_gesture_feedback_swipe_too_far_from_edge" msgid="3032757898111577225">"Sørg for at du sveiper opp fra den nederste kanten av skjermen."</string>
     <string name="overview_gesture_feedback_home_detected" msgid="1411130969354020489">"Prøv å holde vinduet lenger før du slipper."</string>
     <string name="overview_gesture_feedback_wrong_swipe_direction" msgid="6725820500906747925">"Sørg for at du sveiper rett opp, og så stopper du."</string>
-    <string name="overview_gesture_feedback_complete" msgid="5477014491632199169">"Du har fullført bevegelsen for å bytte app. Du er klar til å bruke telefonen."</string>
+    <string name="overview_gesture_feedback_complete_with_follow_up" msgid="3544611727467765026">"Du har lært hvordan du bruker bevegelser. For å slå av bevegelser, gå til Innstillinger."</string>
+    <string name="overview_gesture_feedback_complete_without_follow_up" msgid="3199486203448379152">"Du har fullført bevegelsen for å bytte app."</string>
     <string name="overview_gesture_intro_title" msgid="2902054412868489378">"Sveip for å bytte app"</string>
-<<<<<<< HEAD
-    <string name="overview_gesture_intro_subtitle" msgid="1579517193845186042">"Sveip opp fra bunnen av skjermen, hold og slipp."</string>
-=======
     <string name="overview_gesture_intro_subtitle" msgid="4968091015637850859">"For å bytte mellom apper, sveip opp fra bunnen av skjermen, hold, og slipp"</string>
     <string name="overview_gesture_spoken_intro_subtitle" msgid="3853371838260201751">"For å bytte mellom apper, sveip opp med to fingre fra bunnen av skjermen, hold, og slipp."</string>
     <string name="overview_gesture_tutorial_title" msgid="4125835002668708720">"Bytt app"</string>
->>>>>>> fc786807
     <string name="gesture_tutorial_confirm_title" msgid="6201516182040074092">"Ferdig"</string>
-    <string name="gesture_tutorial_action_button_label_next" msgid="2556263116424738762">"Neste"</string>
-    <string name="gesture_tutorial_action_button_label_done" msgid="671834508127014231">"Ferdig"</string>
+    <string name="gesture_tutorial_action_button_label" msgid="6249846312991332122">"Ferdig"</string>
     <string name="gesture_tutorial_action_button_label_settings" msgid="2923621047916486604">"Innstillinger"</string>
     <string name="gesture_tutorial_try_again" msgid="65962545858556697">"Prøv på nytt"</string>
     <string name="gesture_tutorial_nice" msgid="2936275692616928280">"Bra!"</string>
     <string name="gesture_tutorial_step" msgid="1279786122817620968">"Veiledning <xliff:g id="CURRENT">%1$d</xliff:g>/<xliff:g id="TOTAL">%2$d</xliff:g>"</string>
-<<<<<<< HEAD
-=======
     <string name="allset_title" msgid="5021126669778966707">"Alt er klart!"</string>
     <string name="allset_hint" msgid="459504134589971527">"Sveip opp for å gå til startskjermen"</string>
     <string name="allset_button_hint" msgid="2395219947744706291">"Trykk på hjemknappen for å gå til startskjermen"</string>
     <string name="allset_description_generic" msgid="5385500062202019855">"Nå kan du bruke <xliff:g id="DEVICE">%1$s</xliff:g>"</string>
     <string name="default_device_name" msgid="6660656727127422487">"enheten"</string>
     <string name="allset_navigation_settings" msgid="4713404605961476027"><annotation id="link">"Innstillinger for systemnavigasjon"</annotation></string>
->>>>>>> fc786807
     <string name="action_share" msgid="2648470652637092375">"Del"</string>
     <string name="action_screenshot" msgid="8171125848358142917">"Skjermdump"</string>
     <string name="action_split" msgid="2098009717623550676">"Del opp"</string>
