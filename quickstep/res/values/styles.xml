<?xml version="1.0" encoding="utf-8"?>
<!--
     Copyright (C) 2018 The Android Open Source Project

     Licensed under the Apache License, Version 2.0 (the "License");
     you may not use this file except in compliance with the License.
     You may obtain a copy of the License at

          http://www.apache.org/licenses/LICENSE-2.0

     Unless required by applicable law or agreed to in writing, software
     distributed under the License is distributed on an "AS IS" BASIS,
     WITHOUT WARRANTIES OR CONDITIONS OF ANY KIND, either express or implied.
     See the License for the specific language governing permissions and
     limitations under the License.
-->
<resources
    xmlns:androidprv="http://schemas.android.com/apk/prv/res/android">

    <style name="TextAppearance.GestureTutorial"
        parent="@android:style/Theme.DeviceDefault.DayNight" />

    <style name="TextAppearance.GestureTutorial.CallToAction"
        parent="@android:style/Theme.DeviceDefault.DayNight" />

    <style name="TextAppearance.GestureTutorial.Title"
        parent="TextAppearance.GestureTutorial">
        <item name="android:gravity">center</item>
        <item name="android:textColor">?android:attr/textColorPrimary</item>
        <item name="android:textSize">28sp</item>
    </style>

    <style name="TextAppearance.GestureTutorial.Subtitle"
        parent="TextAppearance.GestureTutorial">
        <item name="android:gravity">center</item>
        <item name="android:textColor">?android:attr/textColorTertiary</item>
        <item name="android:letterSpacing">0.03</item>
        <item name="android:textSize">21sp</item>
    </style>

    <style name="TextAppearance.GestureTutorial.Feedback.Title"
        parent="TextAppearance.GestureTutorial">
        <item name="android:gravity">start</item>
        <item name="android:textColor">?android:attr/textColorPrimary</item>
        <item name="android:fontFamily">google-sans</item>
        <item name="android:letterSpacing">0.03</item>
        <item name="android:textSize">36sp</item>
        <item name="android:lineHeight">44sp</item>
    </style>

    <style name="TextAppearance.GestureTutorial.MenuButton"
        parent="TextAppearance.GestureTutorial.Feedback.Title">
        <item name="android:gravity">center</item>
        <item name="fontWeight">400</item>
    </style>

    <style name="TextAppearance.GestureTutorial.MenuButton.Home"
        parent="TextAppearance.GestureTutorial.MenuButton">
        <item name="android:textColor">?attr/secondaryHome</item>
    </style>

    <style name="TextAppearance.GestureTutorial.MenuButton.Back"
        parent="TextAppearance.GestureTutorial.MenuButton">
        <item name="android:textColor">?attr/secondaryBack</item>
    </style>

    <style name="TextAppearance.GestureTutorial.MenuButton.Overview"
        parent="TextAppearance.GestureTutorial.MenuButton">
        <item name="android:textColor">?attr/secondaryOverview</item>
    </style>

    <style name="TextAppearance.GestureTutorial.Feedback.Title.AllSet"
        parent="TextAppearance.GestureTutorial.Feedback.Title">
        <item name="android:letterSpacing">0.03</item>
        <item name="android:lineHeight">44sp</item>
        <item name="android:textSize">@dimen/allset_page_allset_text_size</item>
    </style>

    <style name="TextAppearance.GestureTutorial.Dialog.Title"
        parent="TextAppearance.GestureTutorial.Feedback.Title">
        <item name="android:gravity">center_horizontal</item>
        <item name="android:fontFamily">google-sans</item>
        <item name="android:lineHeight">32sp</item>
        <item name="android:textSize">24sp</item>
    </style>

    <style name="TextAppearance.GestureTutorial.Feedback.Subtitle"
        parent="TextAppearance.GestureTutorial">
        <item name="android:gravity">start</item>
        <item name="android:textColor">?android:attr/textColorPrimary</item>
        <item name="android:fontFamily">google-sans-text</item>
        <item name="android:letterSpacing">0.03</item>
        <item name="android:textSize">14sp</item>
        <item name="android:lineHeight">20sp</item>
    </style>

    <style name="TextAppearance.GestureTutorial.Feedback.Subtitle.AllSet"
        parent="TextAppearance.GestureTutorial.Feedback.Subtitle">
        <item name="android:textSize">18sp</item>
        <item name="android:lineHeight">24sp</item>
    </style>

    <style name="TextAppearance.GestureTutorial.Dialog.Subtitle"
        parent="TextAppearance.GestureTutorial.Feedback.Subtitle">
        <item name="android:gravity">center_horizontal</item>
        <item name="android:fontFamily">google-sans-text</item>
        <item name="android:letterSpacing">0.025</item>
        <item name="android:lineHeight">20sp</item>
        <item name="android:textSize">14sp</item>
    </style>

    <style name="TextAppearance.GestureTutorial.Feedback.Subtext"
        parent="TextAppearance.GestureTutorial.Feedback.Subtitle">
        <item name="android:textSize">16sp</item>
        <item name="android:textColor">?android:attr/colorAccent</item>
        <item name="android:gravity">start</item>
    </style>

    <style name="TextAppearance.GestureTutorial.Feedback.Subtext.Dark"
        parent="TextAppearance.GestureTutorial.Feedback.Subtext">
        <item name="android:textColor">?android:attr/textColorPrimary</item>
    </style>

    <style name="TextAppearance.GestureTutorial.ButtonLabel"
        parent="TextAppearance.GestureTutorial.CallToAction">
        <item name="android:gravity">center</item>
        <item name="android:textColor">?attr/materialColorOnPrimary</item>
        <item name="android:letterSpacing">0.02</item>
        <item name="android:textSize">16sp</item>
        <item name="android:textAllCaps">false</item>
        <item name="android:fontFamily">google-sans-text-medium</item>
    </style>

    <style name="TextAppearance.GestureTutorial.ButtonLabel.Home"
        parent="TextAppearance.GestureTutorial.ButtonLabel">
        <item name="android:textColor">?attr/onSurfaceHome</item>
    </style>

    <style name="TextAppearance.GestureTutorial.ButtonLabel.Back"
        parent="TextAppearance.GestureTutorial.ButtonLabel">
        <item name="android:textColor">?attr/onSurfaceBack</item>
    </style>

    <style name="TextAppearance.GestureTutorial.ButtonLabel.Overview"
        parent="TextAppearance.GestureTutorial.ButtonLabel">
        <item name="android:textColor">?attr/onSurfaceOverview</item>
    </style>

    <style name="TextAppearance.GestureTutorial.CancelButtonLabel"
        parent="TextAppearance.GestureTutorial.ButtonLabel">
        <item name="android:textColor">?android:attr/colorAccent</item>
    </style>

    <style name="TextAppearance.GestureTutorial.TextButtonLabel"
        parent="TextAppearance.GestureTutorial.ButtonLabel">
        <item name="android:textColor">?android:attr/colorAccent</item>
    </style>

    <style name="TextAppearance.GestureTutorial.LinkText"
        parent="TextAppearance.GestureTutorial.Feedback.Subtitle">
        <item name="android:textSize">14sp</item>
    </style>

    <style name="TextAppearance.GestureTutorial.MainTitle"
        parent="TextAppearance.GestureTutorial">
        <item name="android:textSize">36sp</item>
        <item name="android:fontFamily">google-sans</item>
    </style>

    <style name="TextAppearance.GestureTutorial.MainTitle.Home"
        parent="TextAppearance.GestureTutorial.MainTitle">
        <item name="android:textColor">?attr/secondaryHome</item>
    </style>

    <style name="TextAppearance.GestureTutorial.MainTitle.Back"
        parent="TextAppearance.GestureTutorial.MainTitle">
        <item name="android:textColor">?attr/secondaryBack</item>
    </style>

    <style name="TextAppearance.GestureTutorial.MainTitle.Overview"
        parent="TextAppearance.GestureTutorial.MainTitle">
        <item name="android:textColor">?attr/secondaryOverview</item>
    </style>

    <style name="TextAppearance.GestureTutorial.MainTitle.Success.Home"
        parent="TextAppearance.GestureTutorial.MainTitle.Home">
        <item name="android:textColor">?attr/secondaryHome</item>
    </style>

    <style name="TextAppearance.GestureTutorial.MainTitle.Success.Back"
        parent="TextAppearance.GestureTutorial.MainTitle.Back">
        <item name="android:textColor">?attr/secondaryBack</item>
    </style>

    <style name="TextAppearance.GestureTutorial.MainTitle.Success.Overview"
        parent="TextAppearance.GestureTutorial.MainTitle.Overview">
        <item name="android:textColor">?attr/secondaryOverview</item>
    </style>

    <style name="TextAppearance.GestureTutorial.MainSubtitle"
        parent="TextAppearance.GestureTutorial.Subtitle">
        <item name="android:textSize">16sp</item>
        <item name="android:letterSpacing">0.02</item>
        <item name="android:fontFamily">google-sans-text</item>
        <item name="android:textColor">?attr/tutorialSubtitle</item>
    </style>

    <style name="AllSetTheme" parent="@android:style/Theme.DeviceDefault.Light.NoActionBar">
        <item name="android:navigationBarColor">@android:color/transparent</item>
        <item name="android:statusBarColor">@android:color/transparent</item>
        <item name="android:enforceNavigationBarContrast">false</item>
        <item name="android:windowLightStatusBar">true</item>
        <item name="android:windowBackground">@android:color/transparent</item>
    </style>

    <!--
      Can be applied to views to color things like ripples and list highlights the workspace text
      color.
    -->
    <style name="ThemeControlHighlightWorkspaceColor">
        <item name="android:colorControlHighlight">?attr/workspaceTextColor</item>
    </style>

    <style name="OverviewActionButton"
        parent="@android:style/Widget.DeviceDefault.Button.Borderless">
        <item name="android:paddingTop">4dp</item>
        <item name="android:paddingBottom">4dp</item>
        <item name="android:textColor">@color/overview_button</item>
        <item name="android:drawableTint">@color/overview_button</item>
        <item name="android:tint">?android:attr/textColorPrimary</item>
        <item name="android:drawablePadding">8dp</item>
        <item name="android:textAllCaps">false</item>
        <item name="customFontType">@id/font_button</item>
    </style>

    <style name="OverviewClearAllButton" parent="@android:style/Widget.DeviceDefault.Button">
        <item name="android:background">@drawable/bg_overview_clear_all_button</item>
        <item name="android:minWidth">96dp</item>
        <item name="android:minHeight">48dp</item>
        <item name="android:paddingStart">12dp</item>
        <item name="android:paddingEnd">12dp</item>
        <item name="android:stateListAnimator">@null</item>
    </style>

    <!-- Icon displayed on the taskbar -->
    <style name="BaseIcon.Workspace.Taskbar" >
        <item name="iconDisplay">taskbar</item>
    </style>

    <style name="TaskbarEdu.Button.Done" parent="@android:style/Widget.Material.Button">
        <item name="android:background">@drawable/button_taskbar_edu_colored</item>
        <item name="android:stateListAnimator">@null</item>
        <item name="android:textSize">16sp</item>
        <item name="android:minHeight">36dp</item>
    </style>

    <style name="TextAppearance.TaskbarEduTooltip.Title" parent="@android:style/TextAppearance.DeviceDefault.DialogWindowTitle">
        <item name="android:gravity">center_horizontal</item>
        <item name="android:fontFamily">google-sans</item>
        <item name="android:textSize">24sp</item>
    </style>

    <style name="TextAppearance.TaskbarEduTooltip.Subtext" parent="android:TextAppearance.Material.Body1">
        <item name="android:layout_marginTop">16dp</item>
        <item name="android:fontFamily">google-sans-text</item>
        <item name="android:textSize">14sp</item>
    </style>

    <style name="KeyboardQuickSwitchText">
        <item name="fontFamily">google-sans-text</item>
        <item name="android:textSize">14sp</item>
        <item name="android:textColor">?attr/materialColorOnSurface</item>
        <item name="lineHeight">20sp</item>
    </style>

    <style name="KeyboardQuickSwitchText.OnBackground" parent="KeyboardQuickSwitchText">
<<<<<<< HEAD
        <item name="android:textColor">?attr/materialColorOnSurfaceInverse</item>
=======
        <item name="android:textColor">?androidprv:attr/materialColorOnSurface</item>
>>>>>>> 904a97c6
    </style>

    <style name="GestureTutorialActivity" parent="@style/AppTheme">
        <item name="background">@android:color/transparent</item>
        <item name="tutorialSubtitle">@android:color/black</item>
        <item name="surfaceContainer">?attr/materialColorSurfaceContainer</item>
        <item name="onSurfaceHome">?attr/materialColorPrimaryFixed</item>
        <item name="surfaceHome">@android:color/system_accent1_300</item>
        <item name="secondaryHome">?attr/materialColorOnPrimaryFixedVariant</item>
        <item name="onSurfaceBack">?attr/materialColorTertiaryFixed</item>
        <item name="surfaceBack">@android:color/system_accent3_300</item>
        <item name="secondaryBack">?attr/materialColorOnTertiaryFixedVariant</item>
        <item name="onSurfaceOverview">?attr/materialColorPrimaryFixed</item>
        <item name="surfaceOverview">@android:color/system_accent2_300</item>
        <item name="secondaryOverview">?attr/materialColorOnSecondaryFixedVariant</item>
    </style>

    <style name="rotate_prompt_title" parent="TextAppearance.GestureTutorial.Dialog.Title">
        <item name="android:textColor">?attr/materialColorOnSurface</item>
    </style>

    <style name="rotate_prompt_subtitle" parent="TextAppearance.GestureTutorial.Dialog.Subtitle">
        <item name="android:textColor">?attr/materialColorOnSurfaceVariant</item>
    </style>

    <style name="ArrowTipTaskbarStyle">
        <item name="arrowTipBackground">?attr/materialColorSurfaceContainer</item>
        <item name="arrowTipTextColor">?attr/materialColorOnSurface</item>
    </style>

    <style name="IconAppChipMenuTextStyle">
        <item name="android:fontFamily">google-sans-text-medium</item>
        <item name="android:textSize">@dimen/task_thumbnail_icon_menu_text_size</item>
        <item name="android:textColor">?androidprv:attr/materialColorOnSurface</item>
        <item name="android:letterSpacing">0.025</item>
        <item name="android:lineHeight">20sp</item>
    </style>

    <style name="WidgetPickerActivityTheme" parent="@android:style/Theme.Translucent.NoTitleBar">
        <item name="widgetsTheme">@style/WidgetContainerTheme</item>
        <item name="android:windowBackground">@android:color/transparent</item>
        <item name="pageIndicatorDotColor">@color/page_indicator_dot_color_light</item>
    </style>
</resources><|MERGE_RESOLUTION|>--- conflicted
+++ resolved
@@ -124,7 +124,7 @@
     <style name="TextAppearance.GestureTutorial.ButtonLabel"
         parent="TextAppearance.GestureTutorial.CallToAction">
         <item name="android:gravity">center</item>
-        <item name="android:textColor">?attr/materialColorOnPrimary</item>
+        <item name="android:textColor">?androidprv:attr/materialColorOnPrimary</item>
         <item name="android:letterSpacing">0.02</item>
         <item name="android:textSize">16sp</item>
         <item name="android:textAllCaps">false</item>
@@ -230,7 +230,6 @@
         <item name="android:tint">?android:attr/textColorPrimary</item>
         <item name="android:drawablePadding">8dp</item>
         <item name="android:textAllCaps">false</item>
-        <item name="customFontType">@id/font_button</item>
     </style>
 
     <style name="OverviewClearAllButton" parent="@android:style/Widget.DeviceDefault.Button">
@@ -269,44 +268,40 @@
     <style name="KeyboardQuickSwitchText">
         <item name="fontFamily">google-sans-text</item>
         <item name="android:textSize">14sp</item>
-        <item name="android:textColor">?attr/materialColorOnSurface</item>
+        <item name="android:textColor">?androidprv:attr/materialColorOnSurface</item>
         <item name="lineHeight">20sp</item>
     </style>
 
     <style name="KeyboardQuickSwitchText.OnBackground" parent="KeyboardQuickSwitchText">
-<<<<<<< HEAD
-        <item name="android:textColor">?attr/materialColorOnSurfaceInverse</item>
-=======
         <item name="android:textColor">?androidprv:attr/materialColorOnSurface</item>
->>>>>>> 904a97c6
     </style>
 
     <style name="GestureTutorialActivity" parent="@style/AppTheme">
         <item name="background">@android:color/transparent</item>
         <item name="tutorialSubtitle">@android:color/black</item>
-        <item name="surfaceContainer">?attr/materialColorSurfaceContainer</item>
-        <item name="onSurfaceHome">?attr/materialColorPrimaryFixed</item>
+        <item name="surfaceContainer">?androidprv:attr/materialColorSurfaceContainer</item>
+        <item name="onSurfaceHome">?androidprv:attr/materialColorPrimaryFixed</item>
         <item name="surfaceHome">@android:color/system_accent1_300</item>
-        <item name="secondaryHome">?attr/materialColorOnPrimaryFixedVariant</item>
-        <item name="onSurfaceBack">?attr/materialColorTertiaryFixed</item>
+        <item name="secondaryHome">?androidprv:attr/materialColorOnPrimaryFixedVariant</item>
+        <item name="onSurfaceBack">?androidprv:attr/materialColorTertiaryFixed</item>
         <item name="surfaceBack">@android:color/system_accent3_300</item>
-        <item name="secondaryBack">?attr/materialColorOnTertiaryFixedVariant</item>
-        <item name="onSurfaceOverview">?attr/materialColorPrimaryFixed</item>
+        <item name="secondaryBack">?androidprv:attr/materialColorOnTertiaryFixedVariant</item>
+        <item name="onSurfaceOverview">?androidprv:attr/materialColorPrimaryFixed</item>
         <item name="surfaceOverview">@android:color/system_accent2_300</item>
-        <item name="secondaryOverview">?attr/materialColorOnSecondaryFixedVariant</item>
+        <item name="secondaryOverview">?androidprv:attr/materialColorOnSecondaryFixedVariant</item>
     </style>
 
     <style name="rotate_prompt_title" parent="TextAppearance.GestureTutorial.Dialog.Title">
-        <item name="android:textColor">?attr/materialColorOnSurface</item>
+        <item name="android:textColor">?androidprv:attr/materialColorOnSurface</item>
     </style>
 
     <style name="rotate_prompt_subtitle" parent="TextAppearance.GestureTutorial.Dialog.Subtitle">
-        <item name="android:textColor">?attr/materialColorOnSurfaceVariant</item>
+        <item name="android:textColor">?androidprv:attr/materialColorOnSurfaceVariant</item>
     </style>
 
     <style name="ArrowTipTaskbarStyle">
-        <item name="arrowTipBackground">?attr/materialColorSurfaceContainer</item>
-        <item name="arrowTipTextColor">?attr/materialColorOnSurface</item>
+        <item name="arrowTipBackground">?androidprv:attr/materialColorSurfaceContainer</item>
+        <item name="arrowTipTextColor">?androidprv:attr/materialColorOnSurface</item>
     </style>
 
     <style name="IconAppChipMenuTextStyle">
