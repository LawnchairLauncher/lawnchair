--- conflicted
+++ resolved
@@ -14,17 +14,9 @@
      limitations under the License.
 -->
 <resources>
-<<<<<<< HEAD
-    <bool name="quickstep_direct_boot_aware">false</bool>
-
-    <string name="task_overlay_factory_class" translatable="false"></string>
-
-    <string name="overview_callbacks_class" translatable="false">ch.deletescape.lawnchair.LawnchairOverviewCallbacks</string>
-=======
     <string name="task_overlay_factory_class" translatable="false"/>
 
     <string name="overscroll_plugin_factory_class" translatable="false" />
->>>>>>> 7b96ec1f
 
     <!-- Activities which block home gesture -->
     <string-array name="gesture_blocking_activities" translatable="false">
