--- conflicted
+++ resolved
@@ -19,11 +19,7 @@
     <dimen name="task_thumbnail_top_margin">24dp</dimen>
     <dimen name="task_thumbnail_half_top_margin">12dp</dimen>
     <dimen name="task_thumbnail_icon_size">48dp</dimen>
-<<<<<<< HEAD
-    <dimen name="task_menu_background_radius">12dp</dimen>
-=======
     <dimen name="task_corner_radius">2dp</dimen>
->>>>>>> cbab862c
     <dimen name="recents_page_spacing">10dp</dimen>
     <dimen name="recents_clear_all_deadzone_vertical_margin">70dp</dimen>
     <dimen name="quickscrub_adjacent_visible_width">20dp</dimen>
