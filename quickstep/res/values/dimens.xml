<?xml version="1.0" encoding="utf-8"?>
<!-- Copyright (C) 2017 The Android Open Source Project

     Licensed under the Apache License, Version 2.0 (the "License");
     you may not use this file except in compliance with the License.
     You may obtain a copy of the License at

          http://www.apache.org/licenses/LICENSE-2.0

     Unless required by applicable law or agreed to in writing, software
     distributed under the License is distributed on an "AS IS" BASIS,
     WITHOUT WARRANTIES OR CONDITIONS OF ANY KIND, either express or implied.
     See the License for the specific language governing permissions and
     limitations under the License.
-->

<resources>

    <dimen name="task_thumbnail_top_margin">24dp</dimen>
    <dimen name="task_thumbnail_half_top_margin">12dp</dimen>
    <dimen name="task_thumbnail_icon_size">48dp</dimen>
    <!-- For screens without rounded corners -->
    <dimen name="task_corner_radius_small">2dp</dimen>

    <dimen name="recents_page_spacing">10dp</dimen>
    <dimen name="recents_clear_all_deadzone_vertical_margin">70dp</dimen>
    <dimen name="overview_peek_distance">96dp</dimen>

    <!-- The speed in dp/s at which the user needs to be scrolling in recents such that we start
             loading full resolution screenshots. -->
    <dimen name="recents_fast_fling_velocity">600dp</dimen>

    <!-- These velocities are in dp / s -->
    <dimen name="quickstep_fling_threshold_velocity">500dp</dimen>
    <dimen name="quickstep_fling_min_velocity">250dp</dimen>

    <!-- These speeds are in dp / ms -->
    <dimen name="motion_pause_detector_speed_very_slow">0.0285dp</dimen>
    <dimen name="motion_pause_detector_speed_slow">0.15dp</dimen>
    <dimen name="motion_pause_detector_speed_somewhat_fast">0.285dp</dimen>
    <dimen name="motion_pause_detector_speed_fast">1.4dp</dimen>
    <dimen name="motion_pause_detector_min_displacement_from_app">36dp</dimen>

    <!-- Launcher app transition -->
    <dimen name="content_trans_y">50dp</dimen>
    <dimen name="workspace_trans_y">50dp</dimen>
    <dimen name="closing_window_trans_y">115dp</dimen>

    <dimen name="recents_empty_message_text_size">16sp</dimen>
    <dimen name="recents_empty_message_text_padding">16dp</dimen>

    <!-- Total space (start + end) between the task card and the edge of the screen
         in various configurations -->
    <dimen name="task_card_vert_space">40dp</dimen>
    <dimen name="task_card_menu_option_vertical_padding">8dp</dimen>
    <dimen name="task_card_menu_shadow_height">3dp</dimen>
    <dimen name="task_card_menu_horizontal_padding">0dp</dimen>
    <dimen name="portrait_task_card_horz_space">136dp</dimen>
    <dimen name="landscape_task_card_horz_space">200dp</dimen>
    <dimen name="multi_window_task_card_horz_space">100dp</dimen>
    <!-- Copied from framework resource:
       docked_stack_divider_thickness - 2 * docked_stack_divider_insets -->
    <dimen name="multi_window_task_divider_size">10dp</dimen>

    <!-- same as vertical_drag_handle_size -->
<<<<<<< HEAD
    <dimen name="shelf_surface_offset">18dp</dimen>
=======
    <dimen name="shelf_surface_offset">24dp</dimen>

    <!-- Assistant Gestures -->
    <!-- Distance from the vertical edges of the screen in which assist gestures are recognized -->
    <dimen name="gestures_assistant_width">48dp</dimen>
    <dimen name="gestures_assistant_drag_threshold">55dp</dimen>

    <!-- Distance to move elements when swiping up to go home from launcher -->
    <dimen name="home_pullback_distance">28dp</dimen>
>>>>>>> c87bbeea
</resources><|MERGE_RESOLUTION|>--- conflicted
+++ resolved
@@ -63,10 +63,7 @@
     <dimen name="multi_window_task_divider_size">10dp</dimen>
 
     <!-- same as vertical_drag_handle_size -->
-<<<<<<< HEAD
     <dimen name="shelf_surface_offset">18dp</dimen>
-=======
-    <dimen name="shelf_surface_offset">24dp</dimen>
 
     <!-- Assistant Gestures -->
     <!-- Distance from the vertical edges of the screen in which assist gestures are recognized -->
@@ -75,5 +72,4 @@
 
     <!-- Distance to move elements when swiping up to go home from launcher -->
     <dimen name="home_pullback_distance">28dp</dimen>
->>>>>>> c87bbeea
 </resources>