<?xml version="1.0" encoding="UTF-8"?>
<!-- 
/*
* Copyright (C) 2017 The Android Open Source Project
*
* Licensed under the Apache License, Version 2.0 (the "License");
* you may not use this file except in compliance with the License.
* You may obtain a copy of the License at
*
*      http://www.apache.org/licenses/LICENSE-2.0
*
* Unless required by applicable law or agreed to in writing, software
* distributed under the License is distributed on an "AS IS" BASIS,
* WITHOUT WARRANTIES OR CONDITIONS OF ANY KIND, either express or implied.
* See the License for the specific language governing permissions and
* limitations under the License.
*/
 -->

<resources xmlns:android="http://schemas.android.com/apk/res/android"
    xmlns:xliff="urn:oasis:names:tc:xliff:document:1.2">
    <string name="recent_task_option_pin" msgid="7929860679018978258">"پن کریں"</string>
    <string name="recent_task_option_freeform" msgid="48863056265284071">"فری فارم"</string>
    <string name="recents_empty_message" msgid="7040467240571714191">"کوئی حالیہ آئٹم نہیں"</string>
    <string name="accessibility_app_usage_settings" msgid="6312864233673544149">"ایپ کے استعمال کی ترتیبات"</string>
    <string name="recents_clear_all" msgid="5328176793634888831">"سبھی کو صاف کریں"</string>
    <string name="accessibility_recent_apps" msgid="4058661986695117371">"حالیہ ایپس"</string>
    <string name="task_view_closed" msgid="9170038230110856166">"ٹاسک بند ہے"</string>
    <string name="task_contents_description_with_remaining_time" msgid="4479688746574672685">"<xliff:g id="TASK_DESCRIPTION">%1$s</xliff:g>،<xliff:g id="REMAINING_TIME">%2$s</xliff:g>"</string>
    <string name="shorter_duration_less_than_one_minute" msgid="4722015666335015336">"‏&lt; 1 منٹ"</string>
    <string name="time_left_for_app" msgid="3111996412933644358">"آج <xliff:g id="TIME">%1$s</xliff:g> بچا ہے"</string>
    <string name="title_app_suggestions" msgid="4185902664111965088">"ایپس کی تجاویز"</string>
    <string name="all_apps_prediction_tip" msgid="2672336544844936186">"آپ کی پیشن گوئی کردہ ایپس"</string>
    <string name="hotseat_edu_title_migrate" msgid="306578144424489980">"اپنی ہوم اسکرین کی نچلی قطار پر ایپ کی تجاویز حاصل کریں"</string>
    <string name="hotseat_edu_title_migrate_landscape" msgid="3633942953997845243">"اپنی ہوم اسکرین کی پسندیدہ قطار پر ایپ کی تجاویز حاصل کریں"</string>
    <string name="hotseat_edu_message_migrate" msgid="8927179260533775320">"ہوم اسکرین پر آسانی سے اپنی سب سے زیادہ مستعمل ایپس تک رسائی حاصل کریں۔ آپ کی روٹینز کی بنیاد پر تجاویز تبدیل ہوں گی۔ نچلی قطار میں موجود ایپس آپ کی ہوم اسکرین کے اوپر منتقل ہوں گی۔"</string>
    <string name="hotseat_edu_message_migrate_landscape" msgid="4248943380443387697">"ہوم اسکرین پر آسانی سے اپنی سب سے زیادہ مستعمل ایپس تک رسائی حاصل کریں۔ آپ کی روٹینز کی بنیاد پر تجاویز تبدیل ہوں گی۔ پسندیدہ میں موجود ایپس آپ کی ہوم اسکرین کے اوپر منتقل ہوں گی۔"</string>
    <string name="hotseat_edu_accept" msgid="1611544083278999837">"ایپس کی تجاویز حاصل کریں"</string>
    <string name="hotseat_edu_dismiss" msgid="2781161822780201689">"نہیں شکریہ"</string>
    <string name="hotseat_prediction_settings" msgid="6246554993566070818">"ترتیبات"</string>
    <string name="hotseat_auto_enrolled" msgid="522100018967146807">"سب سے زیادہ مستعمل ایپس یہاں ظاہر ہوتی ہیں، اور روٹینز کی بنیاد پر تبدیل ہوتی ہیں"</string>
    <string name="hotseat_tip_no_empty_slots" msgid="1325212677738179185">"ایپس کی تجاویز حاصل کرنے کیلئے ایپس کو نچلی قطار سے نیچے گھسیٹیں"</string>
    <string name="hotseat_tip_gaps_filled" msgid="3035673010274223538">"ایپس کی تجاویز کو خالی اسپیس میں شامل کر دیا گیا"</string>
    <string name="hotsaet_tip_prediction_enabled" msgid="2233554377501347650">"ایپ کی تجاویز فعال ہیں"</string>
    <string name="hotsaet_tip_prediction_disabled" msgid="1506426298884658491">"ایپ کی تجاویز غیر فعال ہیں"</string>
    <string name="hotseat_prediction_content_description" msgid="4582028296938078419">"پیشن گوئی کردہ ایپ: <xliff:g id="TITLE">%1$s</xliff:g>"</string>
<<<<<<< HEAD
    <string name="back_gesture_feedback_swipe_too_far_from_left_edge" msgid="340972404868601012">"اس بات کو یقینی بنائیں کہ آپ بائیں کنارے سے دور سے سوائپ کریں۔"</string>
    <string name="back_gesture_feedback_cancelled_left_edge" msgid="6671316150388702530">"یقینی طور پر بائیں کنارے سے اسکرین کے وسط تک سوائپ کریں اور پھر اپنی انگلی اٹھا لیں۔"</string>
    <string name="back_gesture_feedback_complete_left_edge" msgid="3220478647881674266">"بس اتنا ہی! اب دائیں کنارے سے سوائپ کرنا شروع کریں۔"</string>
    <string name="back_gesture_feedback_swipe_too_far_from_right_edge" msgid="4306700023773832353">"اس بات کو یقینی بنائیں کہ آپ دائیں کنارے سے دور سے سوائپ کریں۔"</string>
    <string name="back_gesture_feedback_cancelled_right_edge" msgid="4951916546256902552">"یقینی طور پر دائیں کنارے سے اسکرین کے وسط تک سوائپ کریں اور پھر اپنی انگلی اٹھا لیں۔"</string>
    <string name="back_gesture_feedback_complete" msgid="7261221999760772210">"آپ نے واپس جائیں اشارے کو مکمل کر لیا۔ اس کے بعد آپ ہوم پر جانے کا طریقہ جانیں۔"</string>
=======
    <string name="back_gesture_feedback_swipe_too_far_from_edge" msgid="1711645592102201538">"یقینی بنائیں کہ آپ انتہائی دائیں یا انتہائی بائیں کنارے سے سوئپ کریں۔"</string>
    <string name="back_gesture_feedback_cancelled" msgid="3274382913290074496">"یقینی بنائیں کہ آپ دائیں یا بائیں کنارے سے اسکرین کے وسط تک سوائپ کریں اور پھر اپنی انگلی اٹھا لیں۔"</string>
    <string name="back_gesture_feedback_complete_with_overview_follow_up" msgid="9176400654037014471">"آپ نے واپس جانے کے لیے دائیں کنارے سے سوائپ کرنے کا طریقہ سیکھ لیا۔ اس کے بعد ایپس سوئچ کرنے کا طریقہ جانیں۔"</string>
    <string name="back_gesture_feedback_complete_without_follow_up" msgid="6405649621667113830">"آپ نے واپس جائیں اشارے کو مکمل کر لیا۔"</string>
>>>>>>> fc786807
    <string name="back_gesture_feedback_swipe_in_nav_bar" msgid="1148198467090405643">"اس بات کو یقینی بنائیں کہ آپ اسکرین کے نچلے حصے سے زیادہ قریب سے سوائپ نہ کریں۔"</string>
    <string name="back_gesture_tutorial_confirm_subtitle" msgid="5181305411668713250">"پچھلے اشارے کی حساسیت تبدیل کرنے کے لیے ترتیبات پر جائیں"</string>
    <string name="back_gesture_intro_title" msgid="19551256430224428">"واپس جانے کے لیے سوائپ کریں"</string>
    <string name="back_gesture_intro_subtitle" msgid="7912576483031802797">"پچھلی اسکرین پر واپس جانے کے لیے بائیں یا دائیں کنارے سے اسکرین کے وسط تک سوائپ کریں۔"</string>
    <string name="back_gesture_spoken_intro_subtitle" msgid="2162043199263088592">"آخری اسکرین پر واپس جانے کے لیے، 2 انگلیوں سے بائیں یا دائیں کنارے سے اسکرین کے وسط تک سوائپ کریں۔"</string>
    <string name="back_gesture_tutorial_title" msgid="1944737946101059789">"واپس جائیں"</string>
    <string name="home_gesture_feedback_swipe_too_far_from_edge" msgid="1446774096007065298">"اس بات کو یقینی بنائیں کہ آپ اسکرین کے نچلے کنارے سے اوپر کی طرف سوائپ کریں۔"</string>
    <string name="home_gesture_feedback_overview_detected" msgid="1557523944897393013">"اس بات کو یقینی بنائیں کہ آپ اپنی انگلی اوپر اٹھانے سے پہلے موقوف نہ کریں۔"</string>
    <string name="home_gesture_feedback_wrong_swipe_direction" msgid="6993979358080825438">"اس بات کو یقینی بنائیں کہ آپ سیدھا اوپر کی طرف سوائپ کریں۔"</string>
    <string name="home_gesture_feedback_complete" msgid="2324789183070815517">"آپ نے ہوم پر جانے کا اشارہ مکمل کر لیا۔ اس کے بعد ایپس سوئچ کرنے کا طریقہ جانیں۔"</string>
    <string name="home_gesture_intro_title" msgid="836590312858441830">"ہوم پر جانے کے لیے سوائپ کریں"</string>
    <string name="home_gesture_intro_subtitle" msgid="2632238748497975326">"اپنی اسکرین کے نیچے سے اوپر کی طرف سوائپ کریں۔ یہ اشارہ آپ کو ہمیشہ ہوم اسکرین پر لے جاتا ہے۔"</string>
    <string name="home_gesture_spoken_intro_subtitle" msgid="1030987707382031750">"اسکرین کے نیچے سے 2 انگلیوں سے اوپر سوائپ کریں۔ یہ اشارہ آپ کو ہمیشہ ہوم اسکرین پر لے جاتا ہے۔"</string>
    <string name="home_gesture_tutorial_title" msgid="3126834347496917376">"ہوم پر جائیں"</string>
    <string name="home_gesture_tutorial_subtitle" msgid="8979014952569486971">"کسی بھی وقت اپنی ہوم اسکرین پر جانے کے لیے، اپنی اسکرین کے نیچے سے اوپر سوائپ کریں"</string>
    <string name="overview_gesture_feedback_swipe_too_far_from_edge" msgid="3032757898111577225">"اس بات کو یقینی بنائیں کہ آپ اسکرین کے نچلے کنارے سے اوپر کی طرف سوائپ کریں۔"</string>
    <string name="overview_gesture_feedback_home_detected" msgid="1411130969354020489">"انگلی اٹھانے سے پہلے ونڈو کو زیادہ دیر تک پکڑنے کی کوشش کریں۔"</string>
    <string name="overview_gesture_feedback_wrong_swipe_direction" msgid="6725820500906747925">"اس بات کو یقینی بنائیں کہ آپ سیدھا اوپر کی طرف سوائپ کریں، پھر موقوف کریں۔"</string>
    <string name="overview_gesture_feedback_complete" msgid="5477014491632199169">"آپ نے ایپ کو سوئچ کرنے کا اشارہ مکمل کر لیا۔ آپ اپنا فون استعمال کرنے کے لیے تیار ہیں!"</string>
    <string name="overview_gesture_intro_title" msgid="2902054412868489378">"ایپس سوئچ کرنے کے لیے سوائپ کریں"</string>
<<<<<<< HEAD
    <string name="overview_gesture_intro_subtitle" msgid="1579517193845186042">"اپنی اسکرین کے نچلے حصے سے اوپر کی طرف سوائپ کریں، پکڑ کر رکھیں، پھر چھوڑ دیں۔"</string>
=======
    <string name="overview_gesture_intro_subtitle" msgid="4968091015637850859">"ایپس کے مابین سوئچ کرنے کے لیے، اپنی اسکرین کے نچلے حصے سے اوپر کی جانب سوائپ کریں، پکڑے رکھیں، پھر چھوڑ دیں۔"</string>
    <string name="overview_gesture_spoken_intro_subtitle" msgid="3853371838260201751">"ایپس کے مابین سوئچ کرنے کیلئے، اپنی اسکرین کے نیچے سے 2 انگلیوں سے اوپر سوائپ کریں، دبائے رکھیں پھر چھوڑ دیں۔"</string>
    <string name="overview_gesture_tutorial_title" msgid="4125835002668708720">"ایپس سوئچ کریں"</string>
>>>>>>> fc786807
    <string name="gesture_tutorial_confirm_title" msgid="6201516182040074092">"سب ہو گیا"</string>
    <string name="gesture_tutorial_action_button_label_next" msgid="2556263116424738762">"آگے"</string>
    <string name="gesture_tutorial_action_button_label_done" msgid="671834508127014231">"ہو گیا"</string>
    <string name="gesture_tutorial_action_button_label_settings" msgid="2923621047916486604">"ترتیبات"</string>
    <string name="gesture_tutorial_try_again" msgid="65962545858556697">"پھر کوشش کریں"</string>
    <string name="gesture_tutorial_nice" msgid="2936275692616928280">"عمدہ!"</string>
    <string name="gesture_tutorial_step" msgid="1279786122817620968">"ٹیوٹوریل <xliff:g id="CURRENT">%1$d</xliff:g>/<xliff:g id="TOTAL">%2$d</xliff:g>"</string>
<<<<<<< HEAD
=======
    <string name="allset_title" msgid="5021126669778966707">"سب کچھ تیار ہے!"</string>
    <string name="allset_hint" msgid="459504134589971527">"ہوم پر جانے کے لیے اوپر سوائپ کریں"</string>
    <string name="allset_button_hint" msgid="2395219947744706291">"اپنی ہوم اسکرین پر جانے کے لیے ہوم بٹن پر تھپتھپائیں"</string>
    <string name="allset_description_generic" msgid="5385500062202019855">"آپ اپنے <xliff:g id="DEVICE">%1$s</xliff:g> کا استعمال شروع کرنے کے لیے تیار ہیں"</string>
    <string name="default_device_name" msgid="6660656727127422487">"آلہ"</string>
    <string name="allset_navigation_settings" msgid="4713404605961476027"><annotation id="link">"سسٹم نیویگیشن کی ترتیبات"</annotation></string>
>>>>>>> fc786807
    <string name="action_share" msgid="2648470652637092375">"اشتراک کریں"</string>
    <string name="action_screenshot" msgid="8171125848358142917">"اسکرین شاٹ"</string>
    <string name="action_split" msgid="2098009717623550676">"اسپلٹ"</string>
    <string name="toast_split_select_app" msgid="8464310533320556058">"اسپلٹ اسکرین کا استعمال کرنے کیلئے دوسری ایپ پر تھپتھپائیں"</string>
    <string name="toast_split_app_unsupported" msgid="2360229567007828914">"اسپلٹ اسکرین کے استعمال کیلئے دوسری ایپ منتخب کریں"</string>
    <string name="blocked_by_policy" msgid="2071401072261365546">"ایپ یا آپ کی تنظیم کی جانب سے اس کارروائی کی اجازت نہیں ہے"</string>
    <string name="skip_tutorial_dialog_title" msgid="2725643161260038458">"نیویگیشن کا ٹیوٹوریل نظر انداز کریں؟"</string>
    <string name="skip_tutorial_dialog_subtitle" msgid="544063326241955662">"آپ اسے بعد میں <xliff:g id="NAME">%1$s</xliff:g> ایپ میں تلاش کر سکتے ہیں"</string>
    <string name="gesture_tutorial_action_button_label_cancel" msgid="3809842569351264108">"منسوخ کریں"</string>
    <string name="gesture_tutorial_action_button_label_skip" msgid="394452764989751960">"نظر انداز کریں"</string>
    <string name="accessibility_rotate_button" msgid="4771825231336502943">"اسکرین کو گھمائیں"</string>
    <string name="taskbar_edu_a11y_title" msgid="5417986057866415355">"ٹاسک بار کی تعلیم"</string>
    <string name="taskbar_edu_opened" msgid="3950252793551919129">"ٹاکس بار کا تعلیمی پینل ظاہر ہو گیا"</string>
    <string name="taskbar_edu_closed" msgid="126643734478892862">"ٹاسک بار کا تعلیمی پینل بند ہو گیا"</string>
    <string name="taskbar_edu_splitscreen" msgid="5605512479258053350">"ایک وقت میں 2 ایپس استعمال کرنے کیلئے ایپ سائیڈ پر گھسیٹیں"</string>
    <string name="taskbar_edu_stashing" msgid="5645461372669217294">"ٹاسک بار دکھانے کے لیے آہستہ سے اوپر سوائپ کریں"</string>
    <string name="taskbar_edu_suggestions" msgid="8215044496435527982">"اپنی روٹین پر مبنی ایپس کی تجاویز حاصل کریں"</string>
    <string name="taskbar_edu_settings_persistent" msgid="1387372982791296151">"ٹاسک بار کو خودکار طور پر چھپانے کیلئے \'ترتیبات\' میں اشاروں والی نیویگیشن آن کریں"</string>
    <string name="taskbar_edu_features" msgid="3320337287472848162">"ٹاسک بار سے بہت کچھ کریں"</string>
    <string name="taskbar_edu_next" msgid="4007618274426775841">"آگے"</string>
    <string name="taskbar_edu_previous" msgid="459202320127201702">"پیچھے"</string>
    <string name="taskbar_edu_close" msgid="887022990168191073">"بند کریں"</string>
    <string name="taskbar_edu_done" msgid="6880178093977704569">"ہو گیا"</string>
    <string name="taskbar_button_home" msgid="2151398979630664652">"ہوم"</string>
    <string name="taskbar_button_a11y" msgid="5241161324875094465">"ایکسیسبیلٹی"</string>
    <string name="taskbar_button_back" msgid="8558862226461164514">"پیچھے"</string>
    <string name="taskbar_button_ime_switcher" msgid="1730244360907588541">"‏IME سوئچر"</string>
    <string name="taskbar_button_recents" msgid="7273376136216613134">"حالیہ"</string>
    <string name="taskbar_button_notifications" msgid="7471740351507357318">"اطلاعات"</string>
    <string name="taskbar_button_quick_settings" msgid="227662894293189391">"فوری ترتیبات"</string>
    <string name="taskbar_a11y_title" msgid="6432169809852243110">"ٹاسک بار"</string>
    <string name="taskbar_a11y_shown_title" msgid="6842833581088937713">"ٹاشک بار دکھایا گیا"</string>
    <string name="taskbar_a11y_hidden_title" msgid="9154903639589659284">"ٹاسک بار چھپایا گیا"</string>
    <string name="taskbar_phone_a11y_title" msgid="4933360237131229395">"نیویگیشن بار"</string>
    <string name="move_drop_target_top_or_left" msgid="2988702185049595807">"اوپر/بائیں طرف منتقل کریں"</string>
    <string name="move_drop_target_bottom_or_right" msgid="5431393418797620162">"نیچے/دائیں طرف منتقل کریں"</string>
    <string name="quick_switch_overflow" msgid="6935266023013283353">"{count,plural, =1{# مزید ایپ دکھائیں۔}other{# مزید ایپس دکھائیں۔}}"</string>
    <string name="quick_switch_split_task" msgid="5598194724255333896">"<xliff:g id="APP_NAME_1">%1$s</xliff:g> اور <xliff:g id="APP_NAME_2">%2$s</xliff:g>"</string>
</resources><|MERGE_RESOLUTION|>--- conflicted
+++ resolved
@@ -44,19 +44,10 @@
     <string name="hotsaet_tip_prediction_enabled" msgid="2233554377501347650">"ایپ کی تجاویز فعال ہیں"</string>
     <string name="hotsaet_tip_prediction_disabled" msgid="1506426298884658491">"ایپ کی تجاویز غیر فعال ہیں"</string>
     <string name="hotseat_prediction_content_description" msgid="4582028296938078419">"پیشن گوئی کردہ ایپ: <xliff:g id="TITLE">%1$s</xliff:g>"</string>
-<<<<<<< HEAD
-    <string name="back_gesture_feedback_swipe_too_far_from_left_edge" msgid="340972404868601012">"اس بات کو یقینی بنائیں کہ آپ بائیں کنارے سے دور سے سوائپ کریں۔"</string>
-    <string name="back_gesture_feedback_cancelled_left_edge" msgid="6671316150388702530">"یقینی طور پر بائیں کنارے سے اسکرین کے وسط تک سوائپ کریں اور پھر اپنی انگلی اٹھا لیں۔"</string>
-    <string name="back_gesture_feedback_complete_left_edge" msgid="3220478647881674266">"بس اتنا ہی! اب دائیں کنارے سے سوائپ کرنا شروع کریں۔"</string>
-    <string name="back_gesture_feedback_swipe_too_far_from_right_edge" msgid="4306700023773832353">"اس بات کو یقینی بنائیں کہ آپ دائیں کنارے سے دور سے سوائپ کریں۔"</string>
-    <string name="back_gesture_feedback_cancelled_right_edge" msgid="4951916546256902552">"یقینی طور پر دائیں کنارے سے اسکرین کے وسط تک سوائپ کریں اور پھر اپنی انگلی اٹھا لیں۔"</string>
-    <string name="back_gesture_feedback_complete" msgid="7261221999760772210">"آپ نے واپس جائیں اشارے کو مکمل کر لیا۔ اس کے بعد آپ ہوم پر جانے کا طریقہ جانیں۔"</string>
-=======
     <string name="back_gesture_feedback_swipe_too_far_from_edge" msgid="1711645592102201538">"یقینی بنائیں کہ آپ انتہائی دائیں یا انتہائی بائیں کنارے سے سوئپ کریں۔"</string>
     <string name="back_gesture_feedback_cancelled" msgid="3274382913290074496">"یقینی بنائیں کہ آپ دائیں یا بائیں کنارے سے اسکرین کے وسط تک سوائپ کریں اور پھر اپنی انگلی اٹھا لیں۔"</string>
     <string name="back_gesture_feedback_complete_with_overview_follow_up" msgid="9176400654037014471">"آپ نے واپس جانے کے لیے دائیں کنارے سے سوائپ کرنے کا طریقہ سیکھ لیا۔ اس کے بعد ایپس سوئچ کرنے کا طریقہ جانیں۔"</string>
     <string name="back_gesture_feedback_complete_without_follow_up" msgid="6405649621667113830">"آپ نے واپس جائیں اشارے کو مکمل کر لیا۔"</string>
->>>>>>> fc786807
     <string name="back_gesture_feedback_swipe_in_nav_bar" msgid="1148198467090405643">"اس بات کو یقینی بنائیں کہ آپ اسکرین کے نچلے حصے سے زیادہ قریب سے سوائپ نہ کریں۔"</string>
     <string name="back_gesture_tutorial_confirm_subtitle" msgid="5181305411668713250">"پچھلے اشارے کی حساسیت تبدیل کرنے کے لیے ترتیبات پر جائیں"</string>
     <string name="back_gesture_intro_title" msgid="19551256430224428">"واپس جانے کے لیے سوائپ کریں"</string>
@@ -66,7 +57,8 @@
     <string name="home_gesture_feedback_swipe_too_far_from_edge" msgid="1446774096007065298">"اس بات کو یقینی بنائیں کہ آپ اسکرین کے نچلے کنارے سے اوپر کی طرف سوائپ کریں۔"</string>
     <string name="home_gesture_feedback_overview_detected" msgid="1557523944897393013">"اس بات کو یقینی بنائیں کہ آپ اپنی انگلی اوپر اٹھانے سے پہلے موقوف نہ کریں۔"</string>
     <string name="home_gesture_feedback_wrong_swipe_direction" msgid="6993979358080825438">"اس بات کو یقینی بنائیں کہ آپ سیدھا اوپر کی طرف سوائپ کریں۔"</string>
-    <string name="home_gesture_feedback_complete" msgid="2324789183070815517">"آپ نے ہوم پر جانے کا اشارہ مکمل کر لیا۔ اس کے بعد ایپس سوئچ کرنے کا طریقہ جانیں۔"</string>
+    <string name="home_gesture_feedback_complete_with_follow_up" msgid="1427872029729605034">"آپ نے ہوم پر جانے کا اشارہ مکمل کر لیا۔ اس کے بعد واپس جانے کا طریقہ جانیں۔"</string>
+    <string name="home_gesture_feedback_complete_without_follow_up" msgid="8049099486868933882">"آپ نے ہوم پر جانے کا اشارہ مکمل کر لیا۔"</string>
     <string name="home_gesture_intro_title" msgid="836590312858441830">"ہوم پر جانے کے لیے سوائپ کریں"</string>
     <string name="home_gesture_intro_subtitle" msgid="2632238748497975326">"اپنی اسکرین کے نیچے سے اوپر کی طرف سوائپ کریں۔ یہ اشارہ آپ کو ہمیشہ ہوم اسکرین پر لے جاتا ہے۔"</string>
     <string name="home_gesture_spoken_intro_subtitle" msgid="1030987707382031750">"اسکرین کے نیچے سے 2 انگلیوں سے اوپر سوائپ کریں۔ یہ اشارہ آپ کو ہمیشہ ہوم اسکرین پر لے جاتا ہے۔"</string>
@@ -75,31 +67,24 @@
     <string name="overview_gesture_feedback_swipe_too_far_from_edge" msgid="3032757898111577225">"اس بات کو یقینی بنائیں کہ آپ اسکرین کے نچلے کنارے سے اوپر کی طرف سوائپ کریں۔"</string>
     <string name="overview_gesture_feedback_home_detected" msgid="1411130969354020489">"انگلی اٹھانے سے پہلے ونڈو کو زیادہ دیر تک پکڑنے کی کوشش کریں۔"</string>
     <string name="overview_gesture_feedback_wrong_swipe_direction" msgid="6725820500906747925">"اس بات کو یقینی بنائیں کہ آپ سیدھا اوپر کی طرف سوائپ کریں، پھر موقوف کریں۔"</string>
-    <string name="overview_gesture_feedback_complete" msgid="5477014491632199169">"آپ نے ایپ کو سوئچ کرنے کا اشارہ مکمل کر لیا۔ آپ اپنا فون استعمال کرنے کے لیے تیار ہیں!"</string>
+    <string name="overview_gesture_feedback_complete_with_follow_up" msgid="3544611727467765026">"آپ نے اشاروں کو استعمال کرنے کا طریقہ سیکھ لیا۔ اشاروں کو آف کرنے کے لیے ترتیبات پر جائیں۔"</string>
+    <string name="overview_gesture_feedback_complete_without_follow_up" msgid="3199486203448379152">"آپ نے ایپس کو سوئچ کرنے کا اشارہ مکمل کر لیا۔"</string>
     <string name="overview_gesture_intro_title" msgid="2902054412868489378">"ایپس سوئچ کرنے کے لیے سوائپ کریں"</string>
-<<<<<<< HEAD
-    <string name="overview_gesture_intro_subtitle" msgid="1579517193845186042">"اپنی اسکرین کے نچلے حصے سے اوپر کی طرف سوائپ کریں، پکڑ کر رکھیں، پھر چھوڑ دیں۔"</string>
-=======
     <string name="overview_gesture_intro_subtitle" msgid="4968091015637850859">"ایپس کے مابین سوئچ کرنے کے لیے، اپنی اسکرین کے نچلے حصے سے اوپر کی جانب سوائپ کریں، پکڑے رکھیں، پھر چھوڑ دیں۔"</string>
     <string name="overview_gesture_spoken_intro_subtitle" msgid="3853371838260201751">"ایپس کے مابین سوئچ کرنے کیلئے، اپنی اسکرین کے نیچے سے 2 انگلیوں سے اوپر سوائپ کریں، دبائے رکھیں پھر چھوڑ دیں۔"</string>
     <string name="overview_gesture_tutorial_title" msgid="4125835002668708720">"ایپس سوئچ کریں"</string>
->>>>>>> fc786807
     <string name="gesture_tutorial_confirm_title" msgid="6201516182040074092">"سب ہو گیا"</string>
-    <string name="gesture_tutorial_action_button_label_next" msgid="2556263116424738762">"آگے"</string>
-    <string name="gesture_tutorial_action_button_label_done" msgid="671834508127014231">"ہو گیا"</string>
+    <string name="gesture_tutorial_action_button_label" msgid="6249846312991332122">"ہو گیا"</string>
     <string name="gesture_tutorial_action_button_label_settings" msgid="2923621047916486604">"ترتیبات"</string>
     <string name="gesture_tutorial_try_again" msgid="65962545858556697">"پھر کوشش کریں"</string>
     <string name="gesture_tutorial_nice" msgid="2936275692616928280">"عمدہ!"</string>
     <string name="gesture_tutorial_step" msgid="1279786122817620968">"ٹیوٹوریل <xliff:g id="CURRENT">%1$d</xliff:g>/<xliff:g id="TOTAL">%2$d</xliff:g>"</string>
-<<<<<<< HEAD
-=======
     <string name="allset_title" msgid="5021126669778966707">"سب کچھ تیار ہے!"</string>
     <string name="allset_hint" msgid="459504134589971527">"ہوم پر جانے کے لیے اوپر سوائپ کریں"</string>
     <string name="allset_button_hint" msgid="2395219947744706291">"اپنی ہوم اسکرین پر جانے کے لیے ہوم بٹن پر تھپتھپائیں"</string>
     <string name="allset_description_generic" msgid="5385500062202019855">"آپ اپنے <xliff:g id="DEVICE">%1$s</xliff:g> کا استعمال شروع کرنے کے لیے تیار ہیں"</string>
     <string name="default_device_name" msgid="6660656727127422487">"آلہ"</string>
     <string name="allset_navigation_settings" msgid="4713404605961476027"><annotation id="link">"سسٹم نیویگیشن کی ترتیبات"</annotation></string>
->>>>>>> fc786807
     <string name="action_share" msgid="2648470652637092375">"اشتراک کریں"</string>
     <string name="action_screenshot" msgid="8171125848358142917">"اسکرین شاٹ"</string>
     <string name="action_split" msgid="2098009717623550676">"اسپلٹ"</string>
