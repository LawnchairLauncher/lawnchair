--- conflicted
+++ resolved
@@ -1,8 +1,3 @@
-<<<<<<< HEAD
-// https://docs.gradle.com/enterprise/gradle-plugin/
-plugins {
-    id "com.gradle.enterprise" version "3.10.3"
-=======
 pluginManagement {
     repositories {
         google()
@@ -21,20 +16,12 @@
 // https://docs.gradle.com/enterprise/gradle-plugin/
 plugins {
     id "com.gradle.enterprise" version "3.11.4"
->>>>>>> e61e4395
 }
 
 gradleEnterprise {
     buildScan {
         termsOfServiceUrl = "https://gradle.com/terms-of-service"
         termsOfServiceAgree = "yes"
-<<<<<<< HEAD
-        publishAlwaysIf(System.getenv("GITHUB_ACTIONS") == "true")
-        publishOnFailure()
-    }
-}
-
-=======
         publishAlways()
     }
 }
@@ -50,7 +37,6 @@
 
 enableFeaturePreview("TYPESAFE_PROJECT_ACCESSORS")
 
->>>>>>> e61e4395
 include ':iconloaderlib'
 project(':iconloaderlib').projectDir = new File(rootDir, 'platform_frameworks_libs_systemui/iconloaderlib')
 
