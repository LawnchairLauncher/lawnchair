--- conflicted
+++ resolved
@@ -1154,7 +1154,7 @@
         }
     }
 
-<<<<<<< HEAD
+
     public static void restartLauncher(Context context) {
         PackageManager pm = context.getPackageManager();
         Intent startActivity = pm.getLaunchIntentForPackage(context.getPackageName());
@@ -1169,10 +1169,10 @@
 
         // Kill the application
         System.exit(0);
-=======
+
     public static int getNumberOfHotseatRows(Context context){
         boolean twoLines = PreferenceProvider.INSTANCE.getPreferences(context).getTwoRowDock();
         return twoLines ? 2 : 1;
->>>>>>> 8039565b
+
     }
 }