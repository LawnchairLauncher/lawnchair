--- conflicted
+++ resolved
@@ -183,8 +183,8 @@
                 boolean hasPermission = ContextCompat
                         .checkSelfPermission(getActivity(), Manifest.permission.ACCESS_FINE_LOCATION) == PackageManager.PERMISSION_GRANTED;
                 findPreference("pref_weatherProvider").setEnabled(BuildConfig.AWARENESS_API_ENABLED && hasPermission);
-<<<<<<< HEAD
-
+                String city = sharedPrefs.getString("pref_weather_city", "Lucerne, CH");
+                findPreference("pref_weather_city").setSummary(city);
                 Preference overrideShapePreference = findPreference("pref_override_icon_shape");
                 if (IconShapeOverride.Companion.isSupported(getActivity())) {
                     IconShapeOverride.Companion.handlePreferenceUi((ListPreference) overrideShapePreference);
@@ -192,10 +192,6 @@
                     ((PreferenceCategory) findPreference("prefCat_homeScreen"))
                             .removePreference(overrideShapePreference);
                 }
-=======
-                String city = sharedPrefs.getString("pref_weather_city", "Lucerne, CH");
-                findPreference("pref_weather_city").setSummary(city);
->>>>>>> e9b740a9
             }
         }
 
