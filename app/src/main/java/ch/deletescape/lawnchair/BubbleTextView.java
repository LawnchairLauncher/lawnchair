--- conflicted
+++ resolved
@@ -237,15 +237,8 @@
     }
 
     private void applyClockIcon(ComponentName componentName) {
-<<<<<<< HEAD
         if (Utilities.getPrefs(getContext()).animatedClockIcon() &&
                 Utilities.isComponentClock(componentName, !Utilities.getPrefs(getContext()).animateClockIconAlternativeClockApps())) {
-=======
-        if (FeatureFlags.INSTANCE.animatedClockIcon(getContext()) &&
-                componentName != null &&
-                "com.google.android.deskclock/com.android.deskclock.DeskClock"
-                        .equals(componentName.flattenToString())) {
->>>>>>> bcffc5ce
             setIcon(ClockIconDrawable.Companion.create(getContext()));
         }
     }
