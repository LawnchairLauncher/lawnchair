/*
 * Copyright (C) 2008 The Android Open Source Project
 *
 * Licensed under the Apache License, Version 2.0 (the "License");
 * you may not use this file except in compliance with the License.
 * You may obtain a copy of the License at
 *
 *      http://www.apache.org/licenses/LICENSE-2.0
 *
 * Unless required by applicable law or agreed to in writing, software
 * distributed under the License is distributed on an "AS IS" BASIS,
 * WITHOUT WARRANTIES OR CONDITIONS OF ANY KIND, either express or implied.
 * See the License for the specific language governing permissions and
 * limitations under the License.
 */

package ch.deletescape.lawnchair;

import android.appwidget.AppWidgetHostView;
import android.content.ComponentName;
import android.content.Context;
import android.content.res.Resources;
import android.graphics.Point;
import android.graphics.Rect;
import android.util.DisplayMetrics;
import android.view.Gravity;
import android.view.View;
import android.view.ViewGroup;
import android.view.ViewGroup.LayoutParams;
import android.widget.FrameLayout;

import java.util.ArrayList;

import ch.deletescape.lawnchair.badge.BadgeRenderer;
import ch.deletescape.lawnchair.config.FeatureFlags;

public class DeviceProfile {

    public interface LauncherLayoutChangeListener {
        void onLauncherLayoutChanged();
    }

    public final InvariantDeviceProfile inv;

    // Device properties
    public final boolean isTablet;
    public final boolean isLargeTablet;
    public final boolean isPhone;
    public final boolean transposeLayoutWithOrientation;

    // Device properties in current orientation
    public final boolean isLandscape;
    public final int widthPx;
    public final int heightPx;
    public final int availableWidthPx;
    public final int availableHeightPx;
    /**
     * The maximum amount of left/right workspace padding as a percentage of the screen width.
     * To be clear, this means that up to 7% of the screen width can be used as left padding, and
     * 7% of the screen width can be used as right padding.
     */
    private static final float MAX_HORIZONTAL_PADDING_PERCENT = 0.14f;

    // Overview mode
    private final int overviewModeMinIconZoneHeightPx;
    private final int overviewModeMaxIconZoneHeightPx;
    private final int overviewModeBarItemWidthPx;
    private final int overviewModeBarSpacerWidthPx;
    private final float overviewModeIconZoneRatio;

    // Workspace
    private int desiredWorkspaceLeftRightMarginPx;
    public final int edgeMarginPx;
    public final Rect defaultWidgetPadding;
    private final int defaultPageSpacingPx;
    private final int topWorkspacePadding;
    public float workspaceSpringLoadShrinkFactor;
    public final int workspaceSpringLoadedBottomSpace;

    // Page indicator
    private final int pageIndicatorHeightPx;
    private final int pageIndicatorLandGutterLeftNavBarPx;
    private final int pageIndicatorLandGutterRightNavBarPx;
    private final int pageIndicatorLandWorkspaceOffsetPx;

    // Workspace icons
    public int iconSizePx;
    public int iconSizePxOriginal;
    public int iconTextSizePx;
    public int iconDrawablePaddingPx;
    public int iconDrawablePaddingOriginalPx;

    public int cellWidthPx;
    public int cellHeightPx;

    // Folder
    public int folderBackgroundOffset;
    public int folderIconSizePx;
    public int folderIconPreviewPadding;
    public int folderCellWidthPx;
    public int folderCellHeightPx;
    public int folderChildDrawablePaddingPx;

    // Hotseat
    public int hotseatCellWidthPx;
    public int hotseatCellHeightPx;
    public int hotseatIconSizePx;
    public int hotseatIconSizePxOriginal;
    private int hotseatBarHeightPx;
    private int hotseatBarTopPaddingPx;
    private int hotseatLandGutterPx;

    // All apps
    public int allAppsButtonVisualSize;
    public int allAppsIconSizePx;
    public int allAppsIconDrawablePaddingPx;
    public int allAppsCellHeightPx;
    public int allAppsCellWidthPx;
    public float allAppsIconTextSizePx;

    // Drop Target
    public int dropTargetBarSizePx;


    public BadgeRenderer mBadgeRenderer;

    // Insets
    private Rect mInsets = new Rect();

    // Listeners
    private ArrayList<LauncherLayoutChangeListener> mListeners = new ArrayList<>();

    private Context mContext;

    public DeviceProfile(Context context, InvariantDeviceProfile inv,
                         Point minSize, Point maxSize,
                         int width, int height, boolean isLandscape) {
        mContext = context;

        this.inv = inv;
        this.isLandscape = isLandscape;

        Resources res = context.getResources();
        DisplayMetrics dm = res.getDisplayMetrics();

        // Constants from resources
        isTablet = res.getBoolean(R.bool.is_tablet);
        isLargeTablet = res.getBoolean(R.bool.is_large_tablet);
        isPhone = !isTablet && !isLargeTablet;

        // Some more constants
        transposeLayoutWithOrientation =
                res.getBoolean(R.bool.hotseat_transpose_layout_with_orientation);

        ComponentName cn = new ComponentName(context.getPackageName(),
                this.getClass().getName());
        defaultWidgetPadding = AppWidgetHostView.getDefaultPaddingForWidget(context, cn, null);
        edgeMarginPx = res.getDimensionPixelSize(R.dimen.dynamic_grid_edge_margin);
        desiredWorkspaceLeftRightMarginPx = edgeMarginPx;
        pageIndicatorHeightPx =
                res.getDimensionPixelSize(R.dimen.dynamic_grid_page_indicator_height);
        pageIndicatorLandGutterLeftNavBarPx = res.getDimensionPixelSize(
                R.dimen.dynamic_grid_page_indicator_gutter_width_left_nav_bar);
        pageIndicatorLandWorkspaceOffsetPx =
                res.getDimensionPixelSize(R.dimen.all_apps_caret_workspace_offset);
        pageIndicatorLandGutterRightNavBarPx = res.getDimensionPixelSize(
                R.dimen.dynamic_grid_page_indicator_gutter_width_right_nav_bar);
        defaultPageSpacingPx =
                res.getDimensionPixelSize(R.dimen.dynamic_grid_workspace_page_spacing);
        topWorkspacePadding =
                res.getDimensionPixelSize(R.dimen.dynamic_grid_workspace_top_padding);
        overviewModeMinIconZoneHeightPx =
                res.getDimensionPixelSize(R.dimen.dynamic_grid_overview_min_icon_zone_height);
        overviewModeMaxIconZoneHeightPx =
                res.getDimensionPixelSize(R.dimen.dynamic_grid_overview_max_icon_zone_height);
        overviewModeBarItemWidthPx =
                res.getDimensionPixelSize(R.dimen.dynamic_grid_overview_bar_item_width);
        overviewModeBarSpacerWidthPx =
                res.getDimensionPixelSize(R.dimen.dynamic_grid_overview_bar_spacer_width);
        overviewModeIconZoneRatio =
                res.getInteger(R.integer.config_dynamic_grid_overview_icon_zone_percentage) / 100f;
        iconDrawablePaddingOriginalPx =
                res.getDimensionPixelSize(R.dimen.dynamic_grid_icon_drawable_padding);
        dropTargetBarSizePx = res.getDimensionPixelSize(R.dimen.dynamic_grid_drop_target_size);
        workspaceSpringLoadedBottomSpace =
                res.getDimensionPixelSize(R.dimen.dynamic_grid_min_spring_loaded_space);
        hotseatBarHeightPx = res.getDimensionPixelSize(R.dimen.dynamic_grid_hotseat_height);
        hotseatBarTopPaddingPx =
                res.getDimensionPixelSize(R.dimen.dynamic_grid_hotseat_top_padding);
        hotseatLandGutterPx = res.getDimensionPixelSize(R.dimen.dynamic_grid_hotseat_gutter_width);

        // Determine sizes.
        widthPx = width;
        heightPx = height;
        if (isLandscape) {
            availableWidthPx = maxSize.x;
            availableHeightPx = minSize.y;
        } else {
            availableWidthPx = minSize.x;
            availableHeightPx = maxSize.y;
        }

        // Calculate the remaining vars
        updateAvailableDimensions(dm, res, context);
        computeAllAppsButtonSize(context);
        mBadgeRenderer = new BadgeRenderer(context, iconSizePx);
    }

    public void refresh() {
        Resources res = mContext.getResources();
        DisplayMetrics dm = res.getDisplayMetrics();
        updateAvailableDimensions(dm, res, mContext);
        computeAllAppsButtonSize(mContext);
        mBadgeRenderer = new BadgeRenderer(mContext, iconSizePx);
    }

    public void addLauncherLayoutChangedListener(LauncherLayoutChangeListener listener) {
        if (!mListeners.contains(listener)) {
            mListeners.add(listener);
        }
    }

    public void removeLauncherLayoutChangedListener(LauncherLayoutChangeListener listener) {
        if (mListeners.contains(listener)) {
            mListeners.remove(listener);
        }
    }

    /**
     * Determine the exact visual footprint of the all apps button, taking into account scaling
     * and internal padding of the drawable.
     */
    private void computeAllAppsButtonSize(Context context) {
        Resources res = context.getResources();
        float padding = res.getInteger(R.integer.config_allAppsButtonPaddingPercent) / 100f;
        allAppsButtonVisualSize = (int) (hotseatIconSizePx * (1 - padding)) - context.getResources()
                .getDimensionPixelSize(R.dimen.all_apps_button_scale_down);
    }

    private void updateAvailableDimensions(DisplayMetrics dm, Resources res, Context context) {
        // Check to see if the icons fit in the new available height.  If not, then we need to
        // shrink the icon size.
        float workspaceScale = 1f;
        float allAppsScale = 1f;
        float hotseatScale = 1f;
        int workspaceDrawablePadding = iconDrawablePaddingOriginalPx;
        int allAppsDrawablePadding = iconDrawablePaddingOriginalPx;
        updateIconSize(1f, 1f, 1f, workspaceDrawablePadding,
                allAppsDrawablePadding, res, dm);

        float usedWorkspaceHeight = (cellHeightPx * inv.numRows);
        float usedWorkspaceWidth = (cellWidthPx * inv.numColumns);
        int maxWorkspaceHeight = (availableHeightPx - getTotalWorkspacePadding().y);
        int maxWorkspaceWidth = (availableWidthPx - getTotalWorkspacePadding().x);
        if (usedWorkspaceHeight > maxWorkspaceHeight || usedWorkspaceWidth > maxWorkspaceWidth) {
            float heightScale = maxWorkspaceHeight / usedWorkspaceHeight;
            float widthScale = maxWorkspaceWidth / usedWorkspaceWidth;
            workspaceScale = Math.min(heightScale, widthScale);
            workspaceDrawablePadding = heightScale < widthScale ? 0 : workspaceDrawablePadding;
        }
        float usedAllAppsWidth = (allAppsCellWidthPx * inv.numColumnsDrawer);
        float usedAllAppsHeight = (allAppsCellHeightPx * inv.numRowsDrawer);
        int maxAllAppsHeight = getAllAppsPageHeight(res);
        if (usedAllAppsWidth > maxWorkspaceWidth || usedAllAppsHeight > maxAllAppsHeight) {
            float heightScale = maxAllAppsHeight / usedAllAppsHeight;
            float widthScale = maxWorkspaceWidth / usedAllAppsWidth;
            allAppsScale = Math.min(heightScale, widthScale);
            allAppsDrawablePadding = heightScale < widthScale ? 0 : allAppsDrawablePadding;
        }
        float usedHotseatWidth = (hotseatCellWidthPx * inv.numHotseatIcons);
        float maxHotseatWidth = availableWidthPx - (getHotseatAdjustment() * 2 + getTotalWorkspacePadding().x);
        if (usedHotseatWidth > maxHotseatWidth) {
            hotseatScale = maxHotseatWidth / usedHotseatWidth;
        }
        updateIconSize(workspaceScale, allAppsScale, hotseatScale, workspaceDrawablePadding,
                allAppsDrawablePadding, res, dm);
    }

    private void updateIconSize(float workspaceScale, float allAppsScale, float hotseatScale, int workspaceDrawablePadding, int allAppsDrawablePadding,
                                Resources res, DisplayMetrics dm) {
        iconSizePx = (int) (Utilities.pxFromDp(inv.iconSize, dm) * workspaceScale);
        iconSizePxOriginal = (int) (Utilities.pxFromDp(inv.iconSizeOriginal, dm) * workspaceScale);
        iconTextSizePx = (int) (Utilities.pxFromSp(inv.iconTextSize, dm) * workspaceScale);
        iconDrawablePaddingPx = workspaceDrawablePadding;
        hotseatIconSizePx = (int) (Utilities.pxFromDp(inv.hotseatIconSize, dm) * hotseatScale);
        hotseatIconSizePxOriginal = (int) (Utilities.pxFromDp(inv.hotseatIconSizeOriginal, dm) * hotseatScale);
        allAppsIconSizePx = (int) (Utilities.pxFromDp(inv.allAppsIconSize, dm) * allAppsScale);
        allAppsIconDrawablePaddingPx = allAppsDrawablePadding;
        allAppsIconTextSizePx = (int) (Utilities.pxFromSp(inv.allAppsIconTextSize, dm) * allAppsScale);

        cellWidthPx = iconSizePx;
<<<<<<< HEAD
        cellHeightPx = iconSizePx + iconDrawablePaddingPx;
        if (!Utilities.getPrefs(mContext).hideAppLabels()) {
            cellHeightPx += Utilities.calculateTextHeight(iconTextSizePx);
        }
        allAppsCellWidthPx = allAppsIconSizePx;
        allAppsCellHeightPx = allAppsIconSizePx + allAppsIconDrawablePaddingPx;
        if (!Utilities.getPrefs(mContext).hideAllAppsAppLabels()) {
            allAppsCellHeightPx += Utilities.calculateTextHeight(allAppsIconTextSizePx);
=======
        cellHeightPx = iconSizePx;
        if (!FeatureFlags.INSTANCE.hideAppLabels(mContext)) {
            cellHeightPx += iconDrawablePaddingPx + Utilities.calculateTextHeight(iconTextSizePx);
        }
        allAppsCellWidthPx = allAppsIconSizePx;
        allAppsCellHeightPx = allAppsIconSizePx;
        if (!FeatureFlags.INSTANCE.hideAllAppsAppLabels(mContext)) {
            allAppsCellHeightPx += allAppsIconDrawablePaddingPx + Utilities.calculateTextHeight(allAppsIconTextSizePx);
>>>>>>> 8c763143
        }

        // Hotseat
        hotseatCellWidthPx = hotseatIconSizePx;
        hotseatCellHeightPx = hotseatIconSizePx;

        if (!isVerticalBarLayout()) {
            int expectedWorkspaceHeight = availableHeightPx - getHotseatHeight()
                    - pageIndicatorHeightPx - topWorkspacePadding;
            float minRequiredHeight = dropTargetBarSizePx + workspaceSpringLoadedBottomSpace;
            workspaceSpringLoadShrinkFactor = Math.min(
                    res.getInteger(R.integer.config_workspaceSpringLoadShrinkPercentage) / 100.0f,
                    1 - (minRequiredHeight / expectedWorkspaceHeight));
        } else {
            workspaceSpringLoadShrinkFactor =
                    res.getInteger(R.integer.config_workspaceSpringLoadShrinkPercentage) / 100.0f;
        }

        // Folder cell
        int cellPaddingX = res.getDimensionPixelSize(R.dimen.folder_cell_x_padding);
        int cellPaddingY = res.getDimensionPixelSize(R.dimen.folder_cell_y_padding);
        final int folderChildTextSize =
                Utilities.calculateTextHeight(res.getDimension(R.dimen.folder_child_text_size));

        final int folderBottomPanelSize =
                res.getDimensionPixelSize(R.dimen.folder_label_padding_top)
                        + res.getDimensionPixelSize(R.dimen.folder_label_padding_bottom)
                        + Utilities.calculateTextHeight(res.getDimension(R.dimen.folder_label_text_size));

        // Don't let the folder get too close to the edges of the screen.
        folderCellWidthPx = Math.min(iconSizePx + 2 * cellPaddingX,
                (availableWidthPx - 4 * edgeMarginPx) / inv.numFolderColumns);
        folderCellHeightPx = Math.min(iconSizePx + 3 * cellPaddingY + folderChildTextSize,
                (availableHeightPx - 4 * edgeMarginPx - folderBottomPanelSize) / inv.numFolderRows);
        folderChildDrawablePaddingPx = Math.max(0,
                (folderCellHeightPx - iconSizePx - folderChildTextSize) / 3);

        // Folder icon
        folderBackgroundOffset = -edgeMarginPx;
        folderIconSizePx = iconSizePx + 2 * -folderBackgroundOffset;
        folderIconPreviewPadding = res.getDimensionPixelSize(R.dimen.folder_preview_padding);
    }

    private int getAllAppsPageHeight(Resources res) {
        return getCurrentHeight() - res.getDimensionPixelSize(R.dimen.all_apps_search_bar_height);
    }

    public void updateInsets(Rect insets) {
        mInsets.set(insets);
    }

    /**
     * Returns the width and height of the search bar, ignoring any padding.
     */
    public Point getSearchBarDimensForWidgetOpts() {
        if (isVerticalBarLayout()) {
            return new Point(dropTargetBarSizePx, availableHeightPx - 2 * edgeMarginPx);
        } else {
            int gap;
            if (isTablet) {
                // Pad the left and right of the workspace to ensure consistent spacing
                // between all icons
                int width = getCurrentWidth();
                // XXX: If the icon size changes across orientations, we will have to take
                //      that into account here too.
                gap = ((width - 2 * edgeMarginPx
                        - (inv.numColumns * cellWidthPx)) / (2 * (inv.numColumns + 1)))
                        + edgeMarginPx;
            } else {
                gap = desiredWorkspaceLeftRightMarginPx - defaultWidgetPadding.right;
            }
            return new Point(availableWidthPx - 2 * gap, dropTargetBarSizePx);
        }
    }

    public int getAllAppsCellHeight(Context context) {
        Resources res = context.getResources();
        return calculateCellHeight(getAllAppsPageHeight(res), inv.numRowsDrawer);
    }

    public Point getCellSize() {
        Point result = new Point();
        // Since we are only concerned with the overall padding, layout direction does
        // not matter.
        Point padding = getTotalWorkspacePadding();
        result.x = calculateCellWidth(availableWidthPx - padding.x, inv.numColumns);
        result.y = calculateCellHeight(availableHeightPx - padding.y, inv.numRows);
        return result;
    }

    public Point getTotalWorkspacePadding() {
        Rect padding = getWorkspacePadding(null);
        return new Point(padding.left + padding.right, padding.top + padding.bottom);
    }

    /**
     * Returns the workspace padding in the specified orientation.
     * Note that it assumes that while in verticalBarLayout, the nav bar is on the right, as such
     * this value is not reliable.
     * Use {@link #getTotalWorkspacePadding()} instead.
     */
    public Rect getWorkspacePadding(Rect recycle) {
        Rect padding = recycle == null ? new Rect() : recycle;
        if (isVerticalBarLayout()) {
            if (mInsets.left > 0) {
                padding.set(mInsets.left + pageIndicatorLandGutterLeftNavBarPx, 0,
                        getHotseatHeight() + hotseatLandGutterPx - mInsets.left, 2 * edgeMarginPx);
            } else {
                padding.set(pageIndicatorLandGutterRightNavBarPx, 0,
                        getHotseatHeight() + hotseatLandGutterPx, 2 * edgeMarginPx);
            }
        } else {
            int paddingBottom = (Utilities.getPrefs(mContext).isTransparentHotseat() && Utilities.getPrefs(mContext).hideHotseat() ? 0 : hotseatBarHeightPx) + pageIndicatorHeightPx;
            if (Utilities.getPrefs(mContext).allowFullWidthWidgets()) {
                padding.set(0, 0, 0, paddingBottom);
            } else if (isTablet) {
                // Pad the left and right of the workspace to ensure consistent spacing
                // between all icons
                float gapScale = 0.5f;
                int width = getCurrentWidth();
                int height = getCurrentHeight();
                // The amount of screen space available for left/right padding.
                int availablePaddingX = Math.max(0, width - (int) ((inv.numColumns * cellWidthPx) +
                        ((inv.numColumns - 1) * gapScale * cellWidthPx)));
                availablePaddingX = (int) Math.min(availablePaddingX,
                        width * MAX_HORIZONTAL_PADDING_PERCENT);
                int availablePaddingY = Math.max(0, height - topWorkspacePadding - paddingBottom
                        - 2 * inv.numRows * cellHeightPx);
                padding.set(availablePaddingX / 2, topWorkspacePadding + availablePaddingY / 2,
                        availablePaddingX / 2, paddingBottom + availablePaddingY / 2);
            } else {
                // Pad the top and bottom of the workspace with search/hotseat bar sizes
                padding.set(desiredWorkspaceLeftRightMarginPx,
                        topWorkspacePadding,
                        desiredWorkspaceLeftRightMarginPx,
                        paddingBottom);
            }
        }
        return padding;
    }

    /**
     * @return the bounds for which the open folders should be contained within
     */
    public Rect getAbsoluteOpenFolderBounds() {
        if (isVerticalBarLayout()) {
            // Folders should only appear right of the drop target bar and left of the hotseat
            return new Rect(mInsets.left + dropTargetBarSizePx + edgeMarginPx,
                    mInsets.top,
                    mInsets.left + availableWidthPx - getHotseatHeight() - edgeMarginPx,
                    mInsets.top + availableHeightPx);
        } else {
            // Folders should only appear below the drop target bar and above the hotseat
            return new Rect(mInsets.left,
                    mInsets.top + dropTargetBarSizePx + edgeMarginPx,
                    mInsets.left + availableWidthPx,
                    mInsets.top + availableHeightPx - getHotseatHeight() - pageIndicatorHeightPx -
                            edgeMarginPx);
        }
    }

    private int getWorkspacePageSpacing() {
        if (isVerticalBarLayout() || isLargeTablet) {
            // In landscape mode the page spacing is set to the default.
            return defaultPageSpacingPx;
        } else {
            // In portrait, we want the pages spaced such that there is no
            // overhang of the previous / next page into the current page viewport.
            // We assume symmetrical padding in portrait mode.
            return Math.max(defaultPageSpacingPx, getWorkspacePadding(null).left + 1);
        }
    }

    int getOverviewModeButtonBarHeight() {
        int zoneHeight = (int) (overviewModeIconZoneRatio * availableHeightPx);
        zoneHeight = Math.min(overviewModeMaxIconZoneHeightPx,
                Math.max(overviewModeMinIconZoneHeightPx, zoneHeight));
        return zoneHeight;
    }

    public static int calculateCellWidth(int width, int countX) {
        return width / countX;
    }

    public static int calculateCellHeight(int height, int countY) {
        return height / countY;
    }

    /**
     * When {@code true}, the device is in landscape mode and the hotseat is on the right column.
     * When {@code false}, either device is in portrait mode or the device is in landscape mode and
     * the hotseat is on the bottom row.
     */
    public boolean isVerticalBarLayout() {
        return isLandscape && transposeLayoutWithOrientation;
    }

    boolean shouldFadeAdjacentWorkspaceScreens() {
        return isVerticalBarLayout() || isLargeTablet;
    }

    private int getVisibleChildCount(ViewGroup parent) {
        int visibleChildren = 0;
        for (int i = 0; i < parent.getChildCount(); i++) {
            if (parent.getChildAt(i).getVisibility() != View.GONE) {
                visibleChildren++;
            }
        }
        return visibleChildren;
    }

    public void layout(Launcher launcher, boolean notifyListeners) {
        FrameLayout.LayoutParams lp;
        boolean hasVerticalBarLayout = isVerticalBarLayout();
        final boolean isLayoutRtl = Utilities.isRtl(launcher.getResources());

        // Layout the search bar space
        Point searchBarBounds = getSearchBarDimensForWidgetOpts();
        View searchBar = launcher.getDropTargetBar();
        lp = (FrameLayout.LayoutParams) searchBar.getLayoutParams();
        lp.width = searchBarBounds.x;
        lp.height = searchBarBounds.y;
        lp.topMargin = mInsets.top + edgeMarginPx;
        searchBar.setLayoutParams(lp);

        // Layout the workspace
        PagedView workspace = launcher.findViewById(R.id.workspace);
        Rect workspacePadding = getWorkspacePadding(null);
        workspace.setPadding(workspacePadding.left, workspacePadding.top, workspacePadding.right,
                workspacePadding.bottom);
        workspace.setPageSpacing(getWorkspacePageSpacing());

        View qsbContainer = launcher.getQsbContainer();
        lp = (FrameLayout.LayoutParams) qsbContainer.getLayoutParams();
        lp.topMargin = mInsets.top + workspacePadding.top;
        qsbContainer.setLayoutParams(lp);

        // Layout the hotseat
        Hotseat hotseat = launcher.findViewById(R.id.hotseat);
        lp = (FrameLayout.LayoutParams) hotseat.getLayoutParams();
        // We want the edges of the hotseat to line up with the edges of the workspace, but the
        // icons in the hotseat are a different size, and so don't line up perfectly. To account for
        // this, we pad the left and right of the hotseat with half of the difference of a workspace
        // cell vs a hotseat cell.
        int hotseatAdjustment = getHotseatAdjustment();
        boolean transparentHotseat = Utilities.getPrefs(mContext).isTransparentHotseat();
        boolean hideHotseat = transparentHotseat && Utilities.getPrefs(mContext).hideHotseat();
        if (hasVerticalBarLayout) {
            // Vertical hotseat -- The hotseat is fixed in the layout to be on the right of the
            //                     screen regardless of RTL
            lp.gravity = Gravity.END;
            lp.width = getHotseatHeight() + mInsets.left + mInsets.right;
            lp.height = LayoutParams.MATCH_PARENT;
            hotseat.getLayout().setPadding(mInsets.left, mInsets.top, mInsets.right,
                    workspacePadding.bottom);
        } else if (isTablet) {
            // Pad the hotseat with the workspace padding calculated above
            lp.gravity = Gravity.BOTTOM;
            lp.width = LayoutParams.MATCH_PARENT;
            lp.height = getHotseatHeight() + (transparentHotseat ? 0 : mInsets.bottom);
            if (transparentHotseat) {
                lp.bottomMargin = pageIndicatorHeightPx + mInsets.bottom;
            }
            hotseat.getLayout().setPadding(hotseatAdjustment + workspacePadding.left,
                    hotseatBarTopPaddingPx, hotseatAdjustment + workspacePadding.right,
                    transparentHotseat ? 0 : mInsets.bottom);
        } else {
            // For phones, layout the hotseat without any bottom margin
            // to ensure that we have space for the folders
            if (mInsets.bottom < hotseatBarTopPaddingPx) {
                hotseatBarTopPaddingPx = (mInsets.bottom + hotseatBarTopPaddingPx) / 2;
                mInsets.bottom = hotseatBarTopPaddingPx;
            }

            lp.gravity = Gravity.BOTTOM;
            lp.width = LayoutParams.MATCH_PARENT;
            lp.height = hideHotseat ? 0 : (getHotseatHeight() + (transparentHotseat ? 0 : mInsets.bottom));
            if (transparentHotseat) {
                lp.bottomMargin = mInsets.bottom;
                if (!hideHotseat)
                    lp.bottomMargin += pageIndicatorHeightPx;
            }
            hotseat.getLayout().setPadding(hotseatAdjustment + workspacePadding.left,
                    hotseatBarTopPaddingPx, hotseatAdjustment + workspacePadding.right,
                    transparentHotseat ? 0 : mInsets.bottom);
        }
        hotseat.setLayoutParams(lp);

        // Layout the page indicators
        View pageIndicator = launcher.findViewById(R.id.page_indicator);
        if (pageIndicator != null) {
            lp = (FrameLayout.LayoutParams) pageIndicator.getLayoutParams();
            if (isVerticalBarLayout()) {
                if (mInsets.left > 0) {
                    lp.leftMargin = mInsets.left + pageIndicatorLandGutterLeftNavBarPx -
                            lp.width - pageIndicatorLandWorkspaceOffsetPx;
                } else if (mInsets.right > 0) {
                    lp.leftMargin = pageIndicatorLandGutterRightNavBarPx - lp.width -
                            pageIndicatorLandWorkspaceOffsetPx;
                }
                lp.bottomMargin = workspacePadding.bottom;
            } else {
                // Put the page indicators above the hotseat
                lp.gravity = Gravity.CENTER_HORIZONTAL | Gravity.BOTTOM;
                lp.height = pageIndicatorHeightPx;
                lp.bottomMargin = mInsets.bottom + (transparentHotseat ? 0 : getHotseatHeight());
            }
            pageIndicator.setLayoutParams(lp);
        }

        // Layout the Overview Mode
        ViewGroup overviewMode = launcher.getOverviewPanel();
        if (overviewMode != null) {
            lp = (FrameLayout.LayoutParams) overviewMode.getLayoutParams();
            lp.gravity = Gravity.START | Gravity.BOTTOM;

            int visibleChildCount = getVisibleChildCount(overviewMode);
            int totalItemWidth = visibleChildCount * overviewModeBarItemWidthPx;
            int maxWidth = totalItemWidth + (visibleChildCount - 1) * overviewModeBarSpacerWidthPx;

            lp.width = Math.min(availableWidthPx, maxWidth);
            lp.height = getOverviewModeButtonBarHeight();
            // Center the overview buttons on the workspace page
            lp.leftMargin = workspacePadding.left + (availableWidthPx -
                    workspacePadding.left - workspacePadding.right - lp.width) / 2;
            overviewMode.setLayoutParams(lp);
        }

        if (notifyListeners) {
            for (int i = mListeners.size() - 1; i >= 0; i--) {
                mListeners.get(i).onLauncherLayoutChanged();
            }
        }
    }

    private int getHotseatAdjustment() {
        float workspaceCellWidth = (float) getCurrentWidth() / inv.numColumns;
        float hotseatCellWidth = (float) getCurrentWidth() / inv.numHotseatIcons;
        return Math.round((workspaceCellWidth - hotseatCellWidth) / 2);
    }

    private int getCurrentWidth() {
        return isLandscape
                ? Math.max(widthPx, heightPx)
                : Math.min(widthPx, heightPx);
    }

    private int getCurrentHeight() {
        return isLandscape
                ? Math.min(widthPx, heightPx)
                : Math.max(widthPx, heightPx);
    }


    /**
     * @return the left/right paddings for all containers.
     */
    public final int[] getContainerPadding() {

        // No paddings for portrait phone
        if (isPhone && !isVerticalBarLayout()) {
            return new int[]{0, 0};
        }

        // In landscape, we match the width of the workspace
        int padding = (pageIndicatorLandGutterRightNavBarPx +
                getHotseatHeight() + hotseatLandGutterPx + mInsets.left) / 2;
        return new int[]{padding, padding};
    }

    public final int getHotseatHeight() {
        return (hotseatBarHeightPx - hotseatIconSizePxOriginal) + hotseatIconSizePx;
    }
}<|MERGE_RESOLUTION|>--- conflicted
+++ resolved
@@ -289,7 +289,6 @@
         allAppsIconTextSizePx = (int) (Utilities.pxFromSp(inv.allAppsIconTextSize, dm) * allAppsScale);
 
         cellWidthPx = iconSizePx;
-<<<<<<< HEAD
         cellHeightPx = iconSizePx + iconDrawablePaddingPx;
         if (!Utilities.getPrefs(mContext).hideAppLabels()) {
             cellHeightPx += Utilities.calculateTextHeight(iconTextSizePx);
@@ -298,16 +297,14 @@
         allAppsCellHeightPx = allAppsIconSizePx + allAppsIconDrawablePaddingPx;
         if (!Utilities.getPrefs(mContext).hideAllAppsAppLabels()) {
             allAppsCellHeightPx += Utilities.calculateTextHeight(allAppsIconTextSizePx);
-=======
         cellHeightPx = iconSizePx;
-        if (!FeatureFlags.INSTANCE.hideAppLabels(mContext)) {
+        if (!Utilities.getPrefs(mContext).hideAppLabels() {
             cellHeightPx += iconDrawablePaddingPx + Utilities.calculateTextHeight(iconTextSizePx);
         }
         allAppsCellWidthPx = allAppsIconSizePx;
         allAppsCellHeightPx = allAppsIconSizePx;
-        if (!FeatureFlags.INSTANCE.hideAllAppsAppLabels(mContext)) {
+        if (!Utilities.getPrefs(mContext).hideAllAppsAppLabels()) {
             allAppsCellHeightPx += allAppsIconDrawablePaddingPx + Utilities.calculateTextHeight(allAppsIconTextSizePx);
->>>>>>> 8c763143
         }
 
         // Hotseat
