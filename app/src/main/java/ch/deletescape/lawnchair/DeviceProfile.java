/*
 * Copyright (C) 2008 The Android Open Source Project
 *
 * Licensed under the Apache License, Version 2.0 (the "License");
 * you may not use this file except in compliance with the License.
 * You may obtain a copy of the License at
 *
 *      http://www.apache.org/licenses/LICENSE-2.0
 *
 * Unless required by applicable law or agreed to in writing, software
 * distributed under the License is distributed on an "AS IS" BASIS,
 * WITHOUT WARRANTIES OR CONDITIONS OF ANY KIND, either express or implied.
 * See the License for the specific language governing permissions and
 * limitations under the License.
 */

package ch.deletescape.lawnchair;

import android.appwidget.AppWidgetHostView;
import android.content.ComponentName;
import android.content.Context;
import android.content.res.Resources;
import android.graphics.Point;
import android.graphics.Rect;
import android.util.DisplayMetrics;
import android.view.Gravity;
import android.view.View;
import android.view.ViewGroup;
import android.view.ViewGroup.LayoutParams;
import android.widget.FrameLayout;

import java.util.ArrayList;

import ch.deletescape.lawnchair.badge.BadgeRenderer;
import ch.deletescape.lawnchair.config.FeatureFlags;

public class DeviceProfile {

    public interface LauncherLayoutChangeListener {
        void onLauncherLayoutChanged();
    }

    public final InvariantDeviceProfile inv;

    // Device properties
    public final boolean isTablet;
    public final boolean isLargeTablet;
    public final boolean isPhone;
    public final boolean transposeLayoutWithOrientation;

    // Device properties in current orientation
    public final boolean isLandscape;
    public final int widthPx;
    public final int heightPx;
    public final int availableWidthPx;
    public final int availableHeightPx;
    /**
     * The maximum amount of left/right workspace padding as a percentage of the screen width.
     * To be clear, this means that up to 7% of the screen width can be used as left padding, and
     * 7% of the screen width can be used as right padding.
     */
    private static final float MAX_HORIZONTAL_PADDING_PERCENT = 0.14f;

    // Overview mode
    private final int overviewModeMinIconZoneHeightPx;
    private final int overviewModeMaxIconZoneHeightPx;
    private final int overviewModeBarItemWidthPx;
    private final int overviewModeBarSpacerWidthPx;
    private final float overviewModeIconZoneRatio;

    // Workspace
    private int desiredWorkspaceLeftRightMarginPx;
    public final int edgeMarginPx;
    public final Rect defaultWidgetPadding;
    private final int defaultPageSpacingPx;
    private final int topWorkspacePadding;
    private float dragViewScale;
    public float workspaceSpringLoadShrinkFactor;
    public final int workspaceSpringLoadedBottomSpace;

    // Page indicator
    private final int pageIndicatorHeightPx;
    private final int pageIndicatorLandGutterLeftNavBarPx;
    private final int pageIndicatorLandGutterRightNavBarPx;
    private final int pageIndicatorLandWorkspaceOffsetPx;

    // Workspace icons
    public int iconSizePx;
    public int iconSizePxOriginal;
    public int iconTextSizePx;
    public int iconDrawablePaddingPx;
    public int iconDrawablePaddingOriginalPx;

    public int cellWidthPx;
    public int cellHeightPx;

    // Folder
    public int folderBackgroundOffset;
    public int folderIconSizePx;
    public int folderIconPreviewPadding;
    public int folderCellWidthPx;
    public int folderCellHeightPx;
    public int folderChildDrawablePaddingPx;

    // Hotseat
    public int hotseatCellWidthPx;
    public int hotseatCellHeightPx;
    public int hotseatIconSizePx;
    public int hotseatIconSizePxOriginal;
    private int hotseatBarHeightPx;
    private int hotseatBarTopPaddingPx;
    private int hotseatLandGutterPx;

    // All apps
    public int allAppsButtonVisualSize;
    public int allAppsIconSizePx;
    public int allAppsIconDrawablePaddingPx;
    public int allAppsCellHeightPx;
    public int allAppsCellWidthPx;
    public float allAppsIconTextSizePx;

    // Drop Target
    public int dropTargetBarSizePx;


    public BadgeRenderer mBadgeRenderer;

    // Insets
    private Rect mInsets = new Rect();

    // Listeners
    private ArrayList<LauncherLayoutChangeListener> mListeners = new ArrayList<>();

    private Context mContext;

    public DeviceProfile(Context context, InvariantDeviceProfile inv,
                         Point minSize, Point maxSize,
                         int width, int height, boolean isLandscape) {
        mContext = context;

        this.inv = inv;
        this.isLandscape = isLandscape;

        Resources res = context.getResources();
        DisplayMetrics dm = res.getDisplayMetrics();

        // Constants from resources
        isTablet = res.getBoolean(R.bool.is_tablet);
        isLargeTablet = res.getBoolean(R.bool.is_large_tablet);
        isPhone = !isTablet && !isLargeTablet;

        // Some more constants
        transposeLayoutWithOrientation =
                res.getBoolean(R.bool.hotseat_transpose_layout_with_orientation);

        ComponentName cn = new ComponentName(context.getPackageName(),
                this.getClass().getName());
        defaultWidgetPadding = AppWidgetHostView.getDefaultPaddingForWidget(context, cn, null);
        edgeMarginPx = res.getDimensionPixelSize(R.dimen.dynamic_grid_edge_margin);
        desiredWorkspaceLeftRightMarginPx = edgeMarginPx;
        pageIndicatorHeightPx =
                res.getDimensionPixelSize(R.dimen.dynamic_grid_page_indicator_height);
        pageIndicatorLandGutterLeftNavBarPx = res.getDimensionPixelSize(
                R.dimen.dynamic_grid_page_indicator_gutter_width_left_nav_bar);
        pageIndicatorLandWorkspaceOffsetPx =
                res.getDimensionPixelSize(R.dimen.all_apps_caret_workspace_offset);
        pageIndicatorLandGutterRightNavBarPx = res.getDimensionPixelSize(
                R.dimen.dynamic_grid_page_indicator_gutter_width_right_nav_bar);
        defaultPageSpacingPx =
                res.getDimensionPixelSize(R.dimen.dynamic_grid_workspace_page_spacing);
        topWorkspacePadding =
                res.getDimensionPixelSize(R.dimen.dynamic_grid_workspace_top_padding);
        overviewModeMinIconZoneHeightPx =
                res.getDimensionPixelSize(R.dimen.dynamic_grid_overview_min_icon_zone_height);
        overviewModeMaxIconZoneHeightPx =
                res.getDimensionPixelSize(R.dimen.dynamic_grid_overview_max_icon_zone_height);
        overviewModeBarItemWidthPx =
                res.getDimensionPixelSize(R.dimen.dynamic_grid_overview_bar_item_width);
        overviewModeBarSpacerWidthPx =
                res.getDimensionPixelSize(R.dimen.dynamic_grid_overview_bar_spacer_width);
        overviewModeIconZoneRatio =
                res.getInteger(R.integer.config_dynamic_grid_overview_icon_zone_percentage) / 100f;
        iconDrawablePaddingOriginalPx =
                res.getDimensionPixelSize(R.dimen.dynamic_grid_icon_drawable_padding);
        dropTargetBarSizePx = res.getDimensionPixelSize(R.dimen.dynamic_grid_drop_target_size);
        workspaceSpringLoadedBottomSpace =
                res.getDimensionPixelSize(R.dimen.dynamic_grid_min_spring_loaded_space);
        hotseatBarHeightPx = res.getDimensionPixelSize(R.dimen.dynamic_grid_hotseat_height);
        hotseatBarTopPaddingPx =
                res.getDimensionPixelSize(R.dimen.dynamic_grid_hotseat_top_padding);
        hotseatLandGutterPx = res.getDimensionPixelSize(R.dimen.dynamic_grid_hotseat_gutter_width);

        // Determine sizes.
        widthPx = width;
        heightPx = height;
        if (isLandscape) {
            availableWidthPx = maxSize.x;
            availableHeightPx = minSize.y;
        } else {
            availableWidthPx = minSize.x;
            availableHeightPx = maxSize.y;
        }

        // Calculate the remaining vars
        updateAvailableDimensions(dm, res, context);
        computeAllAppsButtonSize(context);
        mBadgeRenderer = new BadgeRenderer(context, iconSizePx);
    }

    public void refresh() {
        Resources res = mContext.getResources();
        DisplayMetrics dm = res.getDisplayMetrics();
        updateAvailableDimensions(dm, res, mContext);
        computeAllAppsButtonSize(mContext);
        mBadgeRenderer = new BadgeRenderer(mContext, iconSizePx);
    }

    public void addLauncherLayoutChangedListener(LauncherLayoutChangeListener listener) {
        if (!mListeners.contains(listener)) {
            mListeners.add(listener);
        }
    }

    public void removeLauncherLayoutChangedListener(LauncherLayoutChangeListener listener) {
        if (mListeners.contains(listener)) {
            mListeners.remove(listener);
        }
    }

    /**
     * Determine the exact visual footprint of the all apps button, taking into account scaling
     * and internal padding of the drawable.
     */
    private void computeAllAppsButtonSize(Context context) {
        Resources res = context.getResources();
        float padding = res.getInteger(R.integer.config_allAppsButtonPaddingPercent) / 100f;
        allAppsButtonVisualSize = (int) (hotseatIconSizePx * (1 - padding)) - context.getResources()
                .getDimensionPixelSize(R.dimen.all_apps_button_scale_down);
    }

    private void updateAvailableDimensions(DisplayMetrics dm, Resources res, Context context) {
        // Check to see if the icons fit in the new available height.  If not, then we need to
        // shrink the icon size.
        float workspaceScale = 1f;
        float allAppsScale = 1f;
        float hotseatScale = 1f;
        int workspaceDrawablePadding = iconDrawablePaddingOriginalPx;
        int allAppsDrawablePadding = iconDrawablePaddingOriginalPx;
        updateIconSize(1f, 1f, 1f, workspaceDrawablePadding, allAppsDrawablePadding, res, dm);

        float usedWorkspaceHeight = (cellHeightPx * inv.numRows);
        float usedWorkspaceWidth = (cellWidthPx * inv.numColumns);
        int maxWorkspaceHeight = (availableHeightPx - getTotalWorkspacePadding().y);
        int maxWorkspaceWidth = (availableWidthPx - getTotalWorkspacePadding().x);
        if (usedWorkspaceHeight > maxWorkspaceHeight || usedWorkspaceWidth > maxWorkspaceWidth) {
            float heightScale = maxWorkspaceHeight / usedWorkspaceHeight;
            float widthScale = maxWorkspaceWidth / usedWorkspaceWidth;
            workspaceScale = Math.min(heightScale, widthScale);
            workspaceDrawablePadding = 0;
        }
        float usedAllAppsWidth = (allAppsCellWidthPx * inv.numColumnsDrawer);
        if (usedAllAppsWidth > maxWorkspaceWidth) {
            allAppsScale = maxWorkspaceWidth / usedAllAppsWidth;
            allAppsDrawablePadding = 0;
        }
        float usedHotseatWidth = (hotseatCellWidthPx * inv.numHotseatIcons);
        float maxHotseatWidth = maxWorkspaceWidth - getHotseatAdjustment();
        if (usedAllAppsWidth > maxHotseatWidth) {
            hotseatScale = maxHotseatWidth / usedHotseatWidth;
        }
        updateIconSize(workspaceScale, allAppsScale, hotseatScale, workspaceDrawablePadding, allAppsDrawablePadding, res, dm);
    }

    private void updateIconSize(float workspaceScale, float allAppsScale, float hotseatScale, int workspaceDrawablePadding, int allAppsDrawablePadding,
                                Resources res, DisplayMetrics dm) {
        iconSizePx = (int) (Utilities.pxFromDp(inv.iconSize, dm) * workspaceScale);
        iconSizePxOriginal = (int) (Utilities.pxFromDp(inv.iconSizeOriginal, dm) * workspaceScale);
        iconTextSizePx = (int) (Utilities.pxFromSp(inv.iconTextSize, dm) * workspaceScale);
        iconDrawablePaddingPx = workspaceDrawablePadding;
        hotseatIconSizePx = (int) (Utilities.pxFromDp(inv.hotseatIconSize, dm) * hotseatScale);
        hotseatIconSizePxOriginal = (int) (Utilities.pxFromDp(inv.hotseatIconSizeOriginal, dm) * hotseatScale);
        allAppsIconSizePx = (int) (Utilities.pxFromDp(inv.allAppsIconSize, dm) * allAppsScale);
        allAppsIconDrawablePaddingPx = allAppsDrawablePadding;
        allAppsIconTextSizePx = (int) (Utilities.pxFromSp(inv.allAppsIconTextSize, dm) * allAppsScale);

        cellWidthPx = iconSizePx;
        cellHeightPx = iconSizePx + iconDrawablePaddingPx;
        if (!Utilities.getPrefs(mContext).hideAppLabels()) {
            cellHeightPx += Utilities.calculateTextHeight(iconTextSizePx);
        }
        allAppsCellWidthPx = allAppsIconSizePx;
        allAppsCellHeightPx = allAppsIconSizePx + allAppsIconDrawablePaddingPx;
        if (!Utilities.getPrefs(mContext).hideAllAppsAppLabels()) {
            allAppsCellHeightPx += Utilities.calculateTextHeight(allAppsIconTextSizePx);
        }
        int defaultAllAppsCellHeight = calculateCellHeight(availableHeightPx, inv.numRowsOriginal);
        allAppsCellHeightPx = Math.max(allAppsCellHeightPx, defaultAllAppsCellHeight);
        dragViewScale = iconSizePx;

        // Hotseat
        hotseatCellWidthPx = hotseatIconSizePx;
        hotseatCellHeightPx = hotseatIconSizePx;

        if (!isVerticalBarLayout()) {
            int expectedWorkspaceHeight = availableHeightPx - getHotseatHeight()
                    - pageIndicatorHeightPx - topWorkspacePadding;
            float minRequiredHeight = dropTargetBarSizePx + workspaceSpringLoadedBottomSpace;
            workspaceSpringLoadShrinkFactor = Math.min(
                    res.getInteger(R.integer.config_workspaceSpringLoadShrinkPercentage) / 100.0f,
                    1 - (minRequiredHeight / expectedWorkspaceHeight));
        } else {
            workspaceSpringLoadShrinkFactor =
                    res.getInteger(R.integer.config_workspaceSpringLoadShrinkPercentage) / 100.0f;
        }

        // Folder cell
        int cellPaddingX = res.getDimensionPixelSize(R.dimen.folder_cell_x_padding);
        int cellPaddingY = res.getDimensionPixelSize(R.dimen.folder_cell_y_padding);
        final int folderChildTextSize =
                Utilities.calculateTextHeight(res.getDimension(R.dimen.folder_child_text_size));

        final int folderBottomPanelSize =
                res.getDimensionPixelSize(R.dimen.folder_label_padding_top)
                        + res.getDimensionPixelSize(R.dimen.folder_label_padding_bottom)
                        + Utilities.calculateTextHeight(res.getDimension(R.dimen.folder_label_text_size));

        // Don't let the folder get too close to the edges of the screen.
        folderCellWidthPx = Math.min(iconSizePx + 2 * cellPaddingX,
                (availableWidthPx - 4 * edgeMarginPx) / inv.numFolderColumns);
        folderCellHeightPx = Math.min(iconSizePx + 3 * cellPaddingY + folderChildTextSize,
                (availableHeightPx - 4 * edgeMarginPx - folderBottomPanelSize) / inv.numFolderRows);
        folderChildDrawablePaddingPx = Math.max(0,
                (folderCellHeightPx - iconSizePx - folderChildTextSize) / 3);

        // Folder icon
        folderBackgroundOffset = -edgeMarginPx;
        folderIconSizePx = iconSizePx + 2 * -folderBackgroundOffset;
        folderIconPreviewPadding = res.getDimensionPixelSize(R.dimen.folder_preview_padding);
    }

    public void updateInsets(Rect insets) {
        mInsets.set(insets);
    }

    /**
     * Returns the width and height of the search bar, ignoring any padding.
     */
    public Point getSearchBarDimensForWidgetOpts() {
        if (isVerticalBarLayout()) {
            return new Point(dropTargetBarSizePx, availableHeightPx - 2 * edgeMarginPx);
        } else {
            int gap;
            if (isTablet) {
                // Pad the left and right of the workspace to ensure consistent spacing
                // between all icons
                int width = getCurrentWidth();
                // XXX: If the icon size changes across orientations, we will have to take
                //      that into account here too.
                gap = ((width - 2 * edgeMarginPx
                        - (inv.numColumns * cellWidthPx)) / (2 * (inv.numColumns + 1)))
                        + edgeMarginPx;
            } else {
                gap = desiredWorkspaceLeftRightMarginPx - defaultWidgetPadding.right;
            }
            return new Point(availableWidthPx - 2 * gap, dropTargetBarSizePx);
        }
    }

    public Point getCellSize() {
        Point result = new Point();
        // Since we are only concerned with the overall padding, layout direction does
        // not matter.
        Point padding = getTotalWorkspacePadding();
        result.x = calculateCellWidth(availableWidthPx - padding.x, inv.numColumns);
        result.y = calculateCellHeight(availableHeightPx - padding.y, inv.numRows);
        return result;
    }

    public Point getTotalWorkspacePadding() {
        Rect padding = getWorkspacePadding(null);
        return new Point(padding.left + padding.right, padding.top + padding.bottom);
    }

    /**
     * Returns the workspace padding in the specified orientation.
     * Note that it assumes that while in verticalBarLayout, the nav bar is on the right, as such
     * this value is not reliable.
     * Use {@link #getTotalWorkspacePadding()} instead.
     */
    public Rect getWorkspacePadding(Rect recycle) {
        Rect padding = recycle == null ? new Rect() : recycle;
        if (isVerticalBarLayout()) {
            if (mInsets.left > 0) {
                padding.set(mInsets.left + pageIndicatorLandGutterLeftNavBarPx, 0,
                        getHotseatHeight() + hotseatLandGutterPx - mInsets.left, 2 * edgeMarginPx);
            } else {
                padding.set(pageIndicatorLandGutterRightNavBarPx, 0,
                        getHotseatHeight() + hotseatLandGutterPx, 2 * edgeMarginPx);
            }
        } else {
            int paddingBottom = (Utilities.getPrefs(mContext).isTransparentHotseat() && Utilities.getPrefs(mContext).hideHotseat() ? 0 : hotseatBarHeightPx) + pageIndicatorHeightPx;
            if (Utilities.getPrefs(mContext).allowFullWidthWidgets()) {
                padding.set(0, 0, 0, paddingBottom);
            } else if (isTablet) {
                // Pad the left and right of the workspace to ensure consistent spacing
                // between all icons
                float gapScale = 1f + (dragViewScale - 1f) / 2f;
                int width = getCurrentWidth();
                int height = getCurrentHeight();
                // The amount of screen space available for left/right padding.
                int availablePaddingX = Math.max(0, width - (int) ((inv.numColumns * cellWidthPx) +
                        ((inv.numColumns - 1) * gapScale * cellWidthPx)));
                availablePaddingX = (int) Math.min(availablePaddingX,
                        width * MAX_HORIZONTAL_PADDING_PERCENT);
                int availablePaddingY = Math.max(0, height - topWorkspacePadding - paddingBottom
                        - 2 * inv.numRows * cellHeightPx);
                padding.set(availablePaddingX / 2, topWorkspacePadding + availablePaddingY / 2,
                        availablePaddingX / 2, paddingBottom + availablePaddingY / 2);
            } else {
                // Pad the top and bottom of the workspace with search/hotseat bar sizes
                padding.set(desiredWorkspaceLeftRightMarginPx,
                        topWorkspacePadding,
                        desiredWorkspaceLeftRightMarginPx,
                        paddingBottom);
            }
        }
        return padding;
    }

    /**
     * @return the bounds for which the open folders should be contained within
     */
    public Rect getAbsoluteOpenFolderBounds() {
        if (isVerticalBarLayout()) {
            // Folders should only appear right of the drop target bar and left of the hotseat
            return new Rect(mInsets.left + dropTargetBarSizePx + edgeMarginPx,
                    mInsets.top,
                    mInsets.left + availableWidthPx - getHotseatHeight() - edgeMarginPx,
                    mInsets.top + availableHeightPx);
        } else {
            // Folders should only appear below the drop target bar and above the hotseat
            return new Rect(mInsets.left,
                    mInsets.top + dropTargetBarSizePx + edgeMarginPx,
                    mInsets.left + availableWidthPx,
                    mInsets.top + availableHeightPx - getHotseatHeight() - pageIndicatorHeightPx -
                            edgeMarginPx);
        }
    }

    private int getWorkspacePageSpacing() {
        if (isVerticalBarLayout() || isLargeTablet) {
            // In landscape mode the page spacing is set to the default.
            return defaultPageSpacingPx;
        } else {
            // In portrait, we want the pages spaced such that there is no
            // overhang of the previous / next page into the current page viewport.
            // We assume symmetrical padding in portrait mode.
            return Math.max(defaultPageSpacingPx, getWorkspacePadding(null).left + 1);
        }
    }

    int getOverviewModeButtonBarHeight() {
        int zoneHeight = (int) (overviewModeIconZoneRatio * availableHeightPx);
        zoneHeight = Math.min(overviewModeMaxIconZoneHeightPx,
                Math.max(overviewModeMinIconZoneHeightPx, zoneHeight));
        return zoneHeight;
    }

    public static int calculateCellWidth(int width, int countX) {
        return width / countX;
    }

    public static int calculateCellHeight(int height, int countY) {
        return height / countY;
    }

    /**
     * When {@code true}, the device is in landscape mode and the hotseat is on the right column.
     * When {@code false}, either device is in portrait mode or the device is in landscape mode and
     * the hotseat is on the bottom row.
     */
    public boolean isVerticalBarLayout() {
        return isLandscape && transposeLayoutWithOrientation;
    }

    boolean shouldFadeAdjacentWorkspaceScreens() {
        return isVerticalBarLayout() || isLargeTablet;
    }

    private int getVisibleChildCount(ViewGroup parent) {
        int visibleChildren = 0;
        for (int i = 0; i < parent.getChildCount(); i++) {
            if (parent.getChildAt(i).getVisibility() != View.GONE) {
                visibleChildren++;
            }
        }
        return visibleChildren;
    }

    public void layout(Launcher launcher, boolean notifyListeners) {
        FrameLayout.LayoutParams lp;
        boolean hasVerticalBarLayout = isVerticalBarLayout();
        final boolean isLayoutRtl = Utilities.isRtl(launcher.getResources());

        // Layout the search bar space
        Point searchBarBounds = getSearchBarDimensForWidgetOpts();
        View searchBar = launcher.getDropTargetBar();
        lp = (FrameLayout.LayoutParams) searchBar.getLayoutParams();
        lp.width = searchBarBounds.x;
        lp.height = searchBarBounds.y;
        lp.topMargin = mInsets.top + edgeMarginPx;
        searchBar.setLayoutParams(lp);

        // Layout the workspace
        PagedView workspace = launcher.findViewById(R.id.workspace);
        Rect workspacePadding = getWorkspacePadding(null);
        workspace.setPadding(workspacePadding.left, workspacePadding.top, workspacePadding.right,
                workspacePadding.bottom);
        workspace.setPageSpacing(getWorkspacePageSpacing());

        View qsbContainer = launcher.getQsbContainer();
        lp = (FrameLayout.LayoutParams) qsbContainer.getLayoutParams();
        lp.topMargin = mInsets.top + workspacePadding.top;
        qsbContainer.setLayoutParams(lp);

        // Layout the hotseat
        Hotseat hotseat = launcher.findViewById(R.id.hotseat);
        lp = (FrameLayout.LayoutParams) hotseat.getLayoutParams();
        // We want the edges of the hotseat to line up with the edges of the workspace, but the
        // icons in the hotseat are a different size, and so don't line up perfectly. To account for
        // this, we pad the left and right of the hotseat with half of the difference of a workspace
        // cell vs a hotseat cell.
<<<<<<< HEAD
        float workspaceCellWidth = (float) getCurrentWidth() / inv.numColumns;
        float hotseatCellWidth = (float) getCurrentWidth() / inv.numHotseatIcons;
        int hotseatAdjustment = Math.round((workspaceCellWidth - hotseatCellWidth) / 2);
        boolean transparentHotseat = Utilities.getPrefs(mContext).isTransparentHotseat();
        boolean hideHotseat = transparentHotseat && Utilities.getPrefs(mContext).hideHotseat();
=======
        int hotseatAdjustment = getHotseatAdjustment();
        boolean transparentHotseat = FeatureFlags.INSTANCE.isTransparentHotseat(mContext);
        boolean hideHotseat = transparentHotseat && FeatureFlags.INSTANCE.hideHotseat(mContext);
>>>>>>> 91dfb2df
        if (hasVerticalBarLayout) {
            // Vertical hotseat -- The hotseat is fixed in the layout to be on the right of the
            //                     screen regardless of RTL
            lp.gravity = Gravity.END;
            lp.width = getHotseatHeight() + mInsets.left + mInsets.right;
            lp.height = LayoutParams.MATCH_PARENT;
            hotseat.getLayout().setPadding(mInsets.left, mInsets.top, mInsets.right,
                    workspacePadding.bottom);
        } else if (isTablet) {
            // Pad the hotseat with the workspace padding calculated above
            lp.gravity = Gravity.BOTTOM;
            lp.width = LayoutParams.MATCH_PARENT;
            lp.height = getHotseatHeight() + (transparentHotseat ? 0 : mInsets.bottom);
            if (transparentHotseat) {
                lp.bottomMargin = pageIndicatorHeightPx + mInsets.bottom;
            }
            hotseat.getLayout().setPadding(hotseatAdjustment + workspacePadding.left,
                    hotseatBarTopPaddingPx, hotseatAdjustment + workspacePadding.right,
                    transparentHotseat ? 0 : mInsets.bottom);
        } else {
            // For phones, layout the hotseat without any bottom margin
            // to ensure that we have space for the folders
            if (mInsets.bottom < hotseatBarTopPaddingPx) {
                hotseatBarTopPaddingPx = (mInsets.bottom + hotseatBarTopPaddingPx) / 2;
                mInsets.bottom = hotseatBarTopPaddingPx;
            }

            lp.gravity = Gravity.BOTTOM;
            lp.width = LayoutParams.MATCH_PARENT;
            lp.height = hideHotseat ? 0 : (getHotseatHeight() + (transparentHotseat ? 0 : mInsets.bottom));
            if (transparentHotseat) {
                lp.bottomMargin = mInsets.bottom;
                if (!hideHotseat)
                    lp.bottomMargin += pageIndicatorHeightPx;
            }
            hotseat.getLayout().setPadding(hotseatAdjustment + workspacePadding.left,
                    hotseatBarTopPaddingPx, hotseatAdjustment + workspacePadding.right,
                    transparentHotseat ? 0 : mInsets.bottom);
        }
        hotseat.setLayoutParams(lp);

        // Layout the page indicators
        View pageIndicator = launcher.findViewById(R.id.page_indicator);
        if (pageIndicator != null) {
            lp = (FrameLayout.LayoutParams) pageIndicator.getLayoutParams();
            if (isVerticalBarLayout()) {
                if (mInsets.left > 0) {
                    lp.leftMargin = mInsets.left + pageIndicatorLandGutterLeftNavBarPx -
                            lp.width - pageIndicatorLandWorkspaceOffsetPx;
                } else if (mInsets.right > 0) {
                    lp.leftMargin = pageIndicatorLandGutterRightNavBarPx - lp.width -
                            pageIndicatorLandWorkspaceOffsetPx;
                }
                lp.bottomMargin = workspacePadding.bottom;
            } else {
                // Put the page indicators above the hotseat
                lp.gravity = Gravity.CENTER_HORIZONTAL | Gravity.BOTTOM;
                lp.height = pageIndicatorHeightPx;
                lp.bottomMargin = mInsets.bottom + (transparentHotseat ? 0 : getHotseatHeight());
            }
            pageIndicator.setLayoutParams(lp);
        }

        // Layout the Overview Mode
        ViewGroup overviewMode = launcher.getOverviewPanel();
        if (overviewMode != null) {
            lp = (FrameLayout.LayoutParams) overviewMode.getLayoutParams();
            lp.gravity = Gravity.START | Gravity.BOTTOM;

            int visibleChildCount = getVisibleChildCount(overviewMode);
            int totalItemWidth = visibleChildCount * overviewModeBarItemWidthPx;
            int maxWidth = totalItemWidth + (visibleChildCount - 1) * overviewModeBarSpacerWidthPx;

            lp.width = Math.min(availableWidthPx, maxWidth);
            lp.height = getOverviewModeButtonBarHeight();
            // Center the overview buttons on the workspace page
            lp.leftMargin = workspacePadding.left + (availableWidthPx -
                    workspacePadding.left - workspacePadding.right - lp.width) / 2;
            overviewMode.setLayoutParams(lp);
        }

        if (notifyListeners) {
            for (int i = mListeners.size() - 1; i >= 0; i--) {
                mListeners.get(i).onLauncherLayoutChanged();
            }
        }
    }

    private int getHotseatAdjustment() {
        float workspaceCellWidth = (float) getCurrentWidth() / inv.numColumns;
        float hotseatCellWidth = (float) getCurrentWidth() / inv.numHotseatIcons;
        return Math.round((workspaceCellWidth - hotseatCellWidth) / 2);
    }

    private int getCurrentWidth() {
        return isLandscape
                ? Math.max(widthPx, heightPx)
                : Math.min(widthPx, heightPx);
    }

    private int getCurrentHeight() {
        return isLandscape
                ? Math.min(widthPx, heightPx)
                : Math.max(widthPx, heightPx);
    }


    /**
     * @return the left/right paddings for all containers.
     */
    public final int[] getContainerPadding() {

        // No paddings for portrait phone
        if (isPhone && !isVerticalBarLayout()) {
            return new int[]{0, 0};
        }

        // In landscape, we match the width of the workspace
        int padding = (pageIndicatorLandGutterRightNavBarPx +
                getHotseatHeight() + hotseatLandGutterPx + mInsets.left) / 2;
        return new int[]{padding, padding};
    }

    public final int getHotseatHeight() {
        return (hotseatBarHeightPx - hotseatIconSizePxOriginal) + hotseatIconSizePx;
    }
}<|MERGE_RESOLUTION|>--- conflicted
+++ resolved
@@ -530,17 +530,9 @@
         // icons in the hotseat are a different size, and so don't line up perfectly. To account for
         // this, we pad the left and right of the hotseat with half of the difference of a workspace
         // cell vs a hotseat cell.
-<<<<<<< HEAD
-        float workspaceCellWidth = (float) getCurrentWidth() / inv.numColumns;
-        float hotseatCellWidth = (float) getCurrentWidth() / inv.numHotseatIcons;
-        int hotseatAdjustment = Math.round((workspaceCellWidth - hotseatCellWidth) / 2);
+        int hotseatAdjustment = getHotseatAdjustment();
         boolean transparentHotseat = Utilities.getPrefs(mContext).isTransparentHotseat();
         boolean hideHotseat = transparentHotseat && Utilities.getPrefs(mContext).hideHotseat();
-=======
-        int hotseatAdjustment = getHotseatAdjustment();
-        boolean transparentHotseat = FeatureFlags.INSTANCE.isTransparentHotseat(mContext);
-        boolean hideHotseat = transparentHotseat && FeatureFlags.INSTANCE.hideHotseat(mContext);
->>>>>>> 91dfb2df
         if (hasVerticalBarLayout) {
             // Vertical hotseat -- The hotseat is fixed in the layout to be on the right of the
             //                     screen regardless of RTL
