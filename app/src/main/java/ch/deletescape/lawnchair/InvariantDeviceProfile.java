/*
 * Copyright (C) 2015 The Android Open Source Project
 *
 * Licensed under the Apache License, Version 2.0 (the "License");
 * you may not use this file except in compliance with the License.
 * You may obtain a copy of the License at
 *
 *      http://www.apache.org/licenses/LICENSE-2.0
 *
 * Unless required by applicable law or agreed to in writing, software
 * distributed under the License is distributed on an "AS IS" BASIS,
 * WITHOUT WARRANTIES OR CONDITIONS OF ANY KIND, either express or implied.
 * See the License for the specific language governing permissions and
 * limitations under the License.
 */

package ch.deletescape.lawnchair;

import android.annotation.TargetApi;
import android.content.Context;
import android.content.SharedPreferences;
import android.content.res.TypedArray;
import android.content.res.XmlResourceParser;
import android.graphics.Point;
import android.os.Build;
import android.util.DisplayMetrics;
import android.util.Xml;
import android.view.Display;
import android.view.WindowManager;

import org.xmlpull.v1.XmlPullParser;
import org.xmlpull.v1.XmlPullParserException;

import java.io.IOException;
import java.util.ArrayList;
import java.util.Collections;
import java.util.Comparator;

import ch.deletescape.lawnchair.preferences.IPreferenceProvider;
import ch.deletescape.lawnchair.preferences.PreferenceFlags;
import ch.deletescape.lawnchair.util.Thunk;

public class InvariantDeviceProfile {

    private static final float ICON_SIZE_DEFINED_IN_APP_DP = 48;

    // Constants that affects the interpolation curve between statically defined device profile
    // buckets.
    private static float KNEARESTNEIGHBOR = 3;
    private static float WEIGHT_POWER = 5;

    // used to offset float not being able to express extremely small weights in extreme cases.
    private static float WEIGHT_EFFICIENT = 100000f;

    // Profile-defining invariant properties
    String name;
    float minWidthDps;
    float minHeightDps;

    /**
     * Number of icons per row and column in the workspace.
     */
    public int numRows;
    public int numRowsOriginal;
    public int numColumns;
    public int numColumnsOriginal;

    public int numColumnsDrawer;
    public int numRowsDrawer;

    /**
     * Number of icons per row and column in the folder.
     */
    public int numFolderRows;
    public int numFolderColumns;
    public float iconSize;
    public float allAppsIconSize;
    public float iconSizeOriginal;
    public int iconBitmapSize;
    public int fillResIconDpi;
    public float iconTextSize;
    public float allAppsIconTextSize;
    public int searchHeightAddition;

    /**
     * Number of icons inside the hotseat area.
     */
    public int numHotseatIcons;
    public int numHotseatIconsOriginal;
    float hotseatIconSize;
    float hotseatIconSizeOriginal;
    int defaultLayoutId;

    DeviceProfile landscapeProfile;
    DeviceProfile portraitProfile;

    public Point defaultWallpaperSize;

    public InvariantDeviceProfile() {
    }

    public InvariantDeviceProfile(Context context, InvariantDeviceProfile p) {
        this(context, p.name, p.minWidthDps, p.minHeightDps, p.numRows, p.numColumns, p.numColumnsDrawer,
                p.numFolderRows, p.numFolderColumns,
                p.iconSize, p.iconTextSize, p.numHotseatIcons, p.hotseatIconSize,
                p.defaultLayoutId);
    }

    InvariantDeviceProfile(Context context, String n, float w, float h, int r, int c, int cd, int fr, int fc,
                           float is, float its, int hs, float his, int dlId) {
        name = n;
        minWidthDps = w;
        minHeightDps = h;
        numRows = r;
        numColumns = c;
        numColumnsDrawer = cd;
        numFolderRows = fr;
        numFolderColumns = fc;
        iconSize = is;
        iconTextSize = its;
        numHotseatIcons = hs;
        hotseatIconSize = his;
        defaultLayoutId = dlId;
    }

    @TargetApi(Build.VERSION_CODES.M)
    InvariantDeviceProfile(Context context) {
        WindowManager wm = (WindowManager) context.getSystemService(Context.WINDOW_SERVICE);
        Display display = wm.getDefaultDisplay();
        DisplayMetrics dm = new DisplayMetrics();
        display.getMetrics(dm);

        Point smallestSize = new Point();
        Point largestSize = new Point();
        display.getCurrentSizeRange(smallestSize, largestSize);

        // This guarantees that width < height
        minWidthDps = Utilities.dpiFromPx(Math.min(smallestSize.x, smallestSize.y), dm);
        minHeightDps = Utilities.dpiFromPx(Math.min(largestSize.x, largestSize.y), dm);

        ArrayList<InvariantDeviceProfile> closestProfiles = findClosestDeviceProfiles(
                minWidthDps, minHeightDps, getPredefinedDeviceProfiles(context));
        InvariantDeviceProfile interpolatedDeviceProfileOut =
                invDistWeightedInterpolate(context, minWidthDps, minHeightDps, closestProfiles);

        InvariantDeviceProfile closestProfile = closestProfiles.get(0);
        numRows = closestProfile.numRows;
        numRowsOriginal = numRows;
        numColumns = closestProfile.numColumns;
        numColumnsOriginal = numColumns;
        numColumnsDrawer = numColumns;
        numRowsDrawer = numRows;
        numHotseatIcons = closestProfile.numHotseatIcons;
        numHotseatIconsOriginal = numHotseatIcons;
        defaultLayoutId = closestProfile.defaultLayoutId;
        numFolderRows = closestProfile.numFolderRows;
        numFolderColumns = closestProfile.numFolderColumns;

        iconSize = interpolatedDeviceProfileOut.iconSize;
        iconSizeOriginal = iconSize;
        allAppsIconSize = iconSize;
        iconBitmapSize = Utilities.pxFromDp(iconSize, dm);
        searchHeightAddition = iconBitmapSize;
        iconTextSize = interpolatedDeviceProfileOut.iconTextSize;
        allAppsIconTextSize = iconTextSize;
        hotseatIconSize = interpolatedDeviceProfileOut.hotseatIconSize;
        hotseatIconSizeOriginal = hotseatIconSize;
        fillResIconDpi = getLauncherIconDensity(iconBitmapSize);

        customizationHook(context);

        Point realSize = new Point();
        display.getRealSize(realSize);
        // The real size never changes. smallSide and largeSide will remain the
        // same in any orientation.
        int smallSide = Math.min(realSize.x, realSize.y);
        int largeSide = Math.max(realSize.x, realSize.y);

        landscapeProfile = new DeviceProfile(context, this, smallestSize, largestSize,
                largeSide, smallSide, true /* isLandscape */);
        portraitProfile = new DeviceProfile(context, this, smallestSize, largestSize,
                smallSide, largeSide, false /* isLandscape */);

        // We need to ensure that there is enough extra space in the wallpaper
        // for the intended parallax effects
        if (context.getResources().getConfiguration().smallestScreenWidthDp >= 720) {
            defaultWallpaperSize = new Point(
                    (int) (largeSide * wallpaperTravelToScreenWidthRatio(largeSide, smallSide)),
                    largeSide);
        } else {
            defaultWallpaperSize = new Point(Math.max(smallSide * 2, largeSide), largeSide);
        }
    }

    public void refresh(Context context) {
        landscapeProfile.refresh();
        portraitProfile.refresh();
        customizationHook(context);
    }

    private void customizationHook(Context context) {
        WindowManager wm = (WindowManager) context.getSystemService(Context.WINDOW_SERVICE);
        Display display = wm.getDefaultDisplay();
        DisplayMetrics dm = new DisplayMetrics();
        display.getMetrics(dm);
<<<<<<< HEAD
        IPreferenceProvider prefs = Utilities.getPrefs(context);
        String valueDefault = PreferenceFlags.PREF_DEFAULT_STRING;
        if (!prefs.numRows(valueDefault).equals(valueDefault)) {
            numRows = Integer.valueOf(prefs.numRows(""));
        }
        if (!prefs.numCols(valueDefault).equals(valueDefault)) {
            numColumns = Integer.valueOf(prefs.numCols(""));
        }
        if (!prefs.numColsDrawer(valueDefault).equals(valueDefault)) {
            numColumnsDrawer = Integer.valueOf(prefs.numColsDrawer(""));
        }
        if (!prefs.hotseatIcons(valueDefault).equals(valueDefault)) {
            numHotseatIcons = Integer.valueOf(prefs.hotseatIcons(""));
=======
        SharedPreferences prefs = Utilities.getPrefs(context.getApplicationContext());
        String valueDefault = "default";
        if (!prefs.getString("pref_numRows", valueDefault).equals(valueDefault)) {
            numRows = Integer.valueOf(prefs.getString("pref_numRows", ""));
        } else {
            numRows = numRowsOriginal;
        }
        if (!prefs.getString("pref_numCols", valueDefault).equals(valueDefault)) {
            numColumns = Integer.valueOf(prefs.getString("pref_numCols", ""));
        } else {
            numColumns = numColumnsOriginal;
        }
        if (!prefs.getString("pref_numColsDrawer", valueDefault).equals(valueDefault)) {
            numColumnsDrawer = Integer.valueOf(prefs.getString("pref_numColsDrawer", ""));
        } else {
            numColumnsDrawer = numColumnsOriginal;
        }
        if (!prefs.getString("pref_numRowsDrawer", valueDefault).equals(valueDefault)) {
            numRowsDrawer = Integer.valueOf(prefs.getString("pref_numRowsDrawer", ""));
        } else {
            numRowsDrawer = numRowsOriginal;
        }
        if (!prefs.getString("pref_numHotseatIcons", valueDefault).equals(valueDefault)) {
            numHotseatIcons = Integer.valueOf(prefs.getString("pref_numHotseatIcons", ""));
        } else {
            numHotseatIcons = numHotseatIconsOriginal;
>>>>>>> eee20f33
        }
        if (prefs.iconScaleSB() != 1f) {
            float iconScale = prefs.iconScaleSB();
            iconSize *= iconScale;
        }
        if (prefs.hotseatIconScale() != 1f) {
            float iconScale = prefs.hotseatIconScale();
            hotseatIconSize *= iconScale;
        }
        if (prefs.allAppsIconScale() != 1f) {
            float iconScale = prefs.allAppsIconScale();
            allAppsIconSize *= iconScale;
        }
        float maxSize = Math.max(Math.max(iconSize, allAppsIconSize), hotseatIconSize);
        iconBitmapSize = Math.max(1, Utilities.pxFromDp(maxSize, dm));
        fillResIconDpi = getLauncherIconDensity(iconBitmapSize);
        if (prefs.iconTextScaleSB() != 1f) {
            iconTextSize *= prefs.iconTextScaleSB();
        }
        if (prefs.alllAppsIconTextScale() != 1f) {
            allAppsIconTextSize *= prefs.alllAppsIconTextScale();
        }
    }

    ArrayList<InvariantDeviceProfile> getPredefinedDeviceProfiles(Context context) {
        ArrayList<InvariantDeviceProfile> profiles = new ArrayList<>();
        try (XmlResourceParser parser = context.getResources().getXml(R.xml.device_profiles)) {
            final int depth = parser.getDepth();
            int type;

            while (((type = parser.next()) != XmlPullParser.END_TAG ||
                    parser.getDepth() > depth) && type != XmlPullParser.END_DOCUMENT) {
                if ((type == XmlPullParser.START_TAG) && "profile".equals(parser.getName())) {
                    TypedArray a = context.obtainStyledAttributes(
                            Xml.asAttributeSet(parser), R.styleable.InvariantDeviceProfile);
                    int numRows = a.getInt(R.styleable.InvariantDeviceProfile_numRows, 0);
                    int numColumns = a.getInt(R.styleable.InvariantDeviceProfile_numColumns, 0);
                    float iconSize = a.getFloat(R.styleable.InvariantDeviceProfile_iconSize, 0);
                    profiles.add(new InvariantDeviceProfile(context,
                            a.getString(R.styleable.InvariantDeviceProfile_name),
                            a.getFloat(R.styleable.InvariantDeviceProfile_minWidthDps, 0),
                            a.getFloat(R.styleable.InvariantDeviceProfile_minHeightDps, 0),
                            numRows,
                            numColumns,
                            numColumns,
                            a.getInt(R.styleable.InvariantDeviceProfile_numFolderRows, numRows),
                            a.getInt(R.styleable.InvariantDeviceProfile_numFolderColumns, numColumns),
                            iconSize,
                            a.getFloat(R.styleable.InvariantDeviceProfile_iconTextSize, 0),
                            a.getInt(R.styleable.InvariantDeviceProfile_numHotseatIcons, numColumns),
                            a.getFloat(R.styleable.InvariantDeviceProfile_hotseatIconSize, iconSize),
                            a.getResourceId(R.styleable.InvariantDeviceProfile_defaultLayoutId, 0)));
                    a.recycle();
                }
            }
        } catch (IOException | XmlPullParserException e) {
            throw new RuntimeException(e);
        }
        return profiles;
    }

    private int getLauncherIconDensity(int requiredSize) {
        // Densities typically defined by an app.
        int[] densityBuckets = new int[]{
                DisplayMetrics.DENSITY_LOW,
                DisplayMetrics.DENSITY_MEDIUM,
                DisplayMetrics.DENSITY_TV,
                DisplayMetrics.DENSITY_HIGH,
                DisplayMetrics.DENSITY_XHIGH,
                DisplayMetrics.DENSITY_XXHIGH,
                DisplayMetrics.DENSITY_XXXHIGH
        };

        int density = DisplayMetrics.DENSITY_XXXHIGH;
        for (int i = densityBuckets.length - 1; i >= 0; i--) {
            float expectedSize = ICON_SIZE_DEFINED_IN_APP_DP * densityBuckets[i]
                    / DisplayMetrics.DENSITY_DEFAULT;
            if (expectedSize >= requiredSize) {
                density = densityBuckets[i];
            }
        }

        return density;
    }

    @Thunk
    float dist(float x0, float y0, float x1, float y1) {
        return (float) Math.hypot(x1 - x0, y1 - y0);
    }

    /**
     * Returns the closest device profiles ordered by closeness to the specified width and height
     */
    // Package private visibility for testing.
    ArrayList<InvariantDeviceProfile> findClosestDeviceProfiles(
            final float width, final float height, ArrayList<InvariantDeviceProfile> points) {

        // Sort the profiles by their closeness to the dimensions
        ArrayList<InvariantDeviceProfile> pointsByNearness = points;
        Collections.sort(pointsByNearness, new Comparator<InvariantDeviceProfile>() {
            @Override
            public int compare(InvariantDeviceProfile a, InvariantDeviceProfile b) {
                return Float.compare(dist(width, height, a.minWidthDps, a.minHeightDps),
                        dist(width, height, b.minWidthDps, b.minHeightDps));
            }
        });

        return pointsByNearness;
    }

    // Package private visibility for testing.
    InvariantDeviceProfile invDistWeightedInterpolate(Context context, float width, float height,
                                                      ArrayList<InvariantDeviceProfile> points) {
        float weights = 0;

        InvariantDeviceProfile p = points.get(0);
        if (dist(width, height, p.minWidthDps, p.minHeightDps) == 0) {
            return p;
        }

        InvariantDeviceProfile out = new InvariantDeviceProfile();
        for (int i = 0; i < points.size() && i < KNEARESTNEIGHBOR; ++i) {
            p = new InvariantDeviceProfile(context, points.get(i));
            float w = weight(width, height, p.minWidthDps, p.minHeightDps, WEIGHT_POWER);
            weights += w;
            out.add(p.multiply(w));
        }
        return out.multiply(1.0f / weights);
    }

    private void add(InvariantDeviceProfile p) {
        iconSize += p.iconSize;
        iconTextSize += p.iconTextSize;
        hotseatIconSize += p.hotseatIconSize;
    }

    private InvariantDeviceProfile multiply(float w) {
        iconSize *= w;
        iconTextSize *= w;
        hotseatIconSize *= w;
        return this;
    }

    private float weight(float x0, float y0, float x1, float y1, float pow) {
        float d = dist(x0, y0, x1, y1);
        if (Float.compare(d, 0f) == 0) {
            return Float.POSITIVE_INFINITY;
        }
        return (float) (WEIGHT_EFFICIENT / Math.pow(d, pow));
    }

    /**
     * As a ratio of screen height, the total distance we want the parallax effect to span
     * horizontally
     */
    private static float wallpaperTravelToScreenWidthRatio(int width, int height) {
        float aspectRatio = width / (float) height;

        // At an aspect ratio of 16/10, the wallpaper parallax effect should span 1.5 * screen width
        // At an aspect ratio of 10/16, the wallpaper parallax effect should span 1.2 * screen width
        // We will use these two data points to extrapolate how much the wallpaper parallax effect
        // to span (ie travel) at any aspect ratio:

        final float ASPECT_RATIO_LANDSCAPE = 16 / 10f;
        final float ASPECT_RATIO_PORTRAIT = 10 / 16f;
        final float WALLPAPER_WIDTH_TO_SCREEN_RATIO_LANDSCAPE = 1.5f;
        final float WALLPAPER_WIDTH_TO_SCREEN_RATIO_PORTRAIT = 1.2f;

        // To find out the desired width at different aspect ratios, we use the following two
        // formulas, where the coefficient on x is the aspect ratio (width/height):
        //   (16/10)x + y = 1.5
        //   (10/16)x + y = 1.2
        // We solve for x and y and end up with a final formula:
        final float x =
                (WALLPAPER_WIDTH_TO_SCREEN_RATIO_LANDSCAPE - WALLPAPER_WIDTH_TO_SCREEN_RATIO_PORTRAIT) /
                        (ASPECT_RATIO_LANDSCAPE - ASPECT_RATIO_PORTRAIT);
        final float y = WALLPAPER_WIDTH_TO_SCREEN_RATIO_PORTRAIT - x * ASPECT_RATIO_PORTRAIT;
        return x * aspectRatio + y;
    }

}<|MERGE_RESOLUTION|>--- conflicted
+++ resolved
@@ -203,48 +203,32 @@
         Display display = wm.getDefaultDisplay();
         DisplayMetrics dm = new DisplayMetrics();
         display.getMetrics(dm);
-<<<<<<< HEAD
         IPreferenceProvider prefs = Utilities.getPrefs(context);
         String valueDefault = PreferenceFlags.PREF_DEFAULT_STRING;
         if (!prefs.numRows(valueDefault).equals(valueDefault)) {
             numRows = Integer.valueOf(prefs.numRows(""));
+        } else {
+            numRows = numRowsOriginal;
         }
         if (!prefs.numCols(valueDefault).equals(valueDefault)) {
             numColumns = Integer.valueOf(prefs.numCols(""));
+        } else {
+            numColumns = numColumnsOriginal;
         }
         if (!prefs.numColsDrawer(valueDefault).equals(valueDefault)) {
             numColumnsDrawer = Integer.valueOf(prefs.numColsDrawer(""));
-        }
-        if (!prefs.hotseatIcons(valueDefault).equals(valueDefault)) {
-            numHotseatIcons = Integer.valueOf(prefs.hotseatIcons(""));
-=======
-        SharedPreferences prefs = Utilities.getPrefs(context.getApplicationContext());
-        String valueDefault = "default";
-        if (!prefs.getString("pref_numRows", valueDefault).equals(valueDefault)) {
-            numRows = Integer.valueOf(prefs.getString("pref_numRows", ""));
-        } else {
-            numRows = numRowsOriginal;
-        }
-        if (!prefs.getString("pref_numCols", valueDefault).equals(valueDefault)) {
-            numColumns = Integer.valueOf(prefs.getString("pref_numCols", ""));
-        } else {
-            numColumns = numColumnsOriginal;
-        }
-        if (!prefs.getString("pref_numColsDrawer", valueDefault).equals(valueDefault)) {
-            numColumnsDrawer = Integer.valueOf(prefs.getString("pref_numColsDrawer", ""));
         } else {
             numColumnsDrawer = numColumnsOriginal;
         }
-        if (!prefs.getString("pref_numRowsDrawer", valueDefault).equals(valueDefault)) {
-            numRowsDrawer = Integer.valueOf(prefs.getString("pref_numRowsDrawer", ""));
+        if (!prefs.numRowsDrawer(valueDefault).equals(valueDefault)) {
+            numRowsDrawer = Integer.valueOf(prefs.numRowsDrawer(""));
         } else {
             numRowsDrawer = numRowsOriginal;
         }
-        if (!prefs.getString("pref_numHotseatIcons", valueDefault).equals(valueDefault)) {
-            numHotseatIcons = Integer.valueOf(prefs.getString("pref_numHotseatIcons", ""));
+        if (!prefs.numHotseatIcons(valueDefault).equals(valueDefault)) {
+            numHotseatIcons = Integer.valueOf(prefs.numHotseatIcons(""));
         } else {
             numHotseatIcons = numHotseatIconsOriginal;
->>>>>>> eee20f33
         }
         if (prefs.iconScaleSB() != 1f) {
             float iconScale = prefs.iconScaleSB();
