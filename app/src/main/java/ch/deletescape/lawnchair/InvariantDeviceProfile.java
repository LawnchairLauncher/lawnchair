--- conflicted
+++ resolved
@@ -213,10 +213,6 @@
             float iconScale = prefs.getFloat("pref_hotseatIconScale", 1f);
             hotseatIconSize *= iconScale;
         }
-<<<<<<< HEAD
-        if (prefs.iconTextScaleSB() != 1f) {
-            iconTextSize *= prefs.iconTextScaleSB();
-=======
         if (prefs.getFloat("pref_allAppsIconScale", 1f) != 1f) {
             float iconScale = prefs.getFloat("pref_allAppsIconScale", 1f);
             allAppsIconSize *= iconScale;
@@ -226,7 +222,6 @@
         fillResIconDpi = getLauncherIconDensity(iconBitmapSize);
         if (prefs.getFloat("pref_iconTextScaleSB", 1f) != 1f) {
             iconTextSize *= prefs.getFloat("pref_iconTextScaleSB", 1f);
->>>>>>> bcffc5ce
         }
         if (prefs.getFloat("pref_alllAppsIconTextScale", 1f) != 1f) {
             allAppsIconTextSize *= prefs.getFloat("pref_alllAppsIconTextScale", 1f);
