<?xml version="1.0" encoding="utf-8"?><!--
/*
* Copyright (C) 2008 The Android Open Source Project
*
* Licensed under the Apache License, Version 2.0 (the "License");
* you may not use this file except in compliance with the License.
* You may obtain a copy of the License at
*
*      http://www.apache.org/licenses/LICENSE-2.0
*
* Unless required by applicable law or agreed to in writing, software
* distributed under the License is distributed on an "AS IS" BASIS,
* WITHOUT WARRANTIES OR CONDITIONS OF ANY KIND, either express or implied.
* See the License for the specific language governing permissions and
* limitations under the License.
*/
-->

<resources xmlns:xliff="urn:oasis:names:tc:xliff:document:1.2">
    <!-- General -->
    <skip />

    <!-- Application name -->
    <string name="app_name" translatable="false">Lawnchair</string>
    <!-- Default folder name -->
    <string name="folder_name" translatable="false" />
    <!-- Work folder name -->
    <string name="work_folder_name">Work</string>
    <!-- Displayed when user selects a shortcut for an app that was uninstalled [CHAR_LIMIT=none]-->
    <string name="activity_not_found">App isn\'t installed.</string>
    <!-- Displayed when user selects a shortcut for an app that is current not available [CHAR_LIMIT=none]-->
    <string name="activity_not_available">App isn\'t available</string>
    <!-- SafeMode shortcut error string -->
    <string name="safemode_shortcut_error">Downloaded apps are disabled in SafeMode</string>
    <!-- SafeMode widget error string -->
    <string name="safemode_widget_error">Widgets are disabled in SafeMode</string>
    <!-- Message shown when a shortcut is not available. It could have been temporarily disabled and may start working again after some time. -->
    <string name="shortcut_not_available">Shortcut isn\'t available</string>

    <!-- Widgets -->
    <!-- Message to tell the user to press and hold on a widget to add it [CHAR_LIMIT=50] -->
    <string name="long_press_widget_to_add">Touch &amp; hold to pick up a widget.</string>
    <!-- Accessibility spoken hint message in widget picker, which allows user to add a widget. Custom action is the label for additional accessibility actions available in this mode [CHAR_LIMIT=100] -->
    <string name="long_accessible_way_to_add">Double-tap &amp; hold to pick up a widget or to use custom actions.</string>
    <!-- The format string for the dimensions of a widget in the drawer -->
    <!-- There is a special version of this format string for Farsi -->
    <string name="widget_dims_format" translatable="false">%1$d \u00d7 %2$d</string>
    <!-- Accessibility spoken message format for the dimensions of a widget in the drawer -->
    <string name="widget_accessible_dims_format">%1$d wide by %2$d high</string>

    <!-- All Apps -->
    <!-- Search bar text in the apps view. [CHAR_LIMIT=50] -->
    <string name="all_apps_search_bar_hint">Search Apps</string>
    <!-- Loading apps text. [CHAR_LIMIT=50] -->
    <string name="all_apps_loading_message">Loading Apps&#8230;</string>
    <!-- No-search-results text. [CHAR_LIMIT=50] -->
    <string name="all_apps_no_search_results">No apps found matching \"<xliff:g example="Android" id="query">%1$s</xliff:g>\"</string>
    <!-- Label for the button which allows the user to get app search results. [CHAR_LIMIT=50] -->
    <string name="all_apps_search_market_message">Search for more apps</string>

    <!-- Drag and drop -->
    <skip />
    <!-- Error message when user has filled a page -->
    <string name="out_of_space">No more room on this page.</string>
    <!-- Error message when user has filled the hotseat -->
    <string name="hotseat_out_of_space">No more room in the favorites tray.</string>

    <!-- All applications label -->
    <string name="all_apps_button_label">Apps list</string>
    <!-- Label for button in all applications label to go back home (to the workspace / desktop)
         for accessibilty (spoken when the button gets focus). -->
    <string name="all_apps_home_button_label">Home</string>

    <!-- Label for remove drop target. [CHAR_LIMIT=20] -->
    <string name="remove_drop_target_label">Remove</string>
    <!-- Label for uninstall drop target. [CHAR_LIMIT=20]-->
    <string name="uninstall_drop_target_label">Uninstall</string>
    <!-- Label for app info drop target. [CHAR_LIMIT=20] -->
    <string name="app_info_drop_target_label">App info</string>

    <!-- Permissions: -->
    <skip />
    <!-- Permission short label -->
    <string name="permlab_install_shortcut">install shortcuts</string>
    <!-- Permission description -->
    <string name="permdesc_install_shortcut">Allows an app to add
        shortcuts without user intervention.</string>
    <!-- Permission short label -->
    <string name="permlab_read_settings">read home settings and shortcuts</string>
    <!-- Permission description -->
    <string name="permdesc_read_settings">Allows the app to read the settings and
        shortcuts in home.</string>
    <!-- Permission short label -->
    <string name="permlab_write_settings">write home settings and shortcuts</string>
    <!-- Permission description -->
    <string name="permdesc_write_settings">Allows the app to change the settings and
        shortcuts in home.</string>

    <!-- Toast shown on clicking a direct call shortcut. [CHAR_LIMIT=80] -->
    <string name="msg_no_phone_permission"><xliff:g example="Launcher3" id="app_name">%1$s</xliff:g> is not allowed to make phone calls</string>

    <!-- Widgets: -->
    <skip />

    <!-- Text to show user in place of a gadget when we can't display it properly -->
    <string name="gadget_error_text">Problem loading widget</string>

    <!-- Text to show user in place of a gadget when it is not yet initialized. -->
    <string name="gadget_setup_text">Setup</string>

    <!-- Text to inform the user that they can't uninstall a system application -->
    <string name="uninstall_system_app_text">This is a system app and can\'t be uninstalled.</string>

    <!-- Default folder title -->
    <string name="folder_hint_text">Unnamed Folder</string>

    <!-- Accessibility -->
    <!-- The format string for when an app is temporarily disabled. -->
    <string name="disabled_app_label">Disabled <xliff:g example="Messenger" id="app_name">%1$s</xliff:g></string>
    <skip />

    <!-- The format string for default page scroll text [CHAR_LIMIT=none] -->
    <string name="default_scroll_format">Page %1$d of %2$d</string>
    <!-- The format string for Workspace page scroll text [CHAR_LIMIT=none] -->
    <string name="workspace_scroll_format">Home screen %1$d of %2$d</string>
    <!-- Description for a new page on home screen[CHAR_LIMIT=none] -->
    <string name="workspace_new_page">New home screen page</string>

    <!-- Folder accessibility -->
    <!-- The format string for when a folder is opened, speaks the dimensions -->
    <string name="folder_opened">Folder opened, <xliff:g example="5" id="width">%1$d</xliff:g> by <xliff:g example="3" id="height">%2$d</xliff:g></string>
    <!-- Instruction that clicking outside will close folder -->
    <string name="folder_tap_to_close">Tap to close folder</string>
    <!-- Instruction that clicking outside will commit folder rename -->
    <string name="folder_tap_to_rename">Tap to save rename</string>
    <!-- Indication that folder closed -->
    <string name="folder_closed">Folder closed</string>
    <!-- Folder renamed format -->
    <string name="folder_renamed">Folder renamed to <xliff:g example="Games" id="name">%1$s</xliff:g></string>
    <!-- Folder name format -->
    <string name="folder_name_format">Folder: <xliff:g example="Games" id="name">%1$s</xliff:g></string>

    <!-- Strings for the customization mode -->
    <!-- Text for widget add button -->
    <string name="widget_button_text">Widgets</string>
    <!-- Text for wallpaper change button -->
    <string name="wallpaper_button_text">Wallpapers</string>
    <!-- Text for settings button -->
    <string name="settings_button_text">Settings</string>
    <!-- Message shown when a feature is disabled by the administrator -->
    <string name="msg_disabled_by_admin">Disabled by your admin</string>
    <!-- Text for custom accessibility action to go to the overview mode, where users can look and change the overall UI of the launcher. -->
    <string name="accessibility_action_overview">Overview</string>

    <!-- Strings for settings -->
    <!-- Title for Allow Rotation setting. [CHAR LIMIT=50] -->
    <!-- Text explaining when the home screen will get rotated. [CHAR LIMIT=100] -->
    <!-- Text explaining that rotation is disabled in Display settings. 'Display' refers to the Display section in system settings [CHAR LIMIT=100] -->

    <!-- Label on an icon that references an uninstalled package, for which we have no information about when it might be installed. [CHAR_LIMIT=15] -->
    <string name="package_state_unknown">Unknown</string>

    <!-- Button for abandoned promises dialog, to removes this abandoned promise icon. -->
    <string name="abandoned_clean_this">Remove</string>
    <!-- Button for abandoned promise dialog, to search in the market for the missing package. -->
    <string name="abandoned_search">Search</string>
    <!-- Title for abandoned promise dialog. -->
    <string name="abandoned_promises_title">This app is not installed</string>
    <!-- Explanation for abandoned promise dialog. "The first 'it' refers to the shortcut icon.
    The second "it" refers to the app. -->
    <string name="abandoned_promise_explanation">The app for this icon isn\'t installed.
        You can remove it, or search for the app and install it manually.
    </string>
    <!-- Title for an app which is being downloaded. -->
    <string name="app_downloading_title"><xliff:g example="Messenger" id="name">%1$s</xliff:g> downloading, <xliff:g example="30%" id="progress">%2$s</xliff:g> complete</string>
    <!-- Title for an app whose download has been started. -->
    <string name="app_waiting_download_title"><xliff:g example="Messenger" id="name">%1$s</xliff:g> waiting to install</string>

    <!-- Strings for accessibility actions -->
    <!-- Accessibility action to add an app to workspace. [CHAR_LIMIT=30] -->
    <string name="action_add_to_workspace">Add to home screen</string>

    <!-- Accessibility action to move item to the current location. [CHAR_LIMIT=30] -->
    <string name="action_move_here">Move item here</string>

    <!-- Accessibility confirmation for item added to workspace. -->
    <string name="item_added_to_workspace">Item added to home screen</string>

    <!-- Accessibility confirmation for item removed. -->
    <string name="item_removed">Item removed</string>

    <!-- Accessibility action to move an item on the workspace. [CHAR_LIMIT=30] -->
    <string name="action_move">Move item</string>

    <!-- Accessibility description to move item to empty cell. -->
    <string name="move_to_empty_cell">Move to row <xliff:g example="1" id="number">%1$d</xliff:g> column <xliff:g example="1" id="number">%2$d</xliff:g></string>

    <!-- Accessibility description to move item inside a folder. -->
    <string name="move_to_position">Move to position <xliff:g example="1" id="number">%1$d</xliff:g></string>

    <!-- Accessibility description to move item to the hotseat. -->
    <string name="move_to_hotseat_position">Move to favorites position <xliff:g example="1" id="number">%1$d</xliff:g></string>

    <!-- Accessibility confirmation for item move. -->
    <string name="item_moved">Item moved</string>

    <!-- Accessibility description to move item into an existing folder. -->
    <string name="add_to_folder">Add to folder: <xliff:g example="Games" id="name">%1$s</xliff:g></string>

    <!-- Accessibility description to move item into an existing folder containing an app. -->
    <string name="add_to_folder_with_app">Add to folder with <xliff:g example="Messenger" id="name">%1$s</xliff:g></string>

    <!-- Accessibility confirmation for item added to folder. -->
    <string name="added_to_folder">Item added to folder</string>

    <!-- Accessibility description to create folder with another item. -->
    <string name="create_folder_with">Create folder with: <xliff:g example="Game" id="name">%1$s</xliff:g></string>

    <!-- Accessibility confirmation for folder created. -->
    <string name="folder_created">Folder created</string>

    <!-- Accessibility action to move an item from folder to workspace. [CHAR_LIMIT=30] -->
    <string name="action_move_to_workspace">Move to home screen</string>

    <!-- Accessibility action to move an homescreen to the left. [CHAR_LIMIT=30] -->
    <string name="action_move_screen_left">Move screen to left</string>

    <!-- Accessibility action to move an homescreen to the right. [CHAR_LIMIT=30] -->
    <string name="action_move_screen_right">Move screen to right</string>

    <!-- Accessibility confirmation when a screen was moved. -->
    <string name="screen_moved">Screen moved</string>

    <!-- Accessibility action to resize a widget. [CHAR_LIMIT=30] -->
    <string name="action_resize">Resize</string>

    <!-- Accessibility action to increase width of a widget. [CHAR_LIMIT=30] -->
    <string name="action_increase_width">Increase width</string>

    <!-- Accessibility action to increase height of a widget. [CHAR_LIMIT=30] -->
    <string name="action_increase_height">Increase height</string>

    <!-- Accessibility action to decrease width of a widget. [CHAR_LIMIT=30] -->
    <string name="action_decrease_width">Decrease width</string>

    <!-- Accessibility action to decrease height of a widget. [CHAR_LIMIT=30] -->
    <string name="action_decrease_height">Decrease height</string>

    <!-- Accessibility confirmation for widget resize. -->
    <string name="widget_resized">Widget resized to width <xliff:g example="2" id="number">%1$d</xliff:g> height <xliff:g example="1" id="number">%2$d</xliff:g></string>

    <!-- Accessibility action to show quick actions menu for an icon. [CHAR_LIMIT=30] -->
    <string name="action_deep_shortcut">Shortcuts</string>

    <!-- Accessibility description for the shortcuts menu shown for an app. -->
    <string name="shortcuts_menu_description"><xliff:g example="3" id="number_of_shortcuts">%1$d</xliff:g> shortcuts for <xliff:g example="Messenger" id="app_name">%2$s</xliff:g></string>
    <string name="edit_drop_target_label">Edit</string>

    <!-- Button label on Wallpaper picker screen; user selects this button to set a specific wallpaper -->
    <string name="wallpaper_instructions">Set wallpaper</string>
    <!-- Error message when an image is selected as a wallpaper,
         but the wallpaper picker cannot load it -->
    <string name="image_load_fail">Couldn\'t load image</string>
    <!-- Error message when an image is selected as a wallpaper,
         but the wallpaper cropper cannot load it. The user will
         usually see this when using another app and trying to set
         an image as the wallpaper -->
    <string name="wallpaper_load_fail">Couldn\'t load image as wallpaper</string>
    <!-- Error message when an image is selected as a wallpaper,
         but something goes wrong when the user clicks "Set wallpaper" -->
    <string name="wallpaper_set_fail">Couldn\'t set image as wallpaper</string>
    <!-- Shown when wallpapers are selected in Wallpaper picker -->
    <!-- String indicating how many media item(s) is(are) selected
            eg. 1 selected [CHAR LIMIT=30] -->
    <plurals name="number_of_items_selected">
        <item quantity="zero">%1$d selected</item>
        <item quantity="one">%1$d selected</item>
        <item quantity="other">%1$d selected</item>
    </plurals>
    <!-- Accessibility string used as a label for a particular wallpaper in the Wallpaper Picker list.
         e.g. "Wallpaper 3 of 10" -->
    <string name="wallpaper_accessibility_name">Wallpaper %1$d of %2$d</string>
    <!-- Accessibility string used to announce that a wallpaper has been selected. -->
    <string name="announce_selection">Selected <xliff:g example="Wallpaper 3 of 10" id="label">%1$s</xliff:g></string>

    <!-- Label on button to delete wallpaper(s) -->
    <string name="wallpaper_delete">Delete</string>
    <!-- Label on button in Wallpaper Picker to pick an image -->
    <string name="pick_image">My photos</string>
    <!-- Option in "Select wallpaper from" dialog box -->
    <string name="pick_wallpaper">Wallpapers</string>
    <!-- Title of activity for cropping wallpapers -->
    <string name="crop_wallpaper">Crop wallpaper</string>

    <!-- Option for setting the wallpaper only on the home screen. -->
    <string name="which_wallpaper_option_home_screen">Home screen</string>
    <!-- Option for setting the wallpaper only on the lock screen. -->
    <string name="which_wallpaper_option_lock_screen">Lock screen</string>
    <!-- Option for setting the wallpaper on both the home screen and lock screen. -->
    <string name="which_wallpaper_option_home_screen_and_lock_screen">Home screen and lock screen</string>


    <string name="title_show_google_app">Show %1$s</string>
    <string name="title_show_google_app_default">Show Google app</string>
    <string name="label_search">Search</string>
    <string name="label_voice_search">Voice search</string>
    <string name="shortcuts_menu_with_notifications_description">%1$d shortcuts and %2$d notifications for %3$s</string>
    <string name="notifications_header">Notifications</string>
    <string name="widgets_bottom_sheet_title">%1$s widgets</string>

    <!-- About Lawnchair -->
    <string name="about_text">Lawnchair is a launcher app created by Till Kottmann (aka deletescape). It\'s based on Launcher3 from AOSP.</string>
    <string name="about_title">About</string>
    <string name="changelog_title">Changelog for build #%d</string>
    <string name="week_day_format">%1$s, %2$s</string>
    <string name="icon_pack_preference_title">Icon Pack</string>
    <string name="icon_pack_preference_summary">Select an icon pack</string>
    <string name="hotseat_uses_extracted_colors_pref_title">Dock uses wallpaper colors</string>
    <string name="hotseat_uses_extracted_colors_pref_on">The dock will be colored with a color extracted from the wallpaper</string>
    <string name="hotseat_uses_extracted_colors_pref_off">The dock will be colored gray, but adjusted by the wallpaper brightness</string>
    <string name="transparent_hotseat_pref_title">Transparent Dock</string>
    <string name="dynamic_ui_pref_title">Extract accent color from wallpaper</string>
    <string name="blur_pref_title">Enable blur</string>
    <string name="blur_pref_summary">Apply blur effect to parts of the interface\nNot compatible with live wallpapers</string>
    <string name="blur_radius_pref_title">Blur radius</string>
    <string name="white_google_icon_pref_title">Use white Google icon</string>
    <string name="hide_icon_labels_pref_title">Hide icon labels on home screen</string>
    <string name="hide_all_apps_icon_labels_pref_title">Hide icon labels in drawer</string>
    <string name="workspace_label_color_hue_pref_title">Color of icon labels on home screen</string>
    <string name="workspace_label_color_variation_pref_title">Color variation of icon labels on home screen</string>
    <string name="all_apps_opacity_pref_title">Drawer opacity</string>
    <string name="num_cols_pref_title">Number of columns</string>
    <string name="num_rows_pref_title">Number of rows</string>
    <string name="num_hotseat_icons_pref_title">Number of icons in dock</string>
    <string name="icon_scale_pref_title">Icon scale</string>
    <string name="icon_text_scale_pref_title">Icon text scale</string>
    <string name="full_width_width_widgets_pref_title">Full width widgets</string>
    <string name="full_width_widgets_pref_summary">Allow widgets to span over the whole width without padding</string>
    <string name="notification_access_pref_title">Notification badges and preview</string>
    <string name="notification_access_pref_summary">Allow Lawnchair to access your notifications to enable this feature</string>
    <string name="ui_pref_title">UI</string>
    <string name="pixel_style_pref_title">Pixel style</string>
    <string name="behavior_pref_title">Behavior</string>
    <string name="debug_pref_title">Debug</string>
    <string name="import_export_pref_title">Import/Export</string>
    <string name="show_pixel_bar_pref_title">Show Pixel top bar</string>
    <string name="use_wide_searchbar_pref_title">Use wide searchbar</string>
    <string name="show_mic_pref_title">Show Google Assistant button</string>
    <string name="use_round_searhbar">Use round apps searchbar</string>
    <string name="pixel_style_icons_pref_title">Use Pixel icons</string>
    <string name="pixel_style_icons_pref_summary">When enabled circular icons will be used where possible</string>
    <string name="show_google_now_tab_pref_title">Show Google Now page</string>
    <string name="restart_lawnchair_pref_title">Restart Lawnchair</string>
    <string name="restart_lawnchair_pref_summary">Can be helpful if some settings are not properly applied</string>
    <string name="rebuild_icondb_pref_title">Rebuild Icon Database</string>
    <string name="pinch_to_overview_pref_title">Pinch to overview</string>
    <string name="pinch_to_overview_pref_summary">Pinch on the home screen to open the overview</string>
    <string name="light_statusbar_pref_title">Light statusbar</string>
    <string name="light_statusbar_pref_force">The status bar will show dark icons</string>
    <string name="light_statusbar_pref_off">The status bar will show light icons</string>
    <string name="haptic_feedback_pref_title">Enable vibration</string>
    <string name="keep_scroll_state_pref_title">Save scroll position</string>
    <string name="keep_scroll_state_pref_summary">Saves the scroll position in the drawer</string>
    <string name="home_opens_drawer_pref_title">Home button opens app drawer</string>
    <string name="home_opens_drawer_pref_summary">Pressing the home button while on the home screen will open the app drawer</string>
    <string name="show_hidden_pref_title">Show hidden apps</string>
    <string name="show_hidden_pref_on">Hidden apps will be shown to change visibility settings</string>
    <string name="show_hidden_pref_off">Hidden apps won\'t be visible</string>
    <string name="export_db_title">Database</string>
    <string name="import_db_title">Database</string>
    <string name="export_prefs_title">Settings</string>
    <string name="import_prefs_title">Settings</string>
    <string name="notification_listener_label">Lawnchair - Notification badges</string>
    <string name="color_extraction_label">Lawnchair - Color extraction</string>
    <string name="test_title">Test</string>
    <string name="test_package" translatable="false">com.example.test</string>
    <string name="visibility">Visibility</string>
    <string name="default_text">Default</string>
    <string name="edit_icon_reset">Reset</string>
    <string name="show_top_shadow_title">Show top shadow</string>
    <string name="pref_cat_homescreen">Home screen</string>
    <string name="pref_cat_miscellaneous">Miscellaneous</string>
    <string name="pref_cat_hotseat">Dock</string>
    <string name="pref_cat_theme">Theme</string>
    <string name="theme_pref_title">Theme</string>
    <string name="theme_light">Light</string>
    <string name="theme_dark">Dark</string>
    <string name="theme_black">Black</string>
    <string name="hide_hotseat_pref_title">Hide Dock</string>
    <string name="all_icons">All Icons</string>
    <string name="pull_down_action_pref_title">Pull down action</string>
    <string name="pull_down_do_nothing">Do nothing</string>
    <string name="pull_down_notis">Show notifications</string>
    <string name="pull_down_search">Open search</string>
    <string name="pull_down_apps_search">Apps search</string>
    <string name="enable_screen_rotation">Enable screen rotation</string>

    <!-- Import/Export Strings -->
    <string name="imexport_success">Success!</string>
    <string name="imexport_error">Error: Failed to copy file</string>
    <string name="imexport_no_backup_found">No backup found</string>
    <string name="imexport_external_storage_unreadable">External storage is not readable (grant permission in settings)</string>
    <string name="imexport_external_storage_unwritable">External storage is not writable (grant permission in settings)</string>

    <string name="units_metric">Metric</string>
    <string name="units_imperial">Imperial</string>

    <!-- Default units to use, either 'metric' or 'imperial' -->
    <string name="pref_cat_weather">Weather</string>
    <string name="pref_weather_title">Enable weather</string>
    <string name="pref_weather_units">Weather Units</string>
    <string name="pref_weather_city_summary">For best results include country code</string>
    <string name="pref_weather_city_title">City</string>
    <string name="none">None</string>
    <string name="pref_applyTheme">Apply theme on</string>
    <string name="pref_applyBlur">Apply blur on</string>
    <string name="search_bar">Search bar</string>
    <string name="folder">Folder</string>
    <string name="dock_allapps"><![CDATA[Dock & drawer]]></string>
    <string name="app_shortcuts">App shortcuts</string>
    <string name="blur_effect">Blur effect</string>
    <string name="enable_editing_pref_title">Enable editing homescreen</string>
    <string name="pref_weather_provider">Weather provider</string>
    <string name="loading">Loading…</string>
    <string name="icon_shape_override_label">Change icon shape</string>
    <string name="icon_shape_system_default">Do not change</string>
    <string name="icon_shape_none">None</string>
    <string name="icon_shape_square">Square</string>
    <string name="icon_shape_rounded_square">Rounded square</string>
    <string name="icon_shape_squircle">Squircle</string>
    <string name="icon_shape_circle">Circle</string>
    <string name="icon_shape_teardrop">Teardrop</string>
    <string name="animated_clock_icon_title">Animated clock icon</string>
    <string name="about_summary_title">Summary</string>
    <string name="about_version">Version</string>
    <string name="about_icon_designer">App Icon Designer</string>
    <string name="about_contributors_title">Contributors</string>
    <string name="location_permission_warn">Location permission is required to switch to another provider!</string>
    <string name="num_cols_drawer_pref_title">Number of columns in drawer</string>
    <string name="pref_cat_drawer">Drawer</string>
    <string name="shortcut_backport_warning">This could be slow, use at your own risk</string>
    <string name="pref_backport_shortcuts">Backport shortcuts</string>
    <string name="weather_api_key_not_set">API key not set</string>
    <string name="pref_weather_api_key_title">API key</string>
    <string name="about_changelog">Changelog</string>
    <string name="pref_all_apps_custom_label_color">Use custom label color</string>
    <string name="pref_all_apps_label_color_variation">Color variation of icon labels in app drawer</string>
    <string name="pref_all_apps_label_color">Color of icon labels in drawer</string>
    <string name="pref_num_rows_drawer">Number of rows in drawer</string>
    <string name="center_wallpaper_pref_title">Center wallpaper when there is only one page</string>
    <string name="vertical_drawer_layout_pref_title">Display as vertical list</string>

    <!-- Time format for Weather Widget -->
    <!-- EEEE is the weekday name, MMMM the month name and d the day of the month -->
    <string name="full_wday_month_day_no_year">EEEE, MMMM d</string>
    <string name="about_translators">Translators</string>
<<<<<<< HEAD
    <string name="general_pref_title">General</string>
    <string name="general_pref_summary">Homescreen, dock, and app drawer</string>
    <string name="pixel_ui_pref_title">Pixel UI</string>
    <string name="pixel_ui_pref_summary">Enable Pixel Launcher exclusive features</string>
    <string name="backup_pref_title">Backup</string>
    <string name="behavior_pref_summary">Change the behavior of Lawnchair</string>
    <string name="backup_pref_summary">Backup your database and settings</string>
    <string name="debug_pref_summary">Restart or rebuild icon database</string>
    <string name="backup_import_title">Import</string>
    <string name="backup_export_title">Export</string>
=======
    <string name="lock_desktop">Lock desktop</string>
    <string name="lawnfeed_not_found">Lawnfeed not installed</string>
    <string name="google_app_not_found">Google app not installed</string>
    <string name="popup_card_theme_title">Flat style popup</string>
    <string name="set_default_launcher">Set default launcher</string>
>>>>>>> 7e0c5d75
</resources><|MERGE_RESOLUTION|>--- conflicted
+++ resolved
@@ -338,11 +338,17 @@
     <string name="full_width_widgets_pref_summary">Allow widgets to span over the whole width without padding</string>
     <string name="notification_access_pref_title">Notification badges and preview</string>
     <string name="notification_access_pref_summary">Allow Lawnchair to access your notifications to enable this feature</string>
-    <string name="ui_pref_title">UI</string>
-    <string name="pixel_style_pref_title">Pixel style</string>
+    <string name="general_pref_title">General</string>
+    <string name="pixel_ui_pref_title">Pixel UI</string>
     <string name="behavior_pref_title">Behavior</string>
     <string name="debug_pref_title">Debug</string>
     <string name="import_export_pref_title">Import/Export</string>
+     <string name="general_pref_summary">Homescreen, dock, and app drawer</string>
+    <string name="pixel_ui_pref_summary">Enable Pixel Launcher exclusive features</string>
+    <string name="backup_pref_title">Backup</string>
+    <string name="behavior_pref_summary">Change the behavior of Lawnchair</string>
+    <string name="backup_pref_summary">Backup your database and settings</string>
+    <string name="debug_pref_summary">Restart or rebuild icon database</string>
     <string name="show_pixel_bar_pref_title">Show Pixel top bar</string>
     <string name="use_wide_searchbar_pref_title">Use wide searchbar</string>
     <string name="show_mic_pref_title">Show Google Assistant button</string>
@@ -396,6 +402,8 @@
     <string name="enable_screen_rotation">Enable screen rotation</string>
 
     <!-- Import/Export Strings -->
+     <string name="backup_import_title">Import</string>
+    <string name="backup_export_title">Export</string>
     <string name="imexport_success">Success!</string>
     <string name="imexport_error">Error: Failed to copy file</string>
     <string name="imexport_no_backup_found">No backup found</string>
@@ -454,22 +462,9 @@
     <!-- EEEE is the weekday name, MMMM the month name and d the day of the month -->
     <string name="full_wday_month_day_no_year">EEEE, MMMM d</string>
     <string name="about_translators">Translators</string>
-<<<<<<< HEAD
-    <string name="general_pref_title">General</string>
-    <string name="general_pref_summary">Homescreen, dock, and app drawer</string>
-    <string name="pixel_ui_pref_title">Pixel UI</string>
-    <string name="pixel_ui_pref_summary">Enable Pixel Launcher exclusive features</string>
-    <string name="backup_pref_title">Backup</string>
-    <string name="behavior_pref_summary">Change the behavior of Lawnchair</string>
-    <string name="backup_pref_summary">Backup your database and settings</string>
-    <string name="debug_pref_summary">Restart or rebuild icon database</string>
-    <string name="backup_import_title">Import</string>
-    <string name="backup_export_title">Export</string>
-=======
     <string name="lock_desktop">Lock desktop</string>
     <string name="lawnfeed_not_found">Lawnfeed not installed</string>
     <string name="google_app_not_found">Google app not installed</string>
     <string name="popup_card_theme_title">Flat style popup</string>
     <string name="set_default_launcher">Set default launcher</string>
->>>>>>> 7e0c5d75
 </resources>