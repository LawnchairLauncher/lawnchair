--- conflicted
+++ resolved
@@ -491,9 +491,6 @@
     <string name="hide_app_selected">&#160;selected</string>
     <string name="hidden_app">Hidden app</string>
     <string name="hide_selected">Hide selected app</string>
-<<<<<<< HEAD
     <string name="hide_app_apply">Apply</string>
-=======
     <string name="unauthorized_device">This device has a few piracy tools installed. Please uninstall them to continue.</string>
->>>>>>> 5ae7ef31
 </resources>