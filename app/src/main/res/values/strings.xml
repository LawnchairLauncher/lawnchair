<?xml version="1.0" encoding="utf-8"?><!--
/*
* Copyright (C) 2008 The Android Open Source Project
*
* Licensed under the Apache License, Version 2.0 (the "License");
* you may not use this file except in compliance with the License.
* You may obtain a copy of the License at
*
*      http://www.apache.org/licenses/LICENSE-2.0
*
* Unless required by applicable law or agreed to in writing, software
* distributed under the License is distributed on an "AS IS" BASIS,
* WITHOUT WARRANTIES OR CONDITIONS OF ANY KIND, either express or implied.
* See the License for the specific language governing permissions and
* limitations under the License.
*/
-->

<resources xmlns:xliff="urn:oasis:names:tc:xliff:document:1.2">
    <!-- General -->
    <skip />

    <!-- Application name -->
    <string name="app_name" translatable="false">Lawnchair</string>
    <!-- Default folder name -->
    <string name="folder_name" translatable="false" />
    <!-- Work folder name -->
    <string name="work_folder_name">Work</string>
    <!-- Displayed when user selects a shortcut for an app that was uninstalled [CHAR_LIMIT=none]-->
    <string name="activity_not_found">App isn\'t installed.</string>
    <!-- Displayed when user selects a shortcut for an app that is current not available [CHAR_LIMIT=none]-->
    <string name="activity_not_available">App isn\'t available</string>
    <!-- SafeMode shortcut error string -->
    <string name="safemode_shortcut_error">Downloaded apps are disabled in SafeMode</string>
    <!-- SafeMode widget error string -->
    <string name="safemode_widget_error">Widgets are disabled in SafeMode</string>
    <!-- Message shown when a shortcut is not available. It could have been temporarily disabled and may start working again after some time. -->
    <string name="shortcut_not_available">Shortcut isn\'t available</string>

    <!-- Widgets -->
    <!-- Message to tell the user to press and hold on a widget to add it [CHAR_LIMIT=50] -->
    <string name="long_press_widget_to_add">Touch &amp; hold to pick up a widget.</string>
    <!-- Accessibility spoken hint message in widget picker, which allows user to add a widget. Custom action is the label for additional accessibility actions available in this mode [CHAR_LIMIT=100] -->
    <string name="long_accessible_way_to_add">Double-tap &amp; hold to pick up a widget or to use custom actions.</string>
    <!-- The format string for the dimensions of a widget in the drawer -->
    <!-- There is a special version of this format string for Farsi -->
    <string name="widget_dims_format" translatable="false">%1$d \u00d7 %2$d</string>
    <!-- Accessibility spoken message format for the dimensions of a widget in the drawer -->
    <string name="widget_accessible_dims_format">%1$d wide by %2$d high</string>

    <!-- All Apps -->
    <!-- Search bar text in the apps view. [CHAR_LIMIT=50] -->
    <string name="all_apps_search_bar_hint">Search Apps</string>
    <!-- Loading apps text. [CHAR_LIMIT=50] -->
    <string name="all_apps_loading_message">Loading Apps&#8230;</string>
    <!-- No-search-results text. [CHAR_LIMIT=50] -->
    <string name="all_apps_no_search_results">No apps found matching \"<xliff:g example="Android" id="query">%1$s</xliff:g>\"</string>
    <!-- Label for the button which allows the user to get app search results. [CHAR_LIMIT=50] -->
    <string name="all_apps_search_market_message">Search for more apps</string>

    <!-- Drag and drop -->
    <skip />
    <!-- Error message when user has filled a page -->
    <string name="out_of_space">No more room on this page.</string>
    <!-- Error message when user has filled the hotseat -->
    <string name="hotseat_out_of_space">No more room in the favorites tray.</string>

    <!-- All applications label -->
    <string name="all_apps_button_label">Apps list</string>
    <!-- Label for button in all applications label to go back home (to the workspace / desktop)
         for accessibilty (spoken when the button gets focus). -->
    <string name="all_apps_home_button_label">Home</string>

    <!-- Label for remove drop target. [CHAR_LIMIT=20] -->
    <string name="remove_drop_target_label">Remove</string>
    <!-- Label for uninstall drop target. [CHAR_LIMIT=20]-->
    <string name="uninstall_drop_target_label">Uninstall</string>
    <!-- Label for app info drop target. [CHAR_LIMIT=20] -->
    <string name="app_info_drop_target_label">App info</string>

    <!-- Permissions: -->
    <skip />
    <!-- Permission short label -->
    <string name="permlab_install_shortcut">install shortcuts</string>
    <!-- Permission description -->
    <string name="permdesc_install_shortcut">Allows an app to add
        shortcuts without user intervention.</string>
    <!-- Permission short label -->
    <string name="permlab_read_settings">read home settings and shortcuts</string>
    <!-- Permission description -->
    <string name="permdesc_read_settings">Allows the app to read the settings and
        shortcuts in home.</string>
    <!-- Permission short label -->
    <string name="permlab_write_settings">write home settings and shortcuts</string>
    <!-- Permission description -->
    <string name="permdesc_write_settings">Allows the app to change the settings and
        shortcuts in home.</string>

    <!-- Toast shown on clicking a direct call shortcut. [CHAR_LIMIT=80] -->
    <string name="msg_no_phone_permission"><xliff:g example="Launcher3" id="app_name">%1$s</xliff:g> is not allowed to make phone calls</string>

    <!-- Widgets: -->
    <skip />

    <!-- Text to show user in place of a gadget when we can't display it properly -->
    <string name="gadget_error_text">Problem loading widget</string>

    <!-- Text to show user in place of a gadget when it is not yet initialized. -->
    <string name="gadget_setup_text">Setup</string>

    <!-- Text to inform the user that they can't uninstall a system application -->
    <string name="uninstall_system_app_text">This is a system app and can\'t be uninstalled.</string>

    <!-- Default folder title -->
    <string name="folder_hint_text">Unnamed Folder</string>

    <!-- Accessibility -->
    <!-- The format string for when an app is temporarily disabled. -->
    <string name="disabled_app_label">Disabled <xliff:g example="Messenger" id="app_name">%1$s</xliff:g></string>
    <skip />

    <!-- The format string for default page scroll text [CHAR_LIMIT=none] -->
    <string name="default_scroll_format">Page %1$d of %2$d</string>
    <!-- The format string for Workspace page scroll text [CHAR_LIMIT=none] -->
    <string name="workspace_scroll_format">Home screen %1$d of %2$d</string>
    <!-- Description for a new page on home screen[CHAR_LIMIT=none] -->
    <string name="workspace_new_page">New home screen page</string>

    <!-- Folder accessibility -->
    <!-- The format string for when a folder is opened, speaks the dimensions -->
    <string name="folder_opened">Folder opened, <xliff:g example="5" id="width">%1$d</xliff:g> by <xliff:g example="3" id="height">%2$d</xliff:g></string>
    <!-- Instruction that clicking outside will close folder -->
    <string name="folder_tap_to_close">Tap to close folder</string>
    <!-- Instruction that clicking outside will commit folder rename -->
    <string name="folder_tap_to_rename">Tap to save rename</string>
    <!-- Indication that folder closed -->
    <string name="folder_closed">Folder closed</string>
    <!-- Folder renamed format -->
    <string name="folder_renamed">Folder renamed to <xliff:g example="Games" id="name">%1$s</xliff:g></string>
    <!-- Folder name format -->
    <string name="folder_name_format">Folder: <xliff:g example="Games" id="name">%1$s</xliff:g></string>

    <!-- Strings for the customization mode -->
    <!-- Text for widget add button -->
    <string name="widget_button_text">Widgets</string>
    <!-- Text for wallpaper change button -->
    <string name="wallpaper_button_text">Wallpapers</string>
    <!-- Text for settings button -->
    <string name="settings_button_text">Settings</string>
    <!-- Message shown when a feature is disabled by the administrator -->
    <string name="msg_disabled_by_admin">Disabled by your admin</string>
    <!-- Text for custom accessibility action to go to the overview mode, where users can look and change the overall UI of the launcher. -->
    <string name="accessibility_action_overview">Overview</string>

    <!-- Strings for settings -->
    <!-- Title for Allow Rotation setting. [CHAR LIMIT=50] -->
    <!-- Text explaining when the home screen will get rotated. [CHAR LIMIT=100] -->
    <!-- Text explaining that rotation is disabled in Display settings. 'Display' refers to the Display section in system settings [CHAR LIMIT=100] -->

    <!-- Label on an icon that references an uninstalled package, for which we have no information about when it might be installed. [CHAR_LIMIT=15] -->
    <string name="package_state_unknown">Unknown</string>

    <!-- Button for abandoned promises dialog, to removes this abandoned promise icon. -->
    <string name="abandoned_clean_this">Remove</string>
    <!-- Button for abandoned promise dialog, to search in the market for the missing package. -->
    <string name="abandoned_search">Search</string>
    <!-- Title for abandoned promise dialog. -->
    <string name="abandoned_promises_title">This app is not installed</string>
    <!-- Explanation for abandoned promise dialog. "The first 'it' refers to the shortcut icon.
    The second "it" refers to the app. -->
    <string name="abandoned_promise_explanation">The app for this icon isn\'t installed.
        You can remove it, or search for the app and install it manually.
    </string>
    <!-- Title for an app which is being downloaded. -->
    <string name="app_downloading_title"><xliff:g example="Messenger" id="name">%1$s</xliff:g> downloading, <xliff:g example="30%" id="progress">%2$s</xliff:g> complete</string>
    <!-- Title for an app whose download has been started. -->
    <string name="app_waiting_download_title"><xliff:g example="Messenger" id="name">%1$s</xliff:g> waiting to install</string>

    <!-- Strings for accessibility actions -->
    <!-- Accessibility action to add an app to workspace. [CHAR_LIMIT=30] -->
    <string name="action_add_to_workspace">Add to home screen</string>

    <!-- Accessibility action to move item to the current location. [CHAR_LIMIT=30] -->
    <string name="action_move_here">Move item here</string>

    <!-- Accessibility confirmation for item added to workspace. -->
    <string name="item_added_to_workspace">Item added to home screen</string>

    <!-- Accessibility confirmation for item removed. -->
    <string name="item_removed">Item removed</string>

    <!-- Accessibility action to move an item on the workspace. [CHAR_LIMIT=30] -->
    <string name="action_move">Move item</string>

    <!-- Accessibility description to move item to empty cell. -->
    <string name="move_to_empty_cell">Move to row <xliff:g example="1" id="number">%1$d</xliff:g> column <xliff:g example="1" id="number">%2$d</xliff:g></string>

    <!-- Accessibility description to move item inside a folder. -->
    <string name="move_to_position">Move to position <xliff:g example="1" id="number">%1$d</xliff:g></string>

    <!-- Accessibility description to move item to the hotseat. -->
    <string name="move_to_hotseat_position">Move to favorites position <xliff:g example="1" id="number">%1$d</xliff:g></string>

    <!-- Accessibility confirmation for item move. -->
    <string name="item_moved">Item moved</string>

    <!-- Accessibility description to move item into an existing folder. -->
    <string name="add_to_folder">Add to folder: <xliff:g example="Games" id="name">%1$s</xliff:g></string>

    <!-- Accessibility description to move item into an existing folder containing an app. -->
    <string name="add_to_folder_with_app">Add to folder with <xliff:g example="Messenger" id="name">%1$s</xliff:g></string>

    <!-- Accessibility confirmation for item added to folder. -->
    <string name="added_to_folder">Item added to folder</string>

    <!-- Accessibility description to create folder with another item. -->
    <string name="create_folder_with">Create folder with: <xliff:g example="Game" id="name">%1$s</xliff:g></string>

    <!-- Accessibility confirmation for folder created. -->
    <string name="folder_created">Folder created</string>

    <!-- Accessibility action to move an item from folder to workspace. [CHAR_LIMIT=30] -->
    <string name="action_move_to_workspace">Move to home screen</string>

    <!-- Accessibility action to move an homescreen to the left. [CHAR_LIMIT=30] -->
    <string name="action_move_screen_left">Move screen to left</string>

    <!-- Accessibility action to move an homescreen to the right. [CHAR_LIMIT=30] -->
    <string name="action_move_screen_right">Move screen to right</string>

    <!-- Accessibility confirmation when a screen was moved. -->
    <string name="screen_moved">Screen moved</string>

    <!-- Accessibility action to resize a widget. [CHAR_LIMIT=30] -->
    <string name="action_resize">Resize</string>

    <!-- Accessibility action to increase width of a widget. [CHAR_LIMIT=30] -->
    <string name="action_increase_width">Increase width</string>

    <!-- Accessibility action to increase height of a widget. [CHAR_LIMIT=30] -->
    <string name="action_increase_height">Increase height</string>

    <!-- Accessibility action to decrease width of a widget. [CHAR_LIMIT=30] -->
    <string name="action_decrease_width">Decrease width</string>

    <!-- Accessibility action to decrease height of a widget. [CHAR_LIMIT=30] -->
    <string name="action_decrease_height">Decrease height</string>

    <!-- Accessibility confirmation for widget resize. -->
    <string name="widget_resized">Widget resized to width <xliff:g example="2" id="number">%1$d</xliff:g> height <xliff:g example="1" id="number">%2$d</xliff:g></string>

    <!-- Accessibility action to show quick actions menu for an icon. [CHAR_LIMIT=30] -->
    <string name="action_deep_shortcut">Shortcuts</string>

    <!-- Accessibility description for the shortcuts menu shown for an app. -->
    <string name="shortcuts_menu_description"><xliff:g example="3" id="number_of_shortcuts">%1$d</xliff:g> shortcuts for <xliff:g example="Messenger" id="app_name">%2$s</xliff:g></string>
    <string name="edit_drop_target_label">Edit</string>

    <!-- Button label on Wallpaper picker screen; user selects this button to set a specific wallpaper -->
    <string name="wallpaper_instructions">Set wallpaper</string>
    <!-- Error message when an image is selected as a wallpaper,
         but the wallpaper picker cannot load it -->
    <string name="image_load_fail">Couldn\'t load image</string>
    <!-- Error message when an image is selected as a wallpaper,
         but the wallpaper cropper cannot load it. The user will
         usually see this when using another app and trying to set
         an image as the wallpaper -->
    <string name="wallpaper_load_fail">Couldn\'t load image as wallpaper</string>
    <!-- Error message when an image is selected as a wallpaper,
         but something goes wrong when the user clicks "Set wallpaper" -->
    <string name="wallpaper_set_fail">Couldn\'t set image as wallpaper</string>
    <!-- Shown when wallpapers are selected in Wallpaper picker -->
    <!-- String indicating how many media item(s) is(are) selected
            eg. 1 selected [CHAR LIMIT=30] -->
    <plurals name="number_of_items_selected">
        <item quantity="zero">%1$d selected</item>
        <item quantity="one">%1$d selected</item>
        <item quantity="other">%1$d selected</item>
    </plurals>
    <!-- Accessibility string used as a label for a particular wallpaper in the Wallpaper Picker list.
         e.g. "Wallpaper 3 of 10" -->
    <string name="wallpaper_accessibility_name">Wallpaper %1$d of %2$d</string>
    <!-- Accessibility string used to announce that a wallpaper has been selected. -->
    <string name="announce_selection">Selected <xliff:g example="Wallpaper 3 of 10" id="label">%1$s</xliff:g></string>

    <!-- Label on button to delete wallpaper(s) -->
    <string name="wallpaper_delete">Delete</string>
    <!-- Label on button in Wallpaper Picker to pick an image -->
    <string name="pick_image">My photos</string>
    <!-- Option in "Select wallpaper from" dialog box -->
    <string name="pick_wallpaper">Wallpapers</string>
    <!-- Title of activity for cropping wallpapers -->
    <string name="crop_wallpaper">Crop wallpaper</string>

    <!-- Option for setting the wallpaper only on the home screen. -->
    <string name="which_wallpaper_option_home_screen">Home screen</string>
    <!-- Option for setting the wallpaper only on the lock screen. -->
    <string name="which_wallpaper_option_lock_screen">Lock screen</string>
    <!-- Option for setting the wallpaper on both the home screen and lock screen. -->
    <string name="which_wallpaper_option_home_screen_and_lock_screen">Home screen and lock screen</string>


    <string name="title_show_google_app">Show %1$s</string>
    <string name="title_show_google_app_default">Show Google app</string>
    <string name="label_search">Search</string>
    <string name="label_voice_search">Voice search</string>
    <string name="shortcuts_menu_with_notifications_description">%1$d shortcuts and %2$d notifications for %3$s</string>
    <string name="notifications_header">Notifications</string>
    <string name="widgets_bottom_sheet_title">%1$s widgets</string>

    <!-- About Lawnchair -->
    <string name="about_text">Lawnchair is a launcher app created by Till Kottmann (aka deletescape). It\'s based on Launcher3 from AOSP.</string>
    <string name="about_title">About</string>
    <string name="about_pref_summary">Get to know about the Lawnchair team</string>
    <string name="changelog_title">Changelog for build #%d</string>
    <string name="week_day_format">%1$s, %2$s</string>
    <string name="icon_pack_preference_title">Icon Pack</string>
    <string name="icon_pack_preference_summary">Select an icon pack</string>
    <string name="hotseat_uses_extracted_colors_pref_title">Dock uses wallpaper colors</string>
    <string name="hotseat_show_arrow">Show arrow</string>
    <string name="hotseat_show_page_indicator">Show page indicator</string>
    <string name="hotseat_uses_extracted_colors_pref_on">The dock will be colored with a color extracted from the wallpaper</string>
    <string name="hotseat_uses_extracted_colors_pref_off">The dock will be colored gray, but adjusted by the wallpaper brightness</string>
    <string name="transparent_hotseat_pref_title">Transparent Dock</string>
    <string name="dynamic_ui_pref_title">Extract accent color from wallpaper</string>
    <string name="blur_pref_title">Enable blur</string>
    <string name="blur_pref_summary">Apply blur effect to parts of the interface\nNot compatible with live wallpapers</string>
    <string name="blur_radius_pref_title">Blur radius</string>
    <string name="pref_iconLabelsInTwoLines">Icon labels in two lines</string>
    <string name="white_google_icon_pref_title">Use white Google icon</string>
    <string name="hide_icon_labels_pref_title">Hide icon labels on home screen</string>
    <string name="hide_all_apps_icon_labels_pref_title">Hide icon labels in drawer</string>
    <string name="workspace_label_color_hue_pref_title">Color of icon labels on home screen</string>
    <string name="workspace_label_color_variation_pref_title">Color variation of icon labels on home screen</string>
    <string name="all_apps_opacity_pref_title">Drawer opacity</string>
    <string name="num_cols_pref_title">Number of columns</string>
    <string name="num_rows_pref_title">Number of rows</string>
    <string name="num_hotseat_icons_pref_title">Number of icons in dock</string>
    <string name="icon_scale_pref_title">Icon scale</string>
    <string name="hotseat_height_scale">Height scale</string>
    <string name="icon_text_scale_pref_title">Icon text scale</string>
    <string name="icon_text_padding_scale_pref_title">Icon padding scale</string>
    <string name="full_width_width_widgets_pref_title">Full width widgets</string>
    <string name="full_width_widgets_pref_summary">Allow widgets to span over the whole width without padding</string>
    <string name="notification_access_pref_title">Notification badges and preview</string>
    <string name="notification_access_pref_summary">Allow Lawnchair to access your notifications to enable this feature</string>
    <string name="general_pref_title">Desktop</string>
    <string name="dock_pref_title">Dock</string>
    <string name="app_drawer_pref_title">App drawer</string>
    <string name="pixel_ui_pref_title">Theme</string>
    <string name="behavior_pref_title">Behavior</string>
    <string name="debug_pref_title">Debug</string>
    <string name="import_export_pref_title">Import/Export</string>
    <string name="general_pref_summary">Customize your desktop</string>
    <string name="dock_pref_summary">Customize your dock</string>
    <string name="app_drawer_pref_summary">Customize your app drawer</string>
    <string name="pixel_ui_pref_summary">Theme different elements</string>
    <string name="backup_pref_title">Backup &amp; restore</string>
    <string name="behavior_pref_summary">Change the behavior of Lawnchair</string>
    <string name="backup_pref_summary">Backup\/restore your settings and database</string>
    <string name="debug_pref_summary">Restart or rebuild icon database</string>
    <string name="show_pixel_bar_pref_title">Show Pixel top bar</string>
    <string name="use_wide_searchbar_pref_title">Use wide searchbar</string>
    <string name="show_mic_pref_title">Show Google Assistant button</string>
    <string name="use_round_searhbar">Use round apps searchbar</string>
    <string name="pixel_style_icons_pref_title">Use Pixel icons</string>
    <string name="pixel_style_icons_pref_summary">When enabled circular icons will be used where possible</string>
    <string name="show_google_now_tab_pref_title">Show Google Now page</string>
    <string name="restart_lawnchair_pref_title">Restart Lawnchair</string>
    <string name="restart_lawnchair_pref_summary">Can be helpful if some settings are not properly applied</string>
    <string name="rebuild_icondb_pref_title">Rebuild Icon Database</string>
    <string name="pinch_to_overview_pref_title">Pinch to overview</string>
    <string name="pinch_to_overview_pref_summary">Pinch on the home screen to open the overview</string>
    <string name="light_statusbar_pref_title">Light statusbar</string>
    <string name="light_statusbar_pref_force">The status bar will show dark icons</string>
    <string name="light_statusbar_pref_off">The status bar will show light icons</string>
    <string name="haptic_feedback_pref_title">Enable vibration</string>
    <string name="keep_scroll_state_pref_title">Save scroll position</string>
    <string name="keep_scroll_state_pref_summary">Saves the scroll position in the drawer</string>
    <string name="home_opens_drawer_pref_title">Home button opens app drawer</string>
    <string name="home_opens_drawer_pref_summary">Pressing the home button while on the home screen will open the app drawer</string>
    <string name="show_hidden_pref_title">Show hidden apps</string>
    <string name="show_hidden_pref_on">Hidden apps will be shown to change visibility settings</string>
    <string name="show_hidden_pref_off">Hidden apps won\'t be visible</string>
    <string name="export_db_title">Database</string>
    <string name="import_db_title">Database</string>
    <string name="export_prefs_title">Settings</string>
    <string name="import_prefs_title">Settings</string>
    <string name="notification_listener_label">Lawnchair - Notification badges</string>
    <string name="color_extraction_label">Lawnchair - Color extraction</string>
    <string name="test_title">Test</string>
    <string name="test_package" translatable="false">com.example.test</string>
    <string name="visibility">Visibility</string>
    <string name="default_text">Default</string>
    <string name="edit_icon_reset">Reset</string>
    <string name="show_top_shadow_title">Show top shadow</string>
    <string name="pref_cat_homescreen">Home screen</string>
    <string name="pref_cat_miscellaneous">Miscellaneous</string>
    <string name="pref_cat_hotseat">Dock</string>
    <string name="pref_cat_theme">Theme</string>
    <string name="theme_pref_title">Theme</string>
    <string name="theme_light">Light</string>
    <string name="theme_dark">Dark</string>
    <string name="theme_black">Black</string>
    <string name="hide_hotseat_pref_title">Hide Dock</string>
    <string name="all_icons">All Icons</string>
    <string name="pull_down_action_pref_title">Pull down action</string>
    <string name="pull_down_do_nothing">Do nothing</string>
    <string name="pull_down_notis">Show notifications</string>
    <string name="pull_down_search">Open search</string>
    <string name="pull_down_apps_search">Apps search</string>
    <string name="enable_screen_rotation">Enable screen rotation</string>

    <!-- Import/Export Strings -->
    <string name="backup_import_title">Restore</string>
    <string name="backup_export_title">Backup</string>
    <string name="imexport_success">Success!</string>
    <string name="settings_export_success">Settings backed up successfully</string>
    <string name="db_export_success">Database backed up successfully</string>
    <string name="settings_import_success">Settings restored successfully</string>
    <string name="db_import_success">Database restored successfully</string>
    <string name="imexport_error">Error: Failed to copy file</string>
    <string name="export_error">Couldn\'t backup</string>
    <string name="import_error">Couldn'\'t restore</string>
    <string name="imexport_no_backup_found">No backup file found</string>
    <string name="imexport_external_storage_unreadable">Make external storage readable in Settings</string>
    <string name="imexport_external_storage_unwritable">Make external storage writable in Settings</string>

    <string name="units_metric">Metric</string>
    <string name="units_imperial">Imperial</string>

    <!-- Default units to use, either 'metric' or 'imperial' -->
    <string name="pref_cat_weather">Weather</string>
    <string name="pref_weather_title">Enable weather</string>
    <string name="pref_weather_units">Weather Units</string>
    <string name="pref_weather_city_summary">For best results include country code</string>
    <string name="pref_weather_city_title">City</string>
    <string name="none">None</string>
    <string name="pref_applyTheme">Apply theme on</string>
    <string name="pref_applyBlur">Apply blur on</string>
    <string name="search_bar">Search bar</string>
    <string name="folder">Folder</string>
    <string name="dock_allapps"><![CDATA[Dock & drawer]]></string>
    <string name="app_shortcuts">App shortcuts</string>
    <string name="blur_effect">Blur effect</string>
    <string name="enable_editing_pref_title">Enable editing homescreen</string>
    <string name="pref_weather_provider">Weather provider</string>
    <string name="loading">Loading…</string>
    <string name="icon_shape_override_label">Icon shape</string>
    <string name="icon_shape_system_default">Do not change</string>
    <string name="icon_shape_none">None</string>
    <string name="icon_shape_square">Square</string>
    <string name="icon_shape_rounded_square">Rounded square</string>
    <string name="icon_shape_squircle">Squircle</string>
    <string name="icon_shape_circle">Circle</string>
    <string name="icon_shape_teardrop">Teardrop</string>
    <string name="animated_clock_icon_title">Animated clock icon</string>
    <string name="animated_clock_icon_alternative_clock_apps_title">Animate alternative clock apps</string>
    <string name="animated_clock_icon_alternative_clock_apps_summary">Enable this if you don\'t use Google Clock as your default clock app</string>
    <string name="about_summary_title">Summary</string>
    <string name="about_version">Version</string>
    <string name="about_icon_designer">App Icon Designer</string>
    <string name="about_contributors_title">Contributors</string>
    <string name="location_permission_warn">Location permission is required to switch to another provider!</string>
    <string name="num_cols_drawer_pref_title">Number of columns in drawer</string>
    <string name="pref_cat_drawer">Drawer</string>
    <string name="shortcut_backport_warning">This could be slow, use at your own risk</string>
    <string name="pref_backport_shortcuts">Backport shortcuts</string>
    <string name="weather_api_key_not_set">API key not set</string>
    <string name="pref_weather_api_key_title">API key</string>
    <string name="about_changelog">Changelog</string>
    <string name="pref_all_apps_custom_label_color">Use custom label color</string>
    <string name="pref_all_apps_label_color_variation">Color variation of icon labels in app drawer</string>
    <string name="pref_all_apps_label_color">Color of icon labels in drawer</string>
    <string name="pref_num_rows_drawer">Number of rows in drawer</string>
    <string name="center_wallpaper_pref_title">Center wallpaper when there is only one page</string>
    <string name="vertical_drawer_layout_pref_title">Display as vertical list</string>

    <!-- Time format for Weather Widget -->
    <!-- EEEE is the weekday name, MMMM the month name and d the day of the month -->
    <string name="full_wday_month_day_no_year">EEEE, MMMM d</string>
    <string name="about_translators">Translators</string>
    <string name="lock_desktop">Lock desktop</string>
    <string name="lawnfeed_not_found">Lawnfeed not installed</string>
    <string name="google_app_not_found">Google app not installed</string>
    <string name="popup_card_theme_title">Flat style popup</string>
    <string name="set_default_launcher">Set default launcher</string>
    <string name="enable_spring_pref_title">Enable spring effect</string>
<<<<<<< HEAD

    <string name="hide_app">Hide app</string>
    <string name="hide_app_sum">Hide app from the app drawer</string>
    <string name="hide_app_selected">&#160;selected</string>
    <string name="hidden_app">Hidden app</string>
    <string name="hide_selected">Hide selected app</string>
=======
    <string name="unauthorized_device">This device has a few piracy tools installed. Please uninstall them to continue.</string>
>>>>>>> 684827f4
</resources><|MERGE_RESOLUTION|>--- conflicted
+++ resolved
@@ -485,15 +485,11 @@
     <string name="google_app_not_found">Google app not installed</string>
     <string name="popup_card_theme_title">Flat style popup</string>
     <string name="set_default_launcher">Set default launcher</string>
-    <string name="enable_spring_pref_title">Enable spring effect</string>
-<<<<<<< HEAD
-
+    <string name="enable_spring_pref_title">Enable spring effect</string>\
     <string name="hide_app">Hide app</string>
     <string name="hide_app_sum">Hide app from the app drawer</string>
     <string name="hide_app_selected">&#160;selected</string>
     <string name="hidden_app">Hidden app</string>
     <string name="hide_selected">Hide selected app</string>
-=======
     <string name="unauthorized_device">This device has a few piracy tools installed. Please uninstall them to continue.</string>
->>>>>>> 684827f4
 </resources>