<?xml version="1.0" encoding="utf-8"?><!--Generated by crowdin.com--><!--
/*
* Copyright (C) 2008 The Android Open Source Project
*
* Licensed under the Apache License, Version 2.0 (the "License");
* you may not use this file except in compliance with the License.
* You may obtain a copy of the License at
*
*      http://www.apache.org/licenses/LICENSE-2.0
*
* Unless required by applicable law or agreed to in writing, software
* distributed under the License is distributed on an "AS IS" BASIS,
* WITHOUT WARRANTIES OR CONDITIONS OF ANY KIND, either express or implied.
* See the License for the specific language governing permissions and
* limitations under the License.
*/
-->
<resources xmlns:xliff="urn:oasis:names:tc:xliff:document:1.2">
<<<<<<< HEAD
  <!-- General -->
  <!-- Application name -->
  <!-- Default folder name -->
  <!-- Work folder name -->
  <string name="work_folder_name">Praca</string>
  <!-- Displayed when user selects a shortcut for an app that was uninstalled [CHAR_LIMIT=none]-->
  <string name="activity_not_found">Aplikacja nie jest zainstalowana.</string>
  <!-- Displayed when user selects a shortcut for an app that is current not available [CHAR_LIMIT=none]-->
  <string name="activity_not_available">Aplikacja jest niedostępna</string>
  <!-- SafeMode shortcut error string -->
  <string name="safemode_shortcut_error">Pobrane aplikacje zostały wyłączone w trybie awaryjnym</string>
  <!-- SafeMode widget error string -->
  <string name="safemode_widget_error">Widżety są wyłączone w trybie bezpiecznym</string>
  <!-- Message shown when a shortcut is not available. It could have been temporarily disabled and may start working again after some time. -->
  <string name="shortcut_not_available">Skrót nie jest dostępny</string>
  <!-- Widgets -->
  <!-- Message to tell the user to press and hold on a widget to add it [CHAR_LIMIT=50] -->
  <string name="long_press_widget_to_add">Dotknij i przytrzymaj, aby wybrać widżet.</string>
  <!-- Accessibility spoken hint message in widget picker, which allows user to add a widget. Custom action is the label for additional accessibility actions available in this mode [CHAR_LIMIT=100] -->
  <string name="long_accessible_way_to_add">Dotknij i przytrzymaj, by wybrać widżet lub użyć niestandardową akcje.</string>
  <!-- The format string for the dimensions of a widget in the drawer -->
  <!-- There is a special version of this format string for Farsi -->
  <!-- Accessibility spoken message format for the dimensions of a widget in the drawer -->
  <string name="widget_accessible_dims_format">%1$d szerokie, %2$d wysokie</string>
  <!-- All Apps -->
  <!-- Search bar text in the apps view. [CHAR_LIMIT=50] -->
  <string name="all_apps_search_bar_hint">Szukaj aplikacji</string>
  <!-- Loading apps text. [CHAR_LIMIT=50] -->
  <string name="all_apps_loading_message">Ładowanie aplikacji&#8230;</string>
  <!-- No-search-results text. [CHAR_LIMIT=50] -->
  <string name="all_apps_no_search_results">Nie znaleziono aplikacji pasujących do zapytania „<xliff:g id="QUERY">%1$s</xliff:g>”</string>
  <!-- Label for the button which allows the user to get app search results. [CHAR_LIMIT=50] -->
  <string name="all_apps_search_market_message">Wyszukaj inne aplikacje</string>
  <!-- Drag and drop -->
  <!-- Error message when user has filled a page -->
  <string name="out_of_space">Brak miejsca na tej stronie.</string>
  <!-- Error message when user has filled the hotseat -->
  <string name="hotseat_out_of_space">Brak miejsca w Ulubionych</string>
  <!-- All applications label -->
  <string name="all_apps_button_label">Lista aplikacji</string>
  <!-- Label for button in all applications label to go back home (to the workspace / desktop)
         for accessibilty (spoken when the button gets focus). -->
  <string name="all_apps_home_button_label">Ekran główny</string>
  <!-- Label for remove drop target. [CHAR_LIMIT=20] -->
  <string name="remove_drop_target_label">Usuń</string>
  <!-- Label for uninstall drop target. [CHAR_LIMIT=20]-->
  <string name="uninstall_drop_target_label">Odinstaluj</string>
  <!-- Label for app info drop target. [CHAR_LIMIT=20] -->
  <string name="app_info_drop_target_label">Informacje o aplikacji</string>
  <!-- Permissions: -->
  <!-- Permission short label -->
  <string name="permlab_install_shortcut">instalowanie skrótów</string>
  <!-- Permission description -->
  <string name="permdesc_install_shortcut">Pozwala aplikacji dodawać skróty bez interwencji użytkownika.</string>
  <!-- Permission short label -->
  <string name="permlab_read_settings">odczytywanie ustawień i skrótów na ekranie głównym</string>
  <!-- Permission description -->
  <string name="permdesc_read_settings">Pozwala aplikacji na odczytywanie ustawień i skrótów na ekranie głównym.</string>
  <!-- Permission short label -->
  <string name="permlab_write_settings">zapisywanie ustawień i skrótów na ekranie głównym</string>
  <!-- Permission description -->
  <string name="permdesc_write_settings">Umożliwia aplikacji zmianę ustawień i skrótów na ekranie głównym.</string>
  <!-- Toast shown on clicking a direct call shortcut. [CHAR_LIMIT=80] -->
  <string name="msg_no_phone_permission"><xliff:g id="APP_NAME">%1$s</xliff:g> nie może wykonywać połączeń telefonicznych</string>
  <!-- Widgets: -->
  <!-- Text to show user in place of a gadget when we can't display it properly -->
  <string name="gadget_error_text">Problem podczas ładowania widżetu</string>
  <!-- Text to show user in place of a gadget when it is not yet initialized. -->
  <string name="gadget_setup_text">Konfiguracja</string>
  <!-- Text to inform the user that they can't uninstall a system application -->
  <string name="uninstall_system_app_text">To aplikacja systemowa i nie może zostać odinstalowana.</string>
  <!-- Default folder title -->
  <string name="folder_hint_text">Folder bez nazwy</string>
  <!-- Accessibility -->
  <!-- The format string for when an app is temporarily disabled. -->
  <string name="disabled_app_label">Aplikacja <xliff:g id="APP_NAME">%1$s</xliff:g> jest wyłączona</string>
  <!-- The format string for default page scroll text [CHAR_LIMIT=none] -->
  <string name="default_scroll_format">Strona %1$d z %2$d</string>
  <!-- The format string for Workspace page scroll text [CHAR_LIMIT=none] -->
  <string name="workspace_scroll_format">Ekran główny %1$d z %2$d</string>
  <!-- Description for a new page on home screen[CHAR_LIMIT=none] -->
  <string name="workspace_new_page">Nowa strona ekranu głównego</string>
  <!-- Folder accessibility -->
  <!-- The format string for when a folder is opened, speaks the dimensions -->
  <string name="folder_opened">Folder otwarty, <xliff:g id="WIDTH">%1$d</xliff:g> na <xliff:g id="HEIGHT">%2$d</xliff:g></string>
  <!-- Instruction that clicking outside will close folder -->
  <string name="folder_tap_to_close">Dotknij, by zamknąć folder</string>
  <!-- Instruction that clicking outside will commit folder rename -->
  <string name="folder_tap_to_rename">Dotknij, by zapisać nową nazwę</string>
  <!-- Indication that folder closed -->
  <string name="folder_closed">Folder zamknięty</string>
  <!-- Folder renamed format -->
  <string name="folder_renamed">Nazwa folderu zmieniona na <xliff:g id="NAME">%1$s</xliff:g></string>
  <!-- Folder name format -->
  <string name="folder_name_format">Folder: <xliff:g id="NAME">%1$s</xliff:g></string>
  <!-- Strings for the customization mode -->
  <!-- Text for widget add button -->
  <string name="widget_button_text">Widżety</string>
  <!-- Text for wallpaper change button -->
  <string name="wallpaper_button_text">Tapety</string>
  <!-- Text for settings button -->
  <string name="settings_button_text">Ustawienia</string>
  <!-- Message shown when a feature is disabled by the administrator -->
  <string name="msg_disabled_by_admin">Funkcja wyłączona przez administratora</string>
  <!-- Text for custom accessibility action to go to the overview mode, where users can look and change the overall UI of the launcher. -->
  <string name="accessibility_action_overview">Przegląd</string>
  <!-- Strings for settings -->
  <!-- Title for Allow Rotation setting. [CHAR LIMIT=50] -->
  <!-- Text explaining when the home screen will get rotated. [CHAR LIMIT=100] -->
  <!-- Text explaining that rotation is disabled in Display settings. 'Display' refers to the Display section in system settings [CHAR LIMIT=100] -->
  <!-- Label on an icon that references an uninstalled package, for which we have no information about when it might be installed. [CHAR_LIMIT=15] -->
  <string name="package_state_unknown">Brak informacji</string>
  <!-- Button for abandoned promises dialog, to removes this abandoned promise icon. -->
  <string name="abandoned_clean_this">Usuń</string>
  <!-- Button for abandoned promise dialog, to search in the market for the missing package. -->
  <string name="abandoned_search">Szukaj</string>
  <!-- Title for abandoned promise dialog. -->
  <string name="abandoned_promises_title">Ta aplikacja nie jest zainstalowana</string>
  <!-- Explanation for abandoned promise dialog. "The first 'it' refers to the shortcut icon.
    The second "it" refers to the app. -->
  <string name="abandoned_promise_explanation">Aplikacja, której odpowiada ta ikona, nie jest zainstalowana. Możesz usunąć ikonę lub wyszukać aplikację i zainstalować ją ręcznie.</string>
  <!-- Title for an app which is being downloaded. -->
  <string name="app_downloading_title">Pobieranie<xliff:g id="Name">%1$s</xliff:g>, zakończone: <xliff:g id="Progress">%2$s</xliff:g></string>
  <!-- Title for an app whose download has been started. -->
  <string name="app_waiting_download_title"><xliff:g id="NAME">%1$s</xliff:g> oczekuje na instalację</string>
  <!-- Strings for accessibility actions -->
  <!-- Accessibility action to add an app to workspace. [CHAR_LIMIT=30] -->
  <string name="action_add_to_workspace">Dodaj do ekranu głównego</string>
  <!-- Accessibility action to move item to the current location. [CHAR_LIMIT=30] -->
  <string name="action_move_here">Przenieś element tutaj</string>
  <!-- Accessibility confirmation for item added to workspace. -->
  <string name="item_added_to_workspace">Element został dodany do ekranu głównego</string>
  <!-- Accessibility confirmation for item removed. -->
  <string name="item_removed">Element został usunięty</string>
  <!-- Accessibility action to move an item on the workspace. [CHAR_LIMIT=30] -->
  <string name="action_move">Przenieś element</string>
  <!-- Accessibility description to move item to empty cell. -->
  <string name="move_to_empty_cell">Przenieś do wiersza <xliff:g id="NUMBER_0">%1$s</xliff:g> w kolumnie <xliff:g id="NUMBER_1">%2$s</xliff:g></string>
  <!-- Accessibility description to move item inside a folder. -->
  <string name="move_to_position">Przenieś do pozycji <xliff:g id="NUMBER">%1$s</xliff:g></string>
  <!-- Accessibility description to move item to the hotseat. -->
  <string name="move_to_hotseat_position">Przenieś do pozycji ulubionych: <xliff:g id="NUMBER">%1$s</xliff:g></string>
  <!-- Accessibility confirmation for item move. -->
  <string name="item_moved">Element został przeniesiony</string>
  <!-- Accessibility description to move item into an existing folder. -->
  <string name="add_to_folder">Dodaj do folderu: <xliff:g id="NAME">%1$s</xliff:g></string>
  <!-- Accessibility description to move item into an existing folder containing an app. -->
  <string name="add_to_folder_with_app">Dodaj do folderu z: <xliff:g id="NAME">%1$s</xliff:g></string>
  <!-- Accessibility confirmation for item added to folder. -->
  <string name="added_to_folder">Element został dodany do folderu</string>
  <!-- Accessibility description to create folder with another item. -->
  <string name="create_folder_with">Utwórz folder z: <xliff:g id="NAME">%1$s</xliff:g></string>
  <!-- Accessibility confirmation for folder created. -->
  <string name="folder_created">Folder został utworzony</string>
  <!-- Accessibility action to move an item from folder to workspace. [CHAR_LIMIT=30] -->
  <string name="action_move_to_workspace">Przenieś na ekran główny</string>
  <!-- Accessibility action to move an homescreen to the left. [CHAR_LIMIT=30] -->
  <string name="action_move_screen_left">Przesuń ekran w lewo</string>
  <!-- Accessibility action to move an homescreen to the right. [CHAR_LIMIT=30] -->
  <string name="action_move_screen_right">Przesuń ekran w prawo</string>
  <!-- Accessibility confirmation when a screen was moved. -->
  <string name="screen_moved">Ekran został przeniesiony</string>
  <!-- Accessibility action to resize a widget. [CHAR_LIMIT=30] -->
  <string name="action_resize">Zmień rozmiar</string>
  <!-- Accessibility action to increase width of a widget. [CHAR_LIMIT=30] -->
  <string name="action_increase_width">Zwiększ szerokość</string>
  <!-- Accessibility action to increase height of a widget. [CHAR_LIMIT=30] -->
  <string name="action_increase_height">Zwiększ wysokość</string>
  <!-- Accessibility action to decrease width of a widget. [CHAR_LIMIT=30] -->
  <string name="action_decrease_width">Zmniejsz szerokość</string>
  <!-- Accessibility action to decrease height of a widget. [CHAR_LIMIT=30] -->
  <string name="action_decrease_height">Zmniejsz wysokość</string>
  <!-- Accessibility confirmation for widget resize. -->
  <string name="widget_resized">Szerokość i wysokość widżetu zmieniła się na <xliff:g id="NUMBER_0">%1$s</xliff:g> x <xliff:g id="NUMBER_1">%2$s</xliff:g></string>
  <!-- Accessibility action to show quick actions menu for an icon. [CHAR_LIMIT=30] -->
  <string name="action_deep_shortcut">Skróty</string>
  <!-- Accessibility description for the shortcuts menu shown for an app. -->
  <string name="shortcuts_menu_description">Skróty aplikacji <xliff:g id="APP_NAME">%2$s</xliff:g>: <xliff:g id="NUMBER_OF_SHORTCUTS">%1$d</xliff:g></string>
  <string name="edit_drop_target_label">Edytuj</string>
  <!-- Button label on Wallpaper picker screen; user selects this button to set a specific wallpaper -->
  <string name="wallpaper_instructions">Ustaw tapetę</string>
  <!-- Error message when an image is selected as a wallpaper,
         but the wallpaper picker cannot load it -->
  <string name="image_load_fail">Nie udało się załadować obrazu</string>
  <!-- Error message when an image is selected as a wallpaper,
         but the wallpaper cropper cannot load it. The user will
         usually see this when using another app and trying to set
         an image as the wallpaper -->
  <string name="wallpaper_load_fail">Nie udało się załadować obrazu jako tapety</string>
  <!-- Error message when an image is selected as a wallpaper,
         but something goes wrong when the user clicks "Set wallpaper" -->
  <string name="wallpaper_set_fail">Nie udało się ustawić obrazu jako tapety</string>
  <!-- Shown when wallpapers are selected in Wallpaper picker -->
  <!-- String indicating how many media item(s) is(are) selected
            eg. 1 selected [CHAR LIMIT=30] -->
  <plurals name="number_of_items_selected">
    <item quantity="one">Wybrana %1$d</item>
    <item quantity="few">Wybrane: %1$d</item>
    <item quantity="other">Wybrana %1$d</item>
  </plurals>
  <!-- Accessibility string used as a label for a particular wallpaper in the Wallpaper Picker list.
         e.g. "Wallpaper 3 of 10" -->
  <string name="wallpaper_accessibility_name">Tapeta %1$d z %2$d</string>
  <!-- Accessibility string used to announce that a wallpaper has been selected. -->
  <string name="announce_selection">Wybrano <xliff:g id="LABEL">%1$s</xliff:g></string>
  <!-- Label on button to delete wallpaper(s) -->
  <string name="wallpaper_delete">Usuń</string>
  <!-- Label on button in Wallpaper Picker to pick an image -->
  <string name="pick_image">Moje zdjęcia</string>
  <!-- Option in "Select wallpaper from" dialog box -->
  <string name="pick_wallpaper">Tapety</string>
  <!-- Title of activity for cropping wallpapers -->
  <string name="crop_wallpaper">Przytnij tapetę</string>
  <!-- Option for setting the wallpaper only on the home screen. -->
  <string name="which_wallpaper_option_home_screen">Ekran główny</string>
  <!-- Option for setting the wallpaper only on the lock screen. -->
  <string name="which_wallpaper_option_lock_screen">Ekran blokady</string>
  <!-- Option for setting the wallpaper on both the home screen and lock screen. -->
  <string name="which_wallpaper_option_home_screen_and_lock_screen">Ekran główny i ekran blokady</string>
  <string name="title_show_google_app">Pokaż %1$s</string>
  <string name="title_show_google_app_default">Pokaż aplikację Google</string>
  <string name="label_search">Szukaj</string>
  <string name="label_voice_search">Wyszukiwanie głosowe</string>
  <string name="shortcuts_menu_with_notifications_description">%1$d skrótów i %2$d powiadomień dla %3$s</string>
  <string name="notifications_header">Powiadomienia</string>
  <string name="widgets_bottom_sheet_title">%1$s widżetów</string>
  <!-- About Lawnchair -->
  <string name="about_text">Lawnchair to launcher stworzony przez Till Kottmann\'a (aka deletescape). Oparty o Launcher3 z AOSP (Android Open Source Project).</string>
  <string name="about_title">О aplikacji</string>
  <string name="changelog_title">Lista zmian dla wersji #%d</string>
  <string name="week_day_format">%1$s, %2$s</string>
  <string name="icon_pack_preference_title">Paczka ikon</string>
  <string name="icon_pack_preference_summary">Wybierz paczkę ikon</string>
  <string name="hotseat_uses_extracted_colors_pref_title">Dock pobiera kolor z tapety</string>
  <string name="hotseat_uses_extracted_colors_pref_on">Dock będzie w kolorze pobranym z tapety</string>
  <string name="hotseat_uses_extracted_colors_pref_off">Dock będzie w kolorze szarym, ale dostosowanym do jasności tapety</string>
  <string name="transparent_hotseat_pref_title">Przezroczysty dock</string>
  <string name="dynamic_ui_pref_title">Pobierz kolor dominujący z tapety</string>
  <string name="blur_pref_title">Włącz rozmycie</string>
  <string name="blur_pref_summary">Zastosuj efekt rozmycia do części interfejsu\nNie jest zgodny z żywymi tapetami</string>
  <string name="blur_radius_pref_title">Promień rozmycia</string>
  <string name="white_google_icon_pref_title">Użyj białej ikony Google</string>
  <string name="hide_icon_labels_pref_title">Ukryj etykiety ikon na ekranie głównym</string>
  <string name="hide_all_apps_icon_labels_pref_title">Ukryj etykiety ikon w szufladzie</string>
  <string name="workspace_label_color_hue_pref_title">Kolor etykiet na pulpicie</string>
  <string name="workspace_label_color_variation_pref_title">Odcień koloru etykiet na pulpicie</string>
  <string name="all_apps_opacity_pref_title">Przezroczystość szuflady</string>
  <string name="num_cols_pref_title">Liczba kolumn</string>
  <string name="num_rows_pref_title">Liczba wierszy</string>
  <string name="num_hotseat_icons_pref_title">Liczba ikon w docku</string>
  <string name="icon_scale_pref_title">Skalowanie ikon</string>
  <string name="icon_text_scale_pref_title">Skalowanie tekstu pod ikonami</string>
  <string name="full_width_width_widgets_pref_title">Widżety na całej szerokości</string>
  <string name="full_width_widgets_pref_summary">Zezwól widżetom na rozciągnięcie się na całej szerokości ekranu bez odstępów</string>
  <string name="notification_access_pref_title">Odznaki powiadomień i podgląd</string>
  <string name="notification_access_pref_summary">Zezwól Lawnchair na dostęp do twoich powiadomień żeby włączyć te funkcje</string>
  <string name="general_pref_title">Głownie</string>
  <string name="pixel_ui_pref_title">Pixel UI</string>
  <string name="behavior_pref_title">Zachowanie</string>
  <string name="debug_pref_title">Opcje debugujące</string>
  <string name="import_export_pref_title">Importuj/Eksportuj</string>
  <string name="general_pref_summary">Ekran główny, panel dolny, lista aplikacji</string>
  <string name="pixel_ui_pref_summary">Włącz funkcje specjalne Pixel Launcher</string>
  <string name="backup_pref_title">Kopia zapasowa</string>
  <string name="behavior_pref_summary">Zmień zachowanie Lawnchair</string>
  <string name="backup_pref_summary">Utwórz kopię zapasową ustawień i plików</string>
  <string name="debug_pref_summary">Zrestartuj lub przebuduj bazę ikon</string>
  <string name="show_pixel_bar_pref_title">Pokaż górny pasek Pixel</string>
  <string name="use_wide_searchbar_pref_title">Użyj szerokiego paska wyszukiwania</string>
  <string name="show_mic_pref_title">Pokaż przycisk Asystenta Google</string>
  <string name="use_round_searhbar">Użyj zaokrąglonego paska wyszukiwania aplikacji</string>
  <string name="pixel_style_icons_pref_title">Uzyj stylu ikon Pixel</string>
  <string name="pixel_style_icons_pref_summary">Kiedy opcja jest włączona, okrągłe ikony będą używane, gdzie jest to możliwe</string>
  <string name="show_google_now_tab_pref_title">Pokaż stronę Google Now</string>
  <string name="restart_lawnchair_pref_title">Zrestartuj Lawnchair</string>
  <string name="restart_lawnchair_pref_summary">Może być pomocne jeśli niektóre ustawienia nie zostaną zastosowane poprawnie</string>
  <string name="rebuild_icondb_pref_title">Przebuduj bazę danych ikon</string>
  <string name="pinch_to_overview_pref_title">Uszczypnij dla podglądu ekranów</string>
  <string name="pinch_to_overview_pref_summary">Wykonaj gest uszczypnięcia na ekranie głównym aby zobaczyć podgląd ekranów</string>
  <string name="light_statusbar_pref_title">Jasny pasek stanu</string>
  <string name="light_statusbar_pref_force">Pasek stanu wyświetli ciemne ikony</string>
  <string name="light_statusbar_pref_off">Pasek stanu będzie zawsze pokazywać jasne ikony.</string>
  <string name="haptic_feedback_pref_title">Włącz wibracje</string>
  <string name="keep_scroll_state_pref_title">Zachowanie pozycji przewijania</string>
  <string name="keep_scroll_state_pref_summary">Zapisuje pozycję przewijania w szufladzie</string>
  <string name="home_opens_drawer_pref_title">Przycisk home otwiera szufladę aplikacji</string>
  <string name="home_opens_drawer_pref_summary">Naciśnięcie przycisku Home na ekranie głównym otworzy szufladę z aplikacjami</string>
  <string name="show_hidden_pref_title">Pokaż ukryte aplikacje</string>
  <string name="show_hidden_pref_on">Ukryte aplikacje będą pokazane by zmienić ustawienia widoczności</string>
  <string name="show_hidden_pref_off">Ukryte aplikacje nie będą widoczne</string>
  <string name="export_db_title">Eksportuj bazę danych</string>
  <string name="import_db_title">Importuj bazę danych</string>
  <string name="export_prefs_title">Eksportuj ustawienia</string>
  <string name="import_prefs_title">Importuj ustawienia</string>
  <string name="notification_listener_label">Lawnchair - Odznaki powiadomień</string>
  <string name="color_extraction_label">Lawnchair - Pobieranie koloru</string>
  <string name="test_title">Test</string>
  <string name="visibility">Widoczność</string>
  <string name="default_text">Domyślny</string>
  <string name="edit_icon_reset">Resetuj</string>
  <string name="show_top_shadow_title">Pokaż górny cień</string>
  <string name="pref_cat_homescreen">Ekran główny</string>
  <string name="pref_cat_miscellaneous">Różne</string>
  <string name="pref_cat_hotseat">Dock</string>
  <string name="pref_cat_theme">Motyw</string>
  <string name="theme_pref_title">Motyw</string>
  <string name="theme_light">Jasny</string>
  <string name="theme_dark">Ciemny</string>
  <string name="theme_black">Czarny</string>
  <string name="hide_hotseat_pref_title">Ukryj dock</string>
  <string name="all_icons">Wszystkie ikony</string>
  <string name="pull_down_action_pref_title">Akcja dla przeciągnięcia w dół</string>
  <string name="pull_down_do_nothing">Nic nie rób</string>
  <string name="pull_down_notis">Pokaż powiadomienia</string>
  <string name="pull_down_search">Otwórz wyszukiwarkę</string>
  <string name="pull_down_apps_search">Wyszukiwanie aplikacji</string>
  <string name="enable_screen_rotation">Włącz obracanie ekranu</string>
  <!-- Import/Export Strings -->
  <string name="backup_import_title">Import</string>
  <string name="backup_export_title">Export</string>
  <string name="imexport_success">Sukces!</string>
  <string name="imexport_error">Błąd: Nie można skopiować plików</string>
  <string name="imexport_no_backup_found">Nie znaleziono kopii zapasowej</string>
  <string name="imexport_external_storage_unreadable">Pamięć zewnętrzna nie jest do odczytu (udziel uprawnień w ustawieniach)</string>
  <string name="imexport_external_storage_unwritable">Pamięć zewnętrzna nie jest zapisywalna (udziel uprawnień w ustawieniach)</string>
  <string name="units_metric">Metryczne</string>
  <string name="units_imperial">Imperialne</string>
  <!-- Default units to use, either 'metric' or 'imperial' -->
  <string name="pref_cat_weather">Pogoda</string>
  <string name="pref_weather_title">Włącz pogodę</string>
  <string name="pref_weather_units">Jednostki pogodowe</string>
  <string name="pref_weather_city_summary">Aby uzyskać najlepsze wyniki, należy podać kod kraju</string>
  <string name="pref_weather_city_title">Miasto</string>
  <string name="none">Brak</string>
  <string name="pref_applyTheme">Zastosuj motyw</string>
  <string name="pref_applyBlur">Zastosuj rozmycie</string>
  <string name="search_bar">Pasek wyszukiwania</string>
  <string name="folder">Katalog</string>
  <string name="dock_allapps"><![CDATA[Dock i szuflada aplikacji]]></string>
  <string name="app_shortcuts">Skróty aplikacji</string>
  <string name="blur_effect">Efekt rozmycia</string>
  <string name="enable_editing_pref_title">Włącz edycję ekranu głównego</string>
  <string name="pref_weather_provider">Dostawca pogody</string>
  <string name="loading">Ładowanie…</string>
  <string name="icon_shape_override_label">Zmień kształt ikony</string>
  <string name="icon_shape_system_default">Nie zmieniaj</string>
  <string name="icon_shape_none">Brak</string>
  <string name="icon_shape_square">Kwadrat</string>
  <string name="icon_shape_rounded_square">Zaokrąglony kwadrat</string>
  <string name="icon_shape_squircle">Zaokrąglony kwadrat</string>
  <string name="icon_shape_circle">Okrąg</string>
  <string name="icon_shape_teardrop">Łza</string>
  <string name="animated_clock_icon_title">Animowana ikona zegara</string>
  <string name="about_summary_title">Podsumowanie</string>
  <string name="about_version">Wersja</string>
  <string name="about_icon_designer">Projekt ikony aplikacji</string>
  <string name="about_contributors_title">Współtwórcy</string>
  <string name="location_permission_warn">Aby zmienić dostawcę pogodowego wymagane jest uprawienie do lokalizacji!</string>
  <string name="num_cols_drawer_pref_title">Liczba kolumn w szufladzie</string>
  <string name="pref_cat_drawer">Szuflada aplikacji</string>
  <string name="shortcut_backport_warning">To może spowolnić urządzenie, używaj na własne ryzyko</string>
  <string name="pref_backport_shortcuts">Skróty</string>
  <string name="weather_api_key_not_set">Nie ustawiony klucz API</string>
  <string name="pref_weather_api_key_title">Klucz API</string>
  <string name="about_changelog">Dziennik zmian</string>
  <string name="pref_all_apps_custom_label_color">Użyj niestandardowego koloru etykiety</string>
  <string name="pref_all_apps_label_color_variation">Odmiany koloru etykiet ikon w szufladzie aplikacji</string>
  <string name="pref_all_apps_label_color">Kolor etykiet ikon w szufladzie</string>
  <string name="pref_num_rows_drawer">Liczba wierszy w szufladzie</string>
  <string name="center_wallpaper_pref_title">Wyśrodkowana tapeta gdy jest tylko jedna strona</string>
  <string name="vertical_drawer_layout_pref_title">Wyświetl jako pionową listę</string>
  <!-- Time format for Weather Widget -->
  <!-- EEEE is the weekday name, MMMM the month name and d the day of the month -->
  <string name="full_wday_month_day_no_year">EEEE, MMMM d</string>
  <string name="about_translators">Tłumacze</string>
  <string name="lock_desktop">Blokada pulpitu</string>
  <string name="lawnfeed_not_found">Lawnfeed nie jest zainstalowany</string>
  <string name="google_app_not_found">Aplikacja Google nie jest zainstalowana</string>
  <string name="popup_card_theme_title">Płaski styl wyskakujących</string>
  <string name="set_default_launcher">Ustaw domyślny program uruchamiający</string>
=======
    <!-- General -->
    <!-- Application name -->
    <!-- Default folder name -->
    <!-- Work folder name -->
    <string name="work_folder_name">Praca</string>
    <!-- Displayed when user selects a shortcut for an app that was uninstalled [CHAR_LIMIT=none]-->
    <string name="activity_not_found">Aplikacja nie jest zainstalowana.</string>
    <!-- Displayed when user selects a shortcut for an app that is current not available [CHAR_LIMIT=none]-->
    <string name="activity_not_available">Aplikacja niedostępna</string>
    <!-- SafeMode shortcut error string -->
    <string name="safemode_shortcut_error">Pobrana aplikacja została wyłączona w trybie awaryjnym</string>
    <!-- SafeMode widget error string -->
    <string name="safemode_widget_error">Widżety są wyłączone w trybie bezpiecznym</string>
    <!-- Message shown when a shortcut is not available. It could have been temporarily disabled and may start working again after some time. -->
    <string name="shortcut_not_available">Skrót nie jest dostępny</string>
    <!-- Widgets -->
    <!-- Message to tell the user to press and hold on a widget to add it [CHAR_LIMIT=50] -->
    <string name="long_press_widget_to_add">Aby dodać widżet, kliknij go i przytrzymaj.</string>
    <!-- Accessibility spoken hint message in widget picker, which allows user to add a widget. Custom action is the label for additional accessibility actions available in this mode [CHAR_LIMIT=100] -->
    <string name="long_accessible_way_to_add">Kliknij dwukrotnie i przytrzymaj, by wybrać widżet lub użyć działań niestandardowych.</string>
    <!-- The format string for the dimensions of a widget in the drawer -->
    <!-- There is a special version of this format string for Farsi -->
    <!-- Accessibility spoken message format for the dimensions of a widget in the drawer -->
    <string name="widget_accessible_dims_format">Szerokość %1$d, wysokość %2$d</string>
    <!-- All Apps -->
    <!-- Search bar text in the apps view. [CHAR_LIMIT=50] -->
    <string name="all_apps_search_bar_hint">Szukaj w aplikacjach</string>
    <!-- Loading apps text. [CHAR_LIMIT=50] -->
    <string name="all_apps_loading_message">Wczytuję aplikacje…</string>
    <!-- No-search-results text. [CHAR_LIMIT=50] -->
    <string name="all_apps_no_search_results">Nie znaleziono aplikacji pasujących do zapytania „<xliff:g id="QUERY">%1$s</xliff:g>”</string>
    <!-- Label for the button which allows the user to get app search results. [CHAR_LIMIT=50] -->
    <string name="all_apps_search_market_message">Wyszukaj więcej aplikacji</string>
    <!-- Drag and drop -->
    <!-- Error message when user has filled a page -->
    <string name="out_of_space">Brak miejsca na tym ekranie głównym.</string>
    <!-- Error message when user has filled the hotseat -->
    <string name="hotseat_out_of_space">Brak miejsca w Ulubionych</string>
    <!-- All applications label -->
    <string name="all_apps_button_label">Lista aplikacji</string>
    <!-- Label for button in all applications label to go back home (to the workspace / desktop)
           for accessibilty (spoken when the button gets focus). -->
    <string name="all_apps_home_button_label">Ekran główny</string>
    <!-- Label for remove drop target. [CHAR_LIMIT=20] -->
    <string name="remove_drop_target_label">Usuń</string>
    <!-- Label for uninstall drop target. [CHAR_LIMIT=20]-->
    <string name="uninstall_drop_target_label">Odinstaluj</string>
    <!-- Label for app info drop target. [CHAR_LIMIT=20] -->
    <string name="app_info_drop_target_label">O aplikacji</string>
    <!-- Permissions: -->
    <!-- Permission short label -->
    <string name="permlab_install_shortcut">instalowanie skrótów</string>
    <!-- Permission description -->
    <string name="permdesc_install_shortcut">Pozwala aplikacji dodawać skróty bez interwencji użytkownika.</string>
    <!-- Permission short label -->
    <string name="permlab_read_settings">odczytywanie ustawień i skrótów na ekranie głównym</string>
    <!-- Permission description -->
    <string name="permdesc_read_settings">Pozwala aplikacji na odczytywanie ustawień i skrótów na ekranie głównym.</string>
    <!-- Permission short label -->
    <string name="permlab_write_settings">zapisywanie ustawień i skrótów na ekranie głównym</string>
    <!-- Permission description -->
    <string name="permdesc_write_settings">Umożliwia aplikacji zmianę ustawień i skrótów na ekranie głównym.</string>
    <!-- Toast shown on clicking a direct call shortcut. [CHAR_LIMIT=80] -->
    <string name="msg_no_phone_permission"><xliff:g id="APP_NAME">%1$s</xliff:g> nie może wykonywać połączeń telefonicznych</string>
    <!-- Widgets: -->
    <!-- Text to show user in place of a gadget when we can't display it properly -->
    <string name="gadget_error_text">Problem podczas ładowania widżetu</string>
    <!-- Text to show user in place of a gadget when it is not yet initialized. -->
    <string name="gadget_setup_text">Konfiguracja</string>
    <!-- Text to inform the user that they can't uninstall a system application -->
    <string name="uninstall_system_app_text">To aplikacja systemowa i nie można jej odinstalować.</string>
    <!-- Default folder title -->
    <string name="folder_hint_text">Folder bez nazwy</string>
    <!-- Accessibility -->
    <!-- The format string for when an app is temporarily disabled. -->
    <string name="disabled_app_label">Aplikacja <xliff:g id="APP_NAME">%1$s</xliff:g> jest wyłączona</string>
    <!-- The format string for default page scroll text [CHAR_LIMIT=none] -->
    <string name="default_scroll_format">Strona %1$d z %2$d</string>
    <!-- The format string for Workspace page scroll text [CHAR_LIMIT=none] -->
    <string name="workspace_scroll_format">Ekran główny %1$d z %2$d</string>
    <!-- Description for a new page on home screen[CHAR_LIMIT=none] -->
    <string name="workspace_new_page">Nowa strona ekranu głównego</string>
    <!-- Folder accessibility -->
    <!-- The format string for when a folder is opened, speaks the dimensions -->
    <string name="folder_opened">Folder otwarty, <xliff:g id="WIDTH">%1$d</xliff:g> na <xliff:g id="HEIGHT">%2$d</xliff:g></string>
    <!-- Instruction that clicking outside will close folder -->
    <string name="folder_tap_to_close">Kliknij, by zamknąć folder</string>
    <!-- Instruction that clicking outside will commit folder rename -->
    <string name="folder_tap_to_rename">Kliknij, by zapisać nową nazwę</string>
    <!-- Indication that folder closed -->
    <string name="folder_closed">Folder zamknięty</string>
    <!-- Folder renamed format -->
    <string name="folder_renamed">Nazwa folderu zmieniona na <xliff:g id="NAME">%1$s</xliff:g></string>
    <!-- Folder name format -->
    <string name="folder_name_format">Folder: <xliff:g id="NAME">%1$s</xliff:g></string>
    <!-- Strings for the customization mode -->
    <!-- Text for widget add button -->
    <string name="widget_button_text">Widżety</string>
    <!-- Text for wallpaper change button -->
    <string name="wallpaper_button_text">Tapety</string>
    <!-- Text for settings button -->
    <string name="settings_button_text">Ustawienia</string>
    <!-- Message shown when a feature is disabled by the administrator -->
    <string name="msg_disabled_by_admin">Funkcja wyłączona przez administratora</string>
    <!-- Text for custom accessibility action to go to the overview mode, where users can look and change the overall UI of the launcher. -->
    <string name="accessibility_action_overview">Przegląd</string>
    <!-- Strings for settings -->
    <!-- Title for Allow Rotation setting. [CHAR LIMIT=50] -->
    <!-- Text explaining when the home screen will get rotated. [CHAR LIMIT=100] -->
    <!-- Text explaining that rotation is disabled in Display settings. 'Display' refers to the Display section in system settings [CHAR LIMIT=100] -->
    <!-- Label on an icon that references an uninstalled package, for which we have no information about when it might be installed. [CHAR_LIMIT=15] -->
    <string name="package_state_unknown">Brak informacji</string>
    <!-- Button for abandoned promises dialog, to removes this abandoned promise icon. -->
    <string name="abandoned_clean_this">Usuń</string>
    <!-- Button for abandoned promise dialog, to search in the market for the missing package. -->
    <string name="abandoned_search">Szukaj</string>
    <!-- Title for abandoned promise dialog. -->
    <string name="abandoned_promises_title">Ta aplikacja nie jest zainstalowana</string>
    <!-- Explanation for abandoned promise dialog. "The first 'it' refers to the shortcut icon.
      The second "it" refers to the app. -->
    <string name="abandoned_promise_explanation">Aplikacja, której odpowiada ta ikona, nie jest zainstalowana. Możesz usunąć ikonę lub wyszukać aplikację i zainstalować ją ręcznie.</string>
    <!-- Title for an app which is being downloaded. -->
    <string name="app_downloading_title">Pobieranie elementu <xliff:g id="NAME">%1$s</xliff:g>, ukończono: <xliff:g id="PROGRESS">%2$s</xliff:g></string>
    <!-- Title for an app whose download has been started. -->
    <string name="app_waiting_download_title"><xliff:g id="NAME">%1$s</xliff:g> oczekuje na instalację</string>
    <!-- Strings for accessibility actions -->
    <!-- Accessibility action to add an app to workspace. [CHAR_LIMIT=30] -->
    <string name="action_add_to_workspace">Dodaj do strony głównej</string>
    <!-- Accessibility action to move item to the current location. [CHAR_LIMIT=30] -->
    <string name="action_move_here">Przenieś element tutaj</string>
    <!-- Accessibility confirmation for item added to workspace. -->
    <string name="item_added_to_workspace">Element został dodany do ekranu głównego</string>
    <!-- Accessibility confirmation for item removed. -->
    <string name="item_removed">Element został usunięty</string>
    <!-- Accessibility action to move an item on the workspace. [CHAR_LIMIT=30] -->
    <string name="action_move">Przenieś element</string>
    <!-- Accessibility description to move item to empty cell. -->
    <string name="move_to_empty_cell">Przenieś do wiersza <xliff:g id="NUMBER_0">%1$s</xliff:g> w kolumnie <xliff:g id="NUMBER_1">%2$s</xliff:g></string>
    <!-- Accessibility description to move item inside a folder. -->
    <string name="move_to_position">Przenieś do pozycji <xliff:g id="NUMBER">%1$s</xliff:g></string>
    <!-- Accessibility description to move item to the hotseat. -->
    <string name="move_to_hotseat_position">Przenieś do pozycji ulubionych: <xliff:g id="NUMBER">%1$s</xliff:g></string>
    <!-- Accessibility confirmation for item move. -->
    <string name="item_moved">Element został przeniesiony</string>
    <!-- Accessibility description to move item into an existing folder. -->
    <string name="add_to_folder">Dodaj do folderu: <xliff:g id="NAME">%1$s</xliff:g></string>
    <!-- Accessibility description to move item into an existing folder containing an app. -->
    <string name="add_to_folder_with_app">Dodaj do folderu z: <xliff:g id="NAME">%1$s</xliff:g></string>
    <!-- Accessibility confirmation for item added to folder. -->
    <string name="added_to_folder">Element został dodany do folderu</string>
    <!-- Accessibility description to create folder with another item. -->
    <string name="create_folder_with">Utwórz folder z: <xliff:g id="NAME">%1$s</xliff:g></string>
    <!-- Accessibility confirmation for folder created. -->
    <string name="folder_created">Folder został utworzony</string>
    <!-- Accessibility action to move an item from folder to workspace. [CHAR_LIMIT=30] -->
    <string name="action_move_to_workspace">Przenieś na ekran główny</string>
    <!-- Accessibility action to move an homescreen to the left. [CHAR_LIMIT=30] -->
    <string name="action_move_screen_left">Przenieś ekran w lewo</string>
    <!-- Accessibility action to move an homescreen to the right. [CHAR_LIMIT=30] -->
    <string name="action_move_screen_right">Przenieś ekran w prawo</string>
    <!-- Accessibility confirmation when a screen was moved. -->
    <string name="screen_moved">Ekran został przeniesiony</string>
    <!-- Accessibility action to resize a widget. [CHAR_LIMIT=30] -->
    <string name="action_resize">Zmień rozmiar</string>
    <!-- Accessibility action to increase width of a widget. [CHAR_LIMIT=30] -->
    <string name="action_increase_width">Zwiększ szerokość</string>
    <!-- Accessibility action to increase height of a widget. [CHAR_LIMIT=30] -->
    <string name="action_increase_height">Zwiększ wysokość</string>
    <!-- Accessibility action to decrease width of a widget. [CHAR_LIMIT=30] -->
    <string name="action_decrease_width">Zmniejsz szerokość</string>
    <!-- Accessibility action to decrease height of a widget. [CHAR_LIMIT=30] -->
    <string name="action_decrease_height">Zmniejsz wysokość</string>
    <!-- Accessibility confirmation for widget resize. -->
    <string name="widget_resized">Szerokość i wysokość widżetu zmieniła się na <xliff:g id="NUMBER_0">%1$s</xliff:g> x <xliff:g id="NUMBER_1">%2$s</xliff:g></string>
    <!-- Accessibility action to show quick actions menu for an icon. [CHAR_LIMIT=30] -->
    <string name="action_deep_shortcut">Skróty</string>
    <!-- Accessibility description for the shortcuts menu shown for an app. -->
    <string name="shortcuts_menu_description">Skróty aplikacji <xliff:g id="APP_NAME">%2$s</xliff:g>: <xliff:g id="NUMBER_OF_SHORTCUTS">%1$d</xliff:g></string>
    <string name="edit_drop_target_label">Edytuj</string>
    <!-- Button label on Wallpaper picker screen; user selects this button to set a specific wallpaper -->
    <string name="wallpaper_instructions">Ustaw tapetę</string>
    <!-- Error message when an image is selected as a wallpaper,
           but the wallpaper picker cannot load it -->
    <string name="image_load_fail">Nie udało się załadować obrazu</string>
    <!-- Error message when an image is selected as a wallpaper,
           but the wallpaper cropper cannot load it. The user will
           usually see this when using another app and trying to set
           an image as the wallpaper -->
    <string name="wallpaper_load_fail">Nie udało się załadować obrazu jako tapety</string>
    <!-- Error message when an image is selected as a wallpaper,
           but something goes wrong when the user clicks "Set wallpaper" -->
    <string name="wallpaper_set_fail">Nie udało się ustawić obrazu jako tapety</string>
    <!-- Shown when wallpapers are selected in Wallpaper picker -->
    <!-- String indicating how many media item(s) is(are) selected
              eg. 1 selected [CHAR LIMIT=30] -->
    <plurals name="number_of_items_selected">
        <item quantity="one">Wybrana %1$d</item>
        <item quantity="few">Wybrane: %1$d</item>
        <item quantity="other">Wybrana %1$d</item>
    </plurals>
    <!-- Accessibility string used as a label for a particular wallpaper in the Wallpaper Picker list.
           e.g. "Wallpaper 3 of 10" -->
    <string name="wallpaper_accessibility_name">Tapeta %1$d z %2$d</string>
    <!-- Accessibility string used to announce that a wallpaper has been selected. -->
    <string name="announce_selection">Wybrano <xliff:g id="LABEL">%1$s</xliff:g></string>
    <!-- Label on button to delete wallpaper(s) -->
    <string name="wallpaper_delete">Usuń</string>
    <!-- Label on button in Wallpaper Picker to pick an image -->
    <string name="pick_image">Moje zdjęcia</string>
    <!-- Option in "Select wallpaper from" dialog box -->
    <string name="pick_wallpaper">Tapety</string>
    <!-- Title of activity for cropping wallpapers -->
    <string name="crop_wallpaper">Przytnij tapetę</string>
    <!-- Option for setting the wallpaper only on the home screen. -->
    <string name="which_wallpaper_option_home_screen">Ekran główny</string>
    <!-- Option for setting the wallpaper only on the lock screen. -->
    <string name="which_wallpaper_option_lock_screen">Ekran blokady</string>
    <!-- Option for setting the wallpaper on both the home screen and lock screen. -->
    <string name="which_wallpaper_option_home_screen_and_lock_screen">Ekran główny i ekran blokady</string>
    <string name="title_show_google_app">Pokaż %1$s</string>
    <string name="title_show_google_app_default">Pokaż aplikację Google</string>
    <string name="label_search">Szukaj</string>
    <string name="label_voice_search">Wyszukiwanie głosowe</string>
    <string name="shortcuts_menu_with_notifications_description">%1$d skrótów i %2$d powiadomień dla %3$s</string>
    <string name="notifications_header">Powiadomienia</string>
    <string name="widgets_bottom_sheet_title">%1$s widżetów</string>
    <!-- About Lawnchair -->
    <string name="about_text">Lawnchair to launcher stworzony przez Till Kottmann\'a (aka deletescape). Oparty o Launcher3 z AOSP (Android Open Source Project).</string>
    <string name="about_title">О aplikacji</string>
    <string name="changelog_title">Lista zmian dla wersji #%d</string>
    <string name="week_day_format">%1$s, %2$s</string>
    <string name="icon_pack_preference_title">Paczka ikon</string>
    <string name="icon_pack_preference_summary">Wybierz paczkę ikon</string>
    <string name="hotseat_uses_extracted_colors_pref_title">Dock używa koloru z tapety</string>
    <string name="hotseat_uses_extracted_colors_pref_on">Dock będzie w kolorze wydobytym z tapety</string>
    <string name="hotseat_uses_extracted_colors_pref_off">Dock będzie w kolorze szarym, ale dostosowanym przez jasność tapety</string>
    <string name="transparent_hotseat_pref_title">Przezroczysty dock</string>
    <string name="dynamic_ui_pref_title">Pobierz kolor dominujący z tapety</string>
    <string name="blur_pref_title">Włącz rozmycie</string>
    <string name="blur_pref_summary">Zastosuj efekt rozmycia do części interfejsu\nNie jest zgodny z żywymi tapetami</string>
    <string name="blur_radius_pref_title">Promień rozmycia</string>
    <string name="white_google_icon_pref_title">Użyj białej ikony Google</string>
    <string name="hide_icon_labels_pref_title">Ukryj etykiety ikon na ekranie głównym</string>
    <string name="workspace_label_color_hue_pref_title">Kolor etykiet na pulpicie</string>
    <string name="workspace_label_color_variation_pref_title">Odcień koloru etykiet na pulpicie</string>
    <string name="all_apps_opacity_pref_title">Przezroczystość szuflady</string>
    <string name="num_cols_pref_title">Liczba kolumn</string>
    <string name="num_rows_pref_title">Liczba wierszy</string>
    <string name="num_hotseat_icons_pref_title">Liczba ikon w docku</string>
    <string name="icon_scale_pref_title">Rozmiar ikon</string>
    <string name="icon_text_scale_pref_title">Rozmiar tekstu pod ikonami</string>
    <string name="full_width_width_widgets_pref_title">Widgety na całej szerokości</string>
    <string name="full_width_widgets_pref_summary">Zezwól widgetom na rozciągnięcie się na całej szerokości ekranu bez odstępów</string>
    <string name="notification_access_pref_title">Odznaki powiadomień i podgląd</string>
    <string name="notification_access_pref_summary">Zezwól Lawnchair na dostęp do twoich powiadomień żeby włączyć te funkcje</string>
    <string name="ui_pref_title">Interfejs</string>
    <string name="pixel_style_pref_title">Styl Pixel</string>
    <string name="behavior_pref_title">Zachowanie</string>
    <string name="debug_pref_title">Opcje debugujące</string>
    <string name="import_export_pref_title">Importuj/Eksportuj</string>
    <string name="show_pixel_bar_pref_title">Pokaż górny pasek Pixel</string>
    <string name="use_wide_searchbar_pref_title">Użyj szerokiego paska wyszukiwania</string>
    <string name="show_mic_pref_title">Pokaż przycisk Asystenta Google</string>
    <string name="use_round_searhbar">Użyj zaokrąglonego paska wyszukiwania aplikacji</string>
    <string name="pixel_style_icons_pref_title">Uzyj stylu ikon Google Pixel</string>
    <string name="pixel_style_icons_pref_summary">Kiedy włączone, okrągłe ikony będą używane tam, gdzie to możliwe</string>
    <string name="show_google_now_tab_pref_title">Pokaż stronę Google Now</string>
    <string name="restart_lawnchair_pref_title">Zrestartuj Lawnchair</string>
    <string name="restart_lawnchair_pref_summary">Może być pomocne gdy niektóre ustawienia nie zostaną zastosowane poprawnie</string>
    <string name="rebuild_icondb_pref_title">Przebuduj bazę danych ikon</string>
    <string name="pinch_to_overview_pref_title">Uszczypnij dla podglądu ekranów</string>
    <string name="pinch_to_overview_pref_summary">Wykonaj gest uszczypnięcia na ekranie głównym aby zobaczyć podgląd ekranów</string>
    <string name="light_statusbar_pref_title">Jasny pasek stanu</string>
    <string name="light_statusbar_pref_force">Pasek stanu wyświetli ciemne ikony</string>
    <string name="light_statusbar_pref_off">Pasek stanu będzie zawsze pokazywać jasne ikony.</string>
    <string name="haptic_feedback_pref_title">Włącz wibracje</string>
    <string name="keep_scroll_state_pref_title">Zachowanie pozycji przewijania</string>
    <string name="keep_scroll_state_pref_summary">Zapisuje pozycję przewijania w szufladzie</string>
    <string name="home_opens_drawer_pref_title">Przycisk home do otwierania szuflady</string>
    <string name="home_opens_drawer_pref_summary">Naciśnięcie przycisku Home na ekranie głównym otworzy szufladę z aplikacjami</string>
    <string name="show_hidden_pref_title">Pokaż ukryte aplikacje</string>
    <string name="show_hidden_pref_on">Ukryte aplikacje będą pokazane by zmienić ustawienia widoczności</string>
    <string name="show_hidden_pref_off">Ukryte aplikacje nie będą widoczne</string>
    <string name="export_db_title">Eksportuj bazę danych</string>
    <string name="import_db_title">Importuj bazę danych</string>
    <string name="export_prefs_title">Eksportuj ustawienia</string>
    <string name="import_prefs_title">Importuj ustawienia</string>
    <string name="notification_listener_label">Lawnchair - Odznaki powiadomień</string>
    <string name="color_extraction_label">Lawnchair - Pobieranie koloru</string>
    <string name="test_title">Test</string>
    <string name="visibility">Widoczność</string>
    <!-- Customization Color -->
    <string name="white">Biały</string>
    <!-- Customization Color -->
    <string name="black">Czarny</string>
    <!-- Customization Color -->
    <string name="red">Czerwony</string>
    <!-- Customization Color -->
    <string name="pink">Różowy</string>
    <!-- Customization Color -->
    <string name="purple">Fioletowy</string>
    <!-- Customization Color -->
    <string name="deep_purple">Ciemnofioletowy</string>
    <!-- Customization Color -->
    <string name="indigo">Indygo</string>
    <!-- Customization Color -->
    <string name="blue">Niebieski</string>
    <!-- Customization Color -->
    <string name="light_blue">Jasnoniebieski</string>
    <!-- Customization Color -->
    <string name="cyan">Cyjan</string>
    <!-- Customization Color -->
    <string name="teal">Morski</string>
    <!-- Customization Color -->
    <string name="green">Zielony</string>
    <!-- Customization Color -->
    <string name="light_green">Jasnozielony</string>
    <!-- Customization Color -->
    <string name="lime">Limonkowy</string>
    <!-- Customization Color -->
    <string name="yellow">Żółty</string>
    <!-- Customization Color -->
    <string name="amber">Bursztynowy</string>
    <!-- Customization Color -->
    <string name="orange">Pomarańczowy</string>
    <!-- Customization Color -->
    <string name="deep_orange">Ciemnopomarańczowy</string>
    <!-- Customization Color -->
    <string name="brown">Brązowy</string>
    <!-- Customization Color -->
    <string name="grey">Szary</string>
    <!-- Customization Color -->
    <string name="blue_grey">Niebieskoszary</string>
    <string name="default_text">Domyślny</string>
    <string name="edit_icon_reset">Resetuj</string>
    <string name="show_top_shadow_title">Pokaż górny cień</string>
    <string name="pref_cat_homescreen">Ekran główny</string>
    <string name="pref_cat_miscellaneous">Różne</string>
    <string name="pref_cat_hotseat">Dock</string>
    <string name="pref_cat_theme">Motyw</string>
    <string name="theme_pref_title">Motyw</string>
    <string name="theme_light">Jasny</string>
    <string name="theme_dark">Ciemny</string>
    <string name="theme_black">Czarny</string>
    <string name="hide_hotseat_pref_title">Ukryj dock</string>
    <string name="all_icons">Wszystkie ikony</string>
    <string name="pull_down_action_pref_title">Akcja dla przeciągnięcia w dół</string>
    <string name="pull_down_do_nothing">Nic nie rób</string>
    <string name="pull_down_notis">Pokaż powiadomienia</string>
    <string name="pull_down_search">Otwórz wyszukiwarkę</string>
    <string name="pull_down_apps_search">Wyszukiwanie aplikacji</string>
    <string name="enable_screen_rotation">Włącz obracanie ekranu</string>
    <!-- Import/Export Strings -->
    <string name="imexport_success">Sukces!</string>
    <string name="imexport_error">Błąd: Nie można skopiować plików</string>
    <string name="imexport_no_backup_found">Nie znaleziono kopii zapasowej</string>
    <string name="imexport_external_storage_unreadable">Pamięć zewnętrzna nie jest do odczytu (udziel uprawnień w ustawieniach)</string>
    <string name="imexport_external_storage_unwritable">Pamięć zewnętrzna nie jest zapisywalna (udziel uprawnień w ustawieniach)</string>
    <string name="units_metric">Metryczne</string>
    <string name="units_imperial">Imperialne</string>
    <!-- Default units to use, either 'metric' or 'imperial' -->
    <string name="pref_cat_weather">Pogoda</string>
    <string name="pref_weather_title">Włącz pogodę</string>
    <string name="pref_weather_units">Jednostki pogodowe</string>
    <string name="pref_weather_city_summary">Aby uzyskać najlepsze wyniki, należy podać kod kraju</string>
    <string name="pref_weather_city_title">Miasto</string>
    <string name="none">Brak</string>
    <string name="pref_applyTheme">Zastosuj motyw</string>
    <string name="pref_applyBlur">Zastosuj rozmycie</string>
    <string name="search_bar">Pasek wyszukiwania</string>
    <string name="folder">Katalog</string>
    <string name="dock_allapps"><![CDATA[Dock i wszystkie aplikacje]]></string>
    <string name="app_shortcuts">Skróty aplikacji</string>
    <string name="blur_effect">Efekt rozmycia</string>
    <string name="enable_editing_pref_title">Włącz obszar roboczy edycji</string>
    <string name="pref_weather_provider">Dostawca pogody</string>
    <string name="loading">Ładowanie…</string>
    <string name="icon_shape_override_label">Zmień kształt ikony</string>
    <string name="icon_shape_system_default">Nie zmieniaj</string>
    <string name="icon_shape_square">Kwadrat</string>
    <string name="icon_shape_rounded_square">Zaokrąglony kwadrat</string>
    <string name="icon_shape_squircle">Squircle</string>
    <string name="icon_shape_circle">Okrąg</string>
    <string name="icon_shape_teardrop">Łza</string>
    <string name="animated_clock_icon_title">Animowana ikona zegara</string>
>>>>>>> 32c2b405
</resources><|MERGE_RESOLUTION|>--- conflicted
+++ resolved
@@ -16,389 +16,8 @@
 */
 -->
 <resources xmlns:xliff="urn:oasis:names:tc:xliff:document:1.2">
-<<<<<<< HEAD
-  <!-- General -->
-  <!-- Application name -->
-  <!-- Default folder name -->
-  <!-- Work folder name -->
-  <string name="work_folder_name">Praca</string>
-  <!-- Displayed when user selects a shortcut for an app that was uninstalled [CHAR_LIMIT=none]-->
-  <string name="activity_not_found">Aplikacja nie jest zainstalowana.</string>
-  <!-- Displayed when user selects a shortcut for an app that is current not available [CHAR_LIMIT=none]-->
-  <string name="activity_not_available">Aplikacja jest niedostępna</string>
-  <!-- SafeMode shortcut error string -->
-  <string name="safemode_shortcut_error">Pobrane aplikacje zostały wyłączone w trybie awaryjnym</string>
-  <!-- SafeMode widget error string -->
-  <string name="safemode_widget_error">Widżety są wyłączone w trybie bezpiecznym</string>
-  <!-- Message shown when a shortcut is not available. It could have been temporarily disabled and may start working again after some time. -->
-  <string name="shortcut_not_available">Skrót nie jest dostępny</string>
-  <!-- Widgets -->
-  <!-- Message to tell the user to press and hold on a widget to add it [CHAR_LIMIT=50] -->
-  <string name="long_press_widget_to_add">Dotknij i przytrzymaj, aby wybrać widżet.</string>
-  <!-- Accessibility spoken hint message in widget picker, which allows user to add a widget. Custom action is the label for additional accessibility actions available in this mode [CHAR_LIMIT=100] -->
-  <string name="long_accessible_way_to_add">Dotknij i przytrzymaj, by wybrać widżet lub użyć niestandardową akcje.</string>
-  <!-- The format string for the dimensions of a widget in the drawer -->
-  <!-- There is a special version of this format string for Farsi -->
-  <!-- Accessibility spoken message format for the dimensions of a widget in the drawer -->
-  <string name="widget_accessible_dims_format">%1$d szerokie, %2$d wysokie</string>
-  <!-- All Apps -->
-  <!-- Search bar text in the apps view. [CHAR_LIMIT=50] -->
-  <string name="all_apps_search_bar_hint">Szukaj aplikacji</string>
-  <!-- Loading apps text. [CHAR_LIMIT=50] -->
-  <string name="all_apps_loading_message">Ładowanie aplikacji&#8230;</string>
-  <!-- No-search-results text. [CHAR_LIMIT=50] -->
-  <string name="all_apps_no_search_results">Nie znaleziono aplikacji pasujących do zapytania „<xliff:g id="QUERY">%1$s</xliff:g>”</string>
-  <!-- Label for the button which allows the user to get app search results. [CHAR_LIMIT=50] -->
-  <string name="all_apps_search_market_message">Wyszukaj inne aplikacje</string>
-  <!-- Drag and drop -->
-  <!-- Error message when user has filled a page -->
-  <string name="out_of_space">Brak miejsca na tej stronie.</string>
-  <!-- Error message when user has filled the hotseat -->
-  <string name="hotseat_out_of_space">Brak miejsca w Ulubionych</string>
-  <!-- All applications label -->
-  <string name="all_apps_button_label">Lista aplikacji</string>
-  <!-- Label for button in all applications label to go back home (to the workspace / desktop)
-         for accessibilty (spoken when the button gets focus). -->
-  <string name="all_apps_home_button_label">Ekran główny</string>
-  <!-- Label for remove drop target. [CHAR_LIMIT=20] -->
-  <string name="remove_drop_target_label">Usuń</string>
-  <!-- Label for uninstall drop target. [CHAR_LIMIT=20]-->
-  <string name="uninstall_drop_target_label">Odinstaluj</string>
-  <!-- Label for app info drop target. [CHAR_LIMIT=20] -->
-  <string name="app_info_drop_target_label">Informacje o aplikacji</string>
-  <!-- Permissions: -->
-  <!-- Permission short label -->
-  <string name="permlab_install_shortcut">instalowanie skrótów</string>
-  <!-- Permission description -->
-  <string name="permdesc_install_shortcut">Pozwala aplikacji dodawać skróty bez interwencji użytkownika.</string>
-  <!-- Permission short label -->
-  <string name="permlab_read_settings">odczytywanie ustawień i skrótów na ekranie głównym</string>
-  <!-- Permission description -->
-  <string name="permdesc_read_settings">Pozwala aplikacji na odczytywanie ustawień i skrótów na ekranie głównym.</string>
-  <!-- Permission short label -->
-  <string name="permlab_write_settings">zapisywanie ustawień i skrótów na ekranie głównym</string>
-  <!-- Permission description -->
-  <string name="permdesc_write_settings">Umożliwia aplikacji zmianę ustawień i skrótów na ekranie głównym.</string>
-  <!-- Toast shown on clicking a direct call shortcut. [CHAR_LIMIT=80] -->
-  <string name="msg_no_phone_permission"><xliff:g id="APP_NAME">%1$s</xliff:g> nie może wykonywać połączeń telefonicznych</string>
-  <!-- Widgets: -->
-  <!-- Text to show user in place of a gadget when we can't display it properly -->
-  <string name="gadget_error_text">Problem podczas ładowania widżetu</string>
-  <!-- Text to show user in place of a gadget when it is not yet initialized. -->
-  <string name="gadget_setup_text">Konfiguracja</string>
-  <!-- Text to inform the user that they can't uninstall a system application -->
-  <string name="uninstall_system_app_text">To aplikacja systemowa i nie może zostać odinstalowana.</string>
-  <!-- Default folder title -->
-  <string name="folder_hint_text">Folder bez nazwy</string>
-  <!-- Accessibility -->
-  <!-- The format string for when an app is temporarily disabled. -->
-  <string name="disabled_app_label">Aplikacja <xliff:g id="APP_NAME">%1$s</xliff:g> jest wyłączona</string>
-  <!-- The format string for default page scroll text [CHAR_LIMIT=none] -->
-  <string name="default_scroll_format">Strona %1$d z %2$d</string>
-  <!-- The format string for Workspace page scroll text [CHAR_LIMIT=none] -->
-  <string name="workspace_scroll_format">Ekran główny %1$d z %2$d</string>
-  <!-- Description for a new page on home screen[CHAR_LIMIT=none] -->
-  <string name="workspace_new_page">Nowa strona ekranu głównego</string>
-  <!-- Folder accessibility -->
-  <!-- The format string for when a folder is opened, speaks the dimensions -->
-  <string name="folder_opened">Folder otwarty, <xliff:g id="WIDTH">%1$d</xliff:g> na <xliff:g id="HEIGHT">%2$d</xliff:g></string>
-  <!-- Instruction that clicking outside will close folder -->
-  <string name="folder_tap_to_close">Dotknij, by zamknąć folder</string>
-  <!-- Instruction that clicking outside will commit folder rename -->
-  <string name="folder_tap_to_rename">Dotknij, by zapisać nową nazwę</string>
-  <!-- Indication that folder closed -->
-  <string name="folder_closed">Folder zamknięty</string>
-  <!-- Folder renamed format -->
-  <string name="folder_renamed">Nazwa folderu zmieniona na <xliff:g id="NAME">%1$s</xliff:g></string>
-  <!-- Folder name format -->
-  <string name="folder_name_format">Folder: <xliff:g id="NAME">%1$s</xliff:g></string>
-  <!-- Strings for the customization mode -->
-  <!-- Text for widget add button -->
-  <string name="widget_button_text">Widżety</string>
-  <!-- Text for wallpaper change button -->
-  <string name="wallpaper_button_text">Tapety</string>
-  <!-- Text for settings button -->
-  <string name="settings_button_text">Ustawienia</string>
-  <!-- Message shown when a feature is disabled by the administrator -->
-  <string name="msg_disabled_by_admin">Funkcja wyłączona przez administratora</string>
-  <!-- Text for custom accessibility action to go to the overview mode, where users can look and change the overall UI of the launcher. -->
-  <string name="accessibility_action_overview">Przegląd</string>
-  <!-- Strings for settings -->
-  <!-- Title for Allow Rotation setting. [CHAR LIMIT=50] -->
-  <!-- Text explaining when the home screen will get rotated. [CHAR LIMIT=100] -->
-  <!-- Text explaining that rotation is disabled in Display settings. 'Display' refers to the Display section in system settings [CHAR LIMIT=100] -->
-  <!-- Label on an icon that references an uninstalled package, for which we have no information about when it might be installed. [CHAR_LIMIT=15] -->
-  <string name="package_state_unknown">Brak informacji</string>
-  <!-- Button for abandoned promises dialog, to removes this abandoned promise icon. -->
-  <string name="abandoned_clean_this">Usuń</string>
-  <!-- Button for abandoned promise dialog, to search in the market for the missing package. -->
-  <string name="abandoned_search">Szukaj</string>
-  <!-- Title for abandoned promise dialog. -->
-  <string name="abandoned_promises_title">Ta aplikacja nie jest zainstalowana</string>
-  <!-- Explanation for abandoned promise dialog. "The first 'it' refers to the shortcut icon.
-    The second "it" refers to the app. -->
-  <string name="abandoned_promise_explanation">Aplikacja, której odpowiada ta ikona, nie jest zainstalowana. Możesz usunąć ikonę lub wyszukać aplikację i zainstalować ją ręcznie.</string>
-  <!-- Title for an app which is being downloaded. -->
-  <string name="app_downloading_title">Pobieranie<xliff:g id="Name">%1$s</xliff:g>, zakończone: <xliff:g id="Progress">%2$s</xliff:g></string>
-  <!-- Title for an app whose download has been started. -->
-  <string name="app_waiting_download_title"><xliff:g id="NAME">%1$s</xliff:g> oczekuje na instalację</string>
-  <!-- Strings for accessibility actions -->
-  <!-- Accessibility action to add an app to workspace. [CHAR_LIMIT=30] -->
-  <string name="action_add_to_workspace">Dodaj do ekranu głównego</string>
-  <!-- Accessibility action to move item to the current location. [CHAR_LIMIT=30] -->
-  <string name="action_move_here">Przenieś element tutaj</string>
-  <!-- Accessibility confirmation for item added to workspace. -->
-  <string name="item_added_to_workspace">Element został dodany do ekranu głównego</string>
-  <!-- Accessibility confirmation for item removed. -->
-  <string name="item_removed">Element został usunięty</string>
-  <!-- Accessibility action to move an item on the workspace. [CHAR_LIMIT=30] -->
-  <string name="action_move">Przenieś element</string>
-  <!-- Accessibility description to move item to empty cell. -->
-  <string name="move_to_empty_cell">Przenieś do wiersza <xliff:g id="NUMBER_0">%1$s</xliff:g> w kolumnie <xliff:g id="NUMBER_1">%2$s</xliff:g></string>
-  <!-- Accessibility description to move item inside a folder. -->
-  <string name="move_to_position">Przenieś do pozycji <xliff:g id="NUMBER">%1$s</xliff:g></string>
-  <!-- Accessibility description to move item to the hotseat. -->
-  <string name="move_to_hotseat_position">Przenieś do pozycji ulubionych: <xliff:g id="NUMBER">%1$s</xliff:g></string>
-  <!-- Accessibility confirmation for item move. -->
-  <string name="item_moved">Element został przeniesiony</string>
-  <!-- Accessibility description to move item into an existing folder. -->
-  <string name="add_to_folder">Dodaj do folderu: <xliff:g id="NAME">%1$s</xliff:g></string>
-  <!-- Accessibility description to move item into an existing folder containing an app. -->
-  <string name="add_to_folder_with_app">Dodaj do folderu z: <xliff:g id="NAME">%1$s</xliff:g></string>
-  <!-- Accessibility confirmation for item added to folder. -->
-  <string name="added_to_folder">Element został dodany do folderu</string>
-  <!-- Accessibility description to create folder with another item. -->
-  <string name="create_folder_with">Utwórz folder z: <xliff:g id="NAME">%1$s</xliff:g></string>
-  <!-- Accessibility confirmation for folder created. -->
-  <string name="folder_created">Folder został utworzony</string>
-  <!-- Accessibility action to move an item from folder to workspace. [CHAR_LIMIT=30] -->
-  <string name="action_move_to_workspace">Przenieś na ekran główny</string>
-  <!-- Accessibility action to move an homescreen to the left. [CHAR_LIMIT=30] -->
-  <string name="action_move_screen_left">Przesuń ekran w lewo</string>
-  <!-- Accessibility action to move an homescreen to the right. [CHAR_LIMIT=30] -->
-  <string name="action_move_screen_right">Przesuń ekran w prawo</string>
-  <!-- Accessibility confirmation when a screen was moved. -->
-  <string name="screen_moved">Ekran został przeniesiony</string>
-  <!-- Accessibility action to resize a widget. [CHAR_LIMIT=30] -->
-  <string name="action_resize">Zmień rozmiar</string>
-  <!-- Accessibility action to increase width of a widget. [CHAR_LIMIT=30] -->
-  <string name="action_increase_width">Zwiększ szerokość</string>
-  <!-- Accessibility action to increase height of a widget. [CHAR_LIMIT=30] -->
-  <string name="action_increase_height">Zwiększ wysokość</string>
-  <!-- Accessibility action to decrease width of a widget. [CHAR_LIMIT=30] -->
-  <string name="action_decrease_width">Zmniejsz szerokość</string>
-  <!-- Accessibility action to decrease height of a widget. [CHAR_LIMIT=30] -->
-  <string name="action_decrease_height">Zmniejsz wysokość</string>
-  <!-- Accessibility confirmation for widget resize. -->
-  <string name="widget_resized">Szerokość i wysokość widżetu zmieniła się na <xliff:g id="NUMBER_0">%1$s</xliff:g> x <xliff:g id="NUMBER_1">%2$s</xliff:g></string>
-  <!-- Accessibility action to show quick actions menu for an icon. [CHAR_LIMIT=30] -->
-  <string name="action_deep_shortcut">Skróty</string>
-  <!-- Accessibility description for the shortcuts menu shown for an app. -->
-  <string name="shortcuts_menu_description">Skróty aplikacji <xliff:g id="APP_NAME">%2$s</xliff:g>: <xliff:g id="NUMBER_OF_SHORTCUTS">%1$d</xliff:g></string>
-  <string name="edit_drop_target_label">Edytuj</string>
-  <!-- Button label on Wallpaper picker screen; user selects this button to set a specific wallpaper -->
-  <string name="wallpaper_instructions">Ustaw tapetę</string>
-  <!-- Error message when an image is selected as a wallpaper,
-         but the wallpaper picker cannot load it -->
-  <string name="image_load_fail">Nie udało się załadować obrazu</string>
-  <!-- Error message when an image is selected as a wallpaper,
-         but the wallpaper cropper cannot load it. The user will
-         usually see this when using another app and trying to set
-         an image as the wallpaper -->
-  <string name="wallpaper_load_fail">Nie udało się załadować obrazu jako tapety</string>
-  <!-- Error message when an image is selected as a wallpaper,
-         but something goes wrong when the user clicks "Set wallpaper" -->
-  <string name="wallpaper_set_fail">Nie udało się ustawić obrazu jako tapety</string>
-  <!-- Shown when wallpapers are selected in Wallpaper picker -->
-  <!-- String indicating how many media item(s) is(are) selected
-            eg. 1 selected [CHAR LIMIT=30] -->
-  <plurals name="number_of_items_selected">
-    <item quantity="one">Wybrana %1$d</item>
-    <item quantity="few">Wybrane: %1$d</item>
-    <item quantity="other">Wybrana %1$d</item>
-  </plurals>
-  <!-- Accessibility string used as a label for a particular wallpaper in the Wallpaper Picker list.
-         e.g. "Wallpaper 3 of 10" -->
-  <string name="wallpaper_accessibility_name">Tapeta %1$d z %2$d</string>
-  <!-- Accessibility string used to announce that a wallpaper has been selected. -->
-  <string name="announce_selection">Wybrano <xliff:g id="LABEL">%1$s</xliff:g></string>
-  <!-- Label on button to delete wallpaper(s) -->
-  <string name="wallpaper_delete">Usuń</string>
-  <!-- Label on button in Wallpaper Picker to pick an image -->
-  <string name="pick_image">Moje zdjęcia</string>
-  <!-- Option in "Select wallpaper from" dialog box -->
-  <string name="pick_wallpaper">Tapety</string>
-  <!-- Title of activity for cropping wallpapers -->
-  <string name="crop_wallpaper">Przytnij tapetę</string>
-  <!-- Option for setting the wallpaper only on the home screen. -->
-  <string name="which_wallpaper_option_home_screen">Ekran główny</string>
-  <!-- Option for setting the wallpaper only on the lock screen. -->
-  <string name="which_wallpaper_option_lock_screen">Ekran blokady</string>
-  <!-- Option for setting the wallpaper on both the home screen and lock screen. -->
-  <string name="which_wallpaper_option_home_screen_and_lock_screen">Ekran główny i ekran blokady</string>
-  <string name="title_show_google_app">Pokaż %1$s</string>
-  <string name="title_show_google_app_default">Pokaż aplikację Google</string>
-  <string name="label_search">Szukaj</string>
-  <string name="label_voice_search">Wyszukiwanie głosowe</string>
-  <string name="shortcuts_menu_with_notifications_description">%1$d skrótów i %2$d powiadomień dla %3$s</string>
-  <string name="notifications_header">Powiadomienia</string>
-  <string name="widgets_bottom_sheet_title">%1$s widżetów</string>
-  <!-- About Lawnchair -->
-  <string name="about_text">Lawnchair to launcher stworzony przez Till Kottmann\'a (aka deletescape). Oparty o Launcher3 z AOSP (Android Open Source Project).</string>
-  <string name="about_title">О aplikacji</string>
-  <string name="changelog_title">Lista zmian dla wersji #%d</string>
-  <string name="week_day_format">%1$s, %2$s</string>
-  <string name="icon_pack_preference_title">Paczka ikon</string>
-  <string name="icon_pack_preference_summary">Wybierz paczkę ikon</string>
-  <string name="hotseat_uses_extracted_colors_pref_title">Dock pobiera kolor z tapety</string>
-  <string name="hotseat_uses_extracted_colors_pref_on">Dock będzie w kolorze pobranym z tapety</string>
-  <string name="hotseat_uses_extracted_colors_pref_off">Dock będzie w kolorze szarym, ale dostosowanym do jasności tapety</string>
-  <string name="transparent_hotseat_pref_title">Przezroczysty dock</string>
-  <string name="dynamic_ui_pref_title">Pobierz kolor dominujący z tapety</string>
-  <string name="blur_pref_title">Włącz rozmycie</string>
-  <string name="blur_pref_summary">Zastosuj efekt rozmycia do części interfejsu\nNie jest zgodny z żywymi tapetami</string>
-  <string name="blur_radius_pref_title">Promień rozmycia</string>
-  <string name="white_google_icon_pref_title">Użyj białej ikony Google</string>
-  <string name="hide_icon_labels_pref_title">Ukryj etykiety ikon na ekranie głównym</string>
-  <string name="hide_all_apps_icon_labels_pref_title">Ukryj etykiety ikon w szufladzie</string>
-  <string name="workspace_label_color_hue_pref_title">Kolor etykiet na pulpicie</string>
-  <string name="workspace_label_color_variation_pref_title">Odcień koloru etykiet na pulpicie</string>
-  <string name="all_apps_opacity_pref_title">Przezroczystość szuflady</string>
-  <string name="num_cols_pref_title">Liczba kolumn</string>
-  <string name="num_rows_pref_title">Liczba wierszy</string>
-  <string name="num_hotseat_icons_pref_title">Liczba ikon w docku</string>
-  <string name="icon_scale_pref_title">Skalowanie ikon</string>
-  <string name="icon_text_scale_pref_title">Skalowanie tekstu pod ikonami</string>
-  <string name="full_width_width_widgets_pref_title">Widżety na całej szerokości</string>
-  <string name="full_width_widgets_pref_summary">Zezwól widżetom na rozciągnięcie się na całej szerokości ekranu bez odstępów</string>
-  <string name="notification_access_pref_title">Odznaki powiadomień i podgląd</string>
-  <string name="notification_access_pref_summary">Zezwól Lawnchair na dostęp do twoich powiadomień żeby włączyć te funkcje</string>
-  <string name="general_pref_title">Głownie</string>
-  <string name="pixel_ui_pref_title">Pixel UI</string>
-  <string name="behavior_pref_title">Zachowanie</string>
-  <string name="debug_pref_title">Opcje debugujące</string>
-  <string name="import_export_pref_title">Importuj/Eksportuj</string>
-  <string name="general_pref_summary">Ekran główny, panel dolny, lista aplikacji</string>
-  <string name="pixel_ui_pref_summary">Włącz funkcje specjalne Pixel Launcher</string>
-  <string name="backup_pref_title">Kopia zapasowa</string>
-  <string name="behavior_pref_summary">Zmień zachowanie Lawnchair</string>
-  <string name="backup_pref_summary">Utwórz kopię zapasową ustawień i plików</string>
-  <string name="debug_pref_summary">Zrestartuj lub przebuduj bazę ikon</string>
-  <string name="show_pixel_bar_pref_title">Pokaż górny pasek Pixel</string>
-  <string name="use_wide_searchbar_pref_title">Użyj szerokiego paska wyszukiwania</string>
-  <string name="show_mic_pref_title">Pokaż przycisk Asystenta Google</string>
-  <string name="use_round_searhbar">Użyj zaokrąglonego paska wyszukiwania aplikacji</string>
-  <string name="pixel_style_icons_pref_title">Uzyj stylu ikon Pixel</string>
-  <string name="pixel_style_icons_pref_summary">Kiedy opcja jest włączona, okrągłe ikony będą używane, gdzie jest to możliwe</string>
-  <string name="show_google_now_tab_pref_title">Pokaż stronę Google Now</string>
-  <string name="restart_lawnchair_pref_title">Zrestartuj Lawnchair</string>
-  <string name="restart_lawnchair_pref_summary">Może być pomocne jeśli niektóre ustawienia nie zostaną zastosowane poprawnie</string>
-  <string name="rebuild_icondb_pref_title">Przebuduj bazę danych ikon</string>
-  <string name="pinch_to_overview_pref_title">Uszczypnij dla podglądu ekranów</string>
-  <string name="pinch_to_overview_pref_summary">Wykonaj gest uszczypnięcia na ekranie głównym aby zobaczyć podgląd ekranów</string>
-  <string name="light_statusbar_pref_title">Jasny pasek stanu</string>
-  <string name="light_statusbar_pref_force">Pasek stanu wyświetli ciemne ikony</string>
-  <string name="light_statusbar_pref_off">Pasek stanu będzie zawsze pokazywać jasne ikony.</string>
-  <string name="haptic_feedback_pref_title">Włącz wibracje</string>
-  <string name="keep_scroll_state_pref_title">Zachowanie pozycji przewijania</string>
-  <string name="keep_scroll_state_pref_summary">Zapisuje pozycję przewijania w szufladzie</string>
-  <string name="home_opens_drawer_pref_title">Przycisk home otwiera szufladę aplikacji</string>
-  <string name="home_opens_drawer_pref_summary">Naciśnięcie przycisku Home na ekranie głównym otworzy szufladę z aplikacjami</string>
-  <string name="show_hidden_pref_title">Pokaż ukryte aplikacje</string>
-  <string name="show_hidden_pref_on">Ukryte aplikacje będą pokazane by zmienić ustawienia widoczności</string>
-  <string name="show_hidden_pref_off">Ukryte aplikacje nie będą widoczne</string>
-  <string name="export_db_title">Eksportuj bazę danych</string>
-  <string name="import_db_title">Importuj bazę danych</string>
-  <string name="export_prefs_title">Eksportuj ustawienia</string>
-  <string name="import_prefs_title">Importuj ustawienia</string>
-  <string name="notification_listener_label">Lawnchair - Odznaki powiadomień</string>
-  <string name="color_extraction_label">Lawnchair - Pobieranie koloru</string>
-  <string name="test_title">Test</string>
-  <string name="visibility">Widoczność</string>
-  <string name="default_text">Domyślny</string>
-  <string name="edit_icon_reset">Resetuj</string>
-  <string name="show_top_shadow_title">Pokaż górny cień</string>
-  <string name="pref_cat_homescreen">Ekran główny</string>
-  <string name="pref_cat_miscellaneous">Różne</string>
-  <string name="pref_cat_hotseat">Dock</string>
-  <string name="pref_cat_theme">Motyw</string>
-  <string name="theme_pref_title">Motyw</string>
-  <string name="theme_light">Jasny</string>
-  <string name="theme_dark">Ciemny</string>
-  <string name="theme_black">Czarny</string>
-  <string name="hide_hotseat_pref_title">Ukryj dock</string>
-  <string name="all_icons">Wszystkie ikony</string>
-  <string name="pull_down_action_pref_title">Akcja dla przeciągnięcia w dół</string>
-  <string name="pull_down_do_nothing">Nic nie rób</string>
-  <string name="pull_down_notis">Pokaż powiadomienia</string>
-  <string name="pull_down_search">Otwórz wyszukiwarkę</string>
-  <string name="pull_down_apps_search">Wyszukiwanie aplikacji</string>
-  <string name="enable_screen_rotation">Włącz obracanie ekranu</string>
-  <!-- Import/Export Strings -->
-  <string name="backup_import_title">Import</string>
-  <string name="backup_export_title">Export</string>
-  <string name="imexport_success">Sukces!</string>
-  <string name="imexport_error">Błąd: Nie można skopiować plików</string>
-  <string name="imexport_no_backup_found">Nie znaleziono kopii zapasowej</string>
-  <string name="imexport_external_storage_unreadable">Pamięć zewnętrzna nie jest do odczytu (udziel uprawnień w ustawieniach)</string>
-  <string name="imexport_external_storage_unwritable">Pamięć zewnętrzna nie jest zapisywalna (udziel uprawnień w ustawieniach)</string>
-  <string name="units_metric">Metryczne</string>
-  <string name="units_imperial">Imperialne</string>
-  <!-- Default units to use, either 'metric' or 'imperial' -->
-  <string name="pref_cat_weather">Pogoda</string>
-  <string name="pref_weather_title">Włącz pogodę</string>
-  <string name="pref_weather_units">Jednostki pogodowe</string>
-  <string name="pref_weather_city_summary">Aby uzyskać najlepsze wyniki, należy podać kod kraju</string>
-  <string name="pref_weather_city_title">Miasto</string>
-  <string name="none">Brak</string>
-  <string name="pref_applyTheme">Zastosuj motyw</string>
-  <string name="pref_applyBlur">Zastosuj rozmycie</string>
-  <string name="search_bar">Pasek wyszukiwania</string>
-  <string name="folder">Katalog</string>
-  <string name="dock_allapps"><![CDATA[Dock i szuflada aplikacji]]></string>
-  <string name="app_shortcuts">Skróty aplikacji</string>
-  <string name="blur_effect">Efekt rozmycia</string>
-  <string name="enable_editing_pref_title">Włącz edycję ekranu głównego</string>
-  <string name="pref_weather_provider">Dostawca pogody</string>
-  <string name="loading">Ładowanie…</string>
-  <string name="icon_shape_override_label">Zmień kształt ikony</string>
-  <string name="icon_shape_system_default">Nie zmieniaj</string>
-  <string name="icon_shape_none">Brak</string>
-  <string name="icon_shape_square">Kwadrat</string>
-  <string name="icon_shape_rounded_square">Zaokrąglony kwadrat</string>
-  <string name="icon_shape_squircle">Zaokrąglony kwadrat</string>
-  <string name="icon_shape_circle">Okrąg</string>
-  <string name="icon_shape_teardrop">Łza</string>
-  <string name="animated_clock_icon_title">Animowana ikona zegara</string>
-  <string name="about_summary_title">Podsumowanie</string>
-  <string name="about_version">Wersja</string>
-  <string name="about_icon_designer">Projekt ikony aplikacji</string>
-  <string name="about_contributors_title">Współtwórcy</string>
-  <string name="location_permission_warn">Aby zmienić dostawcę pogodowego wymagane jest uprawienie do lokalizacji!</string>
-  <string name="num_cols_drawer_pref_title">Liczba kolumn w szufladzie</string>
-  <string name="pref_cat_drawer">Szuflada aplikacji</string>
-  <string name="shortcut_backport_warning">To może spowolnić urządzenie, używaj na własne ryzyko</string>
-  <string name="pref_backport_shortcuts">Skróty</string>
-  <string name="weather_api_key_not_set">Nie ustawiony klucz API</string>
-  <string name="pref_weather_api_key_title">Klucz API</string>
-  <string name="about_changelog">Dziennik zmian</string>
-  <string name="pref_all_apps_custom_label_color">Użyj niestandardowego koloru etykiety</string>
-  <string name="pref_all_apps_label_color_variation">Odmiany koloru etykiet ikon w szufladzie aplikacji</string>
-  <string name="pref_all_apps_label_color">Kolor etykiet ikon w szufladzie</string>
-  <string name="pref_num_rows_drawer">Liczba wierszy w szufladzie</string>
-  <string name="center_wallpaper_pref_title">Wyśrodkowana tapeta gdy jest tylko jedna strona</string>
-  <string name="vertical_drawer_layout_pref_title">Wyświetl jako pionową listę</string>
-  <!-- Time format for Weather Widget -->
-  <!-- EEEE is the weekday name, MMMM the month name and d the day of the month -->
-  <string name="full_wday_month_day_no_year">EEEE, MMMM d</string>
-  <string name="about_translators">Tłumacze</string>
-  <string name="lock_desktop">Blokada pulpitu</string>
-  <string name="lawnfeed_not_found">Lawnfeed nie jest zainstalowany</string>
-  <string name="google_app_not_found">Aplikacja Google nie jest zainstalowana</string>
-  <string name="popup_card_theme_title">Płaski styl wyskakujących</string>
-  <string name="set_default_launcher">Ustaw domyślny program uruchamiający</string>
-=======
     <!-- General -->
+    <skip></skip>
     <!-- Application name -->
     <!-- Default folder name -->
     <!-- Work folder name -->
@@ -420,6 +39,7 @@
     <string name="long_accessible_way_to_add">Kliknij dwukrotnie i przytrzymaj, by wybrać widżet lub użyć działań niestandardowych.</string>
     <!-- The format string for the dimensions of a widget in the drawer -->
     <!-- There is a special version of this format string for Farsi -->
+    <string name="widget_dims_format">%1$d × %2$d</string>
     <!-- Accessibility spoken message format for the dimensions of a widget in the drawer -->
     <string name="widget_accessible_dims_format">Szerokość %1$d, wysokość %2$d</string>
     <!-- All Apps -->
@@ -432,7 +52,8 @@
     <!-- Label for the button which allows the user to get app search results. [CHAR_LIMIT=50] -->
     <string name="all_apps_search_market_message">Wyszukaj więcej aplikacji</string>
     <!-- Drag and drop -->
-    <!-- Error message when user has filled a page -->
+    <skip></skip>
+    <!-- Error message when user has filled a home screen -->
     <string name="out_of_space">Brak miejsca na tym ekranie głównym.</string>
     <!-- Error message when user has filled the hotseat -->
     <string name="hotseat_out_of_space">Brak miejsca w Ulubionych</string>
@@ -448,6 +69,7 @@
     <!-- Label for app info drop target. [CHAR_LIMIT=20] -->
     <string name="app_info_drop_target_label">O aplikacji</string>
     <!-- Permissions: -->
+    <skip></skip>
     <!-- Permission short label -->
     <string name="permlab_install_shortcut">instalowanie skrótów</string>
     <!-- Permission description -->
@@ -463,6 +85,7 @@
     <!-- Toast shown on clicking a direct call shortcut. [CHAR_LIMIT=80] -->
     <string name="msg_no_phone_permission"><xliff:g id="APP_NAME">%1$s</xliff:g> nie może wykonywać połączeń telefonicznych</string>
     <!-- Widgets: -->
+    <skip></skip>
     <!-- Text to show user in place of a gadget when we can't display it properly -->
     <string name="gadget_error_text">Problem podczas ładowania widżetu</string>
     <!-- Text to show user in place of a gadget when it is not yet initialized. -->
@@ -474,11 +97,12 @@
     <!-- Accessibility -->
     <!-- The format string for when an app is temporarily disabled. -->
     <string name="disabled_app_label">Aplikacja <xliff:g id="APP_NAME">%1$s</xliff:g> jest wyłączona</string>
+    <skip></skip>
     <!-- The format string for default page scroll text [CHAR_LIMIT=none] -->
     <string name="default_scroll_format">Strona %1$d z %2$d</string>
     <!-- The format string for Workspace page scroll text [CHAR_LIMIT=none] -->
     <string name="workspace_scroll_format">Ekran główny %1$d z %2$d</string>
-    <!-- Description for a new page on home screen[CHAR_LIMIT=none] -->
+    <!-- Description for a new page on homescreen[CHAR_LIMIT=none] -->
     <string name="workspace_new_page">Nowa strona ekranu głównego</string>
     <!-- Folder accessibility -->
     <!-- The format string for when a folder is opened, speaks the dimensions -->
@@ -576,7 +200,7 @@
     <string name="action_deep_shortcut">Skróty</string>
     <!-- Accessibility description for the shortcuts menu shown for an app. -->
     <string name="shortcuts_menu_description">Skróty aplikacji <xliff:g id="APP_NAME">%2$s</xliff:g>: <xliff:g id="NUMBER_OF_SHORTCUTS">%1$d</xliff:g></string>
-    <string name="edit_drop_target_label">Edytuj</string>
+    <string name="edit_drop_target_label">Edit</string>
     <!-- Button label on Wallpaper picker screen; user selects this button to set a specific wallpaper -->
     <string name="wallpaper_instructions">Ustaw tapetę</string>
     <!-- Error message when an image is selected as a wallpaper,
@@ -596,7 +220,7 @@
     <plurals name="number_of_items_selected">
         <item quantity="one">Wybrana %1$d</item>
         <item quantity="few">Wybrane: %1$d</item>
-        <item quantity="other">Wybrana %1$d</item>
+        <item quantity="other">%1$d selected</item>
     </plurals>
     <!-- Accessibility string used as a label for a particular wallpaper in the Wallpaper Picker list.
            e.g. "Wallpaper 3 of 10" -->
@@ -612,176 +236,77 @@
     <!-- Title of activity for cropping wallpapers -->
     <string name="crop_wallpaper">Przytnij tapetę</string>
     <!-- Option for setting the wallpaper only on the home screen. -->
-    <string name="which_wallpaper_option_home_screen">Ekran główny</string>
+    <string name="which_wallpaper_option_home_screen">Home screen</string>
     <!-- Option for setting the wallpaper only on the lock screen. -->
-    <string name="which_wallpaper_option_lock_screen">Ekran blokady</string>
+    <string name="which_wallpaper_option_lock_screen">Lock screen</string>
     <!-- Option for setting the wallpaper on both the home screen and lock screen. -->
-    <string name="which_wallpaper_option_home_screen_and_lock_screen">Ekran główny i ekran blokady</string>
-    <string name="title_show_google_app">Pokaż %1$s</string>
-    <string name="title_show_google_app_default">Pokaż aplikację Google</string>
-    <string name="label_search">Szukaj</string>
-    <string name="label_voice_search">Wyszukiwanie głosowe</string>
-    <string name="shortcuts_menu_with_notifications_description">%1$d skrótów i %2$d powiadomień dla %3$s</string>
-    <string name="notifications_header">Powiadomienia</string>
-    <string name="widgets_bottom_sheet_title">%1$s widżetów</string>
+    <string name="which_wallpaper_option_home_screen_and_lock_screen">Home screen and lock screen</string>
+    <string name="title_show_google_app">Show %1$s</string>
+    <string name="title_show_google_app_default">Show Google app</string>
+    <string name="label_search">Search</string>
+    <string name="label_voice_search">Voice search</string>
+    <string name="shortcuts_menu_with_notifications_description">%1$d shortcuts and %2$d notifications for %3$s</string>
+    <string name="notifications_header">Notifications</string>
+    <string name="widgets_bottom_sheet_title">%1$s widgets</string>
     <!-- About Lawnchair -->
-    <string name="about_text">Lawnchair to launcher stworzony przez Till Kottmann\'a (aka deletescape). Oparty o Launcher3 z AOSP (Android Open Source Project).</string>
-    <string name="about_title">О aplikacji</string>
-    <string name="changelog_title">Lista zmian dla wersji #%d</string>
+    <string name="about_text">Lawnchair is a Launcher app created by Till Kottmann (aka deletescape). It\'s based on Launcher3 from AOSP.</string>
+    <string name="about_title">About</string>
     <string name="week_day_format">%1$s, %2$s</string>
-    <string name="icon_pack_preference_title">Paczka ikon</string>
-    <string name="icon_pack_preference_summary">Wybierz paczkę ikon</string>
-    <string name="hotseat_uses_extracted_colors_pref_title">Dock używa koloru z tapety</string>
-    <string name="hotseat_uses_extracted_colors_pref_on">Dock będzie w kolorze wydobytym z tapety</string>
-    <string name="hotseat_uses_extracted_colors_pref_off">Dock będzie w kolorze szarym, ale dostosowanym przez jasność tapety</string>
-    <string name="transparent_hotseat_pref_title">Przezroczysty dock</string>
-    <string name="dynamic_ui_pref_title">Pobierz kolor dominujący z tapety</string>
-    <string name="blur_pref_title">Włącz rozmycie</string>
-    <string name="blur_pref_summary">Zastosuj efekt rozmycia do części interfejsu\nNie jest zgodny z żywymi tapetami</string>
-    <string name="blur_radius_pref_title">Promień rozmycia</string>
-    <string name="white_google_icon_pref_title">Użyj białej ikony Google</string>
-    <string name="hide_icon_labels_pref_title">Ukryj etykiety ikon na ekranie głównym</string>
-    <string name="workspace_label_color_hue_pref_title">Kolor etykiet na pulpicie</string>
-    <string name="workspace_label_color_variation_pref_title">Odcień koloru etykiet na pulpicie</string>
-    <string name="all_apps_opacity_pref_title">Przezroczystość szuflady</string>
-    <string name="num_cols_pref_title">Liczba kolumn</string>
-    <string name="num_rows_pref_title">Liczba wierszy</string>
-    <string name="num_hotseat_icons_pref_title">Liczba ikon w docku</string>
-    <string name="icon_scale_pref_title">Rozmiar ikon</string>
-    <string name="icon_text_scale_pref_title">Rozmiar tekstu pod ikonami</string>
-    <string name="full_width_width_widgets_pref_title">Widgety na całej szerokości</string>
-    <string name="full_width_widgets_pref_summary">Zezwól widgetom na rozciągnięcie się na całej szerokości ekranu bez odstępów</string>
-    <string name="notification_access_pref_title">Odznaki powiadomień i podgląd</string>
-    <string name="notification_access_pref_summary">Zezwól Lawnchair na dostęp do twoich powiadomień żeby włączyć te funkcje</string>
-    <string name="ui_pref_title">Interfejs</string>
-    <string name="pixel_style_pref_title">Styl Pixel</string>
-    <string name="behavior_pref_title">Zachowanie</string>
-    <string name="debug_pref_title">Opcje debugujące</string>
-    <string name="import_export_pref_title">Importuj/Eksportuj</string>
-    <string name="show_pixel_bar_pref_title">Pokaż górny pasek Pixel</string>
-    <string name="use_wide_searchbar_pref_title">Użyj szerokiego paska wyszukiwania</string>
-    <string name="show_mic_pref_title">Pokaż przycisk Asystenta Google</string>
-    <string name="use_round_searhbar">Użyj zaokrąglonego paska wyszukiwania aplikacji</string>
-    <string name="pixel_style_icons_pref_title">Uzyj stylu ikon Google Pixel</string>
-    <string name="pixel_style_icons_pref_summary">Kiedy włączone, okrągłe ikony będą używane tam, gdzie to możliwe</string>
-    <string name="show_google_now_tab_pref_title">Pokaż stronę Google Now</string>
-    <string name="restart_lawnchair_pref_title">Zrestartuj Lawnchair</string>
-    <string name="restart_lawnchair_pref_summary">Może być pomocne gdy niektóre ustawienia nie zostaną zastosowane poprawnie</string>
-    <string name="rebuild_icondb_pref_title">Przebuduj bazę danych ikon</string>
-    <string name="pinch_to_overview_pref_title">Uszczypnij dla podglądu ekranów</string>
-    <string name="pinch_to_overview_pref_summary">Wykonaj gest uszczypnięcia na ekranie głównym aby zobaczyć podgląd ekranów</string>
-    <string name="light_statusbar_pref_title">Jasny pasek stanu</string>
-    <string name="light_statusbar_pref_force">Pasek stanu wyświetli ciemne ikony</string>
-    <string name="light_statusbar_pref_off">Pasek stanu będzie zawsze pokazywać jasne ikony.</string>
-    <string name="haptic_feedback_pref_title">Włącz wibracje</string>
-    <string name="keep_scroll_state_pref_title">Zachowanie pozycji przewijania</string>
-    <string name="keep_scroll_state_pref_summary">Zapisuje pozycję przewijania w szufladzie</string>
-    <string name="home_opens_drawer_pref_title">Przycisk home do otwierania szuflady</string>
-    <string name="home_opens_drawer_pref_summary">Naciśnięcie przycisku Home na ekranie głównym otworzy szufladę z aplikacjami</string>
-    <string name="show_hidden_pref_title">Pokaż ukryte aplikacje</string>
-    <string name="show_hidden_pref_on">Ukryte aplikacje będą pokazane by zmienić ustawienia widoczności</string>
-    <string name="show_hidden_pref_off">Ukryte aplikacje nie będą widoczne</string>
-    <string name="export_db_title">Eksportuj bazę danych</string>
-    <string name="import_db_title">Importuj bazę danych</string>
-    <string name="export_prefs_title">Eksportuj ustawienia</string>
-    <string name="import_prefs_title">Importuj ustawienia</string>
-    <string name="notification_listener_label">Lawnchair - Odznaki powiadomień</string>
-    <string name="color_extraction_label">Lawnchair - Pobieranie koloru</string>
+    <string name="icon_pack_preference_title">Icon Pack</string>
+    <string name="icon_pack_preference_summary">Select an icon Pack</string>
+    <string name="hotseat_uses_extracted_colors_pref_title">Dock uses wallpaper colors</string>
+    <string name="hotseat_uses_extracted_colors_pref_on">The dock will be colored with a color extracted from the wallpaper</string>
+    <string name="hotseat_uses_extracted_colors_pref_off">The dock will be colored gray, but adjusted by the wallpaper brightness</string>
+    <string name="transparent_hotseat_pref_title">Transparent Dock</string>
+    <string name="dynamic_ui_pref_title">Extract accent color from wallpaper</string>
+    <string name="blur_pref_title">Enable blur</string>
+    <string name="blur_radius_pref_title">Blur radius</string>
+    <string name="white_google_icon_pref_title">Use white Google icon</string>
+    <string name="hide_icon_labels_pref_title">Hide icon labels on homescreen</string>
+    <string name="workspace_label_color_hue_pref_title">Color of icon labels on homescreen</string>
+    <string name="workspace_label_color_variation_pref_title">Color variation of icon labels on homescreen</string>
+    <string name="all_apps_opacity_pref_title">Drawer opacity</string>
+    <string name="num_cols_pref_title">Number of columns</string>
+    <string name="num_rows_pref_title">Number of rows</string>
+    <string name="num_hotseat_icons_pref_title">Number of icons in dock</string>
+    <string name="icon_scale_pref_title">Icon scale</string>
+    <string name="icon_text_scale_pref_title">Icon text scale</string>
+    <string name="full_width_width_widgets_pref_title">Full width widgets</string>
+    <string name="full_width_widgets_pref_summary">Allow widgets to span over the whole width without padding</string>
+    <string name="notification_access_pref_title">Notification badges and preview</string>
+    <string name="notification_access_pref_summary">Allow Lawnchair to access your notification to enable this features</string>
+    <string name="ui_pref_title">UI</string>
+    <string name="pixel_style_pref_title">Pixel style</string>
+    <string name="behavior_pref_title">Behavior</string>
+    <string name="debug_pref_title">Debug</string>
+    <string name="import_export_pref_title">Import/Export</string>
+    <string name="show_pixel_bar_pref_title">Show Pixel top bar</string>
+    <string name="use_wide_searchbar_pref_title">Use wide searchbar</string>
+    <string name="show_mic_pref_title">Show Google Assistant button</string>
+    <string name="pixel_style_icons_pref_title">Use Pixel icons</string>
+    <string name="pixel_style_icons_pref_summary">When enabled circular icons will be used where possible</string>
+    <string name="show_google_now_tab_pref_title">Show Google Now page</string>
+    <string name="restart_lawnchair_pref_title">Restart Lawnchair</string>
+    <string name="restart_lawnchair_pref_summary">Can be helpful if some settings are not properly applied</string>
+    <string name="rebuild_icondb_pref_title">Rebuild Icon Database</string>
+    <string name="pinch_to_overview_pref_title">Pinch to overview</string>
+    <string name="pinch_to_overview_pref_summary">Pinch on the homescreen to open the overview</string>
+    <string name="light_statusbar_pref_title">Light statusbar</string>
+    <string name="light_statusbar_pref_off">The status bar will always show light icons.</string>
+    <string name="haptic_feedback_pref_title">Enable vibration</string>
+    <string name="keep_scroll_state_pref_title">Save scroll position</string>
+    <string name="keep_scroll_state_pref_summary">Saves the scroll position in the drawer</string>
+    <string name="home_opens_drawer_pref_title">Home button opens app drawer</string>
+    <string name="home_opens_drawer_pref_summary">Pressing the home button while on the homescreen will open the app drawer</string>
+    <string name="show_hidden_pref_title">Show hidden apps</string>
+    <string name="show_hidden_pref_on">Hidden apps will be shown to change visibility settings</string>
+    <string name="show_hidden_pref_off">Hidden apps won\'t be visible</string>
+    <string name="export_db_title">Export database</string>
+    <string name="import_db_title">Import database</string>
+    <string name="export_prefs_title">Export settings</string>
+    <string name="import_prefs_title">Import settings</string>
+    <string name="notification_listener_label">Lawnchair - Notification badges</string>
+    <string name="color_extraction_label">Lawnchair - Color extraction</string>
     <string name="test_title">Test</string>
-    <string name="visibility">Widoczność</string>
-    <!-- Customization Color -->
-    <string name="white">Biały</string>
-    <!-- Customization Color -->
-    <string name="black">Czarny</string>
-    <!-- Customization Color -->
-    <string name="red">Czerwony</string>
-    <!-- Customization Color -->
-    <string name="pink">Różowy</string>
-    <!-- Customization Color -->
-    <string name="purple">Fioletowy</string>
-    <!-- Customization Color -->
-    <string name="deep_purple">Ciemnofioletowy</string>
-    <!-- Customization Color -->
-    <string name="indigo">Indygo</string>
-    <!-- Customization Color -->
-    <string name="blue">Niebieski</string>
-    <!-- Customization Color -->
-    <string name="light_blue">Jasnoniebieski</string>
-    <!-- Customization Color -->
-    <string name="cyan">Cyjan</string>
-    <!-- Customization Color -->
-    <string name="teal">Morski</string>
-    <!-- Customization Color -->
-    <string name="green">Zielony</string>
-    <!-- Customization Color -->
-    <string name="light_green">Jasnozielony</string>
-    <!-- Customization Color -->
-    <string name="lime">Limonkowy</string>
-    <!-- Customization Color -->
-    <string name="yellow">Żółty</string>
-    <!-- Customization Color -->
-    <string name="amber">Bursztynowy</string>
-    <!-- Customization Color -->
-    <string name="orange">Pomarańczowy</string>
-    <!-- Customization Color -->
-    <string name="deep_orange">Ciemnopomarańczowy</string>
-    <!-- Customization Color -->
-    <string name="brown">Brązowy</string>
-    <!-- Customization Color -->
-    <string name="grey">Szary</string>
-    <!-- Customization Color -->
-    <string name="blue_grey">Niebieskoszary</string>
-    <string name="default_text">Domyślny</string>
-    <string name="edit_icon_reset">Resetuj</string>
-    <string name="show_top_shadow_title">Pokaż górny cień</string>
-    <string name="pref_cat_homescreen">Ekran główny</string>
-    <string name="pref_cat_miscellaneous">Różne</string>
-    <string name="pref_cat_hotseat">Dock</string>
-    <string name="pref_cat_theme">Motyw</string>
-    <string name="theme_pref_title">Motyw</string>
-    <string name="theme_light">Jasny</string>
-    <string name="theme_dark">Ciemny</string>
-    <string name="theme_black">Czarny</string>
-    <string name="hide_hotseat_pref_title">Ukryj dock</string>
-    <string name="all_icons">Wszystkie ikony</string>
-    <string name="pull_down_action_pref_title">Akcja dla przeciągnięcia w dół</string>
-    <string name="pull_down_do_nothing">Nic nie rób</string>
-    <string name="pull_down_notis">Pokaż powiadomienia</string>
-    <string name="pull_down_search">Otwórz wyszukiwarkę</string>
-    <string name="pull_down_apps_search">Wyszukiwanie aplikacji</string>
-    <string name="enable_screen_rotation">Włącz obracanie ekranu</string>
-    <!-- Import/Export Strings -->
-    <string name="imexport_success">Sukces!</string>
-    <string name="imexport_error">Błąd: Nie można skopiować plików</string>
-    <string name="imexport_no_backup_found">Nie znaleziono kopii zapasowej</string>
-    <string name="imexport_external_storage_unreadable">Pamięć zewnętrzna nie jest do odczytu (udziel uprawnień w ustawieniach)</string>
-    <string name="imexport_external_storage_unwritable">Pamięć zewnętrzna nie jest zapisywalna (udziel uprawnień w ustawieniach)</string>
-    <string name="units_metric">Metryczne</string>
-    <string name="units_imperial">Imperialne</string>
-    <!-- Default units to use, either 'metric' or 'imperial' -->
-    <string name="pref_cat_weather">Pogoda</string>
-    <string name="pref_weather_title">Włącz pogodę</string>
-    <string name="pref_weather_units">Jednostki pogodowe</string>
-    <string name="pref_weather_city_summary">Aby uzyskać najlepsze wyniki, należy podać kod kraju</string>
-    <string name="pref_weather_city_title">Miasto</string>
-    <string name="none">Brak</string>
-    <string name="pref_applyTheme">Zastosuj motyw</string>
-    <string name="pref_applyBlur">Zastosuj rozmycie</string>
-    <string name="search_bar">Pasek wyszukiwania</string>
-    <string name="folder">Katalog</string>
-    <string name="dock_allapps"><![CDATA[Dock i wszystkie aplikacje]]></string>
-    <string name="app_shortcuts">Skróty aplikacji</string>
-    <string name="blur_effect">Efekt rozmycia</string>
-    <string name="enable_editing_pref_title">Włącz obszar roboczy edycji</string>
-    <string name="pref_weather_provider">Dostawca pogody</string>
-    <string name="loading">Ładowanie…</string>
-    <string name="icon_shape_override_label">Zmień kształt ikony</string>
-    <string name="icon_shape_system_default">Nie zmieniaj</string>
-    <string name="icon_shape_square">Kwadrat</string>
-    <string name="icon_shape_rounded_square">Zaokrąglony kwadrat</string>
-    <string name="icon_shape_squircle">Squircle</string>
-    <string name="icon_shape_circle">Okrąg</string>
-    <string name="icon_shape_teardrop">Łza</string>
-    <string name="animated_clock_icon_title">Animowana ikona zegara</string>
->>>>>>> 32c2b405
+    <string name="visibility">Visibility</string>
 </resources>