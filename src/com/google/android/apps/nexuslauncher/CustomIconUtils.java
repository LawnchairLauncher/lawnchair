package com.google.android.apps.nexuslauncher;

import android.content.Context;
import android.content.Intent;
import android.content.pm.LauncherActivityInfo;
import android.content.pm.PackageManager;
import android.content.pm.ResolveInfo;
import android.os.UserHandle;
import ch.deletescape.lawnchair.iconpack.IconPackManager;
import com.android.launcher3.LauncherAppState;
import com.android.launcher3.LauncherModel;
import com.android.launcher3.Utilities;
import com.android.launcher3.allapps.search.DefaultAppSearchAlgorithm;
import com.android.launcher3.compat.LauncherAppsCompat;
import com.android.launcher3.compat.UserManagerCompat;
import com.android.launcher3.shortcuts.DeepShortcutManager;
import com.android.launcher3.shortcuts.ShortcutInfoCompat;
import com.android.launcher3.util.LooperExecutor;

import java.util.HashMap;
import java.util.HashSet;
import java.util.List;

public class CustomIconUtils {
    private final static String[] ICON_INTENTS = new String[] {
            "ch.deletescape.lawnchair.ICONPACK",
            "com.fede.launcher.THEME_ICONPACK",
            "com.anddoes.launcher.THEME",
            "com.novalauncher.THEME",
<<<<<<< HEAD
=======
            "com.teslacoilsw.launcher.THEME",
>>>>>>> da1d4be6
            "com.gau.go.launcherex.theme",
            "org.adw.launcher.THEMES",
            "org.adw.launcher.icons.ACTION_PICK_ICON"
    };

    public static HashMap<String, CharSequence> getPackProviders(Context context) {
        PackageManager pm = context.getPackageManager();
        HashMap<String, CharSequence> packs = new HashMap<>();
        for (String intent : ICON_INTENTS) {
            for (ResolveInfo info : pm.queryIntentActivities(new Intent(intent), PackageManager.GET_META_DATA)) {
                packs.put(info.activityInfo.packageName, info.loadLabel(pm));
            }
        }
        return packs;
    }

    public static void reloadIcon(DeepShortcutManager shortcutManager, LauncherModel model, UserHandle user, String pkg) {
        model.onPackageChanged(pkg, user);
        List<ShortcutInfoCompat> shortcuts = shortcutManager.queryForPinnedShortcuts(pkg, user);
        if (!shortcuts.isEmpty()) {
            model.updatePinnedShortcuts(pkg, shortcuts, user);
        }
    }
}<|MERGE_RESOLUTION|>--- conflicted
+++ resolved
@@ -27,10 +27,7 @@
             "com.fede.launcher.THEME_ICONPACK",
             "com.anddoes.launcher.THEME",
             "com.novalauncher.THEME",
-<<<<<<< HEAD
-=======
             "com.teslacoilsw.launcher.THEME",
->>>>>>> da1d4be6
             "com.gau.go.launcherex.theme",
             "org.adw.launcher.THEMES",
             "org.adw.launcher.icons.ACTION_PICK_ICON"
