--- conflicted
+++ resolved
@@ -18,12 +18,8 @@
 
     @Override
     public View.OnClickListener getOnClickListener(final Launcher launcher, final ItemInfo itemInfo) {
-<<<<<<< HEAD
         boolean enabled = false;
-        if (CustomIconUtils.isPackProvider(launcher, CustomIconUtils.getCurrentPack(launcher))) {
-=======
         if (CustomIconUtils.usingValidPack(launcher)) {
->>>>>>> 838e6527
             CustomDrawableFactory factory = (CustomDrawableFactory) DrawableFactory.get(launcher);
             factory.ensureInitialLoadComplete();
             enabled = true;
