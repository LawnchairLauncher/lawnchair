/*
 * Copyright (C) 2017 The Android Open Source Project
 *
 * Licensed under the Apache License, Version 2.0 (the "License");
 * you may not use this file except in compliance with the License.
 * You may obtain a copy of the License at
 *
 *      http://www.apache.org/licenses/LICENSE-2.0
 *
 * Unless required by applicable law or agreed to in writing, software
 * distributed under the License is distributed on an "AS IS" BASIS,
 * WITHOUT WARRANTIES OR CONDITIONS OF ANY KIND, either express or implied.
 * See the License for the specific language governing permissions and
 * limitations under the License.
 */

package com.google.android.apps.nexuslauncher;

import android.app.Fragment;
import android.app.FragmentManager;
import android.content.ClipData;
import android.content.ClipboardManager;
import android.content.ComponentName;
import android.content.Context;
import android.content.pm.PackageManager;
import android.os.Bundle;
import android.preference.Preference;
import android.preference.PreferenceFragment;
import android.preference.SwitchPreference;
import android.util.AttributeSet;
import android.view.View;
import android.view.ViewGroup;
import android.widget.EditText;
import android.widget.ImageView;
import android.widget.TextView;
import android.widget.Toast;

import com.android.launcher3.AppInfo;
import com.android.launcher3.ItemInfo;
import com.android.launcher3.ItemInfoWithIcon;
import com.android.launcher3.Launcher;
import com.android.launcher3.LauncherSettings;
import com.android.launcher3.R;
import com.android.launcher3.Utilities;
import com.android.launcher3.graphics.DrawableFactory;
import com.android.launcher3.util.ComponentKey;
import com.android.launcher3.widget.WidgetsBottomSheet;

import ch.deletescape.lawnchair.EditableItemInfo;

public class CustomBottomSheet extends WidgetsBottomSheet {
    private FragmentManager mFragmentManager;
    private EditText mEditTitle;
    private String mPreviousTitle;
    private ItemInfo mItemInfo;

    public CustomBottomSheet(Context context, AttributeSet attrs) {
        this(context, attrs, 0);
    }

    public CustomBottomSheet(Context context, AttributeSet attrs, int defStyleAttr) {
        super(context, attrs, defStyleAttr);
        mFragmentManager = Launcher.getLauncher(context).getFragmentManager();
    }

    @Override
    public void populateAndShow(ItemInfo itemInfo) {
        super.populateAndShow(itemInfo);
        mItemInfo = itemInfo;

        TextView title = findViewById(R.id.title);
        title.setText(itemInfo.title);
        if (itemInfo instanceof AppInfo || itemInfo.itemType == LauncherSettings.Favorites.ITEM_TYPE_APPLICATION) {
            ((PrefsFragment) mFragmentManager.findFragmentById(R.id.sheet_prefs)).loadForApp(itemInfo);
        } else {
            mFragmentManager.beginTransaction()
                    .remove(mFragmentManager.findFragmentById(R.id.sheet_prefs))
                    .commitAllowingStateLoss();

            ((ViewGroup) findViewById(R.id.content)).removeView(findViewById(R.id.sheet_prefs));
        }

        if (itemInfo instanceof ItemInfoWithIcon) {
            ((ImageView) findViewById(R.id.icon)).setImageBitmap(((ItemInfoWithIcon) itemInfo).iconBitmap);
        }
        if (itemInfo instanceof EditableItemInfo) {
            mPreviousTitle = ((EditableItemInfo) itemInfo).getTitle(getContext());
            if (mPreviousTitle == null)
                mPreviousTitle = "";
            mEditTitle = findViewById(R.id.edit_title);
            mEditTitle.setHint(((EditableItemInfo) itemInfo).getDefaultTitle(getContext()));
            mEditTitle.setText(mPreviousTitle);
            mEditTitle.setVisibility(VISIBLE);
            title.setVisibility(View.GONE);
        }
    }

    @Override
    public void onDetachedFromWindow() {
        Fragment pf = mFragmentManager.findFragmentById(R.id.sheet_prefs);
        if (pf != null) {
            mFragmentManager.beginTransaction().remove(pf).commitAllowingStateLoss();
        }
        if (mEditTitle != null) {
            String newTitle = mEditTitle.getText().toString();
            if (!newTitle.equals(mPreviousTitle)) {
                if (newTitle.equals(""))
                    newTitle = null;
                ((EditableItemInfo) mItemInfo).setTitle(getContext(), newTitle);
            }
        }
        super.onDetachedFromWindow();
    }

    @Override
    protected void onWidgetsBound() {
    }

    public static class PrefsFragment extends PreferenceFragment implements Preference.OnPreferenceChangeListener, Preference.OnPreferenceClickListener {
        private final static String PREF_PACK = "pref_app_icon_pack";
        private final static String PREF_HIDE = "pref_app_hide";
        private SwitchPreference mPrefPack;
        private SwitchPreference mPrefHide;

<<<<<<< HEAD
        private ComponentName mComponentName;
        private String mPackageName;
=======
        private ComponentKey mKey;
>>>>>>> 838e6527

        @Override
        public void onCreate(Bundle savedInstanceState) {
            super.onCreate(savedInstanceState);
            addPreferencesFromResource(R.xml.app_edit_prefs);

            if (!Utilities.getLawnchairPrefs(getActivity()).getShowDebugInfo()) {
                getPreferenceScreen().removePreference(getPreferenceScreen().findPreference("debug"));
            } else {
                getPreferenceScreen().findPreference("componentName").setOnPreferenceClickListener(this);
            }
        }

        public void loadForApp(ItemInfo itemInfo) {
<<<<<<< HEAD
            mComponentName = itemInfo.getTargetComponent();
            mPackageName = itemInfo.getTargetComponent().getPackageName();
=======
            mKey = new ComponentKey(itemInfo.getTargetComponent(), itemInfo.user);
>>>>>>> 838e6527

            mPrefPack = (SwitchPreference) findPreference(PREF_PACK);
            mPrefHide = (SwitchPreference) findPreference(PREF_HIDE);

            Context context = getActivity();
            CustomDrawableFactory factory = (CustomDrawableFactory) DrawableFactory.get(context);

            boolean enable = factory.packCalendars.containsKey(mComponentName) || factory.packComponents.containsKey(mComponentName);
            mPrefPack.setEnabled(enable);
<<<<<<< HEAD
            mPrefPack.setChecked(enable && CustomIconProvider.isEnabledForApp(context, mComponentName.toString()));
=======
            mPrefPack.setChecked(enable && CustomIconProvider.isEnabledForApp(context, mKey));
>>>>>>> 838e6527
            if (enable) {
                PackageManager pm = context.getPackageManager();
                try {
                    mPrefPack.setSummary(pm.getPackageInfo(factory.iconPack, 0).applicationInfo.loadLabel(pm));
                } catch (PackageManager.NameNotFoundException e) {
                    e.printStackTrace();
                }
            }

<<<<<<< HEAD
            mPrefHide.setChecked(CustomAppFilter.isHiddenApp(context, mComponentName.toString(), mPackageName));
=======
            mPrefHide.setChecked(CustomAppFilter.isHiddenApp(context, mKey));
>>>>>>> 838e6527

            mPrefPack.setOnPreferenceChangeListener(this);
            mPrefHide.setOnPreferenceChangeListener(this);

            if (Utilities.getLawnchairPrefs(getActivity()).getShowDebugInfo()) {
                getPreferenceScreen().findPreference("componentName").setSummary(mComponentName.flattenToString());
            }
        }

        @Override
        public boolean onPreferenceChange(Preference preference, Object newValue) {
            boolean enabled = (boolean) newValue;
            Launcher launcher = Launcher.getLauncher(getActivity());
            switch (preference.getKey()) {
                case PREF_PACK:
<<<<<<< HEAD
                    CustomIconProvider.setAppState(launcher, mComponentName.toString(), enabled);
                    CustomIconUtils.reloadIcons(launcher, mPackageName);
                    break;
                case PREF_HIDE:
                    CustomAppFilter.setComponentNameState(launcher, mComponentName.toString(), mPackageName, enabled);
=======
                    CustomIconProvider.setAppState(launcher, mKey, enabled);
                    CustomIconUtils.reloadIconByKey(launcher, mKey);
                    break;
                case PREF_HIDE:
                    CustomAppFilter.setComponentNameState(launcher, mKey, enabled);
>>>>>>> 838e6527
                    break;
            }
            return true;
        }

        @Override
        public boolean onPreferenceClick(Preference preference) {
            ClipboardManager clipboard = (ClipboardManager) getActivity().getSystemService(Context.CLIPBOARD_SERVICE);
            ClipData clip = ClipData.newPlainText(getString(R.string.debug_component_name), mComponentName.flattenToString());
            clipboard.setPrimaryClip(clip);
            Toast.makeText(getActivity(), R.string.debug_component_name_copied, Toast.LENGTH_SHORT).show();
            return true;
        }
    }
}<|MERGE_RESOLUTION|>--- conflicted
+++ resolved
@@ -122,12 +122,7 @@
         private SwitchPreference mPrefPack;
         private SwitchPreference mPrefHide;
 
-<<<<<<< HEAD
-        private ComponentName mComponentName;
-        private String mPackageName;
-=======
         private ComponentKey mKey;
->>>>>>> 838e6527
 
         @Override
         public void onCreate(Bundle savedInstanceState) {
@@ -142,12 +137,7 @@
         }
 
         public void loadForApp(ItemInfo itemInfo) {
-<<<<<<< HEAD
-            mComponentName = itemInfo.getTargetComponent();
-            mPackageName = itemInfo.getTargetComponent().getPackageName();
-=======
             mKey = new ComponentKey(itemInfo.getTargetComponent(), itemInfo.user);
->>>>>>> 838e6527
 
             mPrefPack = (SwitchPreference) findPreference(PREF_PACK);
             mPrefHide = (SwitchPreference) findPreference(PREF_HIDE);
@@ -155,13 +145,10 @@
             Context context = getActivity();
             CustomDrawableFactory factory = (CustomDrawableFactory) DrawableFactory.get(context);
 
-            boolean enable = factory.packCalendars.containsKey(mComponentName) || factory.packComponents.containsKey(mComponentName);
+            ComponentName componentName = itemInfo.getTargetComponent();
+            boolean enable = factory.packCalendars.containsKey(componentName) || factory.packComponents.containsKey(componentName);
             mPrefPack.setEnabled(enable);
-<<<<<<< HEAD
-            mPrefPack.setChecked(enable && CustomIconProvider.isEnabledForApp(context, mComponentName.toString()));
-=======
             mPrefPack.setChecked(enable && CustomIconProvider.isEnabledForApp(context, mKey));
->>>>>>> 838e6527
             if (enable) {
                 PackageManager pm = context.getPackageManager();
                 try {
@@ -171,17 +158,13 @@
                 }
             }
 
-<<<<<<< HEAD
-            mPrefHide.setChecked(CustomAppFilter.isHiddenApp(context, mComponentName.toString(), mPackageName));
-=======
             mPrefHide.setChecked(CustomAppFilter.isHiddenApp(context, mKey));
->>>>>>> 838e6527
 
             mPrefPack.setOnPreferenceChangeListener(this);
             mPrefHide.setOnPreferenceChangeListener(this);
 
             if (Utilities.getLawnchairPrefs(getActivity()).getShowDebugInfo()) {
-                getPreferenceScreen().findPreference("componentName").setSummary(mComponentName.flattenToString());
+                getPreferenceScreen().findPreference("componentName").setSummary(mKey.toString());
             }
         }
 
@@ -191,19 +174,11 @@
             Launcher launcher = Launcher.getLauncher(getActivity());
             switch (preference.getKey()) {
                 case PREF_PACK:
-<<<<<<< HEAD
-                    CustomIconProvider.setAppState(launcher, mComponentName.toString(), enabled);
-                    CustomIconUtils.reloadIcons(launcher, mPackageName);
-                    break;
-                case PREF_HIDE:
-                    CustomAppFilter.setComponentNameState(launcher, mComponentName.toString(), mPackageName, enabled);
-=======
                     CustomIconProvider.setAppState(launcher, mKey, enabled);
                     CustomIconUtils.reloadIconByKey(launcher, mKey);
                     break;
                 case PREF_HIDE:
                     CustomAppFilter.setComponentNameState(launcher, mKey, enabled);
->>>>>>> 838e6527
                     break;
             }
             return true;
@@ -212,7 +187,7 @@
         @Override
         public boolean onPreferenceClick(Preference preference) {
             ClipboardManager clipboard = (ClipboardManager) getActivity().getSystemService(Context.CLIPBOARD_SERVICE);
-            ClipData clip = ClipData.newPlainText(getString(R.string.debug_component_name), mComponentName.flattenToString());
+            ClipData clip = ClipData.newPlainText(getString(R.string.debug_component_name), mKey.componentName.flattenToString());
             clipboard.setPrimaryClip(clip);
             Toast.makeText(getActivity(), R.string.debug_component_name_copied, Toast.LENGTH_SHORT).show();
             return true;
