/*
 * Copyright (C) 2012 The Android Open Source Project
 *
 * Licensed under the Apache License, Version 2.0 (the "License");
 * you may not use this file except in compliance with the License.
 * You may obtain a copy of the License at
 *
 *      http://www.apache.org/licenses/LICENSE-2.0
 *
 * Unless required by applicable law or agreed to in writing, software
 * distributed under the License is distributed on an "AS IS" BASIS,
 * WITHOUT WARRANTIES OR CONDITIONS OF ANY KIND, either express or implied.
 * See the License for the specific language governing permissions and
 * limitations under the License.
 */

package com.android.launcher3;

import android.animation.Animator;
import android.animation.AnimatorListenerAdapter;
import android.animation.AnimatorSet;
import android.animation.ObjectAnimator;
import android.animation.TimeInterpolator;
import android.animation.ValueAnimator;
import android.animation.ValueAnimator.AnimatorUpdateListener;
import android.content.Context;
import android.content.res.Resources;
import android.content.res.TypedArray;
import android.graphics.Canvas;
import android.graphics.Matrix;
import android.graphics.PointF;
import android.graphics.Rect;
import android.os.Bundle;
import android.os.Parcel;
import android.os.Parcelable;
import android.util.AttributeSet;
import android.util.DisplayMetrics;
import android.util.Log;
import android.view.InputDevice;
import android.view.KeyEvent;
import android.view.MotionEvent;
import android.view.VelocityTracker;
import android.view.View;
import android.view.ViewConfiguration;
import android.view.ViewGroup;
import android.view.ViewParent;
import android.view.ViewGroup.LayoutParams;
import android.view.accessibility.AccessibilityEvent;
import android.view.accessibility.AccessibilityManager;
import android.view.accessibility.AccessibilityNodeInfo;
import android.view.animation.AnimationUtils;
import android.view.animation.DecelerateInterpolator;
import android.view.animation.Interpolator;
import android.view.animation.LinearInterpolator;
import android.widget.FrameLayout;
import android.widget.Scroller;

import java.util.ArrayList;

/**
 * An abstraction of the original Workspace which supports browsing through a
 * sequential list of "pages"
 */
public abstract class PagedView extends ViewGroup implements ViewGroup.OnHierarchyChangeListener {
    private static final String TAG = "PagedView";
    private static final boolean DEBUG = false;
    protected static final int INVALID_PAGE = -1;

    // the min drag distance for a fling to register, to prevent random page shifts
    private static final int MIN_LENGTH_FOR_FLING = 25;

    protected static final int PAGE_SNAP_ANIMATION_DURATION = 750;
    protected static final int SLOW_PAGE_SNAP_ANIMATION_DURATION = 950;
    protected static final float NANOTIME_DIV = 1000000000.0f;

    private static final float OVERSCROLL_ACCELERATE_FACTOR = 2;
    private static final float OVERSCROLL_DAMP_FACTOR = 0.14f;

    private static final float RETURN_TO_ORIGINAL_PAGE_THRESHOLD = 0.33f;
    // The page is moved more than halfway, automatically move to the next page on touch up.
    private static final float SIGNIFICANT_MOVE_THRESHOLD = 0.4f;

    // The following constants need to be scaled based on density. The scaled versions will be
    // assigned to the corresponding member variables below.
    private static final int FLING_THRESHOLD_VELOCITY = 500;
    private static final int MIN_SNAP_VELOCITY = 1500;
    private static final int MIN_FLING_VELOCITY = 250;

    // We are disabling touch interaction of the widget region for factory ROM.
    private static final boolean DISABLE_TOUCH_INTERACTION = false;
    private static final boolean DISABLE_TOUCH_SIDE_PAGES = false;
    private static final boolean DISABLE_FLING_TO_DELETE = true;

    static final int AUTOMATIC_PAGE_SPACING = -1;

    protected int mFlingThresholdVelocity;
    protected int mMinFlingVelocity;
    protected int mMinSnapVelocity;

    protected float mDensity;
    protected float mSmoothingTime;
    protected float mTouchX;

    protected boolean mFirstLayout = true;

    protected int mCurrentPage;
    protected int mChildCountOnLastMeasure;

    protected int mNextPage = INVALID_PAGE;
    protected int mMaxScrollX;
    protected Scroller mScroller;
    private VelocityTracker mVelocityTracker;

    private float mParentDownMotionX;
    private float mParentDownMotionY;
    private float mDownMotionX;
    private float mDownMotionY;
    private float mDownScrollX;
    protected float mLastMotionX;
    protected float mLastMotionXRemainder;
    protected float mLastMotionY;
    protected float mTotalMotionX;
    private int mLastScreenCenter = -1;
    private int[] mChildOffsets;
    private int[] mChildRelativeOffsets;

    protected final static int TOUCH_STATE_REST = 0;
    protected final static int TOUCH_STATE_SCROLLING = 1;
    protected final static int TOUCH_STATE_PREV_PAGE = 2;
    protected final static int TOUCH_STATE_NEXT_PAGE = 3;
    protected final static int TOUCH_STATE_REORDERING = 4;

    protected final static float ALPHA_QUANTIZE_LEVEL = 0.0001f;

    protected int mTouchState = TOUCH_STATE_REST;
    protected boolean mForceScreenScrolled = false;

    protected OnLongClickListener mLongClickListener;

    protected int mTouchSlop;
    private int mPagingTouchSlop;
    private int mMaximumVelocity;
    protected int mPageSpacing;
    protected int mPageLayoutPaddingTop;
    protected int mPageLayoutPaddingBottom;
    protected int mPageLayoutPaddingLeft;
    protected int mPageLayoutPaddingRight;
    protected int mPageLayoutWidthGap;
    protected int mPageLayoutHeightGap;
    protected int mCellCountX = 0;
    protected int mCellCountY = 0;
    protected boolean mCenterPagesVertically;
    protected boolean mAllowOverScroll = true;
    protected int mUnboundedScrollX;
    protected int[] mTempVisiblePagesRange = new int[2];
    protected boolean mForceDrawAllChildrenNextFrame;

    // mOverScrollX is equal to getScrollX() when we're within the normal scroll range. Otherwise
    // it is equal to the scaled overscroll position. We use a separate value so as to prevent
    // the screens from continuing to translate beyond the normal bounds.
    protected int mOverScrollX;

    protected static final int INVALID_POINTER = -1;

    protected int mActivePointerId = INVALID_POINTER;

    private PageSwitchListener mPageSwitchListener;

    protected ArrayList<Boolean> mDirtyPageContent;

    // If true, syncPages and syncPageItems will be called to refresh pages
    protected boolean mContentIsRefreshable = true;

    // If true, modify alpha of neighboring pages as user scrolls left/right
    protected boolean mFadeInAdjacentScreens = false;

    // It true, use a different slop parameter (pagingTouchSlop = 2 * touchSlop) for deciding
    // to switch to a new page
    protected boolean mUsePagingTouchSlop = true;

    // If true, the subclass should directly update scrollX itself in its computeScroll method
    // (SmoothPagedView does this)
    protected boolean mDeferScrollUpdate = false;

    protected boolean mIsPageMoving = false;

    // All syncs and layout passes are deferred until data is ready.
    protected boolean mIsDataReady = false;

    protected boolean mAllowLongPress = true;

    // Page Indicator
    private int mPageIndicatorViewId;
    private PageIndicator mPageIndicator;

    // The viewport whether the pages are to be contained (the actual view may be larger than the
    // viewport)
    private Rect mViewport = new Rect();

    // Reordering
    // We use the min scale to determine how much to expand the actually PagedView measured
    // dimensions such that when we are zoomed out, the view is not clipped
    private int REORDERING_DROP_REPOSITION_DURATION = 200;
    protected int REORDERING_REORDER_REPOSITION_DURATION = 300;
    protected int REORDERING_ZOOM_IN_OUT_DURATION = 250;
    private int REORDERING_SIDE_PAGE_HOVER_TIMEOUT = 300;
    private float REORDERING_SIDE_PAGE_BUFFER_PERCENTAGE = 0.1f;
    private long REORDERING_DELETE_DROP_TARGET_FADE_DURATION = 150;
    private float mMinScale = 1f;
    protected View mDragView;
    protected AnimatorSet mZoomInOutAnim;
    private Runnable mSidePageHoverRunnable;
    private int mSidePageHoverIndex = -1;
    // This variable's scope is only for the duration of startReordering() and endReordering()
    private boolean mReorderingStarted = false;
    // This variable's scope is for the duration of startReordering() and after the zoomIn()
    // animation after endReordering()
    private boolean mIsReordering;
    // The runnable that settles the page after snapToPage and animateDragViewToOriginalPosition
    private int NUM_ANIMATIONS_RUNNING_BEFORE_ZOOM_OUT = 2;
    private int mPostReorderingPreZoomInRemainingAnimationCount;
    private Runnable mPostReorderingPreZoomInRunnable;

    // Edge swiping
    private boolean mOnlyAllowEdgeSwipes = false;
    private boolean mDownEventOnEdge = false;
    private int mEdgeSwipeRegionSize = 0;

    // Convenience/caching
    private Matrix mTmpInvMatrix = new Matrix();
    private float[] mTmpPoint = new float[2];
    private Rect mTmpRect = new Rect();
    private Rect mAltTmpRect = new Rect();

    // Fling to delete
    private int FLING_TO_DELETE_FADE_OUT_DURATION = 350;
    private float FLING_TO_DELETE_FRICTION = 0.035f;
    // The degrees specifies how much deviation from the up vector to still consider a fling "up"
    private float FLING_TO_DELETE_MAX_FLING_DEGREES = 65f;
    protected int mFlingToDeleteThresholdVelocity = -1400;
    // Drag to delete
    private boolean mDeferringForDelete = false;
    private int DELETE_SLIDE_IN_SIDE_PAGE_DURATION = 250;
    private int DRAG_TO_DELETE_FADE_OUT_DURATION = 350;

    // Drop to delete
    private View mDeleteDropTarget;

    private boolean mAutoComputePageSpacing = false;
    private boolean mRecomputePageSpacing = false;

    // Bouncer
    private boolean mTopAlignPageWhenShrinkingForBouncer = false;

    public interface PageSwitchListener {
        void onPageSwitch(View newPage, int newPageIndex);
    }

    public PagedView(Context context) {
        this(context, null);
    }

    public PagedView(Context context, AttributeSet attrs) {
        this(context, attrs, 0);
    }

    public PagedView(Context context, AttributeSet attrs, int defStyle) {
        super(context, attrs, defStyle);
        TypedArray a = context.obtainStyledAttributes(attrs,
                R.styleable.PagedView, defStyle, 0);
        setPageSpacing(a.getDimensionPixelSize(R.styleable.PagedView_pageSpacing, 0));
        if (mPageSpacing < 0) {
            mAutoComputePageSpacing = mRecomputePageSpacing = true;
        }
        mPageLayoutPaddingTop = a.getDimensionPixelSize(
                R.styleable.PagedView_pageLayoutPaddingTop, 0);
        mPageLayoutPaddingBottom = a.getDimensionPixelSize(
                R.styleable.PagedView_pageLayoutPaddingBottom, 0);
        mPageLayoutPaddingLeft = a.getDimensionPixelSize(
                R.styleable.PagedView_pageLayoutPaddingLeft, 0);
        mPageLayoutPaddingRight = a.getDimensionPixelSize(
                R.styleable.PagedView_pageLayoutPaddingRight, 0);
        mPageLayoutWidthGap = a.getDimensionPixelSize(
                R.styleable.PagedView_pageLayoutWidthGap, 0);
        mPageLayoutHeightGap = a.getDimensionPixelSize(
                R.styleable.PagedView_pageLayoutHeightGap, 0);
        mPageIndicatorViewId = a.getResourceId(R.styleable.PagedView_pageIndicator, -1);
        a.recycle();

        setHapticFeedbackEnabled(false);
        init();
    }

    /**
     * Initializes various states for this workspace.
     */
    protected void init() {
        mDirtyPageContent = new ArrayList<Boolean>();
        mDirtyPageContent.ensureCapacity(32);
        mScroller = new Scroller(getContext(), new ScrollInterpolator());
        mCurrentPage = 0;
        mCenterPagesVertically = true;

        final ViewConfiguration configuration = ViewConfiguration.get(getContext());
        mTouchSlop = configuration.getScaledPagingTouchSlop();
        mPagingTouchSlop = configuration.getScaledPagingTouchSlop();
        mMaximumVelocity = configuration.getScaledMaximumFlingVelocity();
        mDensity = getResources().getDisplayMetrics().density;

        // Scale the fling-to-delete threshold by the density
        mFlingToDeleteThresholdVelocity =
                (int) (mFlingToDeleteThresholdVelocity * mDensity);

        mFlingThresholdVelocity = (int) (FLING_THRESHOLD_VELOCITY * mDensity);
        mMinFlingVelocity = (int) (MIN_FLING_VELOCITY * mDensity);
        mMinSnapVelocity = (int) (MIN_SNAP_VELOCITY * mDensity);
        setOnHierarchyChangeListener(this);
    }

    protected void onAttachedToWindow() {
        // Hook up the page indicator
        ViewGroup parent = (ViewGroup) getParent();
        if (mPageIndicator == null && mPageIndicatorViewId > -1) {
            mPageIndicator = (PageIndicator) parent.findViewById(mPageIndicatorViewId);
            mPageIndicator.removeAllMarkers();
            mPageIndicator.addMarkers(getChildCount());
        }
    }

    protected void onDetachedFromWindow() {
        // Unhook the page indicator
        mPageIndicator = null;
    }

    void setDeleteDropTarget(View v) {
        mDeleteDropTarget = v;
    }

    // Convenience methods to map points from self to parent and vice versa
    float[] mapPointFromViewToParent(View v, float x, float y) {
        mTmpPoint[0] = x;
        mTmpPoint[1] = y;
        v.getMatrix().mapPoints(mTmpPoint);
        mTmpPoint[0] += v.getLeft();
        mTmpPoint[1] += v.getTop();
        return mTmpPoint;
    }
    float[] mapPointFromParentToView(View v, float x, float y) {
        mTmpPoint[0] = x - v.getLeft();
        mTmpPoint[1] = y - v.getTop();
        v.getMatrix().invert(mTmpInvMatrix);
        mTmpInvMatrix.mapPoints(mTmpPoint);
        return mTmpPoint;
    }

    void updateDragViewTranslationDuringDrag() {
        float x = mLastMotionX - mDownMotionX + getScrollX() - mDownScrollX;
        float y = mLastMotionY - mDownMotionY;
        mDragView.setTranslationX(x);
        mDragView.setTranslationY(y);

        if (DEBUG) Log.d(TAG, "PagedView.updateDragViewTranslationDuringDrag(): " + x + ", " + y);
    }

    public void setMinScale(float f) {
        mMinScale = f;
        requestLayout();
    }

    @Override
    public void setScaleX(float scaleX) {
        super.setScaleX(scaleX);
        if (isReordering(true)) {
            float[] p = mapPointFromParentToView(this, mParentDownMotionX, mParentDownMotionY);
            mLastMotionX = p[0];
            mLastMotionY = p[1];
            updateDragViewTranslationDuringDrag();
        }
    }

    // Convenience methods to get the actual width/height of the PagedView (since it is measured
    // to be larger to account for the minimum possible scale)
    int getViewportWidth() {
        return mViewport.width();
    }
    int getViewportHeight() {
        return mViewport.height();
    }

    // Convenience methods to get the offset ASSUMING that we are centering the pages in the
    // PagedView both horizontally and vertically
    int getViewportOffsetX() {
        return (getMeasuredWidth() - getViewportWidth()) / 2;
    }

    int getViewportOffsetY() {
        return (getMeasuredHeight() - getViewportHeight()) / 2;
    }

    public void setPageSwitchListener(PageSwitchListener pageSwitchListener) {
        mPageSwitchListener = pageSwitchListener;
        if (mPageSwitchListener != null) {
            mPageSwitchListener.onPageSwitch(getPageAt(mCurrentPage), mCurrentPage);
        }
    }

    /**
     * Note: this is a reimplementation of View.isLayoutRtl() since that is currently hidden api.
     */
    public boolean isLayoutRtl() {
        return (getLayoutDirection() == LAYOUT_DIRECTION_RTL);
    }

    /**
     * Called by subclasses to mark that data is ready, and that we can begin loading and laying
     * out pages.
     */
    protected void setDataIsReady() {
        mIsDataReady = true;
    }

    protected boolean isDataReady() {
        return mIsDataReady;
    }

    /**
     * Returns the index of the currently displayed page.
     *
     * @return The index of the currently displayed page.
     */
    int getCurrentPage() {
        return mCurrentPage;
    }

    int getNextPage() {
        return (mNextPage != INVALID_PAGE) ? mNextPage : mCurrentPage;
    }

    int getPageCount() {
        return getChildCount();
    }

    View getPageAt(int index) {
        return getChildAt(index);
    }

    protected int indexToPage(int index) {
        return index;
    }

    /**
     * Updates the scroll of the current page immediately to its final scroll position.  We use this
     * in CustomizePagedView to allow tabs to share the same PagedView while resetting the scroll of
     * the previous tab page.
     */
    protected void updateCurrentPageScroll() {
        // If the current page is invalid, just reset the scroll position to zero
        int newX = 0;
        if (0 <= mCurrentPage && mCurrentPage < getPageCount()) {
            int offset = getChildOffset(mCurrentPage);
            int relOffset = getRelativeChildOffset(mCurrentPage);
            newX = offset - relOffset;
        }
        scrollTo(newX, 0);
        mScroller.setFinalX(newX);
        mScroller.forceFinished(true);
    }

    /**
     * Called during AllApps/Home transitions to avoid unnecessary work. When that other animation
     * ends, {@link #resumeScrolling()} should be called, along with
     * {@link #updateCurrentPageScroll()} to correctly set the final state and re-enable scrolling.
     */
    void pauseScrolling() {
        mScroller.forceFinished(true);
    }

    /**
     * Enables scrolling again.
     * @see #pauseScrolling()
     */
    void resumeScrolling() {
    }
    /**
     * Sets the current page.
     */
    void setCurrentPage(int currentPage) {
        if (!mScroller.isFinished()) {
            mScroller.abortAnimation();
        }
        // don't introduce any checks like mCurrentPage == currentPage here-- if we change the
        // the default
        if (getChildCount() == 0) {
            return;
        }

        mForceScreenScrolled = true;
        mCurrentPage = Math.max(0, Math.min(currentPage, getPageCount() - 1));
        notifyPageSwitchListener();
        invalidate();
    }

    protected void notifyPageSwitchListener() {
        if (mPageSwitchListener != null) {
            mPageSwitchListener.onPageSwitch(getPageAt(mCurrentPage), mCurrentPage);
        }

        // Update the page indicator (when we aren't reordering)
        if (mPageIndicator != null && !isReordering(false)) {
            mPageIndicator.setActiveMarker(getNextPage());
        }
    }
    protected void pageBeginMoving() {
        if (!mIsPageMoving) {
            mIsPageMoving = true;
            onPageBeginMoving();
        }
    }

    protected void pageEndMoving() {
        if (mIsPageMoving) {
            mIsPageMoving = false;
            onPageEndMoving();
        }
    }

    protected boolean isPageMoving() {
        return mIsPageMoving;
    }

    // a method that subclasses can override to add behavior
    protected void onPageBeginMoving() {
    }

    // a method that subclasses can override to add behavior
    protected void onPageEndMoving() {
    }

    /**
     * Registers the specified listener on each page contained in this workspace.
     *
     * @param l The listener used to respond to long clicks.
     */
    @Override
    public void setOnLongClickListener(OnLongClickListener l) {
        mLongClickListener = l;
        final int count = getPageCount();
        for (int i = 0; i < count; i++) {
            getPageAt(i).setOnLongClickListener(l);
        }
    }

    @Override
    public void scrollBy(int x, int y) {
        scrollTo(mUnboundedScrollX + x, getScrollY() + y);
    }

    @Override
    public void scrollTo(int x, int y) {
        final boolean isRtl = isLayoutRtl();
        mUnboundedScrollX = x;

        boolean isXBeforeFirstPage = isRtl ? (x > mMaxScrollX) : (x < 0);
        boolean isXAfterLastPage = isRtl ? (x < 0) : (x > mMaxScrollX);
        if (isXBeforeFirstPage) {
            super.scrollTo(0, y);
            if (mAllowOverScroll) {
                if (isRtl) {
                    overScroll(x - mMaxScrollX);
                } else {
                    overScroll(x);
                }
            }
        } else if (isXAfterLastPage) {
            super.scrollTo(mMaxScrollX, y);
            if (mAllowOverScroll) {
                if (isRtl) {
                    overScroll(x);
                } else {
                    overScroll(x - mMaxScrollX);
                }
            }
        } else {
            mOverScrollX = x;
            super.scrollTo(x, y);
        }

        mTouchX = x;
        mSmoothingTime = System.nanoTime() / NANOTIME_DIV;

        // Update the last motion events when scrolling
        if (isReordering(true)) {
            float[] p = mapPointFromParentToView(this, mParentDownMotionX, mParentDownMotionY);
            mLastMotionX = p[0];
            mLastMotionY = p[1];
            updateDragViewTranslationDuringDrag();
        }
    }

    // we moved this functionality to a helper function so SmoothPagedView can reuse it
    protected boolean computeScrollHelper() {
        if (mScroller.computeScrollOffset()) {
            // Don't bother scrolling if the page does not need to be moved
            if (getScrollX() != mScroller.getCurrX()
                || getScrollY() != mScroller.getCurrY()
                || mOverScrollX != mScroller.getCurrX()) {
                scrollTo(mScroller.getCurrX(), mScroller.getCurrY());
            }
            invalidate();
            return true;
        } else if (mNextPage != INVALID_PAGE) {
            mCurrentPage = Math.max(0, Math.min(mNextPage, getPageCount() - 1));
            mNextPage = INVALID_PAGE;
            notifyPageSwitchListener();

            // We don't want to trigger a page end moving unless the page has settled
            // and the user has stopped scrolling
            if (mTouchState == TOUCH_STATE_REST) {
                pageEndMoving();
            }

            onPostReorderingAnimationCompleted();
            // Notify the user when the page changes
            AccessibilityManager accessibilityManager = (AccessibilityManager)
                    getContext().getSystemService(Context.ACCESSIBILITY_SERVICE);
            if (accessibilityManager.isEnabled()) {
                AccessibilityEvent ev =
                    AccessibilityEvent.obtain(AccessibilityEvent.TYPE_VIEW_SCROLLED);
                ev.getText().add(getCurrentPageDescription());
                sendAccessibilityEventUnchecked(ev);
            }
            return true;
        }
        return false;
    }

    @Override
    public void computeScroll() {
        computeScrollHelper();
    }

    protected boolean shouldSetTopAlignedPivotForWidget(int childIndex) {
        return mTopAlignPageWhenShrinkingForBouncer;
    }

    public static class LayoutParams extends ViewGroup.LayoutParams {
        public boolean isFullScreenPage = false;

        /**
         * {@inheritDoc}
         */
        public LayoutParams(int width, int height) {
            super(width, height);
        }

        public LayoutParams(ViewGroup.LayoutParams source) {
            super(source);
        }
    }

    protected LayoutParams generateDefaultLayoutParams() {
        return new LayoutParams(LayoutParams.WRAP_CONTENT, LayoutParams.WRAP_CONTENT);
    }

    public void addFullScreenPage(View page, int width, int height) {
        LayoutParams lp = generateDefaultLayoutParams();
        lp.isFullScreenPage = true;
        super.addView(page, 0, lp);
    }

    @Override
    protected void onMeasure(int widthMeasureSpec, int heightMeasureSpec) {
        if (!mIsDataReady || getChildCount() == 0) {
            super.onMeasure(widthMeasureSpec, heightMeasureSpec);
            return;
        }

        // We measure the dimensions of the PagedView to be larger than the pages so that when we
        // zoom out (and scale down), the view is still contained in the parent
        int widthMode = MeasureSpec.getMode(widthMeasureSpec);
        int widthSize = MeasureSpec.getSize(widthMeasureSpec);
        int heightMode = MeasureSpec.getMode(heightMeasureSpec);
        int heightSize = MeasureSpec.getSize(heightMeasureSpec);
        // NOTE: We multiply by 1.5f to account for the fact that depending on the offset of the
        // viewport, we can be at most one and a half screens offset once we scale down
        DisplayMetrics dm = getResources().getDisplayMetrics();
        int maxSize = Math.max(dm.widthPixels, dm.heightPixels);
        int parentWidthSize = (int) (1.5f * maxSize);
        int parentHeightSize = maxSize;
        int scaledWidthSize = (int) (parentWidthSize / mMinScale);
        int scaledHeightSize = (int) (parentHeightSize / mMinScale);
        mViewport.set(0, 0, widthSize, heightSize);

        if (widthMode == MeasureSpec.UNSPECIFIED || heightMode == MeasureSpec.UNSPECIFIED) {
            super.onMeasure(widthMeasureSpec, heightMeasureSpec);
            return;
        }

        // Return early if we aren't given a proper dimension
        if (widthSize <= 0 || heightSize <= 0) {
            super.onMeasure(widthMeasureSpec, heightMeasureSpec);
            return;
        }

        /* Allow the height to be set as WRAP_CONTENT. This allows the particular case
         * of the All apps view on XLarge displays to not take up more space then it needs. Width
         * is still not allowed to be set as WRAP_CONTENT since many parts of the code expect
         * each page to have the same width.
         */
        final int verticalPadding = getPaddingTop() + getPaddingBottom();
        final int horizontalPadding = getPaddingLeft() + getPaddingRight();

        // The children are given the same width and height as the workspace
        // unless they were set to WRAP_CONTENT
        if (DEBUG) Log.d(TAG, "PagedView.onMeasure(): " + widthSize + ", " + heightSize);
        if (DEBUG) Log.d(TAG, "PagedView.scaledSize: " + scaledWidthSize + ", " + scaledHeightSize);
        if (DEBUG) Log.d(TAG, "PagedView.parentSize: " + parentWidthSize + ", " + parentHeightSize);
        if (DEBUG) Log.d(TAG, "PagedView.horizontalPadding: " + horizontalPadding);
        if (DEBUG) Log.d(TAG, "PagedView.verticalPadding: " + verticalPadding);
        final int childCount = getChildCount();
        for (int i = 0; i < childCount; i++) {
            // disallowing padding in paged view (just pass 0)
            final View child = getPageAt(i);
            final LayoutParams lp = (LayoutParams) child.getLayoutParams();

            int childWidthMode;
            int childHeightMode;
            int childWidth;
            int childHeight;

            if (!lp.isFullScreenPage) {
                if (lp.width == LayoutParams.WRAP_CONTENT) {
                    childWidthMode = MeasureSpec.AT_MOST;
                } else {
                    childWidthMode = MeasureSpec.EXACTLY;
                }

                if (lp.height == LayoutParams.WRAP_CONTENT) {
                    childHeightMode = MeasureSpec.AT_MOST;
                } else {
                    childHeightMode = MeasureSpec.EXACTLY;
                }

                childWidth = widthSize - horizontalPadding;
                childHeight = heightSize - verticalPadding;

            } else {
                childWidthMode = MeasureSpec.EXACTLY;
                childHeightMode = MeasureSpec.EXACTLY;

                childWidth = getViewportWidth();
                childHeight = getViewportHeight();
            }

            final int childWidthMeasureSpec =
                    MeasureSpec.makeMeasureSpec(childWidth, childWidthMode);
                final int childHeightMeasureSpec =
                    MeasureSpec.makeMeasureSpec(childHeight, childHeightMode);
            child.measure(childWidthMeasureSpec, childHeightMeasureSpec);
        }
        setMeasuredDimension(scaledWidthSize, scaledHeightSize);

        // We can't call getChildOffset/getRelativeChildOffset until we set the measured dimensions.
        // We also wait until we set the measured dimensions before flushing the cache as well, to
        // ensure that the cache is filled with good values.
        invalidateCachedOffsets();

        if (childCount > 0) {
            if (DEBUG) Log.d(TAG, "getRelativeChildOffset(): " + getViewportWidth() + ", "
                    + getChildWidth(0));

            // Calculate the variable page spacing if necessary
            if (mAutoComputePageSpacing && mRecomputePageSpacing) {
                // The gap between pages in the PagedView should be equal to the gap from the page
                // to the edge of the screen (so it is not visible in the current screen).  To
                // account for unequal padding on each side of the paged view, we take the maximum
                // of the left/right gap and use that as the gap between each page.
                int offset = getRelativeChildOffset(0);
                int spacing = Math.max(offset, widthSize - offset -
                        getChildAt(0).getMeasuredWidth());
                setPageSpacing(spacing);
                mRecomputePageSpacing = false;
            }
        }

<<<<<<< HEAD
=======
        if (mScroller.isFinished() && mChildCountOnLastMeasure != getChildCount() &&
                !mDeferringForDelete) {
            setCurrentPage(getNextPage());
        }
        mChildCountOnLastMeasure = getChildCount();

        updateScrollingIndicatorPosition();

>>>>>>> 96d30a16
        if (childCount > 0) {
            final int index = isLayoutRtl() ? 0 : childCount - 1;
            mMaxScrollX = getChildOffset(index) - getRelativeChildOffset(index);
        } else {
            mMaxScrollX = 0;
        }
    }

    public void setPageSpacing(int pageSpacing) {
        mPageSpacing = pageSpacing;
        invalidateCachedOffsets();
    }

    @Override
    protected void onLayout(boolean changed, int left, int top, int right, int bottom) {
        if (!mIsDataReady || getChildCount() == 0) {
            return;
        }

        if (DEBUG) Log.d(TAG, "PagedView.onLayout()");
        final int childCount = getChildCount();

        int offsetX = getViewportOffsetX();
        int offsetY = getViewportOffsetY();

        // Update the viewport offsets
        mViewport.offset(offsetX,  offsetY);

        final boolean isRtl = isLayoutRtl();

        final int startIndex = isRtl ? childCount - 1 : 0;
        final int endIndex = isRtl ? -1 : childCount;
        final int delta = isRtl ? -1 : 1;

        int verticalPadding = getPaddingTop() + getPaddingBottom();
        int childLeft = offsetX + getRelativeChildOffset(startIndex);
        for (int i = startIndex; i != endIndex; i += delta) {
            final View child = getPageAt(i);
            LayoutParams lp = (LayoutParams) child.getLayoutParams();
            int childTop;

            if (lp.isFullScreenPage) {
                childTop = offsetY;
            } else {
                childTop = offsetY + getPaddingTop();
                if (mCenterPagesVertically) {
                    childTop += ((getViewportHeight() - verticalPadding) - child.getMeasuredHeight()) / 2;
                }
            }

            if (child.getVisibility() != View.GONE) {
                final int childWidth = child.getMeasuredWidth();
                final int childHeight = child.getMeasuredHeight();

                if (DEBUG) Log.d(TAG, "\tlayout-child" + i + ": " + childLeft + ", " + childTop);
                child.layout(childLeft, childTop,
                        childLeft + child.getMeasuredWidth(), childTop + childHeight);
                childLeft += childWidth + mPageSpacing;
            }
        }

        if (mFirstLayout && mCurrentPage >= 0 && mCurrentPage < getChildCount()) {
            setHorizontalScrollBarEnabled(false);
            updateCurrentPageScroll();
            setHorizontalScrollBarEnabled(true);
            mFirstLayout = false;
        }
    }

    protected void screenScrolled(int screenCenter) {
        boolean isInOverscroll = mOverScrollX < 0 || mOverScrollX > mMaxScrollX;

        if (mFadeInAdjacentScreens && !isInOverscroll) {
            for (int i = 0; i < getChildCount(); i++) {
                View child = getChildAt(i);
                if (child != null) {
                    float scrollProgress = getScrollProgress(screenCenter, child, i);
                    float alpha = 1 - Math.abs(scrollProgress);
                    child.setAlpha(alpha);
                }
            }
            invalidate();
        }
    }

    @Override
    public void onChildViewAdded(View parent, View child) {
        // Update the page indicator, we don't update the page indicator as we
        // add/remove pages
        if (mPageIndicator != null && !isReordering(false)) {
            mPageIndicator.addMarker(indexOfChild(child));
        }

        // This ensures that when children are added, they get the correct transforms / alphas
        // in accordance with any scroll effects.
        mForceScreenScrolled = true;
        mRecomputePageSpacing = true;

        invalidate();
        invalidateCachedOffsets();
    }

    @Override
    public void onChildViewRemoved(View parent, View child) {
        mForceScreenScrolled = true;
        invalidate();
        invalidateCachedOffsets();
    }

    private void removeMarkerForView(int index) {
        // Update the page indicator, we don't update the page indicator as we
        // add/remove pages
        if (mPageIndicator != null && !isReordering(false)) {
            mPageIndicator.removeMarker(index);
        }
    }

    @Override
    public void removeView(View v) {
        // XXX: We should find a better way to hook into this before the view
        // gets removed form its parent...
        removeMarkerForView(indexOfChild(v));
        super.removeView(v);
    }
    @Override
    public void removeViewInLayout(View v) {
        // XXX: We should find a better way to hook into this before the view
        // gets removed form its parent...
        removeMarkerForView(indexOfChild(v));
        super.removeViewInLayout(v);
    }
    @Override
    public void removeViewAt(int index) {
        // XXX: We should find a better way to hook into this before the view
        // gets removed form its parent...
        removeViewAt(index);
        super.removeViewAt(index);
    }
    @Override
    public void removeAllViewsInLayout() {
        // Update the page indicator, we don't update the page indicator as we
        // add/remove pages
        if (mPageIndicator != null) {
            mPageIndicator.removeAllMarkers();
        }

        super.removeAllViewsInLayout();
    }

    protected void invalidateCachedOffsets() {
        int count = getChildCount();
        if (count == 0) {
            mChildOffsets = null;
            mChildRelativeOffsets = null;
            return;
        }

        mChildOffsets = new int[count];
        mChildRelativeOffsets = new int[count];
        for (int i = 0; i < count; i++) {
            mChildOffsets[i] = -1;
            mChildRelativeOffsets[i] = -1;
        }
    }

    protected int getChildOffset(int index) {
        if (index < 0 || index > getChildCount() - 1) return 0;

        final boolean isRtl = isLayoutRtl();
        int[] childOffsets = mChildOffsets;

        if (childOffsets != null && childOffsets[index] != -1) {
            return childOffsets[index];
        } else {
            if (getChildCount() == 0)
                return 0;

            final int startIndex = isRtl ? getChildCount() - 1 : 0;
            final int endIndex = isRtl ? index : index;
            final int delta = isRtl ? -1 : 1;

            int offset = getRelativeChildOffset(startIndex);
            for (int i = startIndex; i != endIndex; i += delta) {
                offset += getPageAt(i).getMeasuredWidth() + mPageSpacing;
            }
            if (childOffsets != null) {
                childOffsets[index] = offset;
            }
            return offset;
        }

    }

    protected int getRelativeChildOffset(int index) {
        if (index < 0 || index > getChildCount() - 1) return 0;

        if (mChildRelativeOffsets != null && mChildRelativeOffsets[index] != -1) {
            return mChildRelativeOffsets[index];
        } else {
            final int padding = getPaddingLeft() + getPaddingRight();
            final int offset = getPaddingLeft() +
                    (getViewportWidth() - padding - getChildWidth(index)) / 2;
            if (mChildRelativeOffsets != null) {
                mChildRelativeOffsets[index] = offset;
            }
            return offset;
        }
    }

    void boundByReorderablePages(boolean isReordering, int[] range) {
        // Do nothing
    }

    // TODO: Fix this
    protected void getVisiblePages(int[] range) {
        range[0] = 0;
        range[1] = getPageCount() - 1;

        /*
        final int pageCount = getChildCount();

        if (pageCount > 0) {
            final int screenWidth = getViewportWidth();
            int leftScreen = 0;
            int rightScreen = 0;
            int offsetX = getViewportOffsetX() + getScrollX();
            View currPage = getPageAt(leftScreen);
            while (leftScreen < pageCount - 1 &&
                    currPage.getX() + currPage.getWidth() -
                    currPage.getPaddingRight() < offsetX) {
                leftScreen++;
                currPage = getPageAt(leftScreen);
            }
            rightScreen = leftScreen;
            currPage = getPageAt(rightScreen + 1);
            while (rightScreen < pageCount - 1 &&
                    currPage.getX() - currPage.getPaddingLeft() < offsetX + screenWidth) {
                rightScreen++;
                currPage = getPageAt(rightScreen + 1);
            }

            // TEMP: this is a hacky way to ensure that animations to new pages are not clipped
            // because we don't draw them while scrolling?
            range[0] = Math.max(0, leftScreen - 1);
            range[1] = Math.min(rightScreen + 1, getChildCount() - 1);
        } else {
            range[0] = -1;
            range[1] = -1;
        }
        */
    }

    protected boolean shouldDrawChild(View child) {
        return child.getAlpha() > 0;
    }

    @Override
    protected void dispatchDraw(Canvas canvas) {
        int halfScreenSize = getViewportWidth() / 2;
        // mOverScrollX is equal to getScrollX() when we're within the normal scroll range.
        // Otherwise it is equal to the scaled overscroll position.
        int screenCenter = mOverScrollX + halfScreenSize;

        if (screenCenter != mLastScreenCenter || mForceScreenScrolled) {
            // set mForceScreenScrolled before calling screenScrolled so that screenScrolled can
            // set it for the next frame
            mForceScreenScrolled = false;
            screenScrolled(screenCenter);
            mLastScreenCenter = screenCenter;
        }

        // Find out which screens are visible; as an optimization we only call draw on them
        final int pageCount = getChildCount();
        if (pageCount > 0) {
            getVisiblePages(mTempVisiblePagesRange);
            final int leftScreen = mTempVisiblePagesRange[0];
            final int rightScreen = mTempVisiblePagesRange[1];
            if (leftScreen != -1 && rightScreen != -1) {
                final long drawingTime = getDrawingTime();
                // Clip to the bounds
                canvas.save();
                canvas.clipRect(getScrollX(), getScrollY(), getScrollX() + getRight() - getLeft(),
                        getScrollY() + getBottom() - getTop());

                // Draw all the children, leaving the drag view for last
                for (int i = pageCount - 1; i >= 0; i--) {
                    final View v = getPageAt(i);
                    if (v == mDragView) continue;
                    if (mForceDrawAllChildrenNextFrame ||
                               (leftScreen <= i && i <= rightScreen && shouldDrawChild(v))) {
                        drawChild(canvas, v, drawingTime);
                    }
                }
                // Draw the drag view on top (if there is one)
                if (mDragView != null) {
                    drawChild(canvas, mDragView, drawingTime);
                }

                mForceDrawAllChildrenNextFrame = false;
                canvas.restore();
            }
        }
    }

    @Override
    public boolean requestChildRectangleOnScreen(View child, Rect rectangle, boolean immediate) {
        int page = indexToPage(indexOfChild(child));
        if (page != mCurrentPage || !mScroller.isFinished()) {
            snapToPage(page);
            return true;
        }
        return false;
    }

    @Override
    protected boolean onRequestFocusInDescendants(int direction, Rect previouslyFocusedRect) {
        int focusablePage;
        if (mNextPage != INVALID_PAGE) {
            focusablePage = mNextPage;
        } else {
            focusablePage = mCurrentPage;
        }
        View v = getPageAt(focusablePage);
        if (v != null) {
            return v.requestFocus(direction, previouslyFocusedRect);
        }
        return false;
    }

    @Override
    public boolean dispatchUnhandledMove(View focused, int direction) {
        // XXX-RTL: This will be fixed in a future CL
        if (direction == View.FOCUS_LEFT) {
            if (getCurrentPage() > 0) {
                snapToPage(getCurrentPage() - 1);
                return true;
            }
        } else if (direction == View.FOCUS_RIGHT) {
            if (getCurrentPage() < getPageCount() - 1) {
                snapToPage(getCurrentPage() + 1);
                return true;
            }
        }
        return super.dispatchUnhandledMove(focused, direction);
    }

    @Override
    public void addFocusables(ArrayList<View> views, int direction, int focusableMode) {
        // XXX-RTL: This will be fixed in a future CL
        if (mCurrentPage >= 0 && mCurrentPage < getPageCount()) {
            getPageAt(mCurrentPage).addFocusables(views, direction, focusableMode);
        }
        if (direction == View.FOCUS_LEFT) {
            if (mCurrentPage > 0) {
                getPageAt(mCurrentPage - 1).addFocusables(views, direction, focusableMode);
            }
        } else if (direction == View.FOCUS_RIGHT){
            if (mCurrentPage < getPageCount() - 1) {
                getPageAt(mCurrentPage + 1).addFocusables(views, direction, focusableMode);
            }
        }
    }

    /**
     * If one of our descendant views decides that it could be focused now, only
     * pass that along if it's on the current page.
     *
     * This happens when live folders requery, and if they're off page, they
     * end up calling requestFocus, which pulls it on page.
     */
    @Override
    public void focusableViewAvailable(View focused) {
        View current = getPageAt(mCurrentPage);
        View v = focused;
        while (true) {
            if (v == current) {
                super.focusableViewAvailable(focused);
                return;
            }
            if (v == this) {
                return;
            }
            ViewParent parent = v.getParent();
            if (parent instanceof View) {
                v = (View)v.getParent();
            } else {
                return;
            }
        }
    }

    /**
     * {@inheritDoc}
     */
    @Override
    public void requestDisallowInterceptTouchEvent(boolean disallowIntercept) {
        if (disallowIntercept) {
            // We need to make sure to cancel our long press if
            // a scrollable widget takes over touch events
            final View currentPage = getPageAt(mCurrentPage);
            currentPage.cancelLongPress();
        }
        super.requestDisallowInterceptTouchEvent(disallowIntercept);
    }

    /**
     * Return true if a tap at (x, y) should trigger a flip to the previous page.
     */
    protected boolean hitsPreviousPage(float x, float y) {
        if (isLayoutRtl()) {
            return (x > (getViewportOffsetX() + getViewportWidth() -
                    getRelativeChildOffset(mCurrentPage) + mPageSpacing));
        }
        return (x < getViewportOffsetX() + getRelativeChildOffset(mCurrentPage) - mPageSpacing);
    }

    /**
     * Return true if a tap at (x, y) should trigger a flip to the next page.
     */
    protected boolean hitsNextPage(float x, float y) {
        if (isLayoutRtl()) {
            return (x < getViewportOffsetX() + getRelativeChildOffset(mCurrentPage) - mPageSpacing);
        }
        return  (x > (getViewportOffsetX() + getViewportWidth() -
                getRelativeChildOffset(mCurrentPage) + mPageSpacing));
    }

    /** Returns whether x and y originated within the buffered viewport */
    private boolean isTouchPointInViewportWithBuffer(int x, int y) {
        mTmpRect.set(mViewport.left - mViewport.width() / 2, mViewport.top,
                mViewport.right + mViewport.width() / 2, mViewport.bottom);
        return mTmpRect.contains(x, y);
    }

    /** Returns whether x and y originated within the current page view bounds */
    private boolean isTouchPointInCurrentPage(int x, int y) {
        View v = getPageAt(getCurrentPage());
        if (v != null) {
            mTmpRect.set((v.getLeft() - getScrollX()), 0, (v.getRight() - getScrollX()),
                    v.getBottom());
            return mTmpRect.contains(x, y);
        }
        return false;
    }

    @Override
    public boolean onInterceptTouchEvent(MotionEvent ev) {
        if (DISABLE_TOUCH_INTERACTION) {
            return false;
        }

        /*
         * This method JUST determines whether we want to intercept the motion.
         * If we return true, onTouchEvent will be called and we do the actual
         * scrolling there.
         */
        acquireVelocityTrackerAndAddMovement(ev);

        // Skip touch handling if there are no pages to swipe
        if (getChildCount() <= 0) return super.onInterceptTouchEvent(ev);

        /*
         * Shortcut the most recurring case: the user is in the dragging
         * state and he is moving his finger.  We want to intercept this
         * motion.
         */
        final int action = ev.getAction();
        if ((action == MotionEvent.ACTION_MOVE) &&
                (mTouchState == TOUCH_STATE_SCROLLING)) {
            return true;
        }

        switch (action & MotionEvent.ACTION_MASK) {
            case MotionEvent.ACTION_MOVE: {
                /*
                 * mIsBeingDragged == false, otherwise the shortcut would have caught it. Check
                 * whether the user has moved far enough from his original down touch.
                 */
                if (mActivePointerId != INVALID_POINTER) {
                    determineScrollingStart(ev);
                    break;
                }
                // if mActivePointerId is INVALID_POINTER, then we must have missed an ACTION_DOWN
                // event. in that case, treat the first occurence of a move event as a ACTION_DOWN
                // i.e. fall through to the next case (don't break)
                // (We sometimes miss ACTION_DOWN events in Workspace because it ignores all events
                // while it's small- this was causing a crash before we checked for INVALID_POINTER)
            }

            case MotionEvent.ACTION_DOWN: {
                final float x = ev.getX();
                final float y = ev.getY();
                // Remember location of down touch
                mDownMotionX = x;
                mDownMotionY = y;
                mDownScrollX = getScrollX();
                mLastMotionX = x;
                mLastMotionY = y;
                float[] p = mapPointFromViewToParent(this, x, y);
                mParentDownMotionX = p[0];
                mParentDownMotionY = p[1];
                mLastMotionXRemainder = 0;
                mTotalMotionX = 0;
                mActivePointerId = ev.getPointerId(0);

                // Determine if the down event is within the threshold to be an edge swipe
                int leftEdgeBoundary = getViewportOffsetX() + mEdgeSwipeRegionSize;
                int rightEdgeBoundary = getMeasuredWidth() - getViewportOffsetX() - mEdgeSwipeRegionSize;
                if ((mDownMotionX <= leftEdgeBoundary || mDownMotionX >= rightEdgeBoundary)) {
                    mDownEventOnEdge = true;
                }

                /*
                 * If being flinged and user touches the screen, initiate drag;
                 * otherwise don't.  mScroller.isFinished should be false when
                 * being flinged.
                 */
                final int xDist = Math.abs(mScroller.getFinalX() - mScroller.getCurrX());
                final boolean finishedScrolling = (mScroller.isFinished() || xDist < mTouchSlop);
                if (finishedScrolling) {
                    mTouchState = TOUCH_STATE_REST;
                    mScroller.abortAnimation();
                } else {
                    if (isTouchPointInViewportWithBuffer((int) mDownMotionX, (int) mDownMotionY)) {
                        mTouchState = TOUCH_STATE_SCROLLING;
                    } else {
                        mTouchState = TOUCH_STATE_REST;
                    }
                }

                // check if this can be the beginning of a tap on the side of the pages
                // to scroll the current page
                if (!DISABLE_TOUCH_SIDE_PAGES) {
                    if (mTouchState != TOUCH_STATE_PREV_PAGE && mTouchState != TOUCH_STATE_NEXT_PAGE) {
                        if (getChildCount() > 0) {
                            if (hitsPreviousPage(x, y)) {
                                mTouchState = TOUCH_STATE_PREV_PAGE;
                            } else if (hitsNextPage(x, y)) {
                                mTouchState = TOUCH_STATE_NEXT_PAGE;
                            }
                        }
                    }
                }
                break;
            }

            case MotionEvent.ACTION_UP:
            case MotionEvent.ACTION_CANCEL:
                resetTouchState();
                // Just intercept the touch event on up if we tap outside the strict viewport
                if (!isTouchPointInCurrentPage((int) mLastMotionX, (int) mLastMotionY)) {
                    return true;
                }
                break;

            case MotionEvent.ACTION_POINTER_UP:
                onSecondaryPointerUp(ev);
                releaseVelocityTracker();
                break;
        }

        /*
         * The only time we want to intercept motion events is if we are in the
         * drag mode.
         */
        return mTouchState != TOUCH_STATE_REST;
    }

    protected void determineScrollingStart(MotionEvent ev) {
        determineScrollingStart(ev, 1.0f);
    }

    /*
     * Determines if we should change the touch state to start scrolling after the
     * user moves their touch point too far.
     */
    protected void determineScrollingStart(MotionEvent ev, float touchSlopScale) {
        // Disallow scrolling if we don't have a valid pointer index
        final int pointerIndex = ev.findPointerIndex(mActivePointerId);
        if (pointerIndex == -1) return;

        // Disallow scrolling if we started the gesture from outside the viewport
        final float x = ev.getX(pointerIndex);
        final float y = ev.getY(pointerIndex);
        if (!isTouchPointInViewportWithBuffer((int) x, (int) y)) return;

        // If we're only allowing edge swipes, we break out early if the down event wasn't
        // at the edge.
        if (mOnlyAllowEdgeSwipes && !mDownEventOnEdge) return;

        final int xDiff = (int) Math.abs(x - mLastMotionX);
        final int yDiff = (int) Math.abs(y - mLastMotionY);

        final int touchSlop = Math.round(touchSlopScale * mTouchSlop);
        boolean xPaged = xDiff > mPagingTouchSlop;
        boolean xMoved = xDiff > touchSlop;
        boolean yMoved = yDiff > touchSlop;

        if (xMoved || xPaged || yMoved) {
            if (mUsePagingTouchSlop ? xPaged : xMoved) {
                // Scroll if the user moved far enough along the X axis
                mTouchState = TOUCH_STATE_SCROLLING;
                mTotalMotionX += Math.abs(mLastMotionX - x);
                mLastMotionX = x;
                mLastMotionXRemainder = 0;
                mTouchX = getViewportOffsetX() + getScrollX();
                mSmoothingTime = System.nanoTime() / NANOTIME_DIV;
                pageBeginMoving();
            }
        }
    }

    protected float getMaxScrollProgress() {
        return 1.0f;
    }

    protected void cancelCurrentPageLongPress() {
        if (mAllowLongPress) {
            //mAllowLongPress = false;
            // Try canceling the long press. It could also have been scheduled
            // by a distant descendant, so use the mAllowLongPress flag to block
            // everything
            final View currentPage = getPageAt(mCurrentPage);
            if (currentPage != null) {
                currentPage.cancelLongPress();
            }
        }
    }

    protected float getBoundedScrollProgress(int screenCenter, View v, int page) {
        final int halfScreenSize = getViewportWidth() / 2;

        screenCenter = Math.min(getScrollX() + halfScreenSize, screenCenter);
        screenCenter = Math.max(halfScreenSize,  screenCenter);

        return getScrollProgress(screenCenter, v, page);
    }

    protected float getScrollProgress(int screenCenter, View v, int page) {
        final int halfScreenSize = getViewportWidth() / 2;

        int totalDistance = v.getMeasuredWidth() + mPageSpacing;
        int delta = screenCenter - (getChildOffset(page) -
                getRelativeChildOffset(page) + halfScreenSize);

        float scrollProgress = delta / (totalDistance * 1.0f);
        scrollProgress = Math.min(scrollProgress, getMaxScrollProgress());
        scrollProgress = Math.max(scrollProgress, - getMaxScrollProgress());
        return scrollProgress;
    }

    // This curve determines how the effect of scrolling over the limits of the page dimishes
    // as the user pulls further and further from the bounds
    private float overScrollInfluenceCurve(float f) {
        f -= 1.0f;
        return f * f * f + 1.0f;
    }

    protected void acceleratedOverScroll(float amount) {
        int screenSize = getViewportWidth();

        // We want to reach the max over scroll effect when the user has
        // over scrolled half the size of the screen
        float f = OVERSCROLL_ACCELERATE_FACTOR * (amount / screenSize);

        if (f == 0) return;

        // Clamp this factor, f, to -1 < f < 1
        if (Math.abs(f) >= 1) {
            f /= Math.abs(f);
        }

        int overScrollAmount = (int) Math.round(f * screenSize);
        if (amount < 0) {
            mOverScrollX = overScrollAmount;
            super.scrollTo(0, getScrollY());
        } else {
            mOverScrollX = mMaxScrollX + overScrollAmount;
            super.scrollTo(mMaxScrollX, getScrollY());
        }
        invalidate();
    }

    protected void dampedOverScroll(float amount) {
        int screenSize = getViewportWidth();

        float f = (amount / screenSize);

        if (f == 0) return;
        f = f / (Math.abs(f)) * (overScrollInfluenceCurve(Math.abs(f)));

        // Clamp this factor, f, to -1 < f < 1
        if (Math.abs(f) >= 1) {
            f /= Math.abs(f);
        }

        int overScrollAmount = (int) Math.round(OVERSCROLL_DAMP_FACTOR * f * screenSize);
        if (amount < 0) {
            mOverScrollX = overScrollAmount;
            super.scrollTo(0, getScrollY());
        } else {
            mOverScrollX = mMaxScrollX + overScrollAmount;
            super.scrollTo(mMaxScrollX, getScrollY());
        }
        invalidate();
    }

    protected void overScroll(float amount) {
        dampedOverScroll(amount);
    }

    protected float maxOverScroll() {
        // Using the formula in overScroll, assuming that f = 1.0 (which it should generally not
        // exceed). Used to find out how much extra wallpaper we need for the over scroll effect
        float f = 1.0f;
        f = f / (Math.abs(f)) * (overScrollInfluenceCurve(Math.abs(f)));
        return OVERSCROLL_DAMP_FACTOR * f;
    }

    @Override
    public boolean onTouchEvent(MotionEvent ev) {
        if (DISABLE_TOUCH_INTERACTION) {
            return false;
        }

        // Skip touch handling if there are no pages to swipe
        if (getChildCount() <= 0) return super.onTouchEvent(ev);

        acquireVelocityTrackerAndAddMovement(ev);

        final int action = ev.getAction();

        switch (action & MotionEvent.ACTION_MASK) {
        case MotionEvent.ACTION_DOWN:
            /*
             * If being flinged and user touches, stop the fling. isFinished
             * will be false if being flinged.
             */
            if (!mScroller.isFinished()) {
                mScroller.abortAnimation();
            }

            // Remember where the motion event started
            mDownMotionX = mLastMotionX = ev.getX();
            mDownMotionY = mLastMotionY = ev.getY();
            mDownScrollX = getScrollX();
            float[] p = mapPointFromViewToParent(this, mLastMotionX, mLastMotionY);
            mParentDownMotionX = p[0];
            mParentDownMotionY = p[1];
            mLastMotionXRemainder = 0;
            mTotalMotionX = 0;
            mActivePointerId = ev.getPointerId(0);

            // Determine if the down event is within the threshold to be an edge swipe
            int leftEdgeBoundary = getViewportOffsetX() + mEdgeSwipeRegionSize;
            int rightEdgeBoundary = getMeasuredWidth() - getViewportOffsetX() - mEdgeSwipeRegionSize;
            if ((mDownMotionX <= leftEdgeBoundary || mDownMotionX >= rightEdgeBoundary)) {
                mDownEventOnEdge = true;
            }

            if (mTouchState == TOUCH_STATE_SCROLLING) {
                pageBeginMoving();
            }
            break;

        case MotionEvent.ACTION_MOVE:
            if (mTouchState == TOUCH_STATE_SCROLLING) {
                // Scroll to follow the motion event
                final int pointerIndex = ev.findPointerIndex(mActivePointerId);

                if (pointerIndex == -1) return true;

                final float x = ev.getX(pointerIndex);
                final float deltaX = mLastMotionX + mLastMotionXRemainder - x;

                mTotalMotionX += Math.abs(deltaX);

                // Only scroll and update mLastMotionX if we have moved some discrete amount.  We
                // keep the remainder because we are actually testing if we've moved from the last
                // scrolled position (which is discrete).
                if (Math.abs(deltaX) >= 1.0f) {
                    mTouchX += deltaX;
                    mSmoothingTime = System.nanoTime() / NANOTIME_DIV;
                    if (!mDeferScrollUpdate) {
                        scrollBy((int) deltaX, 0);
                        if (DEBUG) Log.d(TAG, "onTouchEvent().Scrolling: " + deltaX);
                    } else {
                        invalidate();
                    }
                    mLastMotionX = x;
                    mLastMotionXRemainder = deltaX - (int) deltaX;
                } else {
                    awakenScrollBars();
                }
            } else if (mTouchState == TOUCH_STATE_REORDERING) {
                // Update the last motion position
                mLastMotionX = ev.getX();
                mLastMotionY = ev.getY();

                // Update the parent down so that our zoom animations take this new movement into
                // account
                float[] pt = mapPointFromViewToParent(this, mLastMotionX, mLastMotionY);
                mParentDownMotionX = pt[0];
                mParentDownMotionY = pt[1];
                updateDragViewTranslationDuringDrag();

                // Find the closest page to the touch point
                final int dragViewIndex = indexOfChild(mDragView);
                int bufferSize = (int) (REORDERING_SIDE_PAGE_BUFFER_PERCENTAGE *
                    getViewportWidth());
                int leftBufferEdge = (int) (mapPointFromViewToParent(this, mViewport.left, 0)[0]
                        + bufferSize);
                int rightBufferEdge = (int) (mapPointFromViewToParent(this, mViewport.right, 0)[0]
                        - bufferSize);

                // Change the drag view if we are hovering over the drop target
                boolean isHoveringOverDelete = isHoveringOverDeleteDropTarget(
                        (int) mParentDownMotionX, (int) mParentDownMotionY);
                setPageHoveringOverDeleteDropTarget(dragViewIndex, isHoveringOverDelete);

                if (DEBUG) Log.d(TAG, "leftBufferEdge: " + leftBufferEdge);
                if (DEBUG) Log.d(TAG, "rightBufferEdge: " + rightBufferEdge);
                if (DEBUG) Log.d(TAG, "mLastMotionX: " + mLastMotionX);
                if (DEBUG) Log.d(TAG, "mLastMotionY: " + mLastMotionY);
                if (DEBUG) Log.d(TAG, "mParentDownMotionX: " + mParentDownMotionX);
                if (DEBUG) Log.d(TAG, "mParentDownMotionY: " + mParentDownMotionY);

                float parentX = mParentDownMotionX;
                int pageIndexToSnapTo = -1;
                if (parentX < leftBufferEdge && dragViewIndex > 0) {
                    pageIndexToSnapTo = dragViewIndex - 1;
                } else if (parentX > rightBufferEdge && dragViewIndex < getChildCount() - 1) {
                    pageIndexToSnapTo = dragViewIndex + 1;
                }

                final int pageUnderPointIndex = pageIndexToSnapTo;
                if (pageUnderPointIndex > -1 && !isHoveringOverDelete) {
                    mTempVisiblePagesRange[0] = 0;
                    mTempVisiblePagesRange[1] = getPageCount() - 1;
                    boundByReorderablePages(true, mTempVisiblePagesRange);
                    if (mTempVisiblePagesRange[0] <= pageUnderPointIndex &&
                            pageUnderPointIndex <= mTempVisiblePagesRange[1] &&
                            pageUnderPointIndex != mSidePageHoverIndex && mScroller.isFinished()) {
                        mSidePageHoverIndex = pageUnderPointIndex;
                        mSidePageHoverRunnable = new Runnable() {
                            @Override
                            public void run() {
                                // Update the down scroll position to account for the fact that the
                                // current page is moved
                                mDownScrollX = getChildOffset(pageUnderPointIndex)
                                        - getRelativeChildOffset(pageUnderPointIndex);

                                // Setup the scroll to the correct page before we swap the views
                                snapToPage(pageUnderPointIndex);

                                // For each of the pages between the paged view and the drag view,
                                // animate them from the previous position to the new position in
                                // the layout (as a result of the drag view moving in the layout)
                                int shiftDelta = (dragViewIndex < pageUnderPointIndex) ? -1 : 1;
                                int lowerIndex = (dragViewIndex < pageUnderPointIndex) ?
                                        dragViewIndex + 1 : pageUnderPointIndex;
                                int upperIndex = (dragViewIndex > pageUnderPointIndex) ?
                                        dragViewIndex - 1 : pageUnderPointIndex;
                                for (int i = lowerIndex; i <= upperIndex; ++i) {
                                    View v = getChildAt(i);
                                    // dragViewIndex < pageUnderPointIndex, so after we remove the
                                    // drag view all subsequent views to pageUnderPointIndex will
                                    // shift down.
                                    int oldX = getViewportOffsetX() + getChildOffset(i);
                                    int newX = getViewportOffsetX() + getChildOffset(i + shiftDelta);

                                    // Animate the view translation from its old position to its new
                                    // position
                                    AnimatorSet anim = (AnimatorSet) v.getTag(ANIM_TAG_KEY);
                                    if (anim != null) {
                                        anim.cancel();
                                    }

                                    v.setTranslationX(oldX - newX);
                                    anim = new AnimatorSet();
                                    anim.setDuration(REORDERING_REORDER_REPOSITION_DURATION);
                                    anim.playTogether(
                                            ObjectAnimator.ofFloat(v, "translationX", 0f));
                                    anim.start();
                                    v.setTag(anim);
                                }

                                removeView(mDragView);
                                onRemoveView(mDragView, false);
                                addView(mDragView, pageUnderPointIndex);
                                onAddView(mDragView, pageUnderPointIndex);
                                mSidePageHoverIndex = -1;
                                mPageIndicator.setActiveMarker(getNextPage());
                            }
                        };
                        postDelayed(mSidePageHoverRunnable, REORDERING_SIDE_PAGE_HOVER_TIMEOUT);
                    }
                } else {
                    removeCallbacks(mSidePageHoverRunnable);
                    mSidePageHoverIndex = -1;
                }
            } else {
                determineScrollingStart(ev);
            }
            break;

        case MotionEvent.ACTION_UP:
            if (mTouchState == TOUCH_STATE_SCROLLING) {
                final int activePointerId = mActivePointerId;
                final int pointerIndex = ev.findPointerIndex(activePointerId);
                final float x = ev.getX(pointerIndex);
                final VelocityTracker velocityTracker = mVelocityTracker;
                velocityTracker.computeCurrentVelocity(1000, mMaximumVelocity);
                int velocityX = (int) velocityTracker.getXVelocity(activePointerId);
                final int deltaX = (int) (x - mDownMotionX);
                final int pageWidth = getPageAt(mCurrentPage).getMeasuredWidth();
                boolean isSignificantMove = Math.abs(deltaX) > pageWidth *
                        SIGNIFICANT_MOVE_THRESHOLD;

                mTotalMotionX += Math.abs(mLastMotionX + mLastMotionXRemainder - x);

                boolean isFling = mTotalMotionX > MIN_LENGTH_FOR_FLING &&
                        Math.abs(velocityX) > mFlingThresholdVelocity;

                // In the case that the page is moved far to one direction and then is flung
                // in the opposite direction, we use a threshold to determine whether we should
                // just return to the starting page, or if we should skip one further.
                boolean returnToOriginalPage = false;
                if (Math.abs(deltaX) > pageWidth * RETURN_TO_ORIGINAL_PAGE_THRESHOLD &&
                        Math.signum(velocityX) != Math.signum(deltaX) && isFling) {
                    returnToOriginalPage = true;
                }

                int finalPage;
                // We give flings precedence over large moves, which is why we short-circuit our
                // test for a large move if a fling has been registered. That is, a large
                // move to the left and fling to the right will register as a fling to the right.
                final boolean isRtl = isLayoutRtl();
                boolean isDeltaXLeft = isRtl ? deltaX > 0 : deltaX < 0;
                boolean isVelocityXLeft = isRtl ? velocityX > 0 : velocityX < 0;
                if (((isSignificantMove && !isDeltaXLeft && !isFling) ||
                        (isFling && !isVelocityXLeft)) && mCurrentPage > 0) {
                    finalPage = returnToOriginalPage ? mCurrentPage : mCurrentPage - 1;
                    snapToPageWithVelocity(finalPage, velocityX);
                } else if (((isSignificantMove && isDeltaXLeft && !isFling) ||
                        (isFling && isVelocityXLeft)) &&
                        mCurrentPage < getChildCount() - 1) {
                    finalPage = returnToOriginalPage ? mCurrentPage : mCurrentPage + 1;
                    snapToPageWithVelocity(finalPage, velocityX);
                } else {
                    snapToDestination();
                }            } else if (mTouchState == TOUCH_STATE_PREV_PAGE) {
                // at this point we have not moved beyond the touch slop
                // (otherwise mTouchState would be TOUCH_STATE_SCROLLING), so
                // we can just page
                int nextPage = Math.max(0, mCurrentPage - 1);
                if (nextPage != mCurrentPage) {
                    snapToPage(nextPage);
                } else {
                    snapToDestination();
                }
            } else if (mTouchState == TOUCH_STATE_NEXT_PAGE) {
                // at this point we have not moved beyond the touch slop
                // (otherwise mTouchState would be TOUCH_STATE_SCROLLING), so
                // we can just page
                int nextPage = Math.min(getChildCount() - 1, mCurrentPage + 1);
                if (nextPage != mCurrentPage) {
                    snapToPage(nextPage);
                } else {
                    snapToDestination();
                }
            } else if (mTouchState == TOUCH_STATE_REORDERING) {
                // Update the last motion position
                mLastMotionX = ev.getX();
                mLastMotionY = ev.getY();

                // Update the parent down so that our zoom animations take this new movement into
                // account
                float[] pt = mapPointFromViewToParent(this, mLastMotionX, mLastMotionY);
                mParentDownMotionX = pt[0];
                mParentDownMotionY = pt[1];
                updateDragViewTranslationDuringDrag();
                boolean handledFling = false;
                if (!DISABLE_FLING_TO_DELETE) {
                    // Check the velocity and see if we are flinging-to-delete
                    PointF flingToDeleteVector = isFlingingToDelete();
                    if (flingToDeleteVector != null) {
                        onFlingToDelete(flingToDeleteVector);
                        handledFling = true;
                    }
                }
                if (!handledFling && isHoveringOverDeleteDropTarget((int) mParentDownMotionX,
                        (int) mParentDownMotionY)) {
                    onDropToDelete();
                }
            } else {
                onUnhandledTap(ev);
            }

            // Remove the callback to wait for the side page hover timeout
            removeCallbacks(mSidePageHoverRunnable);
            // End any intermediate reordering states
            resetTouchState();
            break;

        case MotionEvent.ACTION_CANCEL:
            if (mTouchState == TOUCH_STATE_SCROLLING) {
                snapToDestination();
            }
            resetTouchState();
            break;

        case MotionEvent.ACTION_POINTER_UP:
            onSecondaryPointerUp(ev);
            break;
        }

        return true;
    }

    public void onFlingToDelete(View v) {}
    public void onRemoveView(View v, boolean deletePermanently) {}
    public void onRemoveViewAnimationCompleted() {}
    public void onAddView(View v, int index) {}

    private void resetTouchState() {
        releaseVelocityTracker();
        endReordering();
        mTouchState = TOUCH_STATE_REST;
        mActivePointerId = INVALID_POINTER;
        mDownEventOnEdge = false;
    }

    protected void onUnhandledTap(MotionEvent ev) {}

    @Override
    public boolean onGenericMotionEvent(MotionEvent event) {
        if ((event.getSource() & InputDevice.SOURCE_CLASS_POINTER) != 0) {
            switch (event.getAction()) {
                case MotionEvent.ACTION_SCROLL: {
                    // Handle mouse (or ext. device) by shifting the page depending on the scroll
                    final float vscroll;
                    final float hscroll;
                    if ((event.getMetaState() & KeyEvent.META_SHIFT_ON) != 0) {
                        vscroll = 0;
                        hscroll = event.getAxisValue(MotionEvent.AXIS_VSCROLL);
                    } else {
                        vscroll = -event.getAxisValue(MotionEvent.AXIS_VSCROLL);
                        hscroll = event.getAxisValue(MotionEvent.AXIS_HSCROLL);
                    }
                    if (hscroll != 0 || vscroll != 0) {
                        boolean isForwardScroll = isLayoutRtl() ? (hscroll < 0 || vscroll < 0)
                                                         : (hscroll > 0 || vscroll > 0);
                        if (isForwardScroll) {
                            scrollRight();
                        } else {
                            scrollLeft();
                        }
                        return true;
                    }
                }
            }
        }
        return super.onGenericMotionEvent(event);
    }

    private void acquireVelocityTrackerAndAddMovement(MotionEvent ev) {
        if (mVelocityTracker == null) {
            mVelocityTracker = VelocityTracker.obtain();
        }
        mVelocityTracker.addMovement(ev);
    }

    private void releaseVelocityTracker() {
        if (mVelocityTracker != null) {
            mVelocityTracker.recycle();
            mVelocityTracker = null;
        }
    }

    private void onSecondaryPointerUp(MotionEvent ev) {
        final int pointerIndex = (ev.getAction() & MotionEvent.ACTION_POINTER_INDEX_MASK) >>
                MotionEvent.ACTION_POINTER_INDEX_SHIFT;
        final int pointerId = ev.getPointerId(pointerIndex);
        if (pointerId == mActivePointerId) {
            // This was our active pointer going up. Choose a new
            // active pointer and adjust accordingly.
            // TODO: Make this decision more intelligent.
            final int newPointerIndex = pointerIndex == 0 ? 1 : 0;
            mLastMotionX = mDownMotionX = ev.getX(newPointerIndex);
            mLastMotionY = ev.getY(newPointerIndex);
            mLastMotionXRemainder = 0;
            mActivePointerId = ev.getPointerId(newPointerIndex);
            if (mVelocityTracker != null) {
                mVelocityTracker.clear();
            }
        }
    }

    @Override
    public void requestChildFocus(View child, View focused) {
        super.requestChildFocus(child, focused);
        int page = indexToPage(indexOfChild(child));
        if (page >= 0 && page != getCurrentPage() && !isInTouchMode()) {
            snapToPage(page);
        }
    }

    protected int getChildWidth(int index) {
        return getPageAt(index).getMeasuredWidth();
    }

    int getPageNearestToPoint(float x) {
        int index = 0;
        for (int i = 0; i < getChildCount(); ++i) {
            if (x < getChildAt(i).getRight() - getScrollX()) {
                return index;
            } else {
                index++;
            }
        }
        return Math.min(index, getChildCount() - 1);
    }

    int getPageNearestToCenterOfScreen() {
        int minDistanceFromScreenCenter = Integer.MAX_VALUE;
        int minDistanceFromScreenCenterIndex = -1;
        int screenCenter = getViewportOffsetX() + getScrollX() + (getViewportWidth() / 2);
        final int childCount = getChildCount();
        for (int i = 0; i < childCount; ++i) {
            View layout = (View) getPageAt(i);
            int childWidth = layout.getMeasuredWidth();
            int halfChildWidth = (childWidth / 2);
            int childCenter = getViewportOffsetX() + getChildOffset(i) + halfChildWidth;
            int distanceFromScreenCenter = Math.abs(childCenter - screenCenter);
            if (distanceFromScreenCenter < minDistanceFromScreenCenter) {
                minDistanceFromScreenCenter = distanceFromScreenCenter;
                minDistanceFromScreenCenterIndex = i;
            }
        }
        return minDistanceFromScreenCenterIndex;
    }

    protected void snapToDestination() {
        snapToPage(getPageNearestToCenterOfScreen(), PAGE_SNAP_ANIMATION_DURATION);
    }

    private static class ScrollInterpolator implements Interpolator {
        public ScrollInterpolator() {
        }

        public float getInterpolation(float t) {
            t -= 1.0f;
            return t*t*t*t*t + 1;
        }
    }

    // We want the duration of the page snap animation to be influenced by the distance that
    // the screen has to travel, however, we don't want this duration to be effected in a
    // purely linear fashion. Instead, we use this method to moderate the effect that the distance
    // of travel has on the overall snap duration.
    float distanceInfluenceForSnapDuration(float f) {
        f -= 0.5f; // center the values about 0.
        f *= 0.3f * Math.PI / 2.0f;
        return (float) Math.sin(f);
    }

    protected void snapToPageWithVelocity(int whichPage, int velocity) {
        whichPage = Math.max(0, Math.min(whichPage, getChildCount() - 1));
        int halfScreenSize = getViewportWidth() / 2;

        if (DEBUG) Log.d(TAG, "snapToPage.getChildOffset(): " + getChildOffset(whichPage));
        if (DEBUG) Log.d(TAG, "snapToPageWithVelocity.getRelativeChildOffset(): "
                + getViewportWidth() + ", " + getChildWidth(whichPage));
        final int newX = getChildOffset(whichPage) - getRelativeChildOffset(whichPage);
        int delta = newX - mUnboundedScrollX;
        int duration = 0;

        if (Math.abs(velocity) < mMinFlingVelocity) {
            // If the velocity is low enough, then treat this more as an automatic page advance
            // as opposed to an apparent physical response to flinging
            snapToPage(whichPage, PAGE_SNAP_ANIMATION_DURATION);
            return;
        }

        // Here we compute a "distance" that will be used in the computation of the overall
        // snap duration. This is a function of the actual distance that needs to be traveled;
        // we keep this value close to half screen size in order to reduce the variance in snap
        // duration as a function of the distance the page needs to travel.
        float distanceRatio = Math.min(1f, 1.0f * Math.abs(delta) / (2 * halfScreenSize));
        float distance = halfScreenSize + halfScreenSize *
                distanceInfluenceForSnapDuration(distanceRatio);

        velocity = Math.abs(velocity);
        velocity = Math.max(mMinSnapVelocity, velocity);

        // we want the page's snap velocity to approximately match the velocity at which the
        // user flings, so we scale the duration by a value near to the derivative of the scroll
        // interpolator at zero, ie. 5. We use 4 to make it a little slower.
        duration = 4 * Math.round(1000 * Math.abs(distance / velocity));

        snapToPage(whichPage, delta, duration);
    }

    protected void snapToPage(int whichPage) {
        snapToPage(whichPage, PAGE_SNAP_ANIMATION_DURATION);
    }

    protected void snapToPageImmediately(int whichPage) {
        snapToPage(whichPage, PAGE_SNAP_ANIMATION_DURATION, true);
    }

    protected void snapToPage(int whichPage, int duration) {
        snapToPage(whichPage, duration, false);
    }

    protected void snapToPage(int whichPage, int duration, boolean immediate) {
        whichPage = Math.max(0, Math.min(whichPage, getPageCount() - 1));

        if (DEBUG) Log.d(TAG, "snapToPage.getChildOffset(): " + getChildOffset(whichPage));
        if (DEBUG) Log.d(TAG, "snapToPage.getRelativeChildOffset(): " + getViewportWidth() + ", "
                + getChildWidth(whichPage));
        int newX = getChildOffset(whichPage) - getRelativeChildOffset(whichPage);
        final int sX = mUnboundedScrollX;
        final int delta = newX - sX;
        snapToPage(whichPage, delta, duration, immediate);
    }

    protected void snapToPage(int whichPage, int delta, int duration) {
        snapToPage(whichPage, delta, duration, false);
    }

    protected void snapToPage(int whichPage, int delta, int duration, boolean immediate) {
        mNextPage = whichPage;
        View focusedChild = getFocusedChild();
        if (focusedChild != null && whichPage != mCurrentPage &&
                focusedChild == getPageAt(mCurrentPage)) {
            focusedChild.clearFocus();
        }

        pageBeginMoving();
        awakenScrollBars(duration);
        if (immediate) {
            duration = 0;
        } else if (duration == 0) {
            duration = Math.abs(delta);
        }

        if (!mScroller.isFinished()) mScroller.abortAnimation();
        mScroller.startScroll(mUnboundedScrollX, 0, delta, 0, duration);

        notifyPageSwitchListener();

        // Trigger a compute() to finish switching pages if necessary
        if (immediate) {
            computeScroll();
        }

        mForceScreenScrolled = true;
        invalidate();
    }

    public void scrollLeft() {
        if (mScroller.isFinished()) {
            if (mCurrentPage > 0) snapToPage(mCurrentPage - 1);
        } else {
            if (mNextPage > 0) snapToPage(mNextPage - 1);
        }
    }

    public void scrollRight() {
        if (mScroller.isFinished()) {
            if (mCurrentPage < getChildCount() -1) snapToPage(mCurrentPage + 1);
        } else {
            if (mNextPage < getChildCount() -1) snapToPage(mNextPage + 1);
        }
    }

    public int getPageForView(View v) {
        int result = -1;
        if (v != null) {
            ViewParent vp = v.getParent();
            int count = getChildCount();
            for (int i = 0; i < count; i++) {
                if (vp == getPageAt(i)) {
                    return i;
                }
            }
        }
        return result;
    }

    /**
     * @return True is long presses are still allowed for the current touch
     */
    public boolean allowLongPress() {
        return mAllowLongPress;
    }

    /**
     * Set true to allow long-press events to be triggered, usually checked by
     * {@link Launcher} to accept or block dpad-initiated long-presses.
     */
    public void setAllowLongPress(boolean allowLongPress) {
        mAllowLongPress = allowLongPress;
    }

    public static class SavedState extends BaseSavedState {
        int currentPage = -1;

        SavedState(Parcelable superState) {
            super(superState);
        }

        private SavedState(Parcel in) {
            super(in);
            currentPage = in.readInt();
        }

        @Override
        public void writeToParcel(Parcel out, int flags) {
            super.writeToParcel(out, flags);
            out.writeInt(currentPage);
        }

        public static final Parcelable.Creator<SavedState> CREATOR =
                new Parcelable.Creator<SavedState>() {
            public SavedState createFromParcel(Parcel in) {
                return new SavedState(in);
            }

            public SavedState[] newArray(int size) {
                return new SavedState[size];
            }
        };
    }

    protected void loadAssociatedPages(int page) {
        loadAssociatedPages(page, false);
    }
    protected void loadAssociatedPages(int page, boolean immediateAndOnly) {
        if (mContentIsRefreshable) {
            final int count = getChildCount();
            if (page < count) {
                int lowerPageBound = getAssociatedLowerPageBound(page);
                int upperPageBound = getAssociatedUpperPageBound(page);
                if (DEBUG) Log.d(TAG, "loadAssociatedPages: " + lowerPageBound + "/"
                        + upperPageBound);
                // First, clear any pages that should no longer be loaded
                for (int i = 0; i < count; ++i) {
                    Page layout = (Page) getPageAt(i);
                    if ((i < lowerPageBound) || (i > upperPageBound)) {
                        if (layout.getPageChildCount() > 0) {
                            layout.removeAllViewsOnPage();
                        }
                        mDirtyPageContent.set(i, true);
                    }
                }
                // Next, load any new pages
                for (int i = 0; i < count; ++i) {
                    if ((i != page) && immediateAndOnly) {
                        continue;
                    }
                    if (lowerPageBound <= i && i <= upperPageBound) {
                        if (mDirtyPageContent.get(i)) {
                            syncPageItems(i, (i == page) && immediateAndOnly);
                            mDirtyPageContent.set(i, false);
                        }
                    }
                }
            }
        }
    }

    protected int getAssociatedLowerPageBound(int page) {
        return Math.max(0, page - 1);
    }
    protected int getAssociatedUpperPageBound(int page) {
        final int count = getChildCount();
        return Math.min(page + 1, count - 1);
    }

    /**
     * This method is called ONLY to synchronize the number of pages that the paged view has.
     * To actually fill the pages with information, implement syncPageItems() below.  It is
     * guaranteed that syncPageItems() will be called for a particular page before it is shown,
     * and therefore, individual page items do not need to be updated in this method.
     */
    public abstract void syncPages();

    /**
     * This method is called to synchronize the items that are on a particular page.  If views on
     * the page can be reused, then they should be updated within this method.
     */
    public abstract void syncPageItems(int page, boolean immediate);

    protected void invalidatePageData() {
        invalidatePageData(-1, false);
    }
    protected void invalidatePageData(int currentPage) {
        invalidatePageData(currentPage, false);
    }
    protected void invalidatePageData(int currentPage, boolean immediateAndOnly) {
        if (!mIsDataReady) {
            return;
        }

        if (mContentIsRefreshable) {
            // Force all scrolling-related behavior to end
            mScroller.forceFinished(true);
            mNextPage = INVALID_PAGE;

            // Update all the pages
            syncPages();

            // We must force a measure after we've loaded the pages to update the content width and
            // to determine the full scroll width
            measure(MeasureSpec.makeMeasureSpec(getMeasuredWidth(), MeasureSpec.EXACTLY),
                    MeasureSpec.makeMeasureSpec(getMeasuredHeight(), MeasureSpec.EXACTLY));

            // Set a new page as the current page if necessary
            if (currentPage > -1) {
                setCurrentPage(Math.min(getPageCount() - 1, currentPage));
            }

            // Mark each of the pages as dirty
            final int count = getChildCount();
            mDirtyPageContent.clear();
            for (int i = 0; i < count; ++i) {
                mDirtyPageContent.add(true);
            }

            // Load any pages that are necessary for the current window of views
            loadAssociatedPages(mCurrentPage, immediateAndOnly);
            requestLayout();
        }
    }

    // Animate the drag view back to the original position
    void animateDragViewToOriginalPosition() {
        if (mDragView != null) {
            AnimatorSet anim = new AnimatorSet();
            anim.setDuration(REORDERING_DROP_REPOSITION_DURATION);
            anim.playTogether(
                    ObjectAnimator.ofFloat(mDragView, "translationX", 0f),
                    ObjectAnimator.ofFloat(mDragView, "translationY", 0f));
            anim.addListener(new AnimatorListenerAdapter() {
                @Override
                public void onAnimationEnd(Animator animation) {
                    onPostReorderingAnimationCompleted();
                }
            });
            anim.start();
        }
    }

    // "Zooms out" the PagedView to reveal more side pages
    protected boolean zoomOut() {
        if (mZoomInOutAnim != null && mZoomInOutAnim.isRunning()) {
            mZoomInOutAnim.cancel();
        }

        if (!(getScaleX() < 1f || getScaleY() < 1f)) {
            mZoomInOutAnim = new AnimatorSet();
            mZoomInOutAnim.setDuration(REORDERING_ZOOM_IN_OUT_DURATION);
            mZoomInOutAnim.playTogether(
                    ObjectAnimator.ofFloat(this, "scaleX", mMinScale),
                    ObjectAnimator.ofFloat(this, "scaleY", mMinScale));
            mZoomInOutAnim.addListener(new AnimatorListenerAdapter() {
                @Override
                public void onAnimationStart(Animator animation) {
                    // Show the delete drop target
                    if (mDeleteDropTarget != null) {
                        mDeleteDropTarget.setVisibility(View.VISIBLE);
                        mDeleteDropTarget.animate().alpha(1f)
                            .setDuration(REORDERING_DELETE_DROP_TARGET_FADE_DURATION)
                            .setListener(new AnimatorListenerAdapter() {
                                @Override
                                public void onAnimationStart(Animator animation) {
                                    mDeleteDropTarget.setAlpha(0f);
                                }
                            });
                    }
                }
            });
            mZoomInOutAnim.start();
            return true;
        }
        return false;
    }

    protected void onStartReordering() {
        // Set the touch state to reordering (allows snapping to pages, dragging a child, etc.)
        mTouchState = TOUCH_STATE_REORDERING;
        mIsReordering = true;

        // Mark all the non-widget pages as invisible
        getVisiblePages(mTempVisiblePagesRange);
        boundByReorderablePages(true, mTempVisiblePagesRange);
        for (int i = 0; i < getPageCount(); ++i) {
            if (i < mTempVisiblePagesRange[0] || i > mTempVisiblePagesRange[1]) {
                getPageAt(i).setAlpha(0f);
            }
        }

        // We must invalidate to trigger a redraw to update the layers such that the drag view
        // is always drawn on top
        invalidate();
    }

    private void onPostReorderingAnimationCompleted() {
        // Trigger the callback when reordering has settled
        --mPostReorderingPreZoomInRemainingAnimationCount;
        if (mPostReorderingPreZoomInRunnable != null &&
                mPostReorderingPreZoomInRemainingAnimationCount == 0) {
            mPostReorderingPreZoomInRunnable.run();
            mPostReorderingPreZoomInRunnable = null;
        }
    }

    protected void onEndReordering() {
        mIsReordering = false;

        // Mark all the non-widget pages as visible again
        getVisiblePages(mTempVisiblePagesRange);
        boundByReorderablePages(true, mTempVisiblePagesRange);
        for (int i = 0; i < getPageCount(); ++i) {
            if (i < mTempVisiblePagesRange[0] || i > mTempVisiblePagesRange[1]) {
                getPageAt(i).setAlpha(1f);
            }
        }
    }

    public boolean startReordering() {
        int dragViewIndex = getPageNearestToCenterOfScreen();
        mTempVisiblePagesRange[0] = 0;
        mTempVisiblePagesRange[1] = getPageCount() - 1;
        boundByReorderablePages(true, mTempVisiblePagesRange);
        mReorderingStarted = true;

        // Check if we are within the reordering range
        if (mTempVisiblePagesRange[0] <= dragViewIndex &&
                dragViewIndex <= mTempVisiblePagesRange[1]) {
            if (zoomOut()) {
                // Find the drag view under the pointer
                mDragView = getChildAt(dragViewIndex);

                onStartReordering();
            }
            return true;
        }
        return false;
    }

    boolean isReordering(boolean testTouchState) {
        boolean state = mIsReordering;
        if (testTouchState) {
            state &= (mTouchState == TOUCH_STATE_REORDERING);
        }
        return state;
    }
    void endReordering() {
        // For simplicity, we call endReordering sometimes even if reordering was never started.
        // In that case, we don't want to do anything.
        if (!mReorderingStarted) return;
        mReorderingStarted = false;

        // If we haven't flung-to-delete the current child, then we just animate the drag view
        // back into position
        final Runnable onCompleteRunnable = new Runnable() {
            @Override
            public void run() {
                onEndReordering();
            }
        };
        if (!mDeferringForDelete) {
            mPostReorderingPreZoomInRunnable = new Runnable() {
                public void run() {
                    zoomIn(onCompleteRunnable);
                };
            };

            mPostReorderingPreZoomInRemainingAnimationCount =
                    NUM_ANIMATIONS_RUNNING_BEFORE_ZOOM_OUT;
            // Snap to the current page
            snapToPage(indexOfChild(mDragView), 0);
            // Animate the drag view back to the front position
            animateDragViewToOriginalPosition();
        } else {
            // Handled in post-delete-animation-callbacks
        }
    }

    // "Zooms in" the PagedView to highlight the current page
    protected boolean zoomIn(final Runnable onCompleteRunnable) {
        if (mZoomInOutAnim != null && mZoomInOutAnim.isRunning()) {
            mZoomInOutAnim.cancel();
        }
        if (getScaleX() < 1f || getScaleY() < 1f) {
            mZoomInOutAnim = new AnimatorSet();
            mZoomInOutAnim.setDuration(REORDERING_ZOOM_IN_OUT_DURATION);
            mZoomInOutAnim.playTogether(
                    ObjectAnimator.ofFloat(this, "scaleX", 1f),
                    ObjectAnimator.ofFloat(this, "scaleY", 1f));
            mZoomInOutAnim.addListener(new AnimatorListenerAdapter() {
                @Override
                public void onAnimationStart(Animator animation) {
                    // Hide the delete drop target
                    if (mDeleteDropTarget != null) {
                        mDeleteDropTarget.animate().alpha(0f)
                            .setDuration(REORDERING_DELETE_DROP_TARGET_FADE_DURATION)
                            .setListener(new AnimatorListenerAdapter() {
                                @Override
                                public void onAnimationEnd(Animator animation) {
                                    mDeleteDropTarget.setVisibility(View.GONE);
                                }
                            });
                    }
                }
                @Override
                public void onAnimationCancel(Animator animation) {
                    mDragView = null;
                }
                @Override
                public void onAnimationEnd(Animator animation) {
                    mDragView = null;
                    if (onCompleteRunnable != null) {
                        onCompleteRunnable.run();
                    }
                }
            });
            mZoomInOutAnim.start();
            return true;
        } else {
            if (onCompleteRunnable != null) {
                onCompleteRunnable.run();
            }
        }
        return false;
    }

    /*
     * Flinging to delete - IN PROGRESS
     */
    private PointF isFlingingToDelete() {
        ViewConfiguration config = ViewConfiguration.get(getContext());
        mVelocityTracker.computeCurrentVelocity(1000, config.getScaledMaximumFlingVelocity());

        if (mVelocityTracker.getYVelocity() < mFlingToDeleteThresholdVelocity) {
            // Do a quick dot product test to ensure that we are flinging upwards
            PointF vel = new PointF(mVelocityTracker.getXVelocity(),
                    mVelocityTracker.getYVelocity());
            PointF upVec = new PointF(0f, -1f);
            float theta = (float) Math.acos(((vel.x * upVec.x) + (vel.y * upVec.y)) /
                    (vel.length() * upVec.length()));
            if (theta <= Math.toRadians(FLING_TO_DELETE_MAX_FLING_DEGREES)) {
                return vel;
            }
        }
        return null;
    }

    /**
     * Creates an animation from the current drag view along its current velocity vector.
     * For this animation, the alpha runs for a fixed duration and we update the position
     * progressively.
     */
    private static class FlingAlongVectorAnimatorUpdateListener implements AnimatorUpdateListener {
        private View mDragView;
        private PointF mVelocity;
        private Rect mFrom;
        private long mPrevTime;
        private float mFriction;

        private final TimeInterpolator mAlphaInterpolator = new DecelerateInterpolator(0.75f);

        public FlingAlongVectorAnimatorUpdateListener(View dragView, PointF vel, Rect from,
                long startTime, float friction) {
            mDragView = dragView;
            mVelocity = vel;
            mFrom = from;
            mPrevTime = startTime;
            mFriction = 1f - (mDragView.getResources().getDisplayMetrics().density * friction);
        }

        @Override
        public void onAnimationUpdate(ValueAnimator animation) {
            float t = ((Float) animation.getAnimatedValue()).floatValue();
            long curTime = AnimationUtils.currentAnimationTimeMillis();

            mFrom.left += (mVelocity.x * (curTime - mPrevTime) / 1000f);
            mFrom.top += (mVelocity.y * (curTime - mPrevTime) / 1000f);

            mDragView.setTranslationX(mFrom.left);
            mDragView.setTranslationY(mFrom.top);
            mDragView.setAlpha(1f - mAlphaInterpolator.getInterpolation(t));

            mVelocity.x *= mFriction;
            mVelocity.y *= mFriction;
            mPrevTime = curTime;
        }
    };

    private static final int ANIM_TAG_KEY = 100;

    private Runnable createPostDeleteAnimationRunnable(final View dragView) {
        return new Runnable() {
            @Override
            public void run() {
                int dragViewIndex = indexOfChild(dragView);

                // For each of the pages around the drag view, animate them from the previous
                // position to the new position in the layout (as a result of the drag view moving
                // in the layout)
                // NOTE: We can make an assumption here because we have side-bound pages that we
                //       will always have pages to animate in from the left
                getVisiblePages(mTempVisiblePagesRange);
                boundByReorderablePages(true, mTempVisiblePagesRange);
                boolean isLastWidgetPage = (mTempVisiblePagesRange[0] == mTempVisiblePagesRange[1]);
                boolean slideFromLeft = (isLastWidgetPage ||
                        dragViewIndex > mTempVisiblePagesRange[0]);

                // Setup the scroll to the correct page before we swap the views
                if (slideFromLeft) {
                    snapToPageImmediately(dragViewIndex - 1);
                }

                int firstIndex = (isLastWidgetPage ? 0 : mTempVisiblePagesRange[0]);
                int lastIndex = Math.min(mTempVisiblePagesRange[1], getPageCount() - 1);
                int lowerIndex = (slideFromLeft ? firstIndex : dragViewIndex + 1 );
                int upperIndex = (slideFromLeft ? dragViewIndex - 1 : lastIndex);
                ArrayList<Animator> animations = new ArrayList<Animator>();
                for (int i = lowerIndex; i <= upperIndex; ++i) {
                    View v = getChildAt(i);
                    // dragViewIndex < pageUnderPointIndex, so after we remove the
                    // drag view all subsequent views to pageUnderPointIndex will
                    // shift down.
                    int oldX = 0;
                    int newX = 0;
                    if (slideFromLeft) {
                        if (i == 0) {
                            // Simulate the page being offscreen with the page spacing
                            oldX = getViewportOffsetX() + getChildOffset(i) - getChildWidth(i)
                                    - mPageSpacing;
                        } else {
                            oldX = getViewportOffsetX() + getChildOffset(i - 1);
                        }
                        newX = getViewportOffsetX() + getChildOffset(i);
                    } else {
                        oldX = getChildOffset(i) - getChildOffset(i - 1);
                        newX = 0;
                    }

                    // Animate the view translation from its old position to its new
                    // position
                    AnimatorSet anim = (AnimatorSet) v.getTag();
                    if (anim != null) {
                        anim.cancel();
                    }

                    // Note: Hacky, but we want to skip any optimizations to not draw completely
                    // hidden views
                    v.setAlpha(Math.max(v.getAlpha(), 0.01f));
                    v.setTranslationX(oldX - newX);
                    anim = new AnimatorSet();
                    anim.playTogether(
                            ObjectAnimator.ofFloat(v, "translationX", 0f),
                            ObjectAnimator.ofFloat(v, "alpha", 1f));
                    animations.add(anim);
                    v.setTag(ANIM_TAG_KEY, anim);
                }

                AnimatorSet slideAnimations = new AnimatorSet();
                slideAnimations.playTogether(animations);
                slideAnimations.setDuration(DELETE_SLIDE_IN_SIDE_PAGE_DURATION);
                slideAnimations.addListener(new AnimatorListenerAdapter() {
                    @Override
                    public void onAnimationEnd(Animator animation) {
                        final Runnable onCompleteRunnable = new Runnable() {
                            @Override
                            public void run() {
                                mDeferringForDelete = false;
                                onEndReordering();
                                onRemoveViewAnimationCompleted();
                            }
                        };
                        zoomIn(onCompleteRunnable);
                    }
                });
                slideAnimations.start();

                removeView(dragView);
                onRemoveView(dragView, true);
            }
        };
    }

    public void onFlingToDelete(PointF vel) {
        final long startTime = AnimationUtils.currentAnimationTimeMillis();

        // NOTE: Because it takes time for the first frame of animation to actually be
        // called and we expect the animation to be a continuation of the fling, we have
        // to account for the time that has elapsed since the fling finished.  And since
        // we don't have a startDelay, we will always get call to update when we call
        // start() (which we want to ignore).
        final TimeInterpolator tInterpolator = new TimeInterpolator() {
            private int mCount = -1;
            private long mStartTime;
            private float mOffset;
            /* Anonymous inner class ctor */ {
                mStartTime = startTime;
            }

            @Override
            public float getInterpolation(float t) {
                if (mCount < 0) {
                    mCount++;
                } else if (mCount == 0) {
                    mOffset = Math.min(0.5f, (float) (AnimationUtils.currentAnimationTimeMillis() -
                            mStartTime) / FLING_TO_DELETE_FADE_OUT_DURATION);
                    mCount++;
                }
                return Math.min(1f, mOffset + t);
            }
        };

        final Rect from = new Rect();
        final View dragView = mDragView;
        from.left = (int) dragView.getTranslationX();
        from.top = (int) dragView.getTranslationY();
        AnimatorUpdateListener updateCb = new FlingAlongVectorAnimatorUpdateListener(dragView, vel,
                from, startTime, FLING_TO_DELETE_FRICTION);

        final Runnable onAnimationEndRunnable = createPostDeleteAnimationRunnable(dragView);

        // Create and start the animation
        ValueAnimator mDropAnim = new ValueAnimator();
        mDropAnim.setInterpolator(tInterpolator);
        mDropAnim.setDuration(FLING_TO_DELETE_FADE_OUT_DURATION);
        mDropAnim.setFloatValues(0f, 1f);
        mDropAnim.addUpdateListener(updateCb);
        mDropAnim.addListener(new AnimatorListenerAdapter() {
            public void onAnimationEnd(Animator animation) {
                onAnimationEndRunnable.run();
            }
        });
        mDropAnim.start();
        mDeferringForDelete = true;
    }

    /* Drag to delete */
    private boolean isHoveringOverDeleteDropTarget(int x, int y) {
        if (mDeleteDropTarget != null) {
            mAltTmpRect.set(0, 0, 0, 0);
            View parent = (View) mDeleteDropTarget.getParent();
            if (parent != null) {
                parent.getGlobalVisibleRect(mAltTmpRect);
            }
            mDeleteDropTarget.getGlobalVisibleRect(mTmpRect);
            mTmpRect.offset(-mAltTmpRect.left, -mAltTmpRect.top);
            return mTmpRect.contains(x, y);
        }
        return false;
    }

    protected void setPageHoveringOverDeleteDropTarget(int viewIndex, boolean isHovering) {}

    private void onDropToDelete() {
        final View dragView = mDragView;

        final float toScale = 0f;
        final float toAlpha = 0f;

        // Create and start the complex animation
        ArrayList<Animator> animations = new ArrayList<Animator>();
        AnimatorSet motionAnim = new AnimatorSet();
        motionAnim.setInterpolator(new DecelerateInterpolator(2));
        motionAnim.playTogether(
                ObjectAnimator.ofFloat(dragView, "scaleX", toScale),
                ObjectAnimator.ofFloat(dragView, "scaleY", toScale));
        animations.add(motionAnim);

        AnimatorSet alphaAnim = new AnimatorSet();
        alphaAnim.setInterpolator(new LinearInterpolator());
        alphaAnim.playTogether(
                ObjectAnimator.ofFloat(dragView, "alpha", toAlpha));
        animations.add(alphaAnim);

        final Runnable onAnimationEndRunnable = createPostDeleteAnimationRunnable(dragView);

        AnimatorSet anim = new AnimatorSet();
        anim.playTogether(animations);
        anim.setDuration(DRAG_TO_DELETE_FADE_OUT_DURATION);
        anim.addListener(new AnimatorListenerAdapter() {
            public void onAnimationEnd(Animator animation) {
                onAnimationEndRunnable.run();
            }
        });
        anim.start();

        mDeferringForDelete = true;
    }

    /* Accessibility */
    @Override
    public void onInitializeAccessibilityNodeInfo(AccessibilityNodeInfo info) {
        super.onInitializeAccessibilityNodeInfo(info);
        info.setScrollable(getPageCount() > 1);
        if (getCurrentPage() < getPageCount() - 1) {
            info.addAction(AccessibilityNodeInfo.ACTION_SCROLL_FORWARD);
        }
        if (getCurrentPage() > 0) {
            info.addAction(AccessibilityNodeInfo.ACTION_SCROLL_BACKWARD);
        }
    }

    @Override
    public void onInitializeAccessibilityEvent(AccessibilityEvent event) {
        super.onInitializeAccessibilityEvent(event);
        event.setScrollable(true);
        if (event.getEventType() == AccessibilityEvent.TYPE_VIEW_SCROLLED) {
            event.setFromIndex(mCurrentPage);
            event.setToIndex(mCurrentPage);
            event.setItemCount(getChildCount());
        }
    }

    @Override
    public boolean performAccessibilityAction(int action, Bundle arguments) {
        if (super.performAccessibilityAction(action, arguments)) {
            return true;
        }
        switch (action) {
            case AccessibilityNodeInfo.ACTION_SCROLL_FORWARD: {
                if (getCurrentPage() < getPageCount() - 1) {
                    scrollRight();
                    return true;
                }
            } break;
            case AccessibilityNodeInfo.ACTION_SCROLL_BACKWARD: {
                if (getCurrentPage() > 0) {
                    scrollLeft();
                    return true;
                }
            } break;
        }
        return false;
    }

    protected String getCurrentPageDescription() {
        return String.format(getContext().getString(R.string.default_scroll_format),
                getNextPage() + 1, getChildCount());
    }

    @Override
    public boolean onHoverEvent(android.view.MotionEvent event) {
        return true;
    }
}<|MERGE_RESOLUTION|>--- conflicted
+++ resolved
@@ -783,17 +783,12 @@
             }
         }
 
-<<<<<<< HEAD
-=======
         if (mScroller.isFinished() && mChildCountOnLastMeasure != getChildCount() &&
                 !mDeferringForDelete) {
             setCurrentPage(getNextPage());
         }
         mChildCountOnLastMeasure = getChildCount();
 
-        updateScrollingIndicatorPosition();
-
->>>>>>> 96d30a16
         if (childCount > 0) {
             final int index = isLayoutRtl() ? 0 : childCount - 1;
             mMaxScrollX = getChildOffset(index) - getRelativeChildOffset(index);
