--- conflicted
+++ resolved
@@ -17,14 +17,10 @@
 package com.android.launcher3;
 
 import static com.android.launcher3.util.DisplayController.CHANGE_ROTATION;
-<<<<<<< HEAD
 import static com.android.launcher3.util.Executors.MAIN_EXECUTOR;
 import static com.android.launcher3.util.Executors.THREAD_POOL_EXECUTOR;
 
 import android.app.WallpaperManager;
-=======
-
->>>>>>> bcf36a18
 import android.content.Context;
 import android.content.res.Configuration;
 import android.graphics.Point;
@@ -61,11 +57,7 @@
  */
 @SuppressWarnings("NewApi")
 public abstract class BaseDraggingActivity extends BaseActivity
-<<<<<<< HEAD
         implements WallpaperManagerCompat.OnColorsChangedListener, DisplayInfoChangeListener {
-=======
-        implements OnColorHintListener, DisplayInfoChangeListener {
->>>>>>> bcf36a18
 
     private static final String TAG = "BaseDraggingActivity";
 
@@ -90,11 +82,7 @@
         DisplayController.INSTANCE.get(this).addChangeListener(this);
 
         // Update theme
-<<<<<<< HEAD
         WallpaperManagerCompat.INSTANCE.get(this).addOnChangeListener(this);
-=======
-        WallpaperColorHints.get(this).registerOnColorHintsChangedListener(this);
->>>>>>> bcf36a18
         int themeRes = Themes.getActivityThemeRes(this);
         if (themeRes != mThemeRes) {
             mThemeRes = themeRes;
@@ -114,11 +102,7 @@
 
     @MainThread
     @Override
-<<<<<<< HEAD
     public void onColorsChanged() {
-=======
-    public void onColorHintsChanged(int colorHints) {
->>>>>>> bcf36a18
         updateTheme();
     }
 
@@ -195,10 +179,7 @@
     @Override
     protected void onDestroy() {
         super.onDestroy();
-<<<<<<< HEAD
         WallpaperManagerCompat.INSTANCE.get(this).removeOnChangeListener(this);
-=======
->>>>>>> bcf36a18
         DisplayController.INSTANCE.get(this).removeChangeListener(this);
         WallpaperColorHints.get(this).unregisterOnColorsChangedListener(this);
     }
