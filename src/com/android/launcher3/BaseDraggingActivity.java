--- conflicted
+++ resolved
@@ -58,14 +58,9 @@
 public abstract class BaseDraggingActivity extends BaseActivity
         implements WallpaperManagerCompat.OnColorsChangedListener, DisplayInfoChangeListener {
 
-<<<<<<< HEAD
     private static final String TAG = "BaseDraggingActivity";
-
-    // When starting an action mode, setting this tag will cause the action mode to
-    // be cancelled
-=======
+    
     // When starting an action mode, setting this tag will cause the action mode to be cancelled
->>>>>>> 5f635e80
     // automatically when user interacts with the launcher.
     public static final Object AUTO_CANCEL_ACTION_MODE = new Object();
 
@@ -188,8 +183,7 @@
         if (Utilities.ATLEAST_R) {
             return WindowBounds.fromWindowMetrics(getWindowManager().getCurrentWindowMetrics());
         }
-        // Note: Calls to getSize() can't rely on our cached DefaultDisplay since it can
-        // return
+        // Note: Calls to getSize() can't rely on our cached DefaultDisplay since it can return
         // the app window size
         Display display = getWindowManager().getDefaultDisplay();
         Point mwSize = new Point();
