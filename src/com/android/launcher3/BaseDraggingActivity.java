/*
 * Copyright (C) 2018 The Android Open Source Project
 *
 * Licensed under the Apache License, Version 2.0 (the "License");
 * you may not use this file except in compliance with the License.
 * You may obtain a copy of the License at
 *
 *      http://www.apache.org/licenses/LICENSE-2.0
 *
 * Unless required by applicable law or agreed to in writing, software
 * distributed under the License is distributed on an "AS IS" BASIS,
 * WITHOUT WARRANTIES OR CONDITIONS OF ANY KIND, either express or implied.
 * See the License for the specific language governing permissions and
 * limitations under the License.
 */

package com.android.launcher3;

import static com.android.launcher3.util.DisplayController.CHANGE_ROTATION;

<<<<<<< HEAD
import android.app.ActivityOptions;
import android.content.ActivityNotFoundException;
=======
import android.app.WallpaperColors;
import android.app.WallpaperManager;
import android.app.WallpaperManager.OnColorsChangedListener;
>>>>>>> fc786807
import android.content.Context;
import android.content.res.Configuration;
import android.graphics.Point;
import android.graphics.Rect;
import android.os.Bundle;
import android.view.ActionMode;
import android.view.Display;
import android.view.View;

import androidx.annotation.NonNull;
import androidx.annotation.Nullable;

import com.android.launcher3.model.data.ItemInfo;
import com.android.launcher3.touch.ItemClickHandler;
import com.android.launcher3.util.ActivityOptionsWrapper;
import com.android.launcher3.util.DisplayController;
import com.android.launcher3.util.DisplayController.DisplayInfoChangeListener;
import com.android.launcher3.util.DisplayController.Info;
import com.android.launcher3.util.RunnableList;
import com.android.launcher3.util.Themes;
import com.android.launcher3.util.TraceHelper;
import com.android.launcher3.util.WindowBounds;

import app.lawnchair.wallpaper.WallpaperManagerCompat;

/**
 * Extension of BaseActivity allowing support for drag-n-drop
 */
@SuppressWarnings("NewApi")
public abstract class BaseDraggingActivity extends BaseActivity
        implements WallpaperManagerCompat.OnColorsChangedListener, DisplayInfoChangeListener {

    private static final String TAG = "BaseDraggingActivity";

    // When starting an action mode, setting this tag will cause the action mode to be cancelled
    // automatically when user interacts with the launcher.
    public static final Object AUTO_CANCEL_ACTION_MODE = new Object();

    private ActionMode mCurrentActionMode;
    protected boolean mIsSafeModeEnabled;

    private Runnable mOnStartCallback;
    private RunnableList mOnResumeCallbacks = new RunnableList();

    private int mThemeRes = R.style.AppTheme;

    @Override
    protected void onCreate(Bundle savedInstanceState) {
        super.onCreate(savedInstanceState);

        mIsSafeModeEnabled = TraceHelper.allowIpcs("isSafeMode",
                () -> getPackageManager().isSafeMode());
        DisplayController.INSTANCE.get(this).addChangeListener(this);

        // Update theme
        WallpaperManagerCompat.INSTANCE.get(this).addOnChangeListener(this);
        int themeRes = Themes.getActivityThemeRes(this);
        if (themeRes != mThemeRes) {
            mThemeRes = themeRes;
            setTheme(themeRes);
        }
    }

    @Override
    protected void onResume() {
        super.onResume();
        mOnResumeCallbacks.executeAllAndClear();
    }

    public void addOnResumeCallback(Runnable callback) {
        mOnResumeCallbacks.add(callback);
    }

    @Override
    public void onColorsChanged() {
        updateTheme();
    }

    @Override
    public void onConfigurationChanged(Configuration newConfig) {
        super.onConfigurationChanged(newConfig);
        updateTheme();
    }

    protected void updateTheme() {
        if (mThemeRes != Themes.getActivityThemeRes(this)) {
            recreate();
        }
    }

    @Override
    public void onActionModeStarted(ActionMode mode) {
        super.onActionModeStarted(mode);
        mCurrentActionMode = mode;
    }

    @Override
    public void onActionModeFinished(ActionMode mode) {
        super.onActionModeFinished(mode);
        mCurrentActionMode = null;
    }

    protected boolean isInAutoCancelActionMode() {
        return mCurrentActionMode != null && AUTO_CANCEL_ACTION_MODE == mCurrentActionMode.getTag();
    }

    @Override
    public boolean finishAutoCancelActionMode() {
        if (isInAutoCancelActionMode()) {
            mCurrentActionMode.finish();
            return true;
        }
        return false;
    }

    public abstract <T extends View> T getOverviewPanel();

    public abstract View getRootView();

    public void returnToHomescreen() {
        // no-op
    }

    @Override
    @NonNull
    public ActivityOptionsWrapper getActivityLaunchOptions(View v, @Nullable ItemInfo item) {
        ActivityOptionsWrapper wrapper = super.getActivityLaunchOptions(v, item);
        addOnResumeCallback(wrapper.onEndCallback::executeAllAndDestroy);
        return wrapper;
    }

    @Override
    protected void onStart() {
        super.onStart();

        if (mOnStartCallback != null) {
            mOnStartCallback.run();
            mOnStartCallback = null;
        }
    }

    @Override
    protected void onDestroy() {
        super.onDestroy();
        WallpaperManagerCompat.INSTANCE.get(this).removeOnChangeListener(this);
        DisplayController.INSTANCE.get(this).removeChangeListener(this);
    }

    public void runOnceOnStart(Runnable action) {
        mOnStartCallback = action;
    }

    public void clearRunOnceOnStartCallback() {
        mOnStartCallback = null;
    }

    protected void onDeviceProfileInitiated() {
        if (mDeviceProfile.isVerticalBarLayout()) {
            mDeviceProfile.updateIsSeascape(this);
        }
    }

    @Override
    public void onDisplayInfoChanged(Context context, Info info, int flags) {
        if ((flags & CHANGE_ROTATION) != 0 && mDeviceProfile.updateIsSeascape(this)) {
            reapplyUi();
        }
    }

    @Override
    public View.OnClickListener getItemOnClickListener() {
        return ItemClickHandler.INSTANCE;
    }

    protected abstract void reapplyUi();

    protected WindowBounds getMultiWindowDisplaySize() {
        if (Utilities.ATLEAST_R) {
            return WindowBounds.fromWindowMetrics(getWindowManager().getCurrentWindowMetrics());
        }
        // Note: Calls to getSize() can't rely on our cached DefaultDisplay since it can return
        // the app window size
        Display display = getWindowManager().getDefaultDisplay();
        Point mwSize = new Point();
        display.getSize(mwSize);
        return new WindowBounds(new Rect(0, 0, mwSize.x, mwSize.y), new Rect());
    }

    @Override
    public boolean isAppBlockedForSafeMode() {
        return mIsSafeModeEnabled;
    }
}<|MERGE_RESOLUTION|>--- conflicted
+++ resolved
@@ -18,14 +18,6 @@
 
 import static com.android.launcher3.util.DisplayController.CHANGE_ROTATION;
 
-<<<<<<< HEAD
-import android.app.ActivityOptions;
-import android.content.ActivityNotFoundException;
-=======
-import android.app.WallpaperColors;
-import android.app.WallpaperManager;
-import android.app.WallpaperManager.OnColorsChangedListener;
->>>>>>> fc786807
 import android.content.Context;
 import android.content.res.Configuration;
 import android.graphics.Point;
@@ -38,6 +30,9 @@
 import androidx.annotation.NonNull;
 import androidx.annotation.Nullable;
 
+import com.android.launcher3.allapps.ActivityAllAppsContainerView;
+import com.android.launcher3.allapps.search.DefaultSearchAdapterProvider;
+import com.android.launcher3.allapps.search.SearchAdapterProvider;
 import com.android.launcher3.model.data.ItemInfo;
 import com.android.launcher3.touch.ItemClickHandler;
 import com.android.launcher3.util.ActivityOptionsWrapper;
@@ -60,7 +55,8 @@
 
     private static final String TAG = "BaseDraggingActivity";
 
-    // When starting an action mode, setting this tag will cause the action mode to be cancelled
+    // When starting an action mode, setting this tag will cause the action mode to
+    // be cancelled
     // automatically when user interacts with the launcher.
     public static final Object AUTO_CANCEL_ACTION_MODE = new Object();
 
@@ -206,7 +202,8 @@
         if (Utilities.ATLEAST_R) {
             return WindowBounds.fromWindowMetrics(getWindowManager().getCurrentWindowMetrics());
         }
-        // Note: Calls to getSize() can't rely on our cached DefaultDisplay since it can return
+        // Note: Calls to getSize() can't rely on our cached DefaultDisplay since it can
+        // return
         // the app window size
         Display display = getWindowManager().getDefaultDisplay();
         Point mwSize = new Point();
@@ -218,4 +215,8 @@
     public boolean isAppBlockedForSafeMode() {
         return mIsSafeModeEnabled;
     }
+
+    public SearchAdapterProvider<?> createMainAdapterProvider(ActivityAllAppsContainerView<?> allAppsContainerView) {
+        return new DefaultSearchAdapterProvider(this);
+    }
 }