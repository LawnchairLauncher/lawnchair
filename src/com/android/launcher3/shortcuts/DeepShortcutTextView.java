/*
 * Copyright (C) 2016 The Android Open Source Project
 *
 * Licensed under the Apache License, Version 2.0 (the "License");
 * you may not use this file except in compliance with the License.
 * You may obtain a copy of the License at
 *
 *      http://www.apache.org/licenses/LICENSE-2.0
 *
 * Unless required by applicable law or agreed to in writing, software
 * distributed under the License is distributed on an "AS IS" BASIS,
 * WITHOUT WARRANTIES OR CONDITIONS OF ANY KIND, either express or implied.
 * See the License for the specific language governing permissions and
 * limitations under the License.
 */

package com.android.launcher3.shortcuts;

import android.content.Context;
import android.graphics.Canvas;
import android.graphics.Rect;
import android.graphics.drawable.Drawable;
import android.text.TextUtils;
import android.util.AttributeSet;

import com.android.launcher3.BubbleTextView;
import com.android.launcher3.R;
import com.android.launcher3.Utilities;
import com.patrykmichalik.opto.core.PreferenceExtensionsKt;

import app.lawnchair.preferences2.PreferenceManager2;

/**
 * A {@link BubbleTextView} that has the shortcut icon on the left and drag handle on the right.
 */
public class DeepShortcutTextView extends BubbleTextView {
<<<<<<< HEAD

    private final PreferenceManager2 mPreferenceManager2 = PreferenceManager2.getInstance(getContext());

    private final Rect mDragHandleBounds = new Rect();
    private int mDragHandleWidth;
    private boolean mShowInstructionToast = false;

    private Toast mInstructionToast;
=======
>>>>>>> 904a97c6

    private boolean mShowLoadingState;
    private Drawable mLoadingStatePlaceholder;
    private final Rect mLoadingStateBounds = new Rect();

    public DeepShortcutTextView(Context context) {
        this(context, null, 0);
    }

    public DeepShortcutTextView(Context context, AttributeSet attrs) {
        this(context, attrs, 0);
    }

    public DeepShortcutTextView(Context context, AttributeSet attrs, int defStyle) {
        super(context, attrs, defStyle);
        showLoadingState(true);
    }

    @Override
    protected void onFinishInflate() {
        super.onFinishInflate();

        if (PreferenceExtensionsKt.firstBlocking(mPreferenceManager2.getLockHomeScreen())) {
            setCompoundDrawables(null, null, null, null);
            mDragHandleWidth = 0;
            mDragHandleBounds.set(0, 0, 0, 0);
        }
    }

    @Override
    protected void onMeasure(int widthMeasureSpec, int heightMeasureSpec) {
        super.onMeasure(widthMeasureSpec, heightMeasureSpec);
        setLoadingBounds();
    }

    private void setLoadingBounds() {
        if (mLoadingStatePlaceholder == null) {
            return;
        }
        mLoadingStateBounds.set(
                0,
                0,
                getMeasuredWidth() - getPaddingEnd() - getPaddingStart(),
                mLoadingStatePlaceholder.getIntrinsicHeight());
        mLoadingStateBounds.offset(
                Utilities.isRtl(getResources()) ? getPaddingEnd() : getPaddingStart(),
                (int) ((getMeasuredHeight() - mLoadingStatePlaceholder.getIntrinsicHeight())
                        / 2.0f)
        );
        mLoadingStatePlaceholder.setBounds(mLoadingStateBounds);
    }

    @Override
    protected void applyCompoundDrawables(Drawable icon) {
        // The icon is drawn in a separate view.
    }

    @Override
    public void setText(CharSequence text, BufferType type) {
        super.setText(text, type);

        if (!TextUtils.isEmpty(text)) {
            showLoadingState(false);
        }
    }

    @Override
    protected boolean shouldIgnoreTouchDown(float x, float y) {
        // assume the whole view as clickable
        return false;
    }

    @Override
    public void onDraw(Canvas canvas) {
        if (!mShowLoadingState) {
            super.onDraw(canvas);
            return;
        }

        mLoadingStatePlaceholder.draw(canvas);
    }

    @Override
    protected void drawDotIfNecessary(Canvas canvas) {
        // This view (with the text label to the side of the icon) is not designed for a dot to be
        // drawn on top of it, so never draw one even if a notification for this shortcut exists.
    }

    private void showLoadingState(boolean loading) {
        if (loading == mShowLoadingState) {
            return;
        }

        mShowLoadingState = loading;

        if (loading) {
            mLoadingStatePlaceholder = getContext().getDrawable(
                    R.drawable.deep_shortcuts_text_placeholder);
            setLoadingBounds();
        } else {
            mLoadingStatePlaceholder = null;
        }

        invalidate();
    }
}<|MERGE_RESOLUTION|>--- conflicted
+++ resolved
@@ -31,10 +31,10 @@
 import app.lawnchair.preferences2.PreferenceManager2;
 
 /**
- * A {@link BubbleTextView} that has the shortcut icon on the left and drag handle on the right.
+ * A {@link BubbleTextView} that has the shortcut icon on the left and drag
+ * handle on the right.
  */
 public class DeepShortcutTextView extends BubbleTextView {
-<<<<<<< HEAD
 
     private final PreferenceManager2 mPreferenceManager2 = PreferenceManager2.getInstance(getContext());
 
@@ -43,8 +43,6 @@
     private boolean mShowInstructionToast = false;
 
     private Toast mInstructionToast;
-=======
->>>>>>> 904a97c6
 
     private boolean mShowLoadingState;
     private Drawable mLoadingStatePlaceholder;
@@ -92,8 +90,7 @@
         mLoadingStateBounds.offset(
                 Utilities.isRtl(getResources()) ? getPaddingEnd() : getPaddingStart(),
                 (int) ((getMeasuredHeight() - mLoadingStatePlaceholder.getIntrinsicHeight())
-                        / 2.0f)
-        );
+                        / 2.0f));
         mLoadingStatePlaceholder.setBounds(mLoadingStateBounds);
     }
 
@@ -129,8 +126,10 @@
 
     @Override
     protected void drawDotIfNecessary(Canvas canvas) {
-        // This view (with the text label to the side of the icon) is not designed for a dot to be
-        // drawn on top of it, so never draw one even if a notification for this shortcut exists.
+        // This view (with the text label to the side of the icon) is not designed for a
+        // dot to be
+        // drawn on top of it, so never draw one even if a notification for this
+        // shortcut exists.
     }
 
     private void showLoadingState(boolean loading) {
