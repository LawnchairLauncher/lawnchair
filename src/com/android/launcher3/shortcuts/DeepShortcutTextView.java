--- conflicted
+++ resolved
@@ -34,7 +34,6 @@
  * A {@link BubbleTextView} that has the shortcut icon on the left and drag handle on the right.
  */
 public class DeepShortcutTextView extends BubbleTextView {
-<<<<<<< HEAD
 
     private final PreferenceManager2 mPreferenceManager2 = PreferenceManager2.getInstance(getContext());
 
@@ -43,8 +42,6 @@
     private boolean mShowInstructionToast = false;
 
     private Toast mInstructionToast;
-=======
->>>>>>> 5f635e80
 
     private boolean mShowLoadingState;
     private Drawable mLoadingStatePlaceholder;
