--- conflicted
+++ resolved
@@ -63,10 +63,7 @@
     private static final float RESIZE_THRESHOLD = 0.66f;
     private static final int RESIZE_TRANSITION_DURATION_MS = 150;
 
-<<<<<<< HEAD
     private static final String KEY_RECONFIGURABLE_WIDGET_EDUCATION_TIP_SEEN = "launcher.reconfigurable_widget_education_tip_seen";
-=======
->>>>>>> 904a97c6
     private static final Rect sTmpRect = new Rect();
     private static final Rect sTmpRect2 = new Rect();
 
@@ -144,8 +141,7 @@
     private int[] mWidgetViewWindowPos;
     private final Rect mWidgetViewOldRect = new Rect();
     private final Rect mWidgetViewNewRect = new Rect();
-    private final @Nullable LauncherAppWidgetHostView.CellChildViewPreLayoutListener
-            mCellChildViewPreLayoutListener;
+    private final @Nullable LauncherAppWidgetHostView.CellChildViewPreLayoutListener mCellChildViewPreLayoutListener;
     private final @NonNull OnLayoutChangeListener mWidgetViewLayoutListener;
 
     private int mXDown, mYDown;
@@ -166,14 +162,14 @@
 
         mCellChildViewPreLayoutListener = FeatureFlags.ENABLE_WIDGET_TRANSITION_FOR_RESIZING.get()
                 ? (v, left, top, right, bottom) -> {
-                            if (mWidgetViewWindowPos == null) {
-                                mWidgetViewWindowPos = new int[2];
-                            }
-                            v.getLocationInWindow(mWidgetViewWindowPos);
-                            mWidgetViewOldRect.set(v.getLeft(), v.getTop(), v.getRight(),
-                                    v.getBottom());
-                            mWidgetViewNewRect.set(left, top, right, bottom);
-                        }
+                    if (mWidgetViewWindowPos == null) {
+                        mWidgetViewWindowPos = new int[2];
+                    }
+                    v.getLocationInWindow(mWidgetViewWindowPos);
+                    mWidgetViewOldRect.set(v.getLeft(), v.getTop(), v.getRight(),
+                            v.getBottom());
+                    mWidgetViewNewRect.set(left, top, right, bottom);
+                }
                 : null;
 
         mBackgroundPadding = getResources()
@@ -189,8 +185,7 @@
                 R.dimen.resize_frame_invalid_drag_across_two_panel_opacity_margin);
         mDragLayerRelativeCoordinateHelper = new ViewGroupFocusHelper(mLauncher.getDragLayer());
 
-        mWidgetViewLayoutListener =
-                (v, l, t, r, b, oldL, oldT, oldR, oldB) -> setCornerRadiusFromWidget();
+        mWidgetViewLayoutListener = (v, l, t, r, b, oldL, oldT, oldR, oldB) -> setCornerRadiusFromWidget();
     }
 
     @Override
@@ -220,24 +215,21 @@
     }
 
     public static void showForWidget(LauncherAppWidgetHostView widget, CellLayout cellLayout) {
-<<<<<<< HEAD
         PreferenceManager2 pref2 = PreferenceManager2.getInstance(widget.getContext());
         boolean force = PreferenceExtensionsKt.firstBlocking(pref2.getForceWidgetResize());
         boolean unlimited = PreferenceExtensionsKt.firstBlocking(pref2.getWidgetUnlimitedSize());
-        
-=======
-        // If widget is not added to view hierarchy, we cannot show resize frame at correct location
+
+        // If widget is not added to view hierarchy, we cannot show resize frame at
+        // correct location
         if (widget.getParent() == null) {
             return;
         }
->>>>>>> 904a97c6
         Launcher launcher = Launcher.getLauncher(cellLayout.getContext());
         AbstractFloatingView.closeAllOpenViews(launcher);
 
         DragLayer dl = launcher.getDragLayer();
         AppWidgetResizeFrame frame = (AppWidgetResizeFrame) launcher.getLayoutInflater()
                 .inflate(R.layout.app_widget_resize_frame, dl, false);
-<<<<<<< HEAD
         ImageView imageView = frame.findViewById(R.id.widget_resize_frame);
         imageView.setImageDrawable(DrawableTokens.WidgetResizeFrame.resolve(launcher));
         if (widget.hasEnforcedCornerRadius()) {
@@ -249,9 +241,6 @@
             }
         }
         frame.setupForWidget(widget, cellLayout, dl, force, unlimited);
-=======
-        frame.setupForWidget(widget, cellLayout, dl);
->>>>>>> 904a97c6
         ((DragLayer.LayoutParams) frame.getLayoutParams()).customPosition = true;
 
         dl.addView(frame);
@@ -339,15 +328,8 @@
             if (!hasSeenReconfigurableWidgetEducationTip()) {
                 post(() -> {
                     if (showReconfigurableWidgetEducationTip() != null) {
-<<<<<<< HEAD
-                        mLauncher.getSharedPrefs().edit()
-                                .putBoolean(KEY_RECONFIGURABLE_WIDGET_EDUCATION_TIP_SEEN,
-                                        true)
-                                .apply();
-=======
                         LauncherPrefs.get(getContext()).put(
                                 RECONFIGURABLE_WIDGET_EDUCATION_TIP_SEEN, true);
->>>>>>> 904a97c6
                     }
                 });
             }
@@ -448,7 +430,6 @@
 
         resizeWidgetIfNeeded(false);
 
-<<<<<<< HEAD
         // When the widget resizes in multi-window mode, the translation value changes
         // to maintain
         // a center fit. These overrides ensure the resize frame always aligns with the
@@ -467,8 +448,6 @@
             lp.y = sTmpRect.top;
         }
 
-=======
->>>>>>> 904a97c6
         // Handle invalid resize across CellLayouts in the two panel UI.
         if (mCellLayout.getParent() instanceof Workspace) {
             Workspace<?> workspace = (Workspace<?>) mCellLayout.getParent();
@@ -569,18 +548,14 @@
             mLastDirectionVector[1] = mDirectionVector[1];
         }
 
-<<<<<<< HEAD
-        if (mCellLayout.createAreaForResize(cellX, cellY, spanX, spanY, mWidgetView,
-                mDirectionVector, onDismiss)) {
-            if (mStateAnnouncer != null && (lp.cellHSpan != spanX || lp.cellVSpan != spanY)) {
-=======
-        // We don't want to evaluate resize if a widget was pending config activity and was already
-        // occupying a space on the screen. This otherwise will cause reorder algorithm evaluate a
+        // We don't want to evaluate resize if a widget was pending config activity and
+        // was already
+        // occupying a space on the screen. This otherwise will cause reorder algorithm
+        // evaluate a
         // different location for the widget and cause a jump.
         if (!(mWidgetView instanceof PendingAppWidgetHostView) && mCellLayout.createAreaForResize(
                 cellX, cellY, spanX, spanY, mWidgetView, mDirectionVector, onDismiss)) {
-            if (mStateAnnouncer != null && (lp.cellHSpan != spanX || lp.cellVSpan != spanY) ) {
->>>>>>> 904a97c6
+            if (mStateAnnouncer != null && (lp.cellHSpan != spanX || lp.cellVSpan != spanY)) {
                 mStateAnnouncer.announce(
                         mLauncher.getString(R.string.widget_resized, spanX, spanY));
             }
@@ -656,7 +631,10 @@
                 afterPos[1] + mWidgetViewNewRect.height());
     }
 
-    /** Returns the relative x and y values of the widget view after the layout transition */
+    /**
+     * Returns the relative x and y values of the widget view after the layout
+     * transition
+     */
     private int[] getViewPosRelativeToDragLayer() {
         mDragLayer.getLocationInWindow(sDragLayerLoc);
         int x = sDragLayerLoc[0];
@@ -670,12 +648,13 @@
         int leftOffset = mWidgetViewNewRect.left - mWidgetViewOldRect.left;
         int topOffset = mWidgetViewNewRect.top - mWidgetViewOldRect.top;
 
-        return new int[] {mWidgetViewWindowPos[0] - x + leftOffset,
-                mWidgetViewWindowPos[1] - y + topOffset};
+        return new int[] { mWidgetViewWindowPos[0] - x + leftOffset,
+                mWidgetViewWindowPos[1] - y + topOffset };
     }
 
     private void snapToWidget(boolean animate) {
-        // The widget is guaranteed to be attached to the cell layout at this point, thus setting
+        // The widget is guaranteed to be attached to the cell layout at this point,
+        // thus setting
         // the transition here
         if (FeatureFlags.ENABLE_WIDGET_TRANSITION_FOR_RESIZING.get()
                 && mWidgetView.getLayoutTransition() == null) {
