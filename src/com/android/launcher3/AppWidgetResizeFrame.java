--- conflicted
+++ resolved
@@ -60,10 +60,7 @@
     private static final float RESIZE_THRESHOLD = 0.66f;
     private static final int RESIZE_TRANSITION_DURATION_MS = 150;
 
-<<<<<<< HEAD
     private static final String KEY_RECONFIGURABLE_WIDGET_EDUCATION_TIP_SEEN = "launcher.reconfigurable_widget_education_tip_seen";
-=======
->>>>>>> 5f635e80
     private static final Rect sTmpRect = new Rect();
     private static final Rect sTmpRect2 = new Rect();
 
@@ -109,8 +106,7 @@
 
     /**
      * In the two panel UI, it is not possible to resize a widget to cross its host
-     * {@link CellLayout}'s sibling. When this happens, we gradually reduce the
-     * opacity of the
+     * {@link CellLayout}'s sibling. When this happens, we gradually reduce the opacity of the
      * sibling {@link CellLayout} from 1f to
      * {@link #MIN_OPACITY_FOR_CELL_LAYOUT_DURING_INVALID_RESIZE}.
      */
@@ -243,7 +239,8 @@
             DragLayer dragLayer) {
         mCellLayout = cellLayout;
         mWidgetView = widgetView;
-        LauncherAppWidgetProviderInfo info = (LauncherAppWidgetProviderInfo) widgetView.getAppWidgetInfo();
+        LauncherAppWidgetProviderInfo info = (LauncherAppWidgetProviderInfo)
+                widgetView.getAppWidgetInfo();
         mDragLayer = dragLayer;
 
         mMinHSpan = info.minSpanX;
@@ -289,15 +286,10 @@
             if (!hasSeenReconfigurableWidgetEducationTip()) {
                 post(() -> {
                     if (showReconfigurableWidgetEducationTip() != null) {
-<<<<<<< HEAD
                         mLauncher.getSharedPrefs().edit()
                                 .putBoolean(KEY_RECONFIGURABLE_WIDGET_EDUCATION_TIP_SEEN,
                                         true)
                                 .apply();
-=======
-                        LauncherPrefs.get(getContext()).put(
-                                RECONFIGURABLE_WIDGET_EDUCATION_TIP_SEEN, true);
->>>>>>> 5f635e80
                     }
                 });
             }
@@ -322,10 +314,8 @@
         lp.cellVSpan = widgetInfo.spanY;
         lp.isLockedToGrid = true;
 
-        // When we create the resize frame, we first mark all cells as unoccupied. The
-        // appropriate
-        // cells (same if not resized, or different) will be marked as occupied when the
-        // resize
+        // When we create the resize frame, we first mark all cells as unoccupied. The appropriate
+        // cells (same if not resized, or different) will be marked as occupied when the resize
         // frame is dismissed.
         mCellLayout.markCellsAsUnoccupiedForView(mWidgetView);
 
@@ -339,17 +329,19 @@
     }
 
     public boolean beginResizeIfPointInRegion(int x, int y) {
-        mLeftBorderActive = x < mTouchTargetWidth;
-        mRightBorderActive = x > getWidth() - mTouchTargetWidth;
-        mTopBorderActive = y < mTouchTargetWidth + mTopTouchRegionAdjustment;
-        mBottomBorderActive = y > getHeight() - mTouchTargetWidth + mBottomTouchRegionAdjustment;
+        mLeftBorderActive = (x < mTouchTargetWidth) && mHorizontalResizeActive;
+        mRightBorderActive = (x > getWidth() - mTouchTargetWidth) && mHorizontalResizeActive;
+        mTopBorderActive = (y < mTouchTargetWidth + mTopTouchRegionAdjustment)
+                && mVerticalResizeActive;
+        mBottomBorderActive = (y > getHeight() - mTouchTargetWidth + mBottomTouchRegionAdjustment)
+                && mVerticalResizeActive;
 
         boolean anyBordersActive = mLeftBorderActive || mRightBorderActive
                 || mTopBorderActive || mBottomBorderActive;
 
         if (anyBordersActive) {
             mDragHandles[INDEX_LEFT].setAlpha(mLeftBorderActive ? 1.0f : DIMMED_HANDLE_ALPHA);
-            mDragHandles[INDEX_RIGHT].setAlpha(mRightBorderActive ? 1.0f : DIMMED_HANDLE_ALPHA);
+            mDragHandles[INDEX_RIGHT].setAlpha(mRightBorderActive ? 1.0f :DIMMED_HANDLE_ALPHA);
             mDragHandles[INDEX_TOP].setAlpha(mTopBorderActive ? 1.0f : DIMMED_HANDLE_ALPHA);
             mDragHandles[INDEX_BOTTOM].setAlpha(mBottomBorderActive ? 1.0f : DIMMED_HANDLE_ALPHA);
         }
@@ -376,7 +368,7 @@
     }
 
     /**
-     * Based on the deltas, we resize the frame.
+     *  Based on the deltas, we resize the frame.
      */
     public void visualizeResizeForDelta(int deltaX, int deltaY) {
         mDeltaX = mDeltaXRange.clamp(deltaX);
@@ -395,27 +387,6 @@
 
         resizeWidgetIfNeeded(false);
 
-<<<<<<< HEAD
-        // When the widget resizes in multi-window mode, the translation value changes
-        // to maintain
-        // a center fit. These overrides ensure the resize frame always aligns with the
-        // widget view.
-        getSnappedRectRelativeToDragLayer(sTmpRect);
-        if (mLeftBorderActive) {
-            lp.width = sTmpRect.width() + sTmpRect.left - lp.x;
-        }
-        if (mTopBorderActive) {
-            lp.height = sTmpRect.height() + sTmpRect.top - lp.y;
-        }
-        if (mRightBorderActive) {
-            lp.x = sTmpRect.left;
-        }
-        if (mBottomBorderActive) {
-            lp.y = sTmpRect.top;
-        }
-
-=======
->>>>>>> 5f635e80
         // Handle invalid resize across CellLayouts in the two panel UI.
         if (mCellLayout.getParent() instanceof Workspace) {
             Workspace<?> workspace = (Workspace<?>) mCellLayout.getParent();
@@ -432,7 +403,8 @@
                     // Resize from right to left.
                     progress = (mDragAcrossTwoPanelOpacityMargin + mDeltaX)
                             / mDragAcrossTwoPanelOpacityMargin;
-                } else if (workspace.indexOfChild(pairedCellLayout) > workspace.indexOfChild(mCellLayout)
+                } else if (workspace.indexOfChild(pairedCellLayout)
+                                > workspace.indexOfChild(mCellLayout)
                         && mDeltaX > 0
                         && resizeFrameBound.right > focusedCellLayoutBound.right) {
                     // Resize from left to right.
@@ -454,7 +426,7 @@
     }
 
     /**
-     * Based on the current deltas, we determine if and how to resize the widget.
+     *  Based on the current deltas, we determine if and how to resize the widget.
      */
     private void resizeWidgetIfNeeded(boolean onDismiss) {
         ViewGroup.LayoutParams wlp = mWidgetView.getLayoutParams();
@@ -468,8 +440,7 @@
         int hSpanInc = getSpanIncrement((mDeltaX + mDeltaXAddOn) / xThreshold - mRunningHInc);
         int vSpanInc = getSpanIncrement((mDeltaY + mDeltaYAddOn) / yThreshold - mRunningVInc);
 
-        if (!onDismiss && (hSpanInc == 0 && vSpanInc == 0))
-            return;
+        if (!onDismiss && (hSpanInc == 0 && vSpanInc == 0)) return;
 
         mDirectionVector[0] = 0;
         mDirectionVector[1] = 0;
@@ -481,8 +452,7 @@
         int cellX = lp.useTmpCoords ? lp.getTmpCellX() : lp.getCellX();
         int cellY = lp.useTmpCoords ? lp.getTmpCellY() : lp.getCellY();
 
-        // For each border, we bound the resizing based on the minimum width, and the
-        // maximum
+        // For each border, we bound the resizing based on the minimum width, and the maximum
         // expandability.
         mTempRange1.set(cellX, spanX + cellX);
         int hSpanDelta = mTempRange1.applyDeltaAndBound(mLeftBorderActive, mRightBorderActive,
@@ -502,11 +472,9 @@
             mDirectionVector[1] = mTopBorderActive ? -1 : 1;
         }
 
-        if (!onDismiss && vSpanDelta == 0 && hSpanDelta == 0)
-            return;
-
-        // We always want the final commit to match the feedback, so we make sure to use
-        // the
+        if (!onDismiss && vSpanDelta == 0 && hSpanDelta == 0) return;
+
+        // We always want the final commit to match the feedback, so we make sure to use the
         // last used direction vector when committing the resize / reorder.
         if (onDismiss) {
             mDirectionVector[0] = mLastDirectionVector[0];
@@ -518,7 +486,7 @@
 
         if (mCellLayout.createAreaForResize(cellX, cellY, spanX, spanY, mWidgetView,
                 mDirectionVector, onDismiss)) {
-            if (mStateAnnouncer != null && (lp.cellHSpan != spanX || lp.cellVSpan != spanY)) {
+            if (mStateAnnouncer != null && (lp.cellHSpan != spanX || lp.cellVSpan != spanY) ) {
                 mStateAnnouncer.announce(
                         mLauncher.getString(R.string.widget_resized, spanX, spanY));
             }
@@ -541,8 +509,7 @@
     protected void onDetachedFromWindow() {
         super.onDetachedFromWindow();
 
-        // We are done with resizing the widget. Save the widget size & position to
-        // LauncherModel
+        // We are done with resizing the widget. Save the widget size & position to LauncherModel
         resizeWidgetIfNeeded(true);
         mLauncher.getStatsLogManager()
                 .logger()
@@ -565,8 +532,7 @@
     }
 
     /**
-     * Returns the rect of this view when the frame is snapped around the widget,
-     * with the bounds
+     * Returns the rect of this view when the frame is snapped around the widget, with the bounds
      * relative to the {@link DragLayer}.
      */
     private void getSnappedRectRelativeToDragLayer(@NonNull Rect out) {
@@ -629,21 +595,17 @@
         int newX = sTmpRect.left;
         int newY = sTmpRect.top;
 
-        // We need to make sure the frame's touchable regions lie fully within the
-        // bounds of the
-        // DragLayer. We allow the actual handles to be clipped, but we shift the touch
-        // regions
+        // We need to make sure the frame's touchable regions lie fully within the bounds of the
+        // DragLayer. We allow the actual handles to be clipped, but we shift the touch regions
         // down accordingly to provide a proper touch target.
         if (newY < 0) {
-            // In this case we shift the touch region down to start at the top of the
-            // DragLayer
+            // In this case we shift the touch region down to start at the top of the DragLayer
             mTopTouchRegionAdjustment = -newY;
         } else {
             mTopTouchRegionAdjustment = 0;
         }
         if (newY + newHeight > mDragLayer.getHeight()) {
-            // In this case we shift the touch region up to end at the bottom of the
-            // DragLayer
+            // In this case we shift the touch region up to end at the bottom of the DragLayer
             mBottomTouchRegionAdjustment = -(newY + newHeight - mDragLayer.getHeight());
         } else {
             mBottomTouchRegionAdjustment = 0;
@@ -698,8 +660,7 @@
 
     @Override
     public boolean onKey(View v, int keyCode, KeyEvent event) {
-        // Clear the frame and give focus to the widget host view when a directional key
-        // is pressed.
+        // Clear the frame and give focus to the widget host view when a directional key is pressed.
         if (shouldConsume(keyCode)) {
             close(false);
             mWidgetView.requestFocus();
@@ -758,8 +719,7 @@
         if (ev.getAction() == MotionEvent.ACTION_DOWN && handleTouchDown(ev)) {
             return true;
         }
-        // Keep the resize frame open but let a click on the reconfigure button fall
-        // through to the
+        // Keep the resize frame open but let a click on the reconfigure button fall through to the
         // button's OnClickListener.
         if (isTouchOnReconfigureButton(ev)) {
             return false;
@@ -849,8 +809,7 @@
         }
 
         /**
-         * Moves either the start or end edge (but never both) by {@param delta} and
-         * sets the
+         * Moves either the start or end edge (but never both) by {@param delta} and  sets the
          * result in {@param out}
          */
         public void applyDelta(boolean moveStart, boolean moveEnd, int delta, IntRange out) {
@@ -859,25 +818,17 @@
         }
 
         /**
-         * Applies delta similar to
-         * {@link #applyDelta(boolean, boolean, int, IntRange)},
+         * Applies delta similar to {@link #applyDelta(boolean, boolean, int, IntRange)},
          * with extra conditions.
-         * 
-         * @param minSize minimum size after with the moving edge should not be shifted
-         *                any further.
-         *                For eg, if delta = -3 when moving the endEdge brings the size
-         *                to less than
+         * @param minSize minimum size after with the moving edge should not be shifted any further.
+         *                For eg, if delta = -3 when moving the endEdge brings the size to less than
          *                minSize, only delta = -2 will applied
-         * @param maxSize maximum size after with the moving edge should not be shifted
-         *                any further.
-         *                For eg, if delta = -3 when moving the endEdge brings the size
-         *                to greater
+         * @param maxSize maximum size after with the moving edge should not be shifted any further.
+         *                For eg, if delta = -3 when moving the endEdge brings the size to greater
          *                than maxSize, only delta = -2 will applied
-         * @param maxEnd  The maximum value to the end edge (start edge is always
-         *                restricted to 0)
-         * @return the amount of increase when endEdge was moves and the amount of
-         *         decrease when
-         *         the start edge was moved.
+         * @param maxEnd The maximum value to the end edge (start edge is always restricted to 0)
+         * @return the amount of increase when endEdge was moves and the amount of decrease when
+         * the start edge was moved.
          */
         public int applyDeltaAndBound(boolean moveStart, boolean moveEnd, int delta,
                 int minSize, int maxSize, int maxEnd, IntRange out) {
@@ -916,14 +867,12 @@
                 || keyCode == KeyEvent.KEYCODE_PAGE_UP || keyCode == KeyEvent.KEYCODE_PAGE_DOWN);
     }
 
-    @Nullable
-    private ArrowTipView showReconfigurableWidgetEducationTip() {
+    @Nullable private ArrowTipView showReconfigurableWidgetEducationTip() {
         Rect rect = new Rect();
         if (!mReconfigureButton.getGlobalVisibleRect(rect)) {
             return null;
         }
-        @Px
-        int tipMargin = mLauncher.getResources()
+        @Px int tipMargin = mLauncher.getResources()
                 .getDimensionPixelSize(R.dimen.widget_reconfigure_tip_top_margin);
         return new ArrowTipView(mLauncher, /* isPointingUp= */ true)
                 .showAroundRect(
@@ -934,7 +883,8 @@
     }
 
     private boolean hasSeenReconfigurableWidgetEducationTip() {
-        return LauncherPrefs.get(getContext()).get(RECONFIGURABLE_WIDGET_EDUCATION_TIP_SEEN)
+        return mLauncher.getSharedPrefs()
+                .getBoolean(KEY_RECONFIGURABLE_WIDGET_EDUCATION_TIP_SEEN, false)
                 || Utilities.isRunningInTestHarness();
     }
 }