--- conflicted
+++ resolved
@@ -52,14 +52,10 @@
 import com.android.launcher3.util.Themes;
 import com.android.launcher3.widget.custom.CustomWidgetManager;
 
-<<<<<<< HEAD
 import app.lawnchair.LawnchairAppKt;
 import app.lawnchair.icons.LawnchairIconProvider;
 
-public class LauncherAppState {
-=======
 public class LauncherAppState implements SafeCloseable {
->>>>>>> 62d30d71
 
     public static final String ACTION_FORCE_ROLOAD = "force-reload-launcher";
     private static final String KEY_ICON_STATE = "pref_icon_shape_path";
@@ -154,11 +150,7 @@
         mContext = context;
 
         mInvariantDeviceProfile = InvariantDeviceProfile.INSTANCE.get(context);
-<<<<<<< HEAD
         mIconProvider = new LawnchairIconProvider(context, Themes.isThemedIconEnabled(context));
-=======
-        mIconProvider = new IconProvider(context, Themes.isThemedIconEnabled(context));
->>>>>>> 62d30d71
         mIconCache = new IconCache(mContext, mInvariantDeviceProfile,
                 iconCacheFileName, mIconProvider);
         mModel = new LauncherModel(context, this, mIconCache, new AppFilter(mContext),
