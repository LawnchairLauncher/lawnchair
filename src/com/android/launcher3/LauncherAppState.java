/*
 * Copyright (C) 2013 The Android Open Source Project
 *
 * Licensed under the Apache License, Version 2.0 (the "License");
 * you may not use this file except in compliance with the License.
 * You may obtain a copy of the License at
 *
 *      http://www.apache.org/licenses/LICENSE-2.0
 *
 * Unless required by applicable law or agreed to in writing, software
 * distributed under the License is distributed on an "AS IS" BASIS,
 * WITHOUT WARRANTIES OR CONDITIONS OF ANY KIND, either express or implied.
 * See the License for the specific language governing permissions and
 * limitations under the License.
 *
 * Modifications copyright 2021, Lawnchair
 */

package com.android.launcher3;

import static android.app.admin.DevicePolicyManager.ACTION_DEVICE_POLICY_RESOURCE_UPDATED;
import static android.content.Context.RECEIVER_EXPORTED;

import static com.android.launcher3.Flags.enableSmartspaceRemovalToggle;
import static com.android.launcher3.LauncherPrefs.ICON_STATE;
import static com.android.launcher3.LauncherPrefs.THEMED_ICONS;
import static com.android.launcher3.model.LoaderTask.SMARTSPACE_ON_HOME_SCREEN;
import static com.android.launcher3.util.Executors.MODEL_EXECUTOR;
import static com.android.launcher3.util.SettingsCache.NOTIFICATION_BADGING_URI;
import static com.android.launcher3.util.SettingsCache.PRIVATE_SPACE_HIDE_WHEN_LOCKED_URI;

import android.content.ComponentName;
import android.content.Context;
import android.content.Intent;
import android.content.IntentFilter;
import android.content.SharedPreferences;
import android.content.SharedPreferences.OnSharedPreferenceChangeListener;
import android.content.pm.LauncherApps;
import android.content.pm.LauncherApps.ArchiveCompatibilityParams;
import android.os.UserHandle;
import android.util.Log;

import androidx.annotation.Nullable;
import androidx.core.os.BuildCompat;

import com.android.launcher3.graphics.IconShape;
import com.android.launcher3.icons.IconCache;
import com.android.launcher3.icons.IconProvider;
import com.android.launcher3.icons.LauncherIcons;
import com.android.launcher3.model.ModelLauncherCallbacks;
import com.android.launcher3.notification.NotificationListener;
import com.android.launcher3.pm.InstallSessionHelper;
import com.android.launcher3.pm.InstallSessionTracker;
import com.android.launcher3.pm.UserCache;
import com.android.launcher3.util.LockedUserState;
import com.android.launcher3.util.MainThreadInitializedObject;
import com.android.launcher3.util.PackageManagerHelper;
import com.android.launcher3.util.Preconditions;
import com.android.launcher3.util.RunnableList;
import com.android.launcher3.util.SafeCloseable;
import com.android.launcher3.util.SettingsCache;
import com.android.launcher3.util.SimpleBroadcastReceiver;
import com.android.launcher3.util.Themes;
import com.android.launcher3.util.TraceHelper;
import com.android.launcher3.widget.custom.CustomWidgetManager;

import app.lawnchair.LawnchairAppKt;
import app.lawnchair.icons.LawnchairIconProvider;

public class LauncherAppState implements SafeCloseable {

    public static final String ACTION_FORCE_ROLOAD = "force-reload-launcher";

    // We do not need any synchronization for this variable as its only written on
    // UI thread.
    public static final MainThreadInitializedObject<LauncherAppState> INSTANCE = new MainThreadInitializedObject<LauncherAppState>(
            LauncherAppState::new) {
        @Override
        protected void onPostInit(Context context) {
            super.onPostInit(context);
            LawnchairAppKt.getLawnchairApp(context).onLauncherAppStateCreated();
        }
    };

    private Launcher mLauncher;
    private final Context mContext;
    private final LauncherModel mModel;
    private final IconProvider mIconProvider;
    private final IconCache mIconCache;
    private final InvariantDeviceProfile mInvariantDeviceProfile;
    private boolean mIsSafeModeEnabled;

<<<<<<< HEAD
    // WORKAROUND: b/269335387 remove this after widget background listener is
    // enabled
    /* Array of RemoteViews cached by Launcher process */
    @GuardedBy("itself")
    @NonNull
    public final SparseArray<RemoteViews> mCachedRemoteViews = new SparseArray<>();
=======
    private final RunnableList mOnTerminateCallback = new RunnableList();
>>>>>>> 904a97c6

    public static LauncherAppState getInstance(Context context) {
        return INSTANCE.get(context);
    }

    public Context getContext() {
        return mContext;
    }

    @SuppressWarnings("NewApi")
    public LauncherAppState(Context context) {
        this(context, LauncherFiles.APP_ICONS_DB);
        Log.v(Launcher.TAG, "LauncherAppState initiated");
        Preconditions.assertUIThread();

        mIsSafeModeEnabled = TraceHelper.allowIpcs("isSafeMode",
                () -> context.getPackageManager().isSafeMode());
        mInvariantDeviceProfile.addOnChangeListener(modelPropertiesChanged -> {
            if (modelPropertiesChanged) {
                refreshAndReloadLauncher();
            }
        });

<<<<<<< HEAD
        mContext.getSystemService(LauncherApps.class).registerCallback(mModel);
        mOnTerminateCallback.add(() -> mContext.getSystemService(LauncherApps.class).unregisterCallback(mModel));
=======
        ModelLauncherCallbacks callbacks = mModel.newModelCallbacks();
        LauncherApps launcherApps = mContext.getSystemService(LauncherApps.class);
        launcherApps.registerCallback(callbacks);
        mOnTerminateCallback.add(() ->
                mContext.getSystemService(LauncherApps.class).unregisterCallback(callbacks));

        if (BuildCompat.isAtLeastV() && Flags.enableSupportForArchiving()) {
            ArchiveCompatibilityParams params = new ArchiveCompatibilityParams();
            params.setEnableUnarchivalConfirmation(false);
            launcherApps.setArchiveCompatibility(params);
        }
>>>>>>> 904a97c6

        SimpleBroadcastReceiver modelChangeReceiver = new SimpleBroadcastReceiver(mModel::onBroadcastIntent);
        modelChangeReceiver.register(mContext, Intent.ACTION_LOCALE_CHANGED,
                ACTION_DEVICE_POLICY_RESOURCE_UPDATED);

        mOnTerminateCallback.add(() -> mContext.unregisterReceiver(modelChangeReceiver));

        SafeCloseable userChangeListener = UserCache.INSTANCE.get(mContext)
                .addUserEventListener(mModel::onUserEvent);
        mOnTerminateCallback.add(userChangeListener::close);

        if (enableSmartspaceRemovalToggle()) {
            OnSharedPreferenceChangeListener firstPagePinnedItemListener =
                    new OnSharedPreferenceChangeListener() {
                        @Override
                        public void onSharedPreferenceChanged(
                                SharedPreferences sharedPreferences, String key) {
                            if (SMARTSPACE_ON_HOME_SCREEN.equals(key)) {
                                mModel.forceReload();
                            }
                        }
                    };
            LauncherPrefs.getPrefs(mContext).registerOnSharedPreferenceChangeListener(
                    firstPagePinnedItemListener);
            mOnTerminateCallback.add(() -> LauncherPrefs.getPrefs(mContext)
                    .unregisterOnSharedPreferenceChangeListener(firstPagePinnedItemListener));
        }

        LockedUserState.get(context).runOnUserUnlocked(() -> {
            CustomWidgetManager cwm = CustomWidgetManager.INSTANCE.get(mContext);
            cwm.setWidgetRefreshCallback(mModel::refreshAndBindWidgetsAndShortcuts);
            mOnTerminateCallback.add(() -> cwm.setWidgetRefreshCallback(null));

            IconObserver observer = new IconObserver();
            SafeCloseable iconChangeTracker = mIconProvider.registerIconChangeListener(
                    observer, MODEL_EXECUTOR.getHandler());
            mOnTerminateCallback.add(iconChangeTracker::close);
            MODEL_EXECUTOR.execute(observer::verifyIconChanged);
            LauncherPrefs.get(context).addListener(observer, THEMED_ICONS);
            mOnTerminateCallback.add(
                    () -> LauncherPrefs.get(mContext).removeListener(observer, THEMED_ICONS));

            InstallSessionTracker installSessionTracker = InstallSessionHelper.INSTANCE.get(context)
                    .registerInstallTracker(mModel);
            mOnTerminateCallback.add(installSessionTracker::unregister);
        });

        // Register an observer to rebind the notification listener when dots are
        // re-enabled.
        SettingsCache settingsCache = SettingsCache.INSTANCE.get(mContext);
        SettingsCache.OnChangeListener notificationLister = this::onNotificationSettingsChanged;
        settingsCache.register(NOTIFICATION_BADGING_URI, notificationLister);
        onNotificationSettingsChanged(settingsCache.getValue(NOTIFICATION_BADGING_URI));
<<<<<<< HEAD
        mOnTerminateCallback.add(() -> settingsCache.unregister(NOTIFICATION_BADGING_URI, notificationLister));
=======
        mOnTerminateCallback.add(() ->
                settingsCache.unregister(NOTIFICATION_BADGING_URI, notificationLister));
        // Register an observer to notify Launcher about Private Space settings toggle.
        registerPrivateSpaceHideWhenLockListener(settingsCache);
>>>>>>> 904a97c6
    }

    public LauncherAppState(Context context, @Nullable String iconCacheFileName) {
        mContext = context;

        mInvariantDeviceProfile = InvariantDeviceProfile.INSTANCE.get(context);
        mIconProvider = new LawnchairIconProvider(context, Themes.isThemedIconEnabled(context));
        mIconCache = new IconCache(mContext, mInvariantDeviceProfile,
                iconCacheFileName, mIconProvider);
        mModel = new LauncherModel(context, this, mIconCache, new AppFilter(mContext),
                PackageManagerHelper.INSTANCE.get(context), iconCacheFileName != null);
        mOnTerminateCallback.add(mIconCache::close);
        mOnTerminateCallback.add(mModel::destroy);
    }

    private void onNotificationSettingsChanged(boolean areNotificationDotsEnabled) {
        if (areNotificationDotsEnabled) {
            NotificationListener.requestRebind(new ComponentName(
                    mContext, NotificationListener.class));
        }
    }

<<<<<<< HEAD
    public void reloadIcons() {
        refreshAndReloadLauncher();
=======
    private void registerPrivateSpaceHideWhenLockListener(SettingsCache settingsCache) {
        SettingsCache.OnChangeListener psHideWhenLockChangedListener =
                this::onPrivateSpaceHideWhenLockChanged;
        settingsCache.register(PRIVATE_SPACE_HIDE_WHEN_LOCKED_URI, psHideWhenLockChangedListener);
        mOnTerminateCallback.add(() -> settingsCache.unregister(PRIVATE_SPACE_HIDE_WHEN_LOCKED_URI,
                psHideWhenLockChangedListener));
    }

    private void onPrivateSpaceHideWhenLockChanged(boolean isPrivateSpaceHideOnLockEnabled) {
        mModel.forceReload();
>>>>>>> 904a97c6
    }

    private void refreshAndReloadLauncher() {
        LauncherIcons.clearPool(mContext);
        mIconCache.updateIconParams(
                mInvariantDeviceProfile.fillResIconDpi, mInvariantDeviceProfile.iconBitmapSize);
        mModel.forceReload();
    }

    /**
     * Call from Application.onTerminate(), which is not guaranteed to ever be
     * called.
     */
    @Override
    public void close() {
        mOnTerminateCallback.executeAllAndDestroy();
    }

    public IconProvider getIconProvider() {
        return mIconProvider;
    }

    public void setLauncher(Launcher launcher) {
        mLauncher = launcher;
    }

    public Launcher getLauncher() {
        return mLauncher;
    }

    public IconCache getIconCache() {
        return mIconCache;
    }

    public LauncherModel getModel() {
        return mModel;
    }

    public InvariantDeviceProfile getInvariantDeviceProfile() {
        return mInvariantDeviceProfile;
    }

    public boolean isSafeModeEnabled() {
        return mIsSafeModeEnabled;
    }

    /**
     * Shorthand for {@link #getInvariantDeviceProfile()}
     */
    public static InvariantDeviceProfile getIDP(Context context) {
        return InvariantDeviceProfile.INSTANCE.get(context);
    }

    private class IconObserver
            implements IconProvider.IconChangeListener, OnSharedPreferenceChangeListener {

        @Override
        public void onAppIconChanged(String packageName, UserHandle user) {
            mModel.onAppIconChanged(packageName, user);
        }

        @Override
        public void onSystemIconStateChanged(String iconState) {
            IconShape.INSTANCE.get(mContext).pickBestShape(mContext);
            refreshAndReloadLauncher();
            LauncherPrefs.get(mContext).put(ICON_STATE, iconState);
        }

        void verifyIconChanged() {
            String iconState = mIconProvider.getSystemIconState();
            if (!iconState.equals(LauncherPrefs.get(mContext).get(ICON_STATE))) {
                onSystemIconStateChanged(iconState);
            }
        }

        @Override
        public void onSharedPreferenceChanged(SharedPreferences prefs, String key) {
            if (Themes.KEY_THEMED_ICONS.equals(key)) {
                mIconProvider.setIconThemeSupported(Themes.isThemedIconEnabled(mContext));
                verifyIconChanged();
            }
        }
    }
}<|MERGE_RESOLUTION|>--- conflicted
+++ resolved
@@ -90,16 +90,7 @@
     private final InvariantDeviceProfile mInvariantDeviceProfile;
     private boolean mIsSafeModeEnabled;
 
-<<<<<<< HEAD
-    // WORKAROUND: b/269335387 remove this after widget background listener is
-    // enabled
-    /* Array of RemoteViews cached by Launcher process */
-    @GuardedBy("itself")
-    @NonNull
-    public final SparseArray<RemoteViews> mCachedRemoteViews = new SparseArray<>();
-=======
     private final RunnableList mOnTerminateCallback = new RunnableList();
->>>>>>> 904a97c6
 
     public static LauncherAppState getInstance(Context context) {
         return INSTANCE.get(context);
@@ -123,22 +114,16 @@
             }
         });
 
-<<<<<<< HEAD
-        mContext.getSystemService(LauncherApps.class).registerCallback(mModel);
-        mOnTerminateCallback.add(() -> mContext.getSystemService(LauncherApps.class).unregisterCallback(mModel));
-=======
         ModelLauncherCallbacks callbacks = mModel.newModelCallbacks();
         LauncherApps launcherApps = mContext.getSystemService(LauncherApps.class);
         launcherApps.registerCallback(callbacks);
-        mOnTerminateCallback.add(() ->
-                mContext.getSystemService(LauncherApps.class).unregisterCallback(callbacks));
+        mOnTerminateCallback.add(() -> mContext.getSystemService(LauncherApps.class).unregisterCallback(callbacks));
 
         if (BuildCompat.isAtLeastV() && Flags.enableSupportForArchiving()) {
             ArchiveCompatibilityParams params = new ArchiveCompatibilityParams();
             params.setEnableUnarchivalConfirmation(false);
             launcherApps.setArchiveCompatibility(params);
         }
->>>>>>> 904a97c6
 
         SimpleBroadcastReceiver modelChangeReceiver = new SimpleBroadcastReceiver(mModel::onBroadcastIntent);
         modelChangeReceiver.register(mContext, Intent.ACTION_LOCALE_CHANGED,
@@ -151,16 +136,15 @@
         mOnTerminateCallback.add(userChangeListener::close);
 
         if (enableSmartspaceRemovalToggle()) {
-            OnSharedPreferenceChangeListener firstPagePinnedItemListener =
-                    new OnSharedPreferenceChangeListener() {
-                        @Override
-                        public void onSharedPreferenceChanged(
-                                SharedPreferences sharedPreferences, String key) {
-                            if (SMARTSPACE_ON_HOME_SCREEN.equals(key)) {
-                                mModel.forceReload();
-                            }
-                        }
-                    };
+            OnSharedPreferenceChangeListener firstPagePinnedItemListener = new OnSharedPreferenceChangeListener() {
+                @Override
+                public void onSharedPreferenceChanged(
+                        SharedPreferences sharedPreferences, String key) {
+                    if (SMARTSPACE_ON_HOME_SCREEN.equals(key)) {
+                        mModel.forceReload();
+                    }
+                }
+            };
             LauncherPrefs.getPrefs(mContext).registerOnSharedPreferenceChangeListener(
                     firstPagePinnedItemListener);
             mOnTerminateCallback.add(() -> LauncherPrefs.getPrefs(mContext)
@@ -192,14 +176,9 @@
         SettingsCache.OnChangeListener notificationLister = this::onNotificationSettingsChanged;
         settingsCache.register(NOTIFICATION_BADGING_URI, notificationLister);
         onNotificationSettingsChanged(settingsCache.getValue(NOTIFICATION_BADGING_URI));
-<<<<<<< HEAD
         mOnTerminateCallback.add(() -> settingsCache.unregister(NOTIFICATION_BADGING_URI, notificationLister));
-=======
-        mOnTerminateCallback.add(() ->
-                settingsCache.unregister(NOTIFICATION_BADGING_URI, notificationLister));
         // Register an observer to notify Launcher about Private Space settings toggle.
         registerPrivateSpaceHideWhenLockListener(settingsCache);
->>>>>>> 904a97c6
     }
 
     public LauncherAppState(Context context, @Nullable String iconCacheFileName) {
@@ -222,13 +201,8 @@
         }
     }
 
-<<<<<<< HEAD
-    public void reloadIcons() {
-        refreshAndReloadLauncher();
-=======
     private void registerPrivateSpaceHideWhenLockListener(SettingsCache settingsCache) {
-        SettingsCache.OnChangeListener psHideWhenLockChangedListener =
-                this::onPrivateSpaceHideWhenLockChanged;
+        SettingsCache.OnChangeListener psHideWhenLockChangedListener = this::onPrivateSpaceHideWhenLockChanged;
         settingsCache.register(PRIVATE_SPACE_HIDE_WHEN_LOCKED_URI, psHideWhenLockChangedListener);
         mOnTerminateCallback.add(() -> settingsCache.unregister(PRIVATE_SPACE_HIDE_WHEN_LOCKED_URI,
                 psHideWhenLockChangedListener));
@@ -236,7 +210,6 @@
 
     private void onPrivateSpaceHideWhenLockChanged(boolean isPrivateSpaceHideOnLockEnabled) {
         mModel.forceReload();
->>>>>>> 904a97c6
     }
 
     private void refreshAndReloadLauncher() {
