/*
 * Copyright (C) 2013 The Android Open Source Project
 *
 * Licensed under the Apache License, Version 2.0 (the "License");
 * you may not use this file except in compliance with the License.
 * You may obtain a copy of the License at
 *
 *      http://www.apache.org/licenses/LICENSE-2.0
 *
 * Unless required by applicable law or agreed to in writing, software
 * distributed under the License is distributed on an "AS IS" BASIS,
 * WITHOUT WARRANTIES OR CONDITIONS OF ANY KIND, either express or implied.
 * See the License for the specific language governing permissions and
 * limitations under the License.
 *
 * Modifications copyright 2021, Lawnchair
 */

package com.android.launcher3;

import static android.app.admin.DevicePolicyManager.ACTION_DEVICE_POLICY_RESOURCE_UPDATED;
import static android.content.Context.RECEIVER_EXPORTED;

import static com.android.launcher3.LauncherPrefs.ICON_STATE;
import static com.android.launcher3.LauncherPrefs.THEMED_ICONS;
import static com.android.launcher3.config.FeatureFlags.ENABLE_SMARTSPACE_REMOVAL;
import static com.android.launcher3.model.LoaderTask.SMARTSPACE_ON_HOME_SCREEN;
import static com.android.launcher3.util.Executors.MODEL_EXECUTOR;
import static com.android.launcher3.util.SettingsCache.NOTIFICATION_BADGING_URI;
import static com.android.launcher3.util.SettingsCache.PRIVATE_SPACE_HIDE_WHEN_LOCKED_URI;

import android.content.ComponentName;
import android.content.Context;
import android.content.Intent;
import android.content.IntentFilter;
import android.content.SharedPreferences;
import android.content.SharedPreferences.OnSharedPreferenceChangeListener;
import android.content.pm.LauncherApps;
import android.os.UserHandle;
import android.util.Log;
import android.util.SparseArray;
import android.widget.RemoteViews;

import androidx.annotation.GuardedBy;
import androidx.annotation.NonNull;
import androidx.annotation.Nullable;

import com.android.launcher3.graphics.IconShape;
import com.android.launcher3.icons.IconCache;
import com.android.launcher3.icons.IconProvider;
import com.android.launcher3.icons.LauncherIcons;
import com.android.launcher3.notification.NotificationListener;
import com.android.launcher3.pm.InstallSessionHelper;
import com.android.launcher3.pm.InstallSessionTracker;
import com.android.launcher3.pm.UserCache;
import com.android.launcher3.util.LockedUserState;
import com.android.launcher3.util.MainThreadInitializedObject;
import com.android.launcher3.util.Preconditions;
import com.android.launcher3.util.RunnableList;
import com.android.launcher3.util.SafeCloseable;
import com.android.launcher3.util.SettingsCache;
import com.android.launcher3.util.SimpleBroadcastReceiver;
import com.android.launcher3.util.Themes;
import com.android.launcher3.widget.custom.CustomWidgetManager;

import app.lawnchair.LawnchairAppKt;
import app.lawnchair.icons.LawnchairIconProvider;

public class LauncherAppState implements SafeCloseable {

    public static final String ACTION_FORCE_ROLOAD = "force-reload-launcher";

    // We do not need any synchronization for this variable as its only written on
    // UI thread.
    public static final MainThreadInitializedObject<LauncherAppState> INSTANCE = new MainThreadInitializedObject<LauncherAppState>(
            LauncherAppState::new) {
        @Override
        protected void onPostInit(Context context) {
            super.onPostInit(context);
            LawnchairAppKt.getLawnchairApp(context).onLauncherAppStateCreated();
        }
    };

    private Launcher mLauncher;
    private final Context mContext;
    private final LauncherModel mModel;
    private final IconProvider mIconProvider;
    private final IconCache mIconCache;
    private final InvariantDeviceProfile mInvariantDeviceProfile;
    private final RunnableList mOnTerminateCallback = new RunnableList();

    // WORKAROUND: b/269335387 remove this after widget background listener is
    // enabled
    /* Array of RemoteViews cached by Launcher process */
    @GuardedBy("itself")
    @NonNull
    public final SparseArray<RemoteViews> mCachedRemoteViews = new SparseArray<>();

    public static LauncherAppState getInstance(final Context context) {
        return INSTANCE.get(context);
    }

    public static LauncherAppState getInstanceNoCreate() {
        return INSTANCE.getNoCreate();
    }

    public Context getContext() {
        return mContext;
    }

    public LauncherAppState(Context context) {
        this(context, LauncherFiles.APP_ICONS_DB);
        Log.v(Launcher.TAG, "LauncherAppState initiated");
        Preconditions.assertUIThread();

        mInvariantDeviceProfile.addOnChangeListener(modelPropertiesChanged -> {
            if (modelPropertiesChanged) {
                refreshAndReloadLauncher();
            }
        });

        mContext.getSystemService(LauncherApps.class).registerCallback(mModel);
        mOnTerminateCallback.add(() -> mContext.getSystemService(LauncherApps.class).unregisterCallback(mModel));

        SimpleBroadcastReceiver modelChangeReceiver = new SimpleBroadcastReceiver(mModel::onBroadcastIntent);
        modelChangeReceiver.register(mContext, Intent.ACTION_LOCALE_CHANGED,
                ACTION_DEVICE_POLICY_RESOURCE_UPDATED);

        mOnTerminateCallback.add(() -> mContext.unregisterReceiver(modelChangeReceiver));

        SafeCloseable userChangeListener = UserCache.INSTANCE.get(mContext)
                .addUserEventListener(mModel::onUserEvent);
        mOnTerminateCallback.add(userChangeListener::close);

        if (ENABLE_SMARTSPACE_REMOVAL.get()) {
            OnSharedPreferenceChangeListener firstPagePinnedItemListener =
                    new OnSharedPreferenceChangeListener() {
                        @Override
                        public void onSharedPreferenceChanged(
                                SharedPreferences sharedPreferences, String key) {
                            if (SMARTSPACE_ON_HOME_SCREEN.equals(key)) {
                                mModel.forceReload();
                            }
                        }
                    };
            LauncherPrefs.getPrefs(mContext).registerOnSharedPreferenceChangeListener(
                    firstPagePinnedItemListener);
            mOnTerminateCallback.add(() -> LauncherPrefs.getPrefs(mContext)
                    .unregisterOnSharedPreferenceChangeListener(firstPagePinnedItemListener));
        }

        LockedUserState.get(context).runOnUserUnlocked(() -> {
            CustomWidgetManager cwm = CustomWidgetManager.INSTANCE.get(mContext);
            cwm.setWidgetRefreshCallback(mModel::refreshAndBindWidgetsAndShortcuts);
            mOnTerminateCallback.add(() -> cwm.setWidgetRefreshCallback(null));

            IconObserver observer = new IconObserver();
            SafeCloseable iconChangeTracker = mIconProvider.registerIconChangeListener(
                    observer, MODEL_EXECUTOR.getHandler());
            mOnTerminateCallback.add(iconChangeTracker::close);
            MODEL_EXECUTOR.execute(observer::verifyIconChanged);
            LauncherPrefs.get(context).addListener(observer, THEMED_ICONS);
            mOnTerminateCallback.add(
                    () -> LauncherPrefs.get(mContext).removeListener(observer, THEMED_ICONS));

            InstallSessionTracker installSessionTracker = InstallSessionHelper.INSTANCE.get(context)
                    .registerInstallTracker(mModel);
            mOnTerminateCallback.add(installSessionTracker::unregister);
        });

        // Register an observer to rebind the notification listener when dots are
        // re-enabled.
        SettingsCache settingsCache = SettingsCache.INSTANCE.get(mContext);
        SettingsCache.OnChangeListener notificationLister = this::onNotificationSettingsChanged;
        settingsCache.register(NOTIFICATION_BADGING_URI, notificationLister);
        onNotificationSettingsChanged(settingsCache.getValue(NOTIFICATION_BADGING_URI));
<<<<<<< HEAD
        mOnTerminateCallback.add(() -> settingsCache.unregister(NOTIFICATION_BADGING_URI, notificationLister));
=======
        mOnTerminateCallback.add(() ->
                settingsCache.unregister(NOTIFICATION_BADGING_URI, notificationLister));
        // Register an observer to notify Launcher about Private Space settings toggle.
        registerPrivateSpaceHideWhenLockListener(settingsCache);
>>>>>>> 96fe8417
    }

    public LauncherAppState(Context context, @Nullable String iconCacheFileName) {
        mContext = context;

        mInvariantDeviceProfile = InvariantDeviceProfile.INSTANCE.get(context);
        mIconProvider = new LawnchairIconProvider(context, Themes.isThemedIconEnabled(context));
        mIconCache = new IconCache(mContext, mInvariantDeviceProfile,
                iconCacheFileName, mIconProvider);
        mModel = new LauncherModel(context, this, mIconCache, new AppFilter(mContext),
                iconCacheFileName != null);
        mOnTerminateCallback.add(mIconCache::close);
        mOnTerminateCallback.add(mModel::destroy);
    }

    private void onNotificationSettingsChanged(boolean areNotificationDotsEnabled) {
        if (areNotificationDotsEnabled) {
            NotificationListener.requestRebind(new ComponentName(
                    mContext, NotificationListener.class));
        }
    }

<<<<<<< HEAD
    public void reloadIcons() {
        refreshAndReloadLauncher();
=======
    private void registerPrivateSpaceHideWhenLockListener(SettingsCache settingsCache) {
        SettingsCache.OnChangeListener psHideWhenLockChangedListener =
                this::onPrivateSpaceHideWhenLockChanged;
        settingsCache.register(PRIVATE_SPACE_HIDE_WHEN_LOCKED_URI, psHideWhenLockChangedListener);
        mOnTerminateCallback.add(() -> settingsCache.unregister(PRIVATE_SPACE_HIDE_WHEN_LOCKED_URI,
                psHideWhenLockChangedListener));
    }

    private void onPrivateSpaceHideWhenLockChanged(boolean isPrivateSpaceHideOnLockEnabled) {
        mModel.forceReload();
>>>>>>> 96fe8417
    }

    private void refreshAndReloadLauncher() {
        LauncherIcons.clearPool();
        mIconCache.updateIconParams(
                mInvariantDeviceProfile.fillResIconDpi, mInvariantDeviceProfile.iconBitmapSize);
        mModel.forceReload();
    }

    /**
     * Call from Application.onTerminate(), which is not guaranteed to ever be
     * called.
     */
    @Override
    public void close() {
        mOnTerminateCallback.executeAllAndDestroy();
    }

    public IconProvider getIconProvider() {
        return mIconProvider;
    }

    public void setLauncher(Launcher launcher) {
        mLauncher = launcher;
    }

    public Launcher getLauncher() {
        return mLauncher;
    }

    public IconCache getIconCache() {
        return mIconCache;
    }

    public LauncherModel getModel() {
        return mModel;
    }

    public InvariantDeviceProfile getInvariantDeviceProfile() {
        return mInvariantDeviceProfile;
    }

    /**
     * Shorthand for {@link #getInvariantDeviceProfile()}
     */
    public static InvariantDeviceProfile getIDP(Context context) {
        return InvariantDeviceProfile.INSTANCE.get(context);
    }

    private class IconObserver
            implements IconProvider.IconChangeListener, OnSharedPreferenceChangeListener {

        @Override
        public void onAppIconChanged(String packageName, UserHandle user) {
            mModel.onAppIconChanged(packageName, user);
        }

        @Override
        public void onSystemIconStateChanged(String iconState) {
            IconShape.init(mContext);
            refreshAndReloadLauncher();
            LauncherPrefs.get(mContext).put(ICON_STATE, iconState);
        }

        void verifyIconChanged() {
            String iconState = mIconProvider.getSystemIconState();
            if (!iconState.equals(LauncherPrefs.get(mContext).get(ICON_STATE))) {
                onSystemIconStateChanged(iconState);
            }
        }

        @Override
        public void onSharedPreferenceChanged(SharedPreferences prefs, String key) {
            if (Themes.KEY_THEMED_ICONS.equals(key)) {
                mIconProvider.setIconThemeSupported(Themes.isThemedIconEnabled(mContext));
                verifyIconChanged();
            }
        }
    }
}<|MERGE_RESOLUTION|>--- conflicted
+++ resolved
@@ -133,16 +133,15 @@
         mOnTerminateCallback.add(userChangeListener::close);
 
         if (ENABLE_SMARTSPACE_REMOVAL.get()) {
-            OnSharedPreferenceChangeListener firstPagePinnedItemListener =
-                    new OnSharedPreferenceChangeListener() {
-                        @Override
-                        public void onSharedPreferenceChanged(
-                                SharedPreferences sharedPreferences, String key) {
-                            if (SMARTSPACE_ON_HOME_SCREEN.equals(key)) {
-                                mModel.forceReload();
-                            }
-                        }
-                    };
+            OnSharedPreferenceChangeListener firstPagePinnedItemListener = new OnSharedPreferenceChangeListener() {
+                @Override
+                public void onSharedPreferenceChanged(
+                        SharedPreferences sharedPreferences, String key) {
+                    if (SMARTSPACE_ON_HOME_SCREEN.equals(key)) {
+                        mModel.forceReload();
+                    }
+                }
+            };
             LauncherPrefs.getPrefs(mContext).registerOnSharedPreferenceChangeListener(
                     firstPagePinnedItemListener);
             mOnTerminateCallback.add(() -> LauncherPrefs.getPrefs(mContext)
@@ -174,14 +173,9 @@
         SettingsCache.OnChangeListener notificationLister = this::onNotificationSettingsChanged;
         settingsCache.register(NOTIFICATION_BADGING_URI, notificationLister);
         onNotificationSettingsChanged(settingsCache.getValue(NOTIFICATION_BADGING_URI));
-<<<<<<< HEAD
         mOnTerminateCallback.add(() -> settingsCache.unregister(NOTIFICATION_BADGING_URI, notificationLister));
-=======
-        mOnTerminateCallback.add(() ->
-                settingsCache.unregister(NOTIFICATION_BADGING_URI, notificationLister));
         // Register an observer to notify Launcher about Private Space settings toggle.
         registerPrivateSpaceHideWhenLockListener(settingsCache);
->>>>>>> 96fe8417
     }
 
     public LauncherAppState(Context context, @Nullable String iconCacheFileName) {
@@ -204,13 +198,12 @@
         }
     }
 
-<<<<<<< HEAD
     public void reloadIcons() {
         refreshAndReloadLauncher();
-=======
+    }
+
     private void registerPrivateSpaceHideWhenLockListener(SettingsCache settingsCache) {
-        SettingsCache.OnChangeListener psHideWhenLockChangedListener =
-                this::onPrivateSpaceHideWhenLockChanged;
+        SettingsCache.OnChangeListener psHideWhenLockChangedListener = this::onPrivateSpaceHideWhenLockChanged;
         settingsCache.register(PRIVATE_SPACE_HIDE_WHEN_LOCKED_URI, psHideWhenLockChangedListener);
         mOnTerminateCallback.add(() -> settingsCache.unregister(PRIVATE_SPACE_HIDE_WHEN_LOCKED_URI,
                 psHideWhenLockChangedListener));
@@ -218,7 +211,6 @@
 
     private void onPrivateSpaceHideWhenLockChanged(boolean isPrivateSpaceHideOnLockEnabled) {
         mModel.forceReload();
->>>>>>> 96fe8417
     }
 
     private void refreshAndReloadLauncher() {
