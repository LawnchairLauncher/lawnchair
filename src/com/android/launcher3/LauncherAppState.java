--- conflicted
+++ resolved
@@ -12,8 +12,6 @@
  * WITHOUT WARRANTIES OR CONDITIONS OF ANY KIND, either express or implied.
  * See the License for the specific language governing permissions and
  * limitations under the License.
- *
- * Modifications copyright 2021, Lawnchair
  */
 
 package com.android.launcher3;
@@ -89,8 +87,7 @@
     private final InvariantDeviceProfile mInvariantDeviceProfile;
     private final RunnableList mOnTerminateCallback = new RunnableList();
 
-    // WORKAROUND: b/269335387 remove this after widget background listener is
-    // enabled
+    // WORKAROUND: b/269335387 remove this after widget background listener is enabled
     /* Array of RemoteViews cached by Launcher process */
     @GuardedBy("itself")
     @NonNull
@@ -120,9 +117,11 @@
         });
 
         mContext.getSystemService(LauncherApps.class).registerCallback(mModel);
-        mOnTerminateCallback.add(() -> mContext.getSystemService(LauncherApps.class).unregisterCallback(mModel));
-
-        SimpleBroadcastReceiver modelChangeReceiver = new SimpleBroadcastReceiver(mModel::onBroadcastIntent);
+        mOnTerminateCallback.add(() ->
+                mContext.getSystemService(LauncherApps.class).unregisterCallback(mModel));
+
+        SimpleBroadcastReceiver modelChangeReceiver =
+                new SimpleBroadcastReceiver(mModel::onBroadcastIntent);
         modelChangeReceiver.register(mContext, Intent.ACTION_LOCALE_CHANGED,
                 ACTION_DEVICE_POLICY_RESOURCE_UPDATED);
 
@@ -163,25 +162,20 @@
             mOnTerminateCallback.add(
                     () -> LauncherPrefs.get(mContext).removeListener(observer, THEMED_ICONS));
 
-            InstallSessionTracker installSessionTracker = InstallSessionHelper.INSTANCE.get(context)
-                    .registerInstallTracker(mModel);
+            InstallSessionTracker installSessionTracker =
+                    InstallSessionHelper.INSTANCE.get(context).registerInstallTracker(mModel);
             mOnTerminateCallback.add(installSessionTracker::unregister);
         });
 
-        // Register an observer to rebind the notification listener when dots are
-        // re-enabled.
+        // Register an observer to rebind the notification listener when dots are re-enabled.
         SettingsCache settingsCache = SettingsCache.INSTANCE.get(mContext);
         SettingsCache.OnChangeListener notificationLister = this::onNotificationSettingsChanged;
         settingsCache.register(NOTIFICATION_BADGING_URI, notificationLister);
         onNotificationSettingsChanged(settingsCache.getValue(NOTIFICATION_BADGING_URI));
-<<<<<<< HEAD
-        mOnTerminateCallback.add(() -> settingsCache.unregister(NOTIFICATION_BADGING_URI, notificationLister));
-=======
         mOnTerminateCallback.add(() ->
                 settingsCache.unregister(NOTIFICATION_BADGING_URI, notificationLister));
         // Register an observer to notify Launcher about Private Space settings toggle.
         registerPrivateSpaceHideWhenLockListener(settingsCache);
->>>>>>> 5f635e80
     }
 
     public LauncherAppState(Context context, @Nullable String iconCacheFileName) {
@@ -204,10 +198,10 @@
         }
     }
 
-<<<<<<< HEAD
     public void reloadIcons() {
         refreshAndReloadLauncher();
-=======
+    }
+
     private void registerPrivateSpaceHideWhenLockListener(SettingsCache settingsCache) {
         SettingsCache.OnChangeListener psHideWhenLockChangedListener =
                 this::onPrivateSpaceHideWhenLockChanged;
@@ -218,7 +212,6 @@
 
     private void onPrivateSpaceHideWhenLockChanged(boolean isPrivateSpaceHideOnLockEnabled) {
         mModel.forceReload();
->>>>>>> 5f635e80
     }
 
     private void refreshAndReloadLauncher() {
@@ -229,8 +222,7 @@
     }
 
     /**
-     * Call from Application.onTerminate(), which is not guaranteed to ever be
-     * called.
+     * Call from Application.onTerminate(), which is not guaranteed to ever be called.
      */
     @Override
     public void close() {
