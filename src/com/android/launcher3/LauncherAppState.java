--- conflicted
+++ resolved
@@ -76,18 +76,7 @@
     private final IconCache mIconCache;
     private final DatabaseWidgetPreviewLoader mWidgetCache;
     private final InvariantDeviceProfile mInvariantDeviceProfile;
-<<<<<<< HEAD
-    private final PredictionModel mPredictionModel;
-
-    private SecureSettingsObserver mNotificationDotsObserver;
-    private InstallSessionTracker mInstallSessionTracker;
-    private SimpleBroadcastReceiver mModelChangeReceiver;
-    private SafeCloseable mCalendarChangeTracker;
-    private SafeCloseable mUserChangeListener;
-    private Launcher mLauncher;
-=======
     private final RunnableList mOnTerminateCallback = new RunnableList();
->>>>>>> af79a6ff
 
     public static LauncherAppState getInstance(final Context context) {
         return INSTANCE.get(context);
