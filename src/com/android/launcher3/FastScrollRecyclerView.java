--- conflicted
+++ resolved
@@ -34,15 +34,15 @@
 
 import app.lawnchair.preferences2.PreferenceManager2;
 
-
 /**
  * A base {@link RecyclerView}, which does the following:
  * <ul>
- *   <li> NOT intercept a touch unless the scrolling velocity is below a predefined threshold.
- *   <li> Enable fast scroller.
+ * <li>NOT intercept a touch unless the scrolling velocity is below a predefined
+ * threshold.
+ * <li>Enable fast scroller.
  * </ul>
  */
-public abstract class FastScrollRecyclerView extends RecyclerView  {
+public abstract class FastScrollRecyclerView extends RecyclerView {
 
     protected RecyclerViewFastScroller mScrollbar;
 
@@ -98,7 +98,8 @@
      */
     public void saveScrollPosition() {
         savedScrollPosition = PreferenceExtensionsKt.firstBlocking(pref2.getRememberPosition())
-                ? computeVerticalScrollOffset() : 0;
+                ? computeVerticalScrollOffset()
+                : 0;
     }
 
     /**
@@ -112,7 +113,7 @@
 
     /**
      * Returns the available scroll height:
-     *   AvailableScrollHeight = Total height of the all items - last page height
+     * AvailableScrollHeight = Total height of the all items - last page height
      */
     protected int getAvailableScrollHeight() {
         // AvailableScrollHeight = Total height of the all items - first page height
@@ -123,15 +124,17 @@
 
     /**
      * Returns the available scroll bar height:
-     *   AvailableScrollBarHeight = Total height of the visible view - thumb height
+     * AvailableScrollBarHeight = Total height of the visible view - thumb height
      */
     protected int getAvailableScrollBarHeight() {
         return getScrollbarTrackHeight() - mScrollbar.getThumbHeight();
     }
 
     /**
-     * Updates the scrollbar thumb offset to match the visible scroll of the recycler view.  It does
-     * this by mapping the available scroll area of the recycler view to the available space for the
+     * Updates the scrollbar thumb offset to match the visible scroll of the
+     * recycler view. It does
+     * this by mapping the available scroll area of the recycler view to the
+     * available space for the
      * scroll bar.
      *
      * @param scrollY the current scroll y
@@ -144,11 +147,12 @@
             return;
         }
 
-        // Calculate the current scroll position, the scrollY of the recycler view accounts for the
-        // view padding, while the scrollBarY is drawn right up to the background padding (ignoring
+        // Calculate the current scroll position, the scrollY of the recycler view
+        // accounts for the
+        // view padding, while the scrollBarY is drawn right up to the background
+        // padding (ignoring
         // padding)
-        int scrollBarY =
-                (int) (((float) scrollY / availableScrollHeight) * getAvailableScrollBarHeight());
+        int scrollBarY = (int) (((float) scrollY / availableScrollHeight) * getAvailableScrollBarHeight());
 
         // Calculate the position and size of the scroll bar
         mScrollbar.setThumbOffsetY(scrollBarY);
@@ -156,6 +160,7 @@
 
     /**
      * Returns whether the view itself will handle the touch event or not.
+     * 
      * @param ev MotionEvent in {@param eventSource}
      */
     public boolean shouldContainerScroll(MotionEvent ev, View eventSource) {
@@ -168,7 +173,8 @@
             return false;
         }
 
-        // IF scroller is at the very top OR there is no scroll bar because there is probably not
+        // IF scroller is at the very top OR there is no scroll bar because there is
+        // probably not
         // enough items to scroll, THEN it's okay for the container to be pulled down.
         return computeVerticalScrollOffset() == 0;
     }
@@ -182,40 +188,40 @@
 
     /**
      * Maps the touch (from 0..1) to the adapter position that should be visible.
-     * <p>Override in each subclass of this base class.
+     * <p>
+     * Override in each subclass of this base class.
      */
     public abstract CharSequence scrollToPositionAtProgress(float touchFraction);
 
     /**
      * Updates the bounds for the scrollbar.
-     * <p>Override in each subclass of this base class.
+     * <p>
+     * Override in each subclass of this base class.
      */
     public abstract void onUpdateScrollbar(int dy);
 
     /**
-     * <p>Override in each subclass of this base class.
-     */
-    public void onFastScrollCompleted() {}
+     * <p>
+     * Override in each subclass of this base class.
+     */
+    public void onFastScrollCompleted() {
+    }
 
     @Override
     public void onScrollStateChanged(int state) {
         super.onScrollStateChanged(state);
 
         if (state == SCROLL_STATE_IDLE) {
-<<<<<<< HEAD
-            AccessibilityManagerCompat.sendScrollFinishedEventToTest(getContext());
-            saveScrollPosition();
-=======
             AccessibilityManagerCompat.sendTestProtocolEventToTest(getContext(),
                     SCROLL_FINISHED_MESSAGE);
->>>>>>> 904a97c6
         }
     }
 
     @Override
     public void onInitializeAccessibilityNodeInfo(AccessibilityNodeInfo info) {
         super.onInitializeAccessibilityNodeInfo(info);
-        if (isLayoutSuppressed()) info.setScrollable(false);
+        if (isLayoutSuppressed())
+            info.setScrollable(false);
     }
 
     /**
