--- conflicted
+++ resolved
@@ -66,18 +66,12 @@
     public Hotseat(Context context, AttributeSet attrs, int defStyle) {
         super(context, attrs, defStyle);
 
-<<<<<<< HEAD
         PreferenceManager2 preferenceManager2 = PreferenceManager2.getInstance(context);
         boolean hotseatQsb = PreferenceExtensionsKt.firstBlocking(preferenceManager2.getHotseatQsb());
         int layoutId = hotseatQsb ? R.layout.search_container_hotseat : R.layout.empty_view;
         mQsb = LayoutInflater.from(context).inflate(layoutId, this, false);
         mQsbHeight = mQsb.getLayoutParams().height;
-=======
-        mQsb = LayoutInflater.from(context).inflate(R.layout.search_container_hotseat, this, false);
->>>>>>> 62d30d71
         addView(mQsb);
-
-        mQsbHeight = getResources().getDimensionPixelSize(R.dimen.qsb_widget_height);
     }
 
     /**
