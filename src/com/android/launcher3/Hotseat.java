/*
 * Copyright (C) 2011 The Android Open Source Project
 *
 * Licensed under the Apache License, Version 2.0 (the "License");
 * you may not use this file except in compliance with the License.
 * You may obtain a copy of the License at
 *
 *      http://www.apache.org/licenses/LICENSE-2.0
 *
 * Unless required by applicable law or agreed to in writing, software
 * distributed under the License is distributed on an "AS IS" BASIS,
 * WITHOUT WARRANTIES OR CONDITIONS OF ANY KIND, either express or implied.
 * See the License for the specific language governing permissions and
 * limitations under the License.
 *
 * Modifications copyright 2022 Lawnchair
 */

package com.android.launcher3;

import static com.android.launcher3.LauncherAnimUtils.VIEW_TRANSLATE_X;
import static com.android.launcher3.util.MultiTranslateDelegate.INDEX_BUBBLE_ADJUSTMENT_ANIM;

import android.animation.AnimatorSet;
import android.animation.ObjectAnimator;
import android.animation.ValueAnimator;
import android.content.Context;
import android.graphics.Rect;
import android.util.AttributeSet;
import android.view.Gravity;
import android.view.LayoutInflater;
import android.view.MotionEvent;
import android.view.View;
import android.view.ViewDebug;
import android.view.ViewGroup;
import android.widget.FrameLayout;

<<<<<<< HEAD
import com.patrykmichalik.opto.core.PreferenceExtensionsKt;

import app.lawnchair.hotseat.DisabledHotseat;
import app.lawnchair.hotseat.HotseatMode;
import app.lawnchair.hotseat.LawnchairHotseat;
import app.lawnchair.preferences2.PreferenceManager2;
=======
import com.android.launcher3.util.HorizontalInsettableView;
import com.android.launcher3.util.MultiTranslateDelegate;
import com.android.launcher3.views.ActivityContext;
>>>>>>> 904a97c6

/**
 * View class that represents the bottom row of the home screen.
 */
public class Hotseat extends CellLayout implements Insettable {

    // Ratio of empty space, qsb should take up to appear visually centered.
    public static final float QSB_CENTER_FACTOR = .325f;
    private static final int BUBBLE_BAR_ADJUSTMENT_ANIMATION_DURATION_MS = 250;

    @ViewDebug.ExportedProperty(category = "launcher")
    private boolean mHasVerticalHotseat;
    private Workspace<?> mWorkspace;
    private boolean mSendTouchToWorkspace;

    private final View mQsb;

    PreferenceManager2 preferenceManager2;

    public Hotseat(Context context) {
        this(context, null);
    }

    public Hotseat(Context context, AttributeSet attrs) {
        this(context, attrs, 0);
    }

    public Hotseat(Context context, AttributeSet attrs, int defStyle) {
        super(context, attrs, defStyle);

        preferenceManager2 = PreferenceManager2.getInstance(context);
        HotseatMode hotseatMode = PreferenceExtensionsKt.firstBlocking(preferenceManager2.getHotseatMode());
        var hotseatEnabled = PreferenceExtensionsKt.firstBlocking(preferenceManager2.isHotseatEnabled());

        if (!hotseatEnabled) {
            hotseatMode = DisabledHotseat.INSTANCE;
        }

        if (!hotseatMode.isAvailable(context)) {
            // The current hotseat mode is not available,
            // setting the hotseat mode to one that is always available
            hotseatMode = LawnchairHotseat.INSTANCE;
            PreferenceExtensionsKt.setBlocking(preferenceManager2.getHotseatMode(), hotseatMode);
        }
        int layoutId = hotseatMode.getLayoutResourceId();

        mQsb = LayoutInflater.from(context).inflate(layoutId, this, false);
        addView(mQsb);
    }

    /**
     * Returns orientation specific cell X given invariant order in the hotseat
     */
    public int getCellXFromOrder(int rank) {
        return mHasVerticalHotseat ? 0 : rank;
    }

    /**
     * Returns orientation specific cell Y given invariant order in the hotseat
     */
    public int getCellYFromOrder(int rank) {
        return mHasVerticalHotseat ? (getCountY() - (rank + 1)) : 0;
    }

    boolean isHasVerticalHotseat() {
        return mHasVerticalHotseat;
    }

    public void resetLayout(boolean hasVerticalHotseat) {
        ActivityContext activityContext = ActivityContext.lookupContext(getContext());
        boolean bubbleBarEnabled = activityContext.isBubbleBarEnabled();
        boolean hasBubbles = activityContext.hasBubbles();
        removeAllViewsInLayout();
        mHasVerticalHotseat = hasVerticalHotseat;
        DeviceProfile dp = mActivity.getDeviceProfile();

        if (bubbleBarEnabled) {
            float adjustedBorderSpace = dp.getHotseatAdjustedBorderSpaceForBubbleBar(getContext());
            if (hasBubbles && Float.compare(adjustedBorderSpace, 0f) != 0) {
                getShortcutsAndWidgets().setTranslationProvider(child -> {
                    int index = getShortcutsAndWidgets().indexOfChild(child);
                    float borderSpaceDelta = adjustedBorderSpace - dp.hotseatBorderSpace;
                    return dp.iconSizePx + index * borderSpaceDelta;
                });
                if (mQsb instanceof HorizontalInsettableView) {
                    HorizontalInsettableView insettableQsb = (HorizontalInsettableView) mQsb;
                    final float insetFraction = (float) dp.iconSizePx / dp.hotseatQsbWidth;
                    // post this to the looper so that QSB has a chance to redraw itself, e.g.
                    // after device rotation
                    mQsb.post(() -> insettableQsb.setHorizontalInsets(insetFraction));
                }
            } else {
                getShortcutsAndWidgets().setTranslationProvider(null);
                if (mQsb instanceof HorizontalInsettableView) {
                    ((HorizontalInsettableView) mQsb).setHorizontalInsets(0);
                }
            }
        }

        resetCellSize(dp);
        if (hasVerticalHotseat) {
            setGridSize(1, dp.numShownHotseatIcons);
        } else {
            setGridSize(dp.numShownHotseatIcons, 1);
        }
    }

    /**
     * Adjust the hotseat icons for the bubble bar.
     *
     * <p>When the bubble bar becomes visible, if needed, this method animates the hotseat icons
     * to reduce the spacing between them and make room for the bubble bar. The QSB width is
     * animated as well to align with the hotseat icons.
     *
     * <p>When the bubble bar goes away, any adjustments that were previously made are reversed.
     */
    public void adjustForBubbleBar(boolean isBubbleBarVisible) {
        DeviceProfile dp = mActivity.getDeviceProfile();
        float adjustedBorderSpace = dp.getHotseatAdjustedBorderSpaceForBubbleBar(getContext());
        if (Float.compare(adjustedBorderSpace, 0f) == 0) {
            return;
        }

        ShortcutAndWidgetContainer icons = getShortcutsAndWidgets();
        AnimatorSet animatorSet = new AnimatorSet();
        float borderSpaceDelta = adjustedBorderSpace - dp.hotseatBorderSpace;

        // update the translation provider for future layout passes of hotseat icons.
        if (isBubbleBarVisible) {
            icons.setTranslationProvider(child -> {
                int index = icons.indexOfChild(child);
                return dp.iconSizePx + index * borderSpaceDelta;
            });
        } else {
            icons.setTranslationProvider(null);
        }

        for (int i = 0; i < icons.getChildCount(); i++) {
            View child = icons.getChildAt(i);
            float tx = isBubbleBarVisible ? dp.iconSizePx + i * borderSpaceDelta : 0;
            if (child instanceof Reorderable) {
                MultiTranslateDelegate mtd = ((Reorderable) child).getTranslateDelegate();
                animatorSet.play(
                        mtd.getTranslationX(INDEX_BUBBLE_ADJUSTMENT_ANIM).animateToValue(tx));
            } else {
                animatorSet.play(ObjectAnimator.ofFloat(child, VIEW_TRANSLATE_X, tx));
            }
        }
        if (mQsb instanceof HorizontalInsettableView) {
            HorizontalInsettableView horizontalInsettableQsb = (HorizontalInsettableView) mQsb;
            ValueAnimator qsbAnimator = ValueAnimator.ofFloat(0f, 1f);
            qsbAnimator.addUpdateListener(animation -> {
                float fraction = qsbAnimator.getAnimatedFraction();
                float insetFraction = isBubbleBarVisible
                        ? (float) dp.iconSizePx * fraction / dp.hotseatQsbWidth
                        : (float) dp.iconSizePx * (1 - fraction) / dp.hotseatQsbWidth;
                horizontalInsettableQsb.setHorizontalInsets(insetFraction);
            });
            animatorSet.play(qsbAnimator);
        }
        animatorSet.setDuration(BUBBLE_BAR_ADJUSTMENT_ANIMATION_DURATION_MS).start();
    }

    @Override
    public void setInsets(Rect insets) {
        FrameLayout.LayoutParams lp = (FrameLayout.LayoutParams) getLayoutParams();
        DeviceProfile grid = mActivity.getDeviceProfile();

        if (grid.isVerticalBarLayout()) {
            mQsb.setVisibility(View.GONE);
            lp.height = ViewGroup.LayoutParams.MATCH_PARENT;
            if (grid.isSeascape()) {
                lp.gravity = Gravity.LEFT;
                lp.width = grid.hotseatBarSizePx + insets.left;
            } else {
                lp.gravity = Gravity.RIGHT;
                lp.width = grid.hotseatBarSizePx + insets.right;
            }
        } else {
            mQsb.setVisibility(View.VISIBLE);
            lp.gravity = Gravity.BOTTOM;
            lp.width = ViewGroup.LayoutParams.MATCH_PARENT;
            lp.height = grid.hotseatBarSizePx;
            lp.topMargin = grid.hotseatBarBottomSpacePx;
        }

        Rect padding = grid.getHotseatLayoutPadding(getContext());
        setPadding(padding.left, padding.top, padding.right, padding.bottom);
        setLayoutParams(lp);
        InsettableFrameLayout.dispatchInsets(this, insets);
    }

    public void setWorkspace(Workspace<?> w) {
        mWorkspace = w;
        setCellLayoutContainer(w);
    }

    @Override
    public boolean onInterceptTouchEvent(MotionEvent ev) {
        // We allow horizontal workspace scrolling from within the Hotseat. We do this
        // by delegating
        // touch intercept the Workspace, and if it intercepts, delegating touch to the
        // Workspace
        // for the remainder of the this input stream.
        int yThreshold = getMeasuredHeight() - getPaddingBottom();
        if (mWorkspace != null && ev.getY() <= yThreshold) {
            mSendTouchToWorkspace = mWorkspace.onInterceptTouchEvent(ev);
            return mSendTouchToWorkspace;
        }
        return false;
    }

    @Override
    public boolean onTouchEvent(MotionEvent event) {
        // See comment in #onInterceptTouchEvent
        if (mSendTouchToWorkspace) {
            final int action = event.getAction();
            switch (action & MotionEvent.ACTION_MASK) {
                case MotionEvent.ACTION_UP:
                case MotionEvent.ACTION_CANCEL:
                    mSendTouchToWorkspace = false;
            }
            return mWorkspace.onTouchEvent(event);
        }
        // Always let touch follow through to Workspace.
        return false;
    }

    @Override
    protected void onMeasure(int widthMeasureSpec, int heightMeasureSpec) {
        super.onMeasure(widthMeasureSpec, heightMeasureSpec);

        DeviceProfile dp = mActivity.getDeviceProfile();

        int width = getShortcutsAndWidgets().getMeasuredWidth();
        mQsb.measure(MeasureSpec.makeMeasureSpec(width, MeasureSpec.EXACTLY),
                MeasureSpec.makeMeasureSpec(dp.hotseatQsbHeight, MeasureSpec.EXACTLY));
    }

    @Override
    protected void onLayout(boolean changed, int l, int t, int r, int b) {
        super.onLayout(changed, l, t, r, b);

        int qsbMeasuredWidth = mQsb.getMeasuredWidth();
        int left;
        DeviceProfile dp = mActivity.getDeviceProfile();
        if (dp.isQsbInline) {
            int qsbSpace = dp.hotseatBorderSpace;
            left = Utilities.isRtl(getResources()) ? r - getPaddingRight() + qsbSpace
                    : l + getPaddingLeft() - qsbMeasuredWidth - qsbSpace;
        } else {
            left = (r - l - qsbMeasuredWidth) / 2;
        }
        int right = left + qsbMeasuredWidth;

        int bottom = b - t - dp.getQsbOffsetY();
        int top = bottom - dp.hotseatQsbHeight;
        mQsb.layout(left, top, right, bottom);
    }

    /**
     * Sets the alpha value of just our ShortcutAndWidgetContainer.
     */
    public void setIconsAlpha(float alpha) {
        getShortcutsAndWidgets().setAlpha(alpha);
    }

    /**
     * Sets the alpha value of just our QSB.
     */
    public void setQsbAlpha(float alpha) {
        mQsb.setAlpha(alpha);
    }

    public float getIconsAlpha() {
        return getShortcutsAndWidgets().getAlpha();
    }

    /**
     * Returns the QSB inside hotseat
     */
    public View getQsb() {
        return mQsb;
    }

}<|MERGE_RESOLUTION|>--- conflicted
+++ resolved
@@ -35,18 +35,15 @@
 import android.view.ViewGroup;
 import android.widget.FrameLayout;
 
-<<<<<<< HEAD
 import com.patrykmichalik.opto.core.PreferenceExtensionsKt;
 
 import app.lawnchair.hotseat.DisabledHotseat;
 import app.lawnchair.hotseat.HotseatMode;
 import app.lawnchair.hotseat.LawnchairHotseat;
 import app.lawnchair.preferences2.PreferenceManager2;
-=======
 import com.android.launcher3.util.HorizontalInsettableView;
 import com.android.launcher3.util.MultiTranslateDelegate;
 import com.android.launcher3.views.ActivityContext;
->>>>>>> 904a97c6
 
 /**
  * View class that represents the bottom row of the home screen.
@@ -157,11 +154,16 @@
     /**
      * Adjust the hotseat icons for the bubble bar.
      *
-     * <p>When the bubble bar becomes visible, if needed, this method animates the hotseat icons
-     * to reduce the spacing between them and make room for the bubble bar. The QSB width is
+     * <p>
+     * When the bubble bar becomes visible, if needed, this method animates the
+     * hotseat icons
+     * to reduce the spacing between them and make room for the bubble bar. The QSB
+     * width is
      * animated as well to align with the hotseat icons.
      *
-     * <p>When the bubble bar goes away, any adjustments that were previously made are reversed.
+     * <p>
+     * When the bubble bar goes away, any adjustments that were previously made are
+     * reversed.
      */
     public void adjustForBubbleBar(boolean isBubbleBarVisible) {
         DeviceProfile dp = mActivity.getDeviceProfile();
