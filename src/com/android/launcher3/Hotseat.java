/*
 * Copyright (C) 2011 The Android Open Source Project
 *
 * Licensed under the Apache License, Version 2.0 (the "License");
 * you may not use this file except in compliance with the License.
 * You may obtain a copy of the License at
 *
 *      http://www.apache.org/licenses/LICENSE-2.0
 *
 * Unless required by applicable law or agreed to in writing, software
 * distributed under the License is distributed on an "AS IS" BASIS,
 * WITHOUT WARRANTIES OR CONDITIONS OF ANY KIND, either express or implied.
 * See the License for the specific language governing permissions and
 * limitations under the License.
 */

package com.android.launcher3;

import static com.android.launcher3.LauncherState.ALL_APPS;

import android.content.Context;
import android.graphics.Rect;
import android.graphics.drawable.Drawable;
import android.util.AttributeSet;
import android.view.Gravity;
import android.view.LayoutInflater;
import android.view.MotionEvent;
import android.view.View;
import android.view.ViewDebug;
import android.view.ViewGroup;
import android.widget.FrameLayout;
import android.widget.TextView;
import com.android.launcher3.config.FeatureFlags;
import com.android.launcher3.logging.UserEventDispatcher.LogContainerProvider;
import com.android.launcher3.userevent.nano.LauncherLogProto.Action;
import com.android.launcher3.userevent.nano.LauncherLogProto.ContainerType;
import com.android.launcher3.userevent.nano.LauncherLogProto.ControlType;
import com.android.launcher3.userevent.nano.LauncherLogProto.Target;

public class Hotseat extends FrameLayout implements LogContainerProvider, Insettable {

    private final Launcher mLauncher;
    private CellLayout mContent;

    @ViewDebug.ExportedProperty(category = "launcher")
    private boolean mHasVerticalHotseat;

    public Hotseat(Context context) {
        this(context, null);
    }

    public Hotseat(Context context, AttributeSet attrs) {
        this(context, attrs, 0);
    }

    public Hotseat(Context context, AttributeSet attrs, int defStyle) {
        super(context, attrs, defStyle);
        mLauncher = Launcher.getLauncher(context);
<<<<<<< HEAD
        mHasVerticalHotseat = mLauncher.getDeviceProfile().isVerticalBarLayout();
        mBackgroundColor = ColorUtils.setAlphaComponent(
                Themes.getAttrColor(context, android.R.attr.colorPrimary), 0);
        mBackground = new ColorDrawable(mBackgroundColor);
        if (FeatureFlags.LEGACY_ALL_APPS_BACKGROUND) {
            setBackground(mBackground);
        }
=======
>>>>>>> 73859d05
    }

    public CellLayout getLayout() {
        return mContent;
    }

    /* Get the orientation invariant order of the item in the hotseat for persistence. */
    int getOrderInHotseat(int x, int y) {
        int xOrder = mHasVerticalHotseat ? (mContent.getCountY() - y - 1) : x;
        int yOrder = mHasVerticalHotseat ? x * mContent.getCountY() : y * mContent.getCountX();
        return xOrder + yOrder;
    }

    /* Get the orientation specific coordinates given an invariant order in the hotseat. */
    int getCellXFromOrder(int rank) {
        int size = mHasVerticalHotseat ? mContent.getCountY() : mContent.getCountX();
        return mHasVerticalHotseat ? rank / size : rank % size;
    }

    int getCellYFromOrder(int rank) {
        int size = mHasVerticalHotseat ? mContent.getCountY() : mContent.getCountX();
        return mHasVerticalHotseat ? (mContent.getCountY() - ((rank % size) + 1)) : rank / size;
    }

    @Override
    protected void onFinishInflate() {
        super.onFinishInflate();
<<<<<<< HEAD

        if (Utilities.getLawnchairPrefs(getContext()).getDockSearchBar()) {
            inflate(getContext(), R.layout.search_container_hotseat, this);
        }

        mContent = findViewById(R.id.layout);
        updateGridSize();

        resetLayout();
    }

    void updateGridSize() {
        DeviceProfile grid = mLauncher.getDeviceProfile();
        int rows = Utilities.getLawnchairPrefs(mLauncher).getDockRowsCount();
        if (grid.isVerticalBarLayout()) {
            mContent.setGridSize(rows, grid.inv.numHotseatIcons);
        } else {
            mContent.setGridSize(grid.inv.numHotseatIcons, rows);
        }
=======
        mContent = findViewById(R.id.layout);
>>>>>>> 73859d05
    }

    void resetLayout(boolean hasVerticalHotseat) {
        mContent.removeAllViewsInLayout();
        mHasVerticalHotseat = hasVerticalHotseat;
        InvariantDeviceProfile idp = mLauncher.getDeviceProfile().inv;
        if (hasVerticalHotseat) {
            mContent.setGridSize(1, idp.numHotseatIcons);
        } else {
            mContent.setGridSize(idp.numHotseatIcons, 1);
        }

        if (!FeatureFlags.NO_ALL_APPS_ICON) {
            // Add the Apps button
            Context context = getContext();
            DeviceProfile grid = mLauncher.getDeviceProfile();
            int allAppsButtonRank = grid.inv.getAllAppsButtonRank();

            LayoutInflater inflater = LayoutInflater.from(context);
            TextView allAppsButton = (TextView)
                    inflater.inflate(R.layout.all_apps_button, mContent, false);
            Drawable d = context.getResources().getDrawable(R.drawable.all_apps_button_icon);
            d.setBounds(0, 0, grid.iconSizePx, grid.iconSizePx);

            int scaleDownPx = getResources().getDimensionPixelSize(R.dimen.all_apps_button_scale_down);
            Rect bounds = d.getBounds();
            d.setBounds(bounds.left, bounds.top + scaleDownPx / 2, bounds.right - scaleDownPx,
                    bounds.bottom - scaleDownPx / 2);
            allAppsButton.setCompoundDrawables(null, d, null, null);

            allAppsButton.setContentDescription(context.getString(R.string.all_apps_button_label));
            if (mLauncher != null) {
<<<<<<< HEAD
                mLauncher.setAllAppsButton(allAppsButton);
                allAppsButton.setOnClickListener(mLauncher);
                allAppsButton.setOnLongClickListener(mLauncher);
=======
                allAppsButton.setOnClickListener((v) -> {
                    if (!mLauncher.isInState(ALL_APPS)) {
                        mLauncher.getUserEventDispatcher().logActionOnControl(Action.Touch.TAP,
                                ControlType.ALL_APPS_BUTTON);
                        mLauncher.getStateManager().goToState(ALL_APPS);
                    }
                });
>>>>>>> 73859d05
                allAppsButton.setOnFocusChangeListener(mLauncher.mFocusHandler);
            }

            // Note: We do this to ensure that the hotseat is always laid out in the orientation of
            // the hotseat in order regardless of which orientation they were added
            int x = getCellXFromOrder(allAppsButtonRank);
            int y = getCellYFromOrder(allAppsButtonRank);
            CellLayout.LayoutParams lp = new CellLayout.LayoutParams(x, y, 1, 1);
            lp.canReorder = false;
            mContent.addViewToCellLayout(allAppsButton, -1, allAppsButton.getId(), lp, true);
        }
    }

    @Override
    public boolean onInterceptTouchEvent(MotionEvent ev) {
        // We don't want any clicks to go through to the hotseat unless the workspace is in
        // the normal state or an accessible drag is in progress.
        return !mLauncher.getWorkspace().workspaceIconsCanBeDragged() &&
                !mLauncher.getAccessibilityDelegate().isInAccessibleDrag();
    }

    @Override
    public void fillInLogContainerData(View v, ItemInfo info, Target target, Target targetParent) {
        target.gridX = info.cellX;
        target.gridY = info.cellY;
        targetParent.containerType = ContainerType.HOTSEAT;
    }

<<<<<<< HEAD
    public void updateColor(ExtractedColors extractedColors, boolean animate) {
        if (!FeatureFlags.LEGACY_ALL_APPS_BACKGROUND) {
            // not hotseat visible
            return;
        }
        if (!mHasVerticalHotseat) {
            int color = extractedColors.getColor(ExtractedColors.HOTSEAT_INDEX);
            if (mBackgroundColorAnimator != null) {
                mBackgroundColorAnimator.cancel();
            }
            if (!animate) {
                setBackgroundColor(color);
=======
    @Override
    public void setInsets(Rect insets) {
        FrameLayout.LayoutParams lp = (FrameLayout.LayoutParams) getLayoutParams();
        DeviceProfile grid = mLauncher.getDeviceProfile();

        if (grid.isVerticalBarLayout()) {
            lp.height = ViewGroup.LayoutParams.MATCH_PARENT;
            if (grid.isSeascape()) {
                lp.gravity = Gravity.LEFT;
                lp.width = grid.hotseatBarSizePx + insets.left + grid.hotseatBarSidePaddingPx;
>>>>>>> 73859d05
            } else {
                lp.gravity = Gravity.RIGHT;
                lp.width = grid.hotseatBarSizePx + insets.right + grid.hotseatBarSidePaddingPx;
            }
        } else {
            lp.gravity = Gravity.BOTTOM;
            lp.width = ViewGroup.LayoutParams.MATCH_PARENT;
            lp.height = grid.hotseatBarSizePx + insets.bottom;
        }
        Rect padding = grid.getHotseatLayoutPadding();
        getLayout().setPadding(padding.left, padding.top, padding.right, padding.bottom);

        setLayoutParams(lp);
        InsettableFrameLayout.dispatchInsets(this, insets);
    }
}<|MERGE_RESOLUTION|>--- conflicted
+++ resolved
@@ -56,16 +56,6 @@
     public Hotseat(Context context, AttributeSet attrs, int defStyle) {
         super(context, attrs, defStyle);
         mLauncher = Launcher.getLauncher(context);
-<<<<<<< HEAD
-        mHasVerticalHotseat = mLauncher.getDeviceProfile().isVerticalBarLayout();
-        mBackgroundColor = ColorUtils.setAlphaComponent(
-                Themes.getAttrColor(context, android.R.attr.colorPrimary), 0);
-        mBackground = new ColorDrawable(mBackgroundColor);
-        if (FeatureFlags.LEGACY_ALL_APPS_BACKGROUND) {
-            setBackground(mBackground);
-        }
-=======
->>>>>>> 73859d05
     }
 
     public CellLayout getLayout() {
@@ -93,39 +83,18 @@
     @Override
     protected void onFinishInflate() {
         super.onFinishInflate();
-<<<<<<< HEAD
-
-        if (Utilities.getLawnchairPrefs(getContext()).getDockSearchBar()) {
-            inflate(getContext(), R.layout.search_container_hotseat, this);
-        }
-
         mContent = findViewById(R.id.layout);
-        updateGridSize();
-
-        resetLayout();
-    }
-
-    void updateGridSize() {
-        DeviceProfile grid = mLauncher.getDeviceProfile();
-        int rows = Utilities.getLawnchairPrefs(mLauncher).getDockRowsCount();
-        if (grid.isVerticalBarLayout()) {
-            mContent.setGridSize(rows, grid.inv.numHotseatIcons);
-        } else {
-            mContent.setGridSize(grid.inv.numHotseatIcons, rows);
-        }
-=======
-        mContent = findViewById(R.id.layout);
->>>>>>> 73859d05
     }
 
     void resetLayout(boolean hasVerticalHotseat) {
         mContent.removeAllViewsInLayout();
         mHasVerticalHotseat = hasVerticalHotseat;
         InvariantDeviceProfile idp = mLauncher.getDeviceProfile().inv;
+        int rows = Utilities.getLawnchairPrefs(mLauncher).getDockRowsCount();
         if (hasVerticalHotseat) {
-            mContent.setGridSize(1, idp.numHotseatIcons);
+            mContent.setGridSize(rows, idp.numHotseatIcons);
         } else {
-            mContent.setGridSize(idp.numHotseatIcons, 1);
+            mContent.setGridSize(idp.numHotseatIcons, rows);
         }
 
         if (!FeatureFlags.NO_ALL_APPS_ICON) {
@@ -148,11 +117,6 @@
 
             allAppsButton.setContentDescription(context.getString(R.string.all_apps_button_label));
             if (mLauncher != null) {
-<<<<<<< HEAD
-                mLauncher.setAllAppsButton(allAppsButton);
-                allAppsButton.setOnClickListener(mLauncher);
-                allAppsButton.setOnLongClickListener(mLauncher);
-=======
                 allAppsButton.setOnClickListener((v) -> {
                     if (!mLauncher.isInState(ALL_APPS)) {
                         mLauncher.getUserEventDispatcher().logActionOnControl(Action.Touch.TAP,
@@ -160,7 +124,6 @@
                         mLauncher.getStateManager().goToState(ALL_APPS);
                     }
                 });
->>>>>>> 73859d05
                 allAppsButton.setOnFocusChangeListener(mLauncher.mFocusHandler);
             }
 
@@ -189,20 +152,6 @@
         targetParent.containerType = ContainerType.HOTSEAT;
     }
 
-<<<<<<< HEAD
-    public void updateColor(ExtractedColors extractedColors, boolean animate) {
-        if (!FeatureFlags.LEGACY_ALL_APPS_BACKGROUND) {
-            // not hotseat visible
-            return;
-        }
-        if (!mHasVerticalHotseat) {
-            int color = extractedColors.getColor(ExtractedColors.HOTSEAT_INDEX);
-            if (mBackgroundColorAnimator != null) {
-                mBackgroundColorAnimator.cancel();
-            }
-            if (!animate) {
-                setBackgroundColor(color);
-=======
     @Override
     public void setInsets(Rect insets) {
         FrameLayout.LayoutParams lp = (FrameLayout.LayoutParams) getLayoutParams();
@@ -213,7 +162,6 @@
             if (grid.isSeascape()) {
                 lp.gravity = Gravity.LEFT;
                 lp.width = grid.hotseatBarSizePx + insets.left + grid.hotseatBarSidePaddingPx;
->>>>>>> 73859d05
             } else {
                 lp.gravity = Gravity.RIGHT;
                 lp.width = grid.hotseatBarSizePx + insets.right + grid.hotseatBarSidePaddingPx;
