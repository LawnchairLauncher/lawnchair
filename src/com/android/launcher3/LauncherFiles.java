package com.android.launcher3;

import java.util.Arrays;
import java.util.Collections;
import java.util.List;

/**
 * Central list of files the Launcher writes to the application data directory.
 *
 * To add a new Launcher file, create a String constant referring to the filename, and add it to
 * ALL_FILES, as shown below.
 */
public class LauncherFiles {

    private static final String XML = ".xml";

    public static final String LAUNCHER_DB = "launcher.db";
<<<<<<< HEAD
    public static final String SHARED_PREFERENCES_KEY = BuildConfig.APPLICATION_ID + "_preferences";
    public static final String OLD_SHARED_PREFERENCES_KEY = "com.android.launcher3.prefs";
    public static final String MANAGED_USER_PREFERENCES_KEY = "com.android.launcher3.managedusers.prefs";
=======
    public static final String LAUNCHER_4_BY_4_DB = "launcher_4_by_4.db";
    public static final String LAUNCHER_3_BY_3_DB = "launcher_3_by_3.db";
    public static final String LAUNCHER_2_BY_2_DB = "launcher_2_by_2.db";
    public static final String BACKUP_DB = "backup.db";
    public static final String SHARED_PREFERENCES_KEY = "com.android.launcher3.prefs";
    public static final String MANAGED_USER_PREFERENCES_KEY =
            "com.android.launcher3.managedusers.prefs";
>>>>>>> 7b96ec1f
    // This preference file is not backed up to cloud.
    public static final String DEVICE_PREFERENCES_KEY = "com.android.launcher3.device.prefs";
    // Google Reflection client preferences
    public static final String REFLECTION_PREFERENCES_KEY = "reflection.private.properties";

    public static final String WIDGET_PREVIEWS_DB = "widgetpreviews.db";
    public static final String APP_ICONS_DB = "app_icons.db";

    public static final List<String> ALL_FILES = Collections.unmodifiableList(Arrays.asList(
            LAUNCHER_DB,
            LAUNCHER_4_BY_4_DB,
            LAUNCHER_3_BY_3_DB,
            LAUNCHER_2_BY_2_DB,
            BACKUP_DB,
            SHARED_PREFERENCES_KEY + XML,
            WIDGET_PREVIEWS_DB,
            MANAGED_USER_PREFERENCES_KEY + XML,
            DEVICE_PREFERENCES_KEY + XML,
            REFLECTION_PREFERENCES_KEY + XML,
            APP_ICONS_DB));
}<|MERGE_RESOLUTION|>--- conflicted
+++ resolved
@@ -15,19 +15,12 @@
     private static final String XML = ".xml";
 
     public static final String LAUNCHER_DB = "launcher.db";
-<<<<<<< HEAD
-    public static final String SHARED_PREFERENCES_KEY = BuildConfig.APPLICATION_ID + "_preferences";
-    public static final String OLD_SHARED_PREFERENCES_KEY = "com.android.launcher3.prefs";
-    public static final String MANAGED_USER_PREFERENCES_KEY = "com.android.launcher3.managedusers.prefs";
-=======
     public static final String LAUNCHER_4_BY_4_DB = "launcher_4_by_4.db";
     public static final String LAUNCHER_3_BY_3_DB = "launcher_3_by_3.db";
     public static final String LAUNCHER_2_BY_2_DB = "launcher_2_by_2.db";
     public static final String BACKUP_DB = "backup.db";
-    public static final String SHARED_PREFERENCES_KEY = "com.android.launcher3.prefs";
-    public static final String MANAGED_USER_PREFERENCES_KEY =
-            "com.android.launcher3.managedusers.prefs";
->>>>>>> 7b96ec1f
+    public static final String SHARED_PREFERENCES_KEY = BuildConfig.APPLICATION_ID + "_preferences";
+    public static final String OLD_SHARED_PREFERENCES_KEY = "com.android.launcher3.prefs";
     // This preference file is not backed up to cloud.
     public static final String DEVICE_PREFERENCES_KEY = "com.android.launcher3.device.prefs";
     // Google Reflection client preferences
