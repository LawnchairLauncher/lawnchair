--- conflicted
+++ resolved
@@ -14,6 +14,7 @@
  * limitations under the License.
  */
 package com.android.launcher3.logging;
+
 import static com.android.launcher3.logging.StatsLogManager.LauncherEvent.LAUNCHER_ALLAPPS_CLOSE_DOWN;
 import static com.android.launcher3.logging.StatsLogManager.LauncherEvent.LAUNCHER_ALLAPPS_OPEN_UP;
 import static com.android.launcher3.logging.StatsLogManager.LauncherEvent.LAUNCHER_HOME_GESTURE;
@@ -30,6 +31,7 @@
 import com.android.launcher3.model.data.ItemInfo;
 import com.android.launcher3.util.ResourceBasedOverride;
 import com.android.launcher3.views.ActivityContext;
+
 /**
  * Handles the user event logging in R+.
  *
@@ -50,12 +52,13 @@
     protected @Nullable ActivityContext mActivityContext = null;
     protected @Nullable Context mContext = null;
     private KeyboardStateManager mKeyboardStateManager;
+
     /**
      * Returns event enum based on the two state transition information when swipe
      * gesture happens(to be removed during UserEventDispatcher cleanup).
      */
     public static EventEnum getLauncherAtomEvent(int startState,
-                                                 int targetState, EventEnum fallbackEvent) {
+            int targetState, EventEnum fallbackEvent) {
         if (startState == LAUNCHER_STATE_HOME
                 && targetState == LAUNCHER_STATE_HOME) {
             return LAUNCHER_HOME_GESTURE;
@@ -71,13 +74,18 @@
         }
         return fallbackEvent; // TODO fix
     }
+
     public interface EventEnum {
         /**
          * Tag used to request new UI Event IDs via presubmit analysis.
          *
-         * <p>Use RESERVE_NEW_UI_EVENT_ID as the constructor parameter for a new {@link EventEnum}
-         * to signal the presubmit analyzer to reserve a new ID for the event. The new ID will be
-         * returned as a Gerrit presubmit finding.  Do not submit {@code RESERVE_NEW_UI_EVENT_ID} as
+         * <p>
+         * Use RESERVE_NEW_UI_EVENT_ID as the constructor parameter for a new
+         * {@link EventEnum}
+         * to signal the presubmit analyzer to reserve a new ID for the event. The new
+         * ID will be
+         * returned as a Gerrit presubmit finding. Do not submit
+         * {@code RESERVE_NEW_UI_EVENT_ID} as
          * the constructor parameter for any event.
          *
          * <pre>
@@ -86,8 +94,10 @@
          * </pre>
          */
         int RESERVE_NEW_UI_EVENT_ID = Integer.MIN_VALUE; // Negative IDs are ignored by the logger.
+
         int getId();
     }
+
     public enum LauncherEvent implements EventEnum {
         /* Used to prevent double logging. */
         IGNORE(-1),
@@ -175,8 +185,9 @@
         @UiEvent(doc = "Hotseat education tip shown")
         LAUNCHER_HOTSEAT_EDU_ONLY_TIP(482),
         /**
-         * @deprecated LauncherUiChanged.rank field is repurposed to store all apps rank, so no
-         * separate event is required.
+         * @deprecated LauncherUiChanged.rank field is repurposed to store all apps
+         *             rank, so no
+         *             separate event is required.
          */
         @Deprecated
         @UiEvent(doc = "App launch ranking logged for all apps predictions")
@@ -209,8 +220,6 @@
         LAUNCHER_QUICKSWITCH_RIGHT(572),
         @UiEvent(doc = "User swipes or fling in DOWN direction on the bottom bazel area.")
         LAUNCHER_SWIPEDOWN_NAVBAR(573),
-<<<<<<< HEAD
-=======
 
         @UiEvent(doc = "User deep presses on the bottom bezel area.")
         LAUNCHER_DEEP_PRESS_NAVBAR(1543),
@@ -224,7 +233,6 @@
         @UiEvent(doc = "User long presses on the stashed taskbar")
         LAUNCHER_LONG_PRESS_STASHED_TASKBAR(1592),
 
->>>>>>> 96fe8417
         @UiEvent(doc = "User swipes or fling in UP direction from bottom bazel area.")
         LAUNCHER_HOME_GESTURE(574),
         @UiEvent(doc = "User's workspace layout information is snapshot in the background.")
@@ -269,8 +277,6 @@
         LAUNCHER_NAVIGATION_MODE_GESTURE_BUTTON(625),
         @UiEvent(doc = "User tapped on image content in Overview Select mode.")
         LAUNCHER_SELECT_MODE_IMAGE(627),
-<<<<<<< HEAD
-=======
 
         @UiEvent(doc = "User tapped on barcode content in Overview Select mode.")
         LAUNCHER_SELECT_MODE_BARCODE(1531),
@@ -278,7 +284,6 @@
         @UiEvent(doc = "Highlight gleams for barcode content in Overview Select mode.")
         LAUNCHER_SELECT_MODE_SHOW_BARCODE_REGIONS(1532),
 
->>>>>>> 96fe8417
         @UiEvent(doc = "Activity to add external item was started")
         LAUNCHER_ADD_EXTERNAL_ITEM_START(641),
         @UiEvent(doc = "Activity to add external item was cancelled")
@@ -384,8 +389,6 @@
         LAUNCHER_OVERVIEW_SHARING_TAP_MORE_TO_SHARE_URL(777),
         @UiEvent(doc = "User taps the More button to share an image")
         LAUNCHER_OVERVIEW_SHARING_TAP_MORE_TO_SHARE_IMAGE(778),
-<<<<<<< HEAD
-=======
 
         @UiEvent(doc = "Show Barode indicator for overview sharing")
         LAUNCHER_OVERVIEW_SHARING_SHOW_BARCODE_INDICATOR(1533),
@@ -402,7 +405,6 @@
         @UiEvent(doc = "User drags a barcode region in overview")
         LAUNCHER_OVERVIEW_SHARING_BARCODE_REGION_DRAG(1537),
 
->>>>>>> 96fe8417
         @UiEvent(doc = "User started resizing a widget on their home screen.")
         LAUNCHER_WIDGET_RESIZE_STARTED(820),
         @UiEvent(doc = "User finished resizing a widget on their home screen.")
@@ -419,14 +421,6 @@
         LAUNCHER_TURN_OFF_WORK_APPS_TAP(839),
         @UiEvent(doc = "Launcher item drop failed since there was not enough room on the screen.")
         LAUNCHER_ITEM_DROP_FAILED_INSUFFICIENT_SPACE(872),
-<<<<<<< HEAD
-        @UiEvent(doc = "User long pressed on the taskbar background to hide the taskbar")
-        LAUNCHER_TASKBAR_LONGPRESS_HIDE(896),
-        @UiEvent(doc = "User long pressed on the taskbar gesture handle to show the taskbar")
-        LAUNCHER_TASKBAR_LONGPRESS_SHOW(897),
-=======
-
->>>>>>> 96fe8417
         @UiEvent(doc = "User clicks on the search icon on header to launch search in app.")
         LAUNCHER_ALLAPPS_SEARCHINAPP_LAUNCH(913),
         @UiEvent(doc = "User is shown the back gesture navigation tutorial step.")
@@ -513,9 +507,6 @@
         @UiEvent(doc = "User saved an app pair.")
         LAUNCHER_APP_PAIR_SAVE(1456),
         @UiEvent(doc = "App launched through pending intent")
-<<<<<<< HEAD
-        LAUNCHER_APP_LAUNCH_PENDING_INTENT(1394)
-=======
         LAUNCHER_APP_LAUNCH_PENDING_INTENT(1394),
 
         @UiEvent(doc = "User long pressed on taskbar divider icon to open popup menu")
@@ -539,60 +530,65 @@
         @UiEvent(doc = "User tapped private space settings button")
         LAUNCHER_PRIVATE_SPACE_SETTINGS_TAP(1550),
 
->>>>>>> 96fe8417
         // ADD MORE
         ;
+
         private final int mId;
+
         LauncherEvent(int id) {
             mId = id;
         }
+
         public int getId() {
             return mId;
         }
     }
+
     /** Launcher's latency events. */
     public enum LauncherLatencyEvent implements EventEnum {
-        // Details of below 6 events with prefix of "LAUNCHER_LATENCY_STARTUP_" are discussed in
+        // Details of below 6 events with prefix of "LAUNCHER_LATENCY_STARTUP_" are
+        // discussed in
         // go/launcher-startup-latency
         @UiEvent(doc = "The total duration of launcher startup latency.")
         LAUNCHER_LATENCY_STARTUP_TOTAL_DURATION(1362),
         @UiEvent(doc = "The duration of launcher activity's onCreate().")
         LAUNCHER_LATENCY_STARTUP_ACTIVITY_ON_CREATE(1363),
-        @UiEvent(doc =
-                "The duration to inflate launcher root view in launcher activity's onCreate().")
+        @UiEvent(doc = "The duration to inflate launcher root view in launcher activity's onCreate().")
         LAUNCHER_LATENCY_STARTUP_VIEW_INFLATION(1364),
-<<<<<<< HEAD
-        @UiEvent(doc = "The duration of synchronous loading workspace")
-        LAUNCHER_LATENCY_STARTUP_WORKSPACE_LOADER_SYNC(1366),
-=======
-
->>>>>>> 96fe8417
         @UiEvent(doc = "The duration of asynchronous loading workspace")
         LAUNCHER_LATENCY_STARTUP_WORKSPACE_LOADER_ASYNC(1367),
         ;
+
         private final int mId;
+
         LauncherLatencyEvent(int id) {
             mId = id;
         }
+
         @Override
         public int getId() {
             return mId;
         }
     }
+
     /**
      * Launcher specific ranking related events.
      */
     public enum LauncherRankingEvent implements EventEnum {
         UNKNOWN(0);
+
         // ADD MORE
         private final int mId;
+
         LauncherRankingEvent(int id) {
             mId = id;
         }
+
         public int getId() {
             return mId;
         }
     }
+
     /**
      * Helps to construct and log launcher event.
      */
@@ -603,69 +599,81 @@
         default StatsLogger withItemInfo(ItemInfo itemInfo) {
             return this;
         }
+
         /**
          * Sets {@link InstanceId} of log message.
          */
         default StatsLogger withInstanceId(InstanceId instanceId) {
             return this;
         }
+
         /**
          * Sets rank field of log message.
          */
         default StatsLogger withRank(int rank) {
             return this;
         }
+
         /**
          * Sets source launcher state field of log message.
          */
         default StatsLogger withSrcState(int srcState) {
             return this;
         }
+
         /**
          * Sets destination launcher state field of log message.
          */
         default StatsLogger withDstState(int dstState) {
             return this;
         }
+
         /**
          * Sets FromState field of log message.
          */
         default StatsLogger withFromState(FromState fromState) {
             return this;
         }
+
         /**
          * Sets ToState field of log message.
          */
         default StatsLogger withToState(ToState toState) {
             return this;
         }
+
         /**
          * Sets editText field of log message.
          */
         default StatsLogger withEditText(String editText) {
             return this;
         }
+
         /**
          * Sets the final value for container related fields of log message.
          *
-         * By default container related fields are derived from {@link ItemInfo}, this method would
+         * By default container related fields are derived from {@link ItemInfo}, this
+         * method would
          * override those values.
          */
         default StatsLogger withContainerInfo(ContainerInfo containerInfo) {
             return this;
         }
+
         /**
          * Sets logging fields from provided {@link SliceItem}.
          */
         default StatsLogger withSliceItem(SliceItem sliceItem) {
             return this;
         }
+
         /**
          * Sets logging fields from provided {@link LauncherAtom.Slice}.
          */
         default StatsLogger withSlice(LauncherAtom.Slice slice) {
             return this;
         }
+
         /**
          * Sets cardinality of log message.
          */
@@ -699,6 +707,7 @@
          */
         default void log(EventEnum event) {
         }
+
         /**
          * Builds the final message and logs it to two different atoms, one for
          * event tracking and the other for jank tracking.
@@ -706,6 +715,7 @@
         default void sendToInteractionJankMonitor(EventEnum event, View v) {
         }
     }
+
     /**
      * Helps to construct and log latency event.
      */
@@ -730,60 +740,72 @@
             // Tracking warm startup latency:
             // https://developer.android.com/topic/performance/vitals/launch-time#warm
             WARM(10);
+
             private final int mId;
+
             LatencyType(int id) {
                 this.mId = id;
             }
+
             public int getId() {
                 return mId;
             }
         }
+
         /**
          * Sets {@link InstanceId} of log message.
          */
         default StatsLatencyLogger withInstanceId(InstanceId instanceId) {
             return this;
         }
+
         /**
          * Sets latency of the event.
          */
         default StatsLatencyLogger withLatency(long latencyInMillis) {
             return this;
         }
+
         /**
          * Sets {@link LatencyType} of log message.
          */
         default StatsLatencyLogger withType(LatencyType type) {
             return this;
         }
+
         /**
          * Sets query length of the event.
          */
         default StatsLatencyLogger withQueryLength(int queryLength) {
             return this;
         }
+
         /**
          * Sets sub event type.
          */
         default StatsLatencyLogger withSubEventType(int type) {
             return this;
         }
+
         /** Sets cardinality of the event. */
         default StatsLatencyLogger withCardinality(int cardinality) {
             return this;
         }
+
         /**
          * Sets packageId of log message.
          */
         default StatsLatencyLogger withPackageId(int packageId) {
             return this;
         }
+
         /**
          * Builds the final message and logs it as {@link EventEnum}.
          */
         default void log(EventEnum event) {
         }
     }
+
     /**
      * Helps to construct and log impression event.
      */
@@ -792,45 +814,55 @@
             UNKNOWN(0),
             ALLAPPS(1),
             SEARCHBOX_WIDGET(2);
+
             private final int mLauncherState;
+
             State(int id) {
                 this.mLauncherState = id;
             }
+
             public int getLauncherState() {
                 return mLauncherState;
             }
         }
+
         /**
          * Sets {@link InstanceId} of log message.
          */
         default StatsImpressionLogger withInstanceId(InstanceId instanceId) {
             return this;
         }
+
         /**
          * Sets {@link State} of impression event.
          */
         default StatsImpressionLogger withState(State state) {
             return this;
         }
+
         /**
          * Sets query length of the event.
          */
         default StatsImpressionLogger withQueryLength(int queryLength) {
             return this;
         }
+
         /**
          * Sets {@link com.android.app.search.ResultType} for the impression event.
          */
         default StatsImpressionLogger withResultType(int resultType) {
             return this;
         }
-        /**
-         * Sets boolean for each of {@link com.android.app.search.ResultType} that indicates
+
+        /**
+         * Sets boolean for each of {@link com.android.app.search.ResultType} that
+         * indicates
          * if this result is above keyboard or not for the impression event.
          */
         default StatsImpressionLogger withAboveKeyboard(boolean aboveKeyboard) {
             return this;
         }
+
         /**
          * Sets uid for each of {@link com.android.app.search.ResultType} that indicates
          * package name for the impression event.
@@ -838,18 +870,22 @@
         default StatsImpressionLogger withUid(int uid) {
             return this;
         }
-        /**
-         * Sets result source that indicates the origin of the result for the impression event.
+
+        /**
+         * Sets result source that indicates the origin of the result for the impression
+         * event.
          */
         default StatsImpressionLogger withResultSource(int resultSource) {
             return this;
         }
+
         /**
          * Builds the final message and logs it as {@link EventEnum}.
          */
         default void log(EventEnum event) {
         }
     }
+
     /**
      * Returns new logger object.
      */
@@ -860,6 +896,7 @@
         }
         return logger;
     }
+
     /**
      * Returns new latency logger object.
      */
@@ -870,6 +907,7 @@
         }
         return logger;
     }
+
     /**
      * Returns new impression logger object.
      */
@@ -880,6 +918,7 @@
         }
         return logger;
     }
+
     /**
      * Returns a singleton KeyboardStateManager.
      */
@@ -891,26 +930,32 @@
         }
         return mKeyboardStateManager;
     }
+
     protected StatsLogger createLogger() {
         return new StatsLogger() {
         };
     }
+
     protected StatsLatencyLogger createLatencyLogger() {
         return new StatsLatencyLogger() {
         };
     }
+
     protected StatsImpressionLogger createImpressionLogger() {
         return new StatsImpressionLogger() {
         };
     }
-    /**
-     * Sets InstanceId to every new {@link StatsLogger} object returned by {@link #logger()} when
+
+    /**
+     * Sets InstanceId to every new {@link StatsLogger} object returned by
+     * {@link #logger()} when
      * not-null.
      */
     public StatsLogManager withDefaultInstanceId(@Nullable InstanceId instanceId) {
         this.mInstanceId = instanceId;
         return this;
     }
+
     /**
      * Creates a new instance of {@link StatsLogManager} based on provided context.
      */
