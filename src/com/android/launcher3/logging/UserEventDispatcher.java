--- conflicted
+++ resolved
@@ -32,11 +32,6 @@
 import android.content.Intent;
 import android.content.SharedPreferences;
 import android.os.SystemClock;
-<<<<<<< HEAD
-import android.os.UserHandle;
-import android.support.annotation.Nullable;
-=======
->>>>>>> c87bbeea
 import android.util.Log;
 import android.view.View;
 
@@ -112,6 +107,14 @@
         return true;
     }
 
+    public void updatePredictions() {
+        // do nothing
+    }
+
+    public void updateActions() {
+        // do nothing
+    }
+
     private boolean mSessionStarted;
     private long mElapsedContainerMillis;
     private long mElapsedSessionMillis;
@@ -128,35 +131,8 @@
     // intentHash                       required
     // --------------------------------------------------------------
 
-<<<<<<< HEAD
-    /**
-     * Fills in the container data on the given event if the given view is not null.
-     * @return whether container data was added.
-     */
-    protected boolean fillInLogContainerData(LauncherEvent event, @Nullable View v) {
-        // Fill in grid(x,y), pageIndex of the child and container type of the parent
-        LogContainerProvider provider = getLaunchProviderRecursive(v);
-        if (v == null || !(v.getTag() instanceof ItemInfo) || provider == null) {
-            return false;
-        }
-        ItemInfo itemInfo = (ItemInfo) v.getTag();
-        provider.fillInLogContainerData(v, itemInfo, event.srcTarget[0], event.srcTarget[1]);
-        return true;
-    }
-
-    public void updatePredictions() {
-        // do nothing
-    }
-
-    public void updateActions() {
-        // do nothing
-    }
-
-    public void logAppLaunch(View v, Intent intent, UserHandle user) {
-=======
     @Deprecated
     public void logAppLaunch(View v, Intent intent) {
->>>>>>> c87bbeea
         LauncherEvent event = newLauncherEvent(newTouchAction(Action.Touch.TAP),
                 newItemTarget(v, mInstantAppResolver), newTarget(Target.Type.CONTAINER));
 
