--- conflicted
+++ resolved
@@ -24,12 +24,7 @@
 import static com.android.launcher3.LauncherState.SPRING_LOADED;
 import static com.android.launcher3.dragndrop.DragLayer.ALPHA_INDEX_OVERLAY;
 
-import android.animation.Animator;
-import android.animation.AnimatorListenerAdapter;
-import android.animation.LayoutTransition;
-import android.animation.ObjectAnimator;
-import android.animation.PropertyValuesHolder;
-import android.animation.ValueAnimator;
+import android.animation.*;
 import android.animation.ValueAnimator.AnimatorUpdateListener;
 import android.annotation.SuppressLint;
 import android.app.WallpaperManager;
@@ -56,11 +51,6 @@
 import android.view.ViewTreeObserver;
 import android.widget.Toast;
 
-<<<<<<< HEAD
-import ch.deletescape.lawnchair.LawnchairUtilsKt;
-import com.android.launcher3.Launcher.CustomContentCallbacks;
-=======
->>>>>>> 73859d05
 import com.android.launcher3.Launcher.LauncherOverlay;
 import com.android.launcher3.LauncherAppWidgetHost.ProviderChangedListener;
 import com.android.launcher3.LauncherStateManager.AnimationConfig;
@@ -98,11 +88,7 @@
 import com.android.launcher3.widget.LauncherAppWidgetHostView;
 import com.android.launcher3.widget.PendingAddShortcutInfo;
 import com.android.launcher3.widget.PendingAddWidgetInfo;
-<<<<<<< HEAD
-import com.android.quickstep.OverviewInteractionState;
-=======
 import com.android.launcher3.widget.PendingAppWidgetHostView;
->>>>>>> 73859d05
 
 import java.util.ArrayList;
 import java.util.HashSet;
@@ -188,68 +174,7 @@
     private final float[] mTempTouchCoordinates = new float[2];
 
     private SpringLoadedDragController mSpringLoadedDragController;
-<<<<<<< HEAD
-    private final float mOverviewModeShrinkFactor;
-
-    // State variable that indicates whether the pages are small (ie when you're
-    // in all apps or customize mode)
-
-    public enum State {
-        NORMAL          (false, false, ContainerType.WORKSPACE),
-        NORMAL_HIDDEN   (false, false, ContainerType.ALLAPPS),
-        SPRING_LOADED   (false, true, ContainerType.WORKSPACE),
-        OVERVIEW        (true, true, ContainerType.OVERVIEW),
-        OVERVIEW_HIDDEN (true, false, ContainerType.WIDGETS);
-
-        public final boolean shouldUpdateWidget;
-        public final boolean hasMultipleVisiblePages;
-        public final int containerType;
-
-        State(boolean shouldUpdateWidget, boolean hasMultipleVisiblePages, int containerType) {
-            this.shouldUpdateWidget = shouldUpdateWidget;
-            this.hasMultipleVisiblePages = hasMultipleVisiblePages;
-            this.containerType = containerType;
-        }
-    }
-
-    // Direction used for moving the workspace and hotseat UI
-    public enum Direction {
-        X  (TRANSLATION_X),
-        Y  (TRANSLATION_Y),
-        SCALE  (LawnchairUtilsKt.getSCALE_XY());
-
-        private final Property<View, Float> viewProperty;
-
-        Direction(Property<View, Float> viewProperty) {
-            this.viewProperty = viewProperty;
-        }
-    }
-
-    private static final int HOTSEAT_STATE_ALPHA_INDEX = 2;
-
-    /**
-     * These values correspond to {@link Direction#X} & {@link Direction#Y}
-     */
-    private final float[] mPageAlpha = new float[] {1, 1, 1};
-    /**
-     * Hotseat alpha can be changed when moving horizontally, vertically, changing states.
-     * The values correspond to {@link Direction#X}, {@link Direction#Y} &
-     * {@link #HOTSEAT_STATE_ALPHA_INDEX} respectively.
-     */
-    private final float[] mHotseatAlpha = new float[] {1, 1, 1};
-
-    public static final int QSB_ALPHA_INDEX_STATE_CHANGE = 0;
-    public static final int QSB_ALPHA_INDEX_Y_TRANSLATION = 1;
-    public static final int QSB_ALPHA_INDEX_PAGE_SCROLL = 2;
-    public static final int QSB_ALPHA_INDEX_OVERLAY_SCROLL = 3;
-
-    MultiStateAlphaController mQsbAlphaController;
-
-    @ViewDebug.ExportedProperty(category = "launcher")
-    private State mState = State.NORMAL;
-=======
-
->>>>>>> 73859d05
+
     private boolean mIsSwitchingState = false;
 
     boolean mChildrenLayersEnabled = true;
@@ -319,14 +244,9 @@
     // Handles workspace state transitions
     private final WorkspaceStateTransitionAnimation mStateTransitionAnimation;
 
-<<<<<<< HEAD
-    private AccessibilityDelegate mPagesAccessibilityDelegate;
+    public boolean mPillQsb;
     private OnStateChangeListener mOnStateChangeListener;
 
-    public boolean mPillQsb;
-
-=======
->>>>>>> 73859d05
     /**
      * Used to inflate the Workspace from XML.
      *
@@ -353,12 +273,8 @@
 
         mWallpaperOffset = new WallpaperOffsetInterpolator(this);
 
-<<<<<<< HEAD
         mPillQsb = FeatureFlags.QSB_ON_FIRST_SCREEN && Utilities.getLawnchairPrefs(context).getUsePillQsb();
 
-        setOnHierarchyChangeListener(this);
-=======
->>>>>>> 73859d05
         setHapticFeedbackEnabled(false);
         initWorkspace();
 
@@ -533,21 +449,6 @@
         setWallpaperDimension();
     }
 
-<<<<<<< HEAD
-    @Override
-    public void initParentViews(View parent) {
-        super.initParentViews(parent);
-        mPageIndicator.setAccessibilityDelegate(new OverviewAccessibilityDelegate());
-        if (mPillQsb)
-            mQsbAlphaController = new MultiStateAlphaController(mLauncher.getQsbContainer(), 4);
-    }
-
-    private int getDefaultPage() {
-        return numCustomPages();
-    }
-
-=======
->>>>>>> 73859d05
     private void setupLayoutTransition() {
         // We want to show layout transitions when pages are deleted, to close the gap.
         mLayoutTransition = new LayoutTransition();
@@ -1112,15 +1013,7 @@
 
     @Override
     public boolean onInterceptTouchEvent(MotionEvent ev) {
-<<<<<<< HEAD
-        if (mLauncher.isAllAppsVisible()) {
-            return true;
-        }
-        switch (ev.getAction() & MotionEvent.ACTION_MASK) {
-        case MotionEvent.ACTION_DOWN:
-=======
         if (ev.getActionMasked() == MotionEvent.ACTION_DOWN) {
->>>>>>> 73859d05
             mXDown = ev.getX();
             mYDown = ev.getY();
         }
@@ -1164,12 +1057,7 @@
 
     protected void onPageBeginTransition() {
         super.onPageBeginTransition();
-<<<<<<< HEAD
-        updateChildrenLayersEnabled(false);
-        AbstractFloatingView.closeAllOpenViews(mLauncher);
-=======
         updateChildrenLayersEnabled();
->>>>>>> 73859d05
     }
 
     protected void onPageEndTransition() {
@@ -1234,9 +1122,6 @@
     }
 
     private void onWorkspaceOverallScrollChanged() {
-        if (mLauncher.getAllAppsBg() != null) {
-            mLauncher.getAllAppsBg().setTranslationX(mOverlayTranslation + mFirstPageScrollX);
-        }
         if (mPillQsb) {
             mLauncher.getQsbContainer().setTranslationX(mOverlayTranslation + mFirstPageScrollX - getScrollX());
         }
@@ -1287,11 +1172,6 @@
         if (shouldZeroOverlay) {
             mLauncherOverlay.onScrollChange(0, mIsRtl);
         }
-    }
-
-    @Override
-    public boolean onTouchEvent(MotionEvent ev) {
-        return mLauncher.isAllAppsVisible() || super.onTouchEvent(ev);
     }
 
     @Override
@@ -1345,100 +1225,30 @@
         // TODO(adamcohen): figure out a final effect here. We may need to recommend
         // different effects based on device performance. On at least one relatively high-end
         // device I've tried, translating the launcher causes things to get quite laggy.
-<<<<<<< HEAD
-        setWorkspaceTranslationAndAlpha(Direction.X, transX, alpha);
-        setHotseatTranslationAndAlpha(Direction.X, transX, alpha);
-        onWorkspaceOverallScrollChanged();
-
-        if (mPillQsb)
-            mQsbAlphaController.setAlphaAtIndex(alpha, QSB_ALPHA_INDEX_OVERLAY_SCROLL);
-=======
         mLauncher.getDragLayer().setTranslationX(transX);
         mLauncher.getDragLayer().getAlphaProperty(ALPHA_INDEX_OVERLAY).setValue(alpha);
->>>>>>> 73859d05
+
+        // TODO: implement this
+//        if (mPillQsb)
+//            mQsbAlphaController.setAlphaAtIndex(alpha, QSB_ALPHA_INDEX_OVERLAY_SCROLL);
     }
 
     /**
      * @return false if the callback is still pending
      */
-<<<<<<< HEAD
-    public void setWorkspaceYTranslationAndAlpha(float translation, float alpha) {
-        setWorkspaceTranslationAndAlpha(Direction.Y, translation, alpha);
-
-        if (mPillQsb) {
-            mLauncher.getQsbContainer().setTranslationY(translation);
-            mQsbAlphaController.setAlphaAtIndex(alpha, QSB_ALPHA_INDEX_Y_TRANSLATION);
-        }
-    }
-
-    /**
-     * Moves the workspace UI in the provided direction.
-     * @param direction the direction to move the workspace
-     * @param translation the amount of shift.
-     * @param alpha the alpha for the workspace page
-     */
-    public void setWorkspaceTranslationAndAlpha(Direction direction, float translation, float alpha) {
-        Property<View, Float> property = direction.viewProperty;
-        mPageAlpha[direction.ordinal()] = alpha;
-        float finalAlpha = mPageAlpha[0] * mPageAlpha[1] * mPageAlpha[2];
-
-        View currentChild = getChildAt(getCurrentPage());
-        if (currentChild != null) {
-            property.set(currentChild, translation);
-            currentChild.setAlpha(finalAlpha);
-
-            if (mPillQsb && direction == Direction.SCALE) {
-                View qsbContainer = mLauncher.getQsbContainer();
-                qsbContainer.setPivotX(currentChild.getPivotX());
-                qsbContainer.setPivotY(currentChild.getPivotY());
-                property.set(qsbContainer, translation);
-                mQsbAlphaController.setAlphaAtIndex(alpha, QSB_ALPHA_INDEX_Y_TRANSLATION);
-            }
-        }
-
-        if (direction == Direction.Y || direction == Direction.SCALE) {
-            View nextChild = getChildAt(getNextPage());
-            if (nextChild != null) {
-                property.set(nextChild, translation);
-                nextChild.setAlpha(finalAlpha);
-            }
-        }
-
-        // When the animation finishes, reset all pages, just in case we missed a page.
-        if (Float.compare(translation, direction == Direction.SCALE ? 1 : 0) == 0) {
-            for (int i = getChildCount() - 1; i >= 0; i--) {
-                View child = getChildAt(i);
-                property.set(child, translation);
-                child.setAlpha(finalAlpha);
-            }
-=======
     private boolean tryRunOverlayCallback() {
         if (mOnOverlayHiddenCallback == null) {
             // Return true as no callback is pending. This is used by OnWindowFocusChangeListener
             // to remove itself if multiple focus handles were added.
             return true;
->>>>>>> 73859d05
         }
         if (mOverlayShown || !hasWindowFocus()) {
             return false;
         }
 
-<<<<<<< HEAD
-    private void setHotseatAlphaAtIndex(float alpha, int index) {
-        mHotseatAlpha[index] = alpha;
-        final float hotseatAlpha = mHotseatAlpha[0] * mHotseatAlpha[1] * mHotseatAlpha[2];
-        final float pageIndicatorAlpha = mHotseatAlpha[0] * mHotseatAlpha[2];
-
-        mLauncher.getHotseat().setAlpha(hotseatAlpha);
-        mPageIndicator.setAlpha(pageIndicatorAlpha);
-        if (mLauncher.getAllAppsBg() != null) {
-            mLauncher.getAllAppsBg().setAlpha(pageIndicatorAlpha);
-        }
-=======
         mOnOverlayHiddenCallback.run();
         mOnOverlayHiddenCallback = null;
         return true;
->>>>>>> 73859d05
     }
 
     /**
@@ -1534,7 +1344,7 @@
             super.announceForAccessibility(text);
         }
     }
-
+    
     public void showOutlinesTemporarily() {
         if (!mIsPageInTransition && !isTouchActive()) {
             snapToPage(mCurrentPage);
@@ -1555,7 +1365,8 @@
                         child.getShortcutsAndWidgets().setAlpha(alpha);
 
                         if (mPillQsb && isQsbContainerPage(i)) {
-                            mQsbAlphaController.setAlphaAtIndex(alpha, QSB_ALPHA_INDEX_PAGE_SCROLL);
+                            // TOOD: implement this
+//                            mQsbAlphaController.setAlphaAtIndex(alpha, QSB_ALPHA_INDEX_PAGE_SCROLL);
                         }
                     } else {
                         // Pages that are off-screen aren't important for accessibility.
@@ -1614,31 +1425,8 @@
         return mLauncher.getStateManager().getState().workspaceIconsCanBeDragged;
     }
 
-<<<<<<< HEAD
-    public void refreshChildren() {
-        final int screenCount = getChildCount();
-        int x = mLauncher.getDeviceProfile().inv.numColumns;
-        int y = mLauncher.getDeviceProfile().inv.numRows;
-        for (int i = 0; i < screenCount; i++) {
-            final CellLayout layout = (CellLayout) getChildAt(i);
-            layout.setGridSize(x, y);
-        }
-
-        View qsb = findViewById(R.id.search_container_workspace);
-        if (qsb != null && qsb.getLayoutParams() instanceof CellLayout.LayoutParams) {
-            ((CellLayout.LayoutParams) qsb.getLayoutParams()).cellHSpan = x;
-        }
-
-        requestLayout();
-    }
-
-    @Thunk void updateChildrenLayersEnabled(boolean force) {
-        boolean small = mState == State.OVERVIEW || mIsSwitchingState;
-        boolean enableChildrenLayers = force || small || mAnimatingViewIntoPlace || isPageInTransition();
-=======
     private void updateChildrenLayersEnabled() {
         boolean enableChildrenLayers = mIsSwitchingState || isPageInTransition();
->>>>>>> 73859d05
 
         if (enableChildrenLayers != mChildrenLayersEnabled) {
             mChildrenLayersEnabled = enableChildrenLayers;
@@ -1703,69 +1491,6 @@
         mOutlineProvider = outlineProvider;
     }
 
-<<<<<<< HEAD
-    public void exitWidgetResizeMode() {
-        DragLayer dragLayer = mLauncher.getDragLayer();
-        dragLayer.clearResizeFrame();
-    }
-
-    public boolean isInWidgetResizeMode(){
-        return mLauncher.getDragLayer().isResizing();
-    }
-
-    @Override
-    protected void getFreeScrollPageRange(int[] range) {
-        getOverviewModePages(range);
-    }
-
-    private void getOverviewModePages(int[] range) {
-        int start = numCustomPages();
-        int end = getChildCount() - 1;
-
-        range[0] = Math.max(0, Math.min(start, getChildCount() - 1));
-        range[1] = Math.max(0, end);
-    }
-
-    public void onStartReordering() {
-        super.onStartReordering();
-        // Reordering handles its own animations, disable the automatic ones.
-        disableLayoutTransitions();
-    }
-
-    public void onEndReordering() {
-        super.onEndReordering();
-
-        if (mLauncher.isWorkspaceLoading()) {
-            // Invalid and dangerous operation if workspace is loading
-            return;
-        }
-
-        ArrayList<Long> prevScreenOrder = (ArrayList<Long>) mScreenOrder.clone();
-        mScreenOrder.clear();
-        int count = getChildCount();
-        for (int i = 0; i < count; i++) {
-            CellLayout cl = ((CellLayout) getChildAt(i));
-            mScreenOrder.add(getIdForScreen(cl));
-        }
-
-        for (int i = 0; i < prevScreenOrder.size(); i++) {
-            if (mScreenOrder.get(i) != prevScreenOrder.get(i)) {
-                mLauncher.getUserEventDispatcher().logOverviewReorder();
-                break;
-            }
-        }
-        LauncherModel.updateWorkspaceScreenOrder(mLauncher, mScreenOrder);
-
-        // Re-enable auto layout transitions for page deletion.
-        enableLayoutTransitions();
-    }
-
-    public boolean isInOverviewMode() {
-        return mState == State.OVERVIEW;
-    }
-
-=======
->>>>>>> 73859d05
     public void snapToPageFromOverView(int whichPage) {
         snapToPage(whichPage, OVERVIEW_TRANSITION_MS, Interpolators.ZOOM_IN);
     }
@@ -1799,44 +1524,6 @@
     /**
      * Sets the current workspace {@link LauncherState}, then animates the UI
      */
-<<<<<<< HEAD
-    public Animator setStateWithAnimation(State toState, boolean animated,
-            AnimationLayerSet layerViews) {
-        final State fromState = mState;
-
-        // Update the current state
-        mState = toState;
-
-        // Create the animation to the new state
-        AnimatorSet workspaceAnim =  mStateTransitionAnimation.getAnimationToState(fromState,
-                toState, animated, layerViews);
-
-        boolean shouldNotifyWidgetChange = !fromState.shouldUpdateWidget
-                && toState.shouldUpdateWidget;
-
-        updateAccessibilityFlags();
-
-        if (shouldNotifyWidgetChange) {
-            mLauncher.notifyWidgetProvidersChanged();
-        }
-
-        if (mOnStateChangeListener != null) {
-            mOnStateChangeListener.prepareStateChange(toState, animated ? workspaceAnim : null);
-        }
-
-        onPrepareStateTransition(mState.hasMultipleVisiblePages);
-
-        StateTransitionListener listener = new StateTransitionListener();
-        if (animated) {
-            ValueAnimator stepAnimator = ValueAnimator.ofFloat(0, 1);
-            stepAnimator.addUpdateListener(listener);
-
-            workspaceAnim.play(stepAnimator);
-            workspaceAnim.addListener(listener);
-        } else {
-            listener.onAnimationStart(null);
-            listener.onAnimationEnd(null);
-=======
     @Override
     public void setStateWithAnimation(LauncherState toState,
             AnimatorSetBuilder builder, AnimationConfig config) {
@@ -1847,9 +1534,12 @@
         // animation is started
         if (toState.hasMultipleVisiblePages) {
             mForceDrawAdjacentPages = true;
->>>>>>> 73859d05
         }
         invalidate(); // This will call dispatchDraw(), which calls getVisiblePages().
+
+        if (mOnStateChangeListener != null) {
+            mOnStateChangeListener.prepareStateChange(builder);
+        }
 
         ValueAnimator stepAnimator = ValueAnimator.ofFloat(0, 1);
         stepAnimator.addUpdateListener(listener);
@@ -1866,52 +1556,7 @@
             for (int i = 0; i < total; i++) {
                 updateAccessibilityFlags(accessibilityFlag, (CellLayout) getPageAt(i));
             }
-<<<<<<< HEAD
-        } else {
-            int accessible = mState == State.NORMAL ?
-                    IMPORTANT_FOR_ACCESSIBILITY_AUTO :
-                        IMPORTANT_FOR_ACCESSIBILITY_NO_HIDE_DESCENDANTS;
-            page.setImportantForAccessibility(IMPORTANT_FOR_ACCESSIBILITY_NO);
-            page.getShortcutsAndWidgets().setImportantForAccessibility(accessible);
-            page.setContentDescription(null);
-            page.setAccessibilityDelegate(null);
-        }
-    }
-
-    public void onPrepareStateTransition(boolean multiplePagesVisible) {
-        mIsSwitchingState = true;
-        mTransitionProgress = 0;
-
-        if (multiplePagesVisible) {
-            mForceDrawAdjacentPages = true;
-        }
-        invalidate(); // This will call dispatchDraw(), which calls getVisiblePages().
-
-        updateChildrenLayersEnabled(false);
-        hideCustomContentIfNecessary();
-    }
-
-    public void onEndStateTransition() {
-        mIsSwitchingState = false;
-        updateChildrenLayersEnabled(false);
-        showCustomContentIfNecessary();
-        mForceDrawAdjacentPages = false;
-        mTransitionProgress = 1;
-
-        OverviewInteractionState.getInstance(getContext()).onLauncherStateOrFocusChanged(mLauncher);
-    }
-
-    void updateCustomContentVisibility() {
-        int visibility = mState == Workspace.State.NORMAL ? VISIBLE : INVISIBLE;
-        setCustomContentVisibility(visibility);
-    }
-
-    void setCustomContentVisibility(int visibility) {
-        if (hasCustomContent()) {
-            mWorkspaceScreens.get(CUSTOM_CONTENT_SCREEN_ID).setVisibility(visibility);
-=======
             setImportantForAccessibility(accessibilityFlag);
->>>>>>> 73859d05
         }
     }
 
@@ -2015,14 +1660,8 @@
         }
 
         DragView dv = mDragController.startDrag(b, dragLayerX, dragLayerY, source,
-<<<<<<< HEAD
-                dragObject, dragVisualizeOffset, dragRect, scale, dragOptions, child instanceof BubbleTextView);
-        dv.setIntrinsicIconScaleFactor(source.getIntrinsicIconScaleFactor());
-        b.recycle();
-=======
                 dragObject, dragVisualizeOffset, dragRect, scale * iconScale, scale, dragOptions);
         dv.setIntrinsicIconScaleFactor(dragOptions.intrinsicIconScaleFactor);
->>>>>>> 73859d05
         return dv;
     }
 
@@ -2378,14 +2017,9 @@
 
                         final LauncherAppWidgetHostView hostView = (LauncherAppWidgetHostView) cell;
                         AppWidgetProviderInfo pInfo = hostView.getAppWidgetInfo();
-<<<<<<< HEAD
-                        if (pInfo != null && !d.accessibleDrag) {
-                            mDelayedResizeRunnable = new Runnable() {
-=======
                         if (pInfo != null && pInfo.resizeMode != AppWidgetProviderInfo.RESIZE_NONE
                                 && !d.accessibleDrag) {
                             onCompleteRunnable = new Runnable() {
->>>>>>> 73859d05
                                 public void run() {
                                     if (!isPageInTransition()) {
                                         AppWidgetResizeFrame.showForWidget(hostView, cellLayout);
@@ -3811,6 +3445,23 @@
         }
     }
 
+    public void refreshChildren() {
+        final int screenCount = getChildCount();
+        int x = mLauncher.getDeviceProfile().inv.numColumns;
+        int y = mLauncher.getDeviceProfile().inv.numRows;
+        for (int i = 0; i < screenCount; i++) {
+            final CellLayout layout = (CellLayout) getChildAt(i);
+            layout.setGridSize(x, y);
+        }
+
+        View qsb = findViewById(R.id.search_container_workspace);
+        if (qsb != null && qsb.getLayoutParams() instanceof CellLayout.LayoutParams) {
+            ((CellLayout.LayoutParams) qsb.getLayoutParams()).cellHSpan = x;
+        }
+
+        requestLayout();
+    }
+
     /**
      * Used as a workaround to ensure that the AppWidgetService receives the
      * PACKAGE_ADDED broadcast before updating widgets.
@@ -3869,13 +3520,11 @@
 
         /**
          * Called when the workspace state is changing.
-         * @param toState final state
-         * @param targetAnim animation which will be played during the transition or null.
          */
-        void prepareStateChange(State toState, AnimatorSet targetAnim);
-    }
-
-    public static final boolean isQsbContainerPage(int pageNo) {
+        void prepareStateChange(AnimatorSetBuilder builder);
+    }
+
+    public static boolean isQsbContainerPage(int pageNo) {
         return pageNo == 0;
     }
 
