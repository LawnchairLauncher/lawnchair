/*
 * Copyright (C) 2008 The Android Open Source Project
 *
 * Licensed under the Apache License, Version 2.0 (the "License");
 * you may not use this file except in compliance with the License.
 * You may obtain a copy of the License at
 *
 *      http://www.apache.org/licenses/LICENSE-2.0
 *
 * Unless required by applicable law or agreed to in writing, software
 * distributed under the License is distributed on an "AS IS" BASIS,
 * WITHOUT WARRANTIES OR CONDITIONS OF ANY KIND, either express or implied.
 * See the License for the specific language governing permissions and
 * limitations under the License.
 */

package com.android.launcher3;

import android.animation.Animator;
import android.animation.AnimatorListenerAdapter;
import android.animation.AnimatorSet;
import android.animation.LayoutTransition;
import android.animation.ObjectAnimator;
import android.animation.PropertyValuesHolder;
import android.animation.ValueAnimator;
import android.animation.ValueAnimator.AnimatorUpdateListener;
import android.annotation.SuppressLint;
import android.app.WallpaperManager;
import android.appwidget.AppWidgetHostView;
import android.appwidget.AppWidgetProviderInfo;
import android.content.Context;
import android.content.res.Resources;
import android.graphics.Bitmap;
import android.graphics.Canvas;
import android.graphics.Point;
import android.graphics.Rect;
import android.graphics.drawable.Drawable;
import android.os.Handler;
import android.os.IBinder;
import android.os.Parcelable;
import android.os.UserHandle;
import android.util.AttributeSet;
import android.util.Log;
import android.util.Property;
import android.util.SparseArray;
import android.view.LayoutInflater;
import android.view.MotionEvent;
import android.view.View;
import android.view.ViewDebug;
import android.view.ViewGroup;
import android.view.accessibility.AccessibilityManager;
import android.view.animation.DecelerateInterpolator;
import android.view.animation.Interpolator;
import android.widget.Toast;

import com.android.launcher3.Launcher.CustomContentCallbacks;
import com.android.launcher3.Launcher.LauncherOverlay;
import com.android.launcher3.LauncherAppWidgetHost.ProviderChangedListener;
import com.android.launcher3.UninstallDropTarget.DropTargetSource;
import com.android.launcher3.accessibility.AccessibleDragListenerAdapter;
import com.android.launcher3.accessibility.OverviewAccessibilityDelegate;
import com.android.launcher3.accessibility.OverviewScreenAccessibilityDelegate;
import com.android.launcher3.accessibility.WorkspaceAccessibilityHelper;
import com.android.launcher3.anim.AnimationLayerSet;
import com.android.launcher3.badge.FolderBadgeInfo;
import com.android.launcher3.compat.AppWidgetManagerCompat;
import com.android.launcher3.config.FeatureFlags;
import com.android.launcher3.dragndrop.DragController;
import com.android.launcher3.dragndrop.DragLayer;
import com.android.launcher3.dragndrop.DragOptions;
import com.android.launcher3.dragndrop.DragView;
import com.android.launcher3.dragndrop.SpringLoadedDragController;
import com.android.launcher3.folder.Folder;
import com.android.launcher3.folder.FolderIcon;
import com.android.launcher3.folder.PreviewBackground;
import com.android.launcher3.graphics.DragPreviewProvider;
import com.android.launcher3.graphics.PreloadIconDrawable;
import com.android.launcher3.popup.PopupContainerWithArrow;
import com.android.launcher3.shortcuts.ShortcutDragPreviewProvider;
import com.android.launcher3.userevent.nano.LauncherLogProto.Action;
import com.android.launcher3.userevent.nano.LauncherLogProto.ContainerType;
import com.android.launcher3.userevent.nano.LauncherLogProto.Target;
import com.android.launcher3.util.ItemInfoMatcher;
import com.android.launcher3.util.LongArrayMap;
import com.android.launcher3.util.PackageUserKey;
import com.android.launcher3.util.Thunk;
import com.android.launcher3.util.VerticalFlingDetector;
import com.android.launcher3.util.WallpaperOffsetInterpolator;
import com.android.launcher3.widget.PendingAddShortcutInfo;
import com.android.launcher3.widget.PendingAddWidgetInfo;

import java.util.ArrayList;
import java.util.HashSet;
import java.util.Set;

/**
 * The workspace is a wide area with a wallpaper and a finite number of pages.
 * Each page contains a number of icons, folders or widgets the user can
 * interact with. A workspace is meant to be used with a fixed width only.
 */
public class Workspace extends PagedView
        implements DropTarget, DragSource, View.OnTouchListener,
        DragController.DragListener, ViewGroup.OnHierarchyChangeListener,
        Insettable, DropTargetSource {
    private static final String TAG = "Launcher.Workspace";

    /** The value that {@link #mTransitionProgress} must be greater than for
     * {@link #transitionStateShouldAllowDrop()} to return true. */
    private static final float ALLOW_DROP_TRANSITION_PROGRESS = 0.25f;

    /** The value that {@link #mTransitionProgress} must be greater than for
     * {@link #isFinishedSwitchingState()} ()} to return true. */
    private static final float FINISHED_SWITCHING_STATE_TRANSITION_PROGRESS = 0.5f;

    private static final boolean ENFORCE_DRAG_EVENT_ORDER = false;

    private static final int SNAP_OFF_EMPTY_SCREEN_DURATION = 400;
    private static final int FADE_EMPTY_SCREEN_DURATION = 150;

    private static final int ADJACENT_SCREEN_DROP_DURATION = 300;

    private static final boolean MAP_NO_RECURSE = false;
    private static final boolean MAP_RECURSE = true;

    // The screen id used for the empty screen always present to the right.
    public static final long EXTRA_EMPTY_SCREEN_ID = -201;
    // The is the first screen. It is always present, even if its empty.
    public static final long FIRST_SCREEN_ID = 0;

    private final static long CUSTOM_CONTENT_SCREEN_ID = -301;

    private static final long CUSTOM_CONTENT_GESTURE_DELAY = 200;
    private long mTouchDownTime = -1;
    private long mCustomContentShowTime = -1;

    private LayoutTransition mLayoutTransition;
    @Thunk final WallpaperManager mWallpaperManager;

    private ShortcutAndWidgetContainer mDragSourceInternal;

    @Thunk final LongArrayMap<CellLayout> mWorkspaceScreens = new LongArrayMap<>();
    @Thunk final ArrayList<Long> mScreenOrder = new ArrayList<>();

    @Thunk Runnable mRemoveEmptyScreenRunnable;
    @Thunk boolean mDeferRemoveExtraEmptyScreen = false;

    /**
     * CellInfo for the cell that is currently being dragged
     */
    private CellLayout.CellInfo mDragInfo;

    /**
     * Target drop area calculated during last acceptDrop call.
     */
    @Thunk int[] mTargetCell = new int[2];
    private int mDragOverX = -1;
    private int mDragOverY = -1;

    CustomContentCallbacks mCustomContentCallbacks;
    boolean mCustomContentShowing;
    private float mLastCustomContentScrollProgress = -1f;
    private String mCustomContentDescription = "";

    /**
     * The CellLayout that is currently being dragged over
     */
    @Thunk CellLayout mDragTargetLayout = null;
    /**
     * The CellLayout that we will show as highlighted
     */
    private CellLayout mDragOverlappingLayout = null;

    /**
     * The CellLayout which will be dropped to
     */
    private CellLayout mDropToLayout = null;

    @Thunk final Launcher mLauncher;
    @Thunk DragController mDragController;

    // These are temporary variables to prevent having to allocate a new object just to
    // return an (x, y) value from helper functions. Do NOT use them to maintain other state.
    private static final Rect sTempRect = new Rect();

    private final int[] mTempXY = new int[2];
    @Thunk float[] mDragViewVisualCenter = new float[2];
    private final float[] mTempTouchCoordinates = new float[2];

    private SpringLoadedDragController mSpringLoadedDragController;
    private final float mOverviewModeShrinkFactor;

    // State variable that indicates whether the pages are small (ie when you're
    // in all apps or customize mode)

    public enum State {
        NORMAL          (false, false, ContainerType.WORKSPACE),
        NORMAL_HIDDEN   (false, false, ContainerType.ALLAPPS),
        SPRING_LOADED   (false, true, ContainerType.WORKSPACE),
        OVERVIEW        (true, true, ContainerType.OVERVIEW),
        OVERVIEW_HIDDEN (true, false, ContainerType.WIDGETS);

        public final boolean shouldUpdateWidget;
        public final boolean hasMultipleVisiblePages;
        public final int containerType;

        State(boolean shouldUpdateWidget, boolean hasMultipleVisiblePages, int containerType) {
            this.shouldUpdateWidget = shouldUpdateWidget;
            this.hasMultipleVisiblePages = hasMultipleVisiblePages;
            this.containerType = containerType;
        }
    }

    // Direction used for moving the workspace and hotseat UI
    public enum Direction {
        X  (TRANSLATION_X),
        Y  (TRANSLATION_Y);

        private final Property<View, Float> viewProperty;

        Direction(Property<View, Float> viewProperty) {
            this.viewProperty = viewProperty;
        }
    }

    private static final int HOTSEAT_STATE_ALPHA_INDEX = 2;

    /**
     * These values correspond to {@link Direction#X} & {@link Direction#Y}
     */
    private final float[] mPageAlpha = new float[] {1, 1};
    /**
     * Hotseat alpha can be changed when moving horizontally, vertically, changing states.
     * The values correspond to {@link Direction#X}, {@link Direction#Y} &
     * {@link #HOTSEAT_STATE_ALPHA_INDEX} respectively.
     */
    private final float[] mHotseatAlpha = new float[] {1, 1, 1};

    @ViewDebug.ExportedProperty(category = "launcher")
    private State mState = State.NORMAL;
    private boolean mIsSwitchingState = false;

    boolean mAnimatingViewIntoPlace = false;
    boolean mChildrenLayersEnabled = true;

    private boolean mStripScreensOnPageStopMoving = false;

    private DragPreviewProvider mOutlineProvider = null;
    private final boolean mWorkspaceFadeInAdjacentScreens;

    final WallpaperOffsetInterpolator mWallpaperOffset;
    private boolean mUnlockWallpaperFromDefaultPageOnLayout;

    @Thunk Runnable mDelayedResizeRunnable;
    private Runnable mDelayedSnapToPageRunnable;

    // Variables relating to the creation of user folders by hovering shortcuts over shortcuts
    private static final int FOLDER_CREATION_TIMEOUT = 0;
    public static final int REORDER_TIMEOUT = 350;
    private final Alarm mFolderCreationAlarm = new Alarm();
    private final Alarm mReorderAlarm = new Alarm();
    private PreviewBackground mFolderCreateBg;
    private FolderIcon mDragOverFolderIcon = null;
    private boolean mCreateUserFolderOnDrop = false;
    private boolean mAddToExistingFolderOnDrop = false;
    private float mMaxDistanceForFolderCreation;

    private final Canvas mCanvas = new Canvas();

    // Variables relating to touch disambiguation (scrolling workspace vs. scrolling a widget)
    private float mXDown;
    private float mYDown;
    final static float START_DAMPING_TOUCH_SLOP_ANGLE = (float) Math.PI / 6;
    final static float MAX_SWIPE_ANGLE = (float) Math.PI / 3;
    final static float TOUCH_SLOP_DAMPING_FACTOR = 4;

    // Relating to the animation of items being dropped externally
    public static final int ANIMATE_INTO_POSITION_AND_DISAPPEAR = 0;
    public static final int ANIMATE_INTO_POSITION_AND_REMAIN = 1;
    public static final int ANIMATE_INTO_POSITION_AND_RESIZE = 2;
    public static final int COMPLETE_TWO_STAGE_WIDGET_DROP_ANIMATION = 3;
    public static final int CANCEL_TWO_STAGE_WIDGET_DROP_ANIMATION = 4;

    // Related to dragging, folder creation and reordering
    private static final int DRAG_MODE_NONE = 0;
    private static final int DRAG_MODE_CREATE_FOLDER = 1;
    private static final int DRAG_MODE_ADD_TO_FOLDER = 2;
    private static final int DRAG_MODE_REORDER = 3;
    private int mDragMode = DRAG_MODE_NONE;
    @Thunk int mLastReorderX = -1;
    @Thunk int mLastReorderY = -1;

    private SparseArray<Parcelable> mSavedStates;
    private final ArrayList<Integer> mRestoredPages = new ArrayList<>();

    private float mCurrentScale;
    private float mTransitionProgress;

    @Thunk Runnable mDeferredAction;
    private boolean mDeferDropAfterUninstall;
    private boolean mUninstallSuccessful;

    // State related to Launcher Overlay
    LauncherOverlay mLauncherOverlay;
    boolean mScrollInteractionBegan;
    boolean mStartedSendingScrollEvents;
    float mLastOverlayScroll = 0;
    boolean mOverlayShown = false;

    private boolean mForceDrawAdjacentPages = false;
    // Total over scrollX in the overlay direction.
    private float mOverlayTranslation;

    // Handles workspace state transitions
    private final WorkspaceStateTransitionAnimation mStateTransitionAnimation;

    private AccessibilityDelegate mPagesAccessibilityDelegate;

    /**
     * Used to inflate the Workspace from XML.
     *
     * @param context The application's context.
     * @param attrs The attributes set containing the Workspace's customization values.
     */
    public Workspace(Context context, AttributeSet attrs) {
        this(context, attrs, 0);
    }

    /**
     * Used to inflate the Workspace from XML.
     *
     * @param context The application's context.
     * @param attrs The attributes set containing the Workspace's customization values.
     * @param defStyle Unused.
     */
    public Workspace(Context context, AttributeSet attrs, int defStyle) {
        super(context, attrs, defStyle);

        mLauncher = Launcher.getLauncher(context);
        mStateTransitionAnimation = new WorkspaceStateTransitionAnimation(mLauncher, this);
        final Resources res = getResources();
        DeviceProfile grid = mLauncher.getDeviceProfile();
        mWorkspaceFadeInAdjacentScreens = grid.shouldFadeAdjacentWorkspaceScreens();
        mWallpaperManager = WallpaperManager.getInstance(context);

        mWallpaperOffset = new WallpaperOffsetInterpolator(this);
        mOverviewModeShrinkFactor =
                res.getInteger(R.integer.config_workspaceOverviewShrinkPercentage) / 100f;

        setOnHierarchyChangeListener(this);
        setHapticFeedbackEnabled(false);

        initWorkspace();

        // Disable multitouch across the workspace/all apps/customize tray
        setMotionEventSplittingEnabled(true);
    }

    @Override
    public void setInsets(Rect insets) {
        mInsets.set(insets);

        CellLayout customScreen = getScreenWithId(CUSTOM_CONTENT_SCREEN_ID);
        if (customScreen != null) {
            View customContent = customScreen.getShortcutsAndWidgets().getChildAt(0);
            if (customContent instanceof Insettable) {
                ((Insettable) customContent).setInsets(mInsets);
            }
        }
    }

    /**
     * Estimates the size of an item using spans: hSpan, vSpan.
     *
     * @param springLoaded True if we are in spring loaded mode.
     * @param unscaledSize True if caller wants to return the unscaled size
     * @return MAX_VALUE for each dimension if unsuccessful.
     */
    public int[] estimateItemSize(ItemInfo itemInfo, boolean springLoaded, boolean unscaledSize) {
        float shrinkFactor = mLauncher.getDeviceProfile().workspaceSpringLoadShrinkFactor;
        int[] size = new int[2];
        if (getChildCount() > 0) {
            // Use the first non-custom page to estimate the child position
            CellLayout cl = (CellLayout) getChildAt(numCustomPages());
            boolean isWidget = itemInfo.itemType == LauncherSettings.Favorites.ITEM_TYPE_APPWIDGET;

            Rect r = estimateItemPosition(cl, 0, 0, itemInfo.spanX, itemInfo.spanY);

            float scale = 1;
            if (isWidget) {
                DeviceProfile profile = mLauncher.getDeviceProfile();
                scale = Utilities.shrinkRect(r, profile.appWidgetScale.x, profile.appWidgetScale.y);
            }
            size[0] = r.width();
            size[1] = r.height();

            if (isWidget && unscaledSize) {
                size[0] /= scale;
                size[1] /= scale;
            }

            if (springLoaded) {
                size[0] *= shrinkFactor;
                size[1] *= shrinkFactor;
            }
            return size;
        } else {
            size[0] = Integer.MAX_VALUE;
            size[1] = Integer.MAX_VALUE;
            return size;
        }
    }

    public Rect estimateItemPosition(CellLayout cl, int hCell, int vCell, int hSpan, int vSpan) {
        Rect r = new Rect();
        cl.cellToRect(hCell, vCell, hSpan, vSpan, r);
        return r;
    }

    @Override
    public void onDragStart(DropTarget.DragObject dragObject, DragOptions options) {
        if (ENFORCE_DRAG_EVENT_ORDER) {
            enforceDragParity("onDragStart", 0, 0);
        }

        if (mDragInfo != null && mDragInfo.cell != null) {
            CellLayout layout = (CellLayout) mDragInfo.cell.getParent().getParent();
            layout.markCellsAsUnoccupiedForView(mDragInfo.cell);
        }

        if (mOutlineProvider != null) {
            // The outline is used to visualize where the item will land if dropped
            mOutlineProvider.generateDragOutline(mCanvas);
        }

        updateChildrenLayersEnabled(false);
        mLauncher.onDragStarted();
        mLauncher.lockScreenOrientation();
        mLauncher.onInteractionBegin();
        // Prevent any Un/InstallShortcutReceivers from updating the db while we are dragging
        InstallShortcutReceiver.enableInstallQueue(InstallShortcutReceiver.FLAG_DRAG_AND_DROP);

        // Do not add a new page if it is a accessible drag which was not started by the workspace.
        // We do not support accessibility drag from other sources and instead provide a direct
        // action for move/add to homescreen.
        // When a accessible drag is started by the folder, we only allow rearranging withing the
        // folder.
        boolean addNewPage = !(options.isAccessibleDrag && dragObject.dragSource != this);

        if (addNewPage) {
            mDeferRemoveExtraEmptyScreen = false;
            addExtraEmptyScreenOnDrag();

            if (dragObject.dragInfo.itemType == LauncherSettings.Favorites.ITEM_TYPE_APPWIDGET
                    && dragObject.dragSource != this) {
                // When dragging a widget from different source, move to a page which has
                // enough space to place this widget (after rearranging/resizing). We special case
                // widgets as they cannot be placed inside a folder.
                // Start at the current page and search right (on LTR) until finding a page with
                // enough space. Since an empty screen is the furthest right, a page must be found.
                int currentPage = getPageNearestToCenterOfScreen();
                for (int pageIndex = currentPage; pageIndex < getPageCount(); pageIndex++) {
                    CellLayout page = (CellLayout) getPageAt(pageIndex);
                    if (page.hasReorderSolution(dragObject.dragInfo)) {
                        setCurrentPage(pageIndex);
                        break;
                    }
                }
            }
        }

        // Always enter the spring loaded mode
        mLauncher.enterSpringLoadedDragMode();
    }

    public void deferRemoveExtraEmptyScreen() {
        mDeferRemoveExtraEmptyScreen = true;
    }

    @Override
    public void onDragEnd() {
        if (ENFORCE_DRAG_EVENT_ORDER) {
            enforceDragParity("onDragEnd", 0, 0);
        }

        if (!mDeferRemoveExtraEmptyScreen) {
            removeExtraEmptyScreen(true, mDragSourceInternal != null);
        }

        updateChildrenLayersEnabled(false);
        mLauncher.unlockScreenOrientation(false);

        // Re-enable any Un/InstallShortcutReceiver and now process any queued items
        InstallShortcutReceiver.disableAndFlushInstallQueue(
                InstallShortcutReceiver.FLAG_DRAG_AND_DROP, getContext());

        mOutlineProvider = null;
        mDragInfo = null;
        mDragSourceInternal = null;
        mLauncher.onInteractionEnd();
    }

    /**
     * Initializes various states for this workspace.
     */
    protected void initWorkspace() {
        mCurrentPage = getDefaultPage();
        DeviceProfile grid = mLauncher.getDeviceProfile();
        setWillNotDraw(false);
        setClipChildren(false);
        setClipToPadding(false);

        setMinScale(mOverviewModeShrinkFactor);
        setupLayoutTransition();

        mMaxDistanceForFolderCreation = (0.55f * grid.iconSizePx);

        // Set the wallpaper dimensions when Launcher starts up
        setWallpaperDimension();
    }

    @Override
    public void initParentViews(View parent) {
        super.initParentViews(parent);
        mPageIndicator.setAccessibilityDelegate(new OverviewAccessibilityDelegate());
    }

    private int getDefaultPage() {
        return numCustomPages();
    }

    private void setupLayoutTransition() {
        // We want to show layout transitions when pages are deleted, to close the gap.
        mLayoutTransition = new LayoutTransition();
        mLayoutTransition.enableTransitionType(LayoutTransition.DISAPPEARING);
        mLayoutTransition.enableTransitionType(LayoutTransition.CHANGE_DISAPPEARING);
        mLayoutTransition.disableTransitionType(LayoutTransition.APPEARING);
        mLayoutTransition.disableTransitionType(LayoutTransition.CHANGE_APPEARING);
        setLayoutTransition(mLayoutTransition);
    }

    void enableLayoutTransitions() {
        setLayoutTransition(mLayoutTransition);
    }
    void disableLayoutTransitions() {
        setLayoutTransition(null);
    }

    @Override
    public void onChildViewAdded(View parent, View child) {
        if (!(child instanceof CellLayout)) {
            throw new IllegalArgumentException("A Workspace can only have CellLayout children.");
        }
        CellLayout cl = ((CellLayout) child);
        cl.setOnInterceptTouchListener(this);
        cl.setClickable(true);
        cl.setImportantForAccessibility(IMPORTANT_FOR_ACCESSIBILITY_NO);
        super.onChildViewAdded(parent, child);
    }

    boolean isTouchActive() {
        return mTouchState != TOUCH_STATE_REST;
    }

    /**
     * Initializes and binds the first page
     * @param qsb an existing qsb to recycle or null.
     */
    public void bindAndInitFirstWorkspaceScreen(View qsb) {
        if (!FeatureFlags.QSB_ON_FIRST_SCREEN) {
            return;
        }
        // Add the first page
        CellLayout firstPage = insertNewWorkspaceScreen(Workspace.FIRST_SCREEN_ID, 0);
        if (FeatureFlags.PULLDOWN_SEARCH) {
            firstPage.setOnTouchListener(new VerticalFlingDetector(mLauncher) {
                // detect fling when touch started from empty space
                @Override
                public boolean onTouch(View v, MotionEvent ev) {
                    if (workspaceInModalState()) return false;
                    if (shouldConsumeTouch(v)) return true;
                    if (super.onTouch(v, ev)) {
                        mLauncher.startSearch("", false, null, false);
                        return true;
                    }
                    return false;
                }
            });
            firstPage.setOnInterceptTouchListener(new VerticalFlingDetector(mLauncher) {
                // detect fling when touch started from on top of the icons
                @Override
                public boolean onTouch(View v, MotionEvent ev) {
                    if (shouldConsumeTouch(v)) return true;
                    if (super.onTouch(v, ev)) {
                        mLauncher.startSearch("", false, null, false);
                        return true;
                    }
                    return false;
                }
            });
        }
        // Always add a QSB on the first screen.
        if (qsb == null) {
            // In transposed layout, we add the QSB in the Grid. As workspace does not touch the
            // edges, we do not need a full width QSB.
            qsb = LayoutInflater.from(getContext())
                    .inflate(R.layout.search_container_workspace,firstPage, false);
        }

        CellLayout.LayoutParams lp = new CellLayout.LayoutParams(0, 0, firstPage.getCountX(), 1);
        lp.canReorder = false;
        if (!firstPage.addViewToCellLayout(qsb, 0, R.id.search_container_workspace, lp, true)) {
            Log.e(TAG, "Failed to add to item at (0, 0) to CellLayout");
        }
    }

    public void removeAllWorkspaceScreens() {
        // Disable all layout transitions before removing all pages to ensure that we don't get the
        // transition animations competing with us changing the scroll when we add pages or the
        // custom content screen
        disableLayoutTransitions();

        // Since we increment the current page when we call addCustomContentPage via bindScreens
        // (and other places), we need to adjust the current page back when we clear the pages
        if (hasCustomContent()) {
            removeCustomContentPage();
        }

        // Recycle the QSB widget
        View qsb = findViewById(R.id.search_container_workspace);
        if (qsb != null) {
            ((ViewGroup) qsb.getParent()).removeView(qsb);
        }

        // Remove the pages and clear the screen models
        removeAllViews();
        mScreenOrder.clear();
        mWorkspaceScreens.clear();

        // Ensure that the first page is always present
        bindAndInitFirstWorkspaceScreen(qsb);

        // Re-enable the layout transitions
        enableLayoutTransitions();
    }

    public void insertNewWorkspaceScreenBeforeEmptyScreen(long screenId) {
        // Find the index to insert this view into.  If the empty screen exists, then
        // insert it before that.
        int insertIndex = mScreenOrder.indexOf(EXTRA_EMPTY_SCREEN_ID);
        if (insertIndex < 0) {
            insertIndex = mScreenOrder.size();
        }
        insertNewWorkspaceScreen(screenId, insertIndex);
    }

    public void insertNewWorkspaceScreen(long screenId) {
        insertNewWorkspaceScreen(screenId, getChildCount());
    }

    public CellLayout insertNewWorkspaceScreen(long screenId, int insertIndex) {
        if (mWorkspaceScreens.containsKey(screenId)) {
            throw new RuntimeException("Screen id " + screenId + " already exists!");
        }

        // Inflate the cell layout, but do not add it automatically so that we can get the newly
        // created CellLayout.
        CellLayout newScreen = (CellLayout) LayoutInflater.from(getContext()).inflate(
                        R.layout.workspace_screen, this, false /* attachToRoot */);
        newScreen.setOnLongClickListener(mLongClickListener);
        newScreen.setOnClickListener(mLauncher);
        newScreen.setSoundEffectsEnabled(false);

        int paddingLeftRight = mLauncher.getDeviceProfile().cellLayoutPaddingLeftRightPx;
        int paddingBottom = mLauncher.getDeviceProfile().cellLayoutBottomPaddingPx;
        newScreen.setPadding(paddingLeftRight, 0, paddingLeftRight, paddingBottom);

        mWorkspaceScreens.put(screenId, newScreen);
        mScreenOrder.add(insertIndex, screenId);
        addView(newScreen, insertIndex);

        if (mLauncher.getAccessibilityDelegate().isInAccessibleDrag()) {
            newScreen.enableAccessibleDrag(true, CellLayout.WORKSPACE_ACCESSIBILITY_DRAG);
        }

        return newScreen;
    }

    public void createCustomContentContainer() {
        CellLayout customScreen = (CellLayout)
                LayoutInflater.from(getContext()).inflate(R.layout.workspace_screen, this, false);
        customScreen.disableDragTarget();
        customScreen.disableJailContent();

        mWorkspaceScreens.put(CUSTOM_CONTENT_SCREEN_ID, customScreen);
        mScreenOrder.add(0, CUSTOM_CONTENT_SCREEN_ID);

        // We want no padding on the custom content
        customScreen.setPadding(0, 0, 0, 0);

        addFullScreenPage(customScreen);

        // Update the custom content hint
        setCurrentPage(getCurrentPage() + 1);
    }

    public void removeCustomContentPage() {
        CellLayout customScreen = getScreenWithId(CUSTOM_CONTENT_SCREEN_ID);
        if (customScreen == null) {
            throw new RuntimeException("Expected custom content screen to exist");
        }

        mWorkspaceScreens.remove(CUSTOM_CONTENT_SCREEN_ID);
        mScreenOrder.remove(CUSTOM_CONTENT_SCREEN_ID);
        removeView(customScreen);

        if (mCustomContentCallbacks != null) {
            mCustomContentCallbacks.onScrollProgressChanged(0);
            mCustomContentCallbacks.onHide();
        }

        mCustomContentCallbacks = null;

        // Update the custom content hint
        setCurrentPage(getCurrentPage() - 1);
    }

    public void addToCustomContentPage(View customContent, CustomContentCallbacks callbacks,
            String description) {
        if (getPageIndexForScreenId(CUSTOM_CONTENT_SCREEN_ID) < 0) {
            throw new RuntimeException("Expected custom content screen to exist");
        }

        // Add the custom content to the full screen custom page
        CellLayout customScreen = getScreenWithId(CUSTOM_CONTENT_SCREEN_ID);
        int spanX = customScreen.getCountX();
        int spanY = customScreen.getCountY();
        CellLayout.LayoutParams lp = new CellLayout.LayoutParams(0, 0, spanX, spanY);
        lp.canReorder  = false;
        lp.isFullscreen = true;
        if (customContent instanceof Insettable) {
            ((Insettable)customContent).setInsets(mInsets);
        }

        // Verify that the child is removed from any existing parent.
        if (customContent.getParent() instanceof ViewGroup) {
            ViewGroup parent = (ViewGroup) customContent.getParent();
            parent.removeView(customContent);
        }
        customScreen.removeAllViews();
        customContent.setFocusable(true);
        customContent.setOnKeyListener(new FullscreenKeyEventListener());
        customContent.setOnFocusChangeListener(mLauncher.mFocusHandler
                .getHideIndicatorOnFocusListener());
        customScreen.addViewToCellLayout(customContent, 0, 0, lp, true);
        mCustomContentDescription = description;

        mCustomContentCallbacks = callbacks;
    }

    public void addExtraEmptyScreenOnDrag() {
        boolean lastChildOnScreen = false;
        boolean childOnFinalScreen = false;

        // Cancel any pending removal of empty screen
        mRemoveEmptyScreenRunnable = null;

        if (mDragSourceInternal != null) {
            if (mDragSourceInternal.getChildCount() == 1) {
                lastChildOnScreen = true;
            }
            CellLayout cl = (CellLayout) mDragSourceInternal.getParent();
            if (indexOfChild(cl) == getChildCount() - 1) {
                childOnFinalScreen = true;
            }
        }

        // If this is the last item on the final screen
        if (lastChildOnScreen && childOnFinalScreen) {
            return;
        }
        if (!mWorkspaceScreens.containsKey(EXTRA_EMPTY_SCREEN_ID)) {
            insertNewWorkspaceScreen(EXTRA_EMPTY_SCREEN_ID);
        }
    }

    public boolean addExtraEmptyScreen() {
        if (!mWorkspaceScreens.containsKey(EXTRA_EMPTY_SCREEN_ID)) {
            insertNewWorkspaceScreen(EXTRA_EMPTY_SCREEN_ID);
            return true;
        }
        return false;
    }

    private void convertFinalScreenToEmptyScreenIfNecessary() {
        if (mLauncher.isWorkspaceLoading()) {
            // Invalid and dangerous operation if workspace is loading
            return;
        }

        if (hasExtraEmptyScreen() || mScreenOrder.size() == 0) return;
        long finalScreenId = mScreenOrder.get(mScreenOrder.size() - 1);

        if (finalScreenId == CUSTOM_CONTENT_SCREEN_ID) return;
        CellLayout finalScreen = mWorkspaceScreens.get(finalScreenId);

        // If the final screen is empty, convert it to the extra empty screen
        if (finalScreen.getShortcutsAndWidgets().getChildCount() == 0 &&
                !finalScreen.isDropPending()) {
            mWorkspaceScreens.remove(finalScreenId);
            mScreenOrder.remove(finalScreenId);

            // if this is the last non-custom content screen, convert it to the empty screen
            mWorkspaceScreens.put(EXTRA_EMPTY_SCREEN_ID, finalScreen);
            mScreenOrder.add(EXTRA_EMPTY_SCREEN_ID);

            // Update the model if we have changed any screens
            LauncherModel.updateWorkspaceScreenOrder(mLauncher, mScreenOrder);
        }
    }

    public void removeExtraEmptyScreen(final boolean animate, boolean stripEmptyScreens) {
        removeExtraEmptyScreenDelayed(animate, null, 0, stripEmptyScreens);
    }

    public void removeExtraEmptyScreenDelayed(final boolean animate, final Runnable onComplete,
            final int delay, final boolean stripEmptyScreens) {
        if (mLauncher.isWorkspaceLoading()) {
            // Don't strip empty screens if the workspace is still loading
            return;
        }

        if (delay > 0) {
            postDelayed(new Runnable() {
                @Override
                public void run() {
                    removeExtraEmptyScreenDelayed(animate, onComplete, 0, stripEmptyScreens);
                }
            }, delay);
            return;
        }

        convertFinalScreenToEmptyScreenIfNecessary();
        if (hasExtraEmptyScreen()) {
            int emptyIndex = mScreenOrder.indexOf(EXTRA_EMPTY_SCREEN_ID);
            if (getNextPage() == emptyIndex) {
                snapToPage(getNextPage() - 1, SNAP_OFF_EMPTY_SCREEN_DURATION);
                fadeAndRemoveEmptyScreen(SNAP_OFF_EMPTY_SCREEN_DURATION, FADE_EMPTY_SCREEN_DURATION,
                        onComplete, stripEmptyScreens);
            } else {
                snapToPage(getNextPage(), 0);
                fadeAndRemoveEmptyScreen(0, FADE_EMPTY_SCREEN_DURATION,
                        onComplete, stripEmptyScreens);
            }
            return;
        } else if (stripEmptyScreens) {
            // If we're not going to strip the empty screens after removing
            // the extra empty screen, do it right away.
            stripEmptyScreens();
        }

        if (onComplete != null) {
            onComplete.run();
        }
    }

    private void fadeAndRemoveEmptyScreen(int delay, int duration, final Runnable onComplete,
            final boolean stripEmptyScreens) {
        // XXX: Do we need to update LM workspace screens below?
        PropertyValuesHolder alpha = PropertyValuesHolder.ofFloat("alpha", 0f);
        PropertyValuesHolder bgAlpha = PropertyValuesHolder.ofFloat("backgroundAlpha", 0f);

        final CellLayout cl = mWorkspaceScreens.get(EXTRA_EMPTY_SCREEN_ID);

        mRemoveEmptyScreenRunnable = new Runnable() {
            @Override
            public void run() {
                if (hasExtraEmptyScreen()) {
                    mWorkspaceScreens.remove(EXTRA_EMPTY_SCREEN_ID);
                    mScreenOrder.remove(EXTRA_EMPTY_SCREEN_ID);
                    removeView(cl);
                    if (stripEmptyScreens) {
                        stripEmptyScreens();
                    }
                    // Update the page indicator to reflect the removed page.
                    showPageIndicatorAtCurrentScroll();
                }
            }
        };

        ObjectAnimator oa = ObjectAnimator.ofPropertyValuesHolder(cl, alpha, bgAlpha);
        oa.setDuration(duration);
        oa.setStartDelay(delay);
        oa.addListener(new AnimatorListenerAdapter() {
            @Override
            public void onAnimationEnd(Animator animation) {
                if (mRemoveEmptyScreenRunnable != null) {
                    mRemoveEmptyScreenRunnable.run();
                }
                if (onComplete != null) {
                    onComplete.run();
                }
            }
        });
        oa.start();
    }

    public boolean hasExtraEmptyScreen() {
        int nScreens = getChildCount();
        nScreens = nScreens - numCustomPages();
        return mWorkspaceScreens.containsKey(EXTRA_EMPTY_SCREEN_ID) && nScreens > 1;
    }

    public long commitExtraEmptyScreen() {
        if (mLauncher.isWorkspaceLoading()) {
            // Invalid and dangerous operation if workspace is loading
            return -1;
        }

        CellLayout cl = mWorkspaceScreens.get(EXTRA_EMPTY_SCREEN_ID);
        mWorkspaceScreens.remove(EXTRA_EMPTY_SCREEN_ID);
        mScreenOrder.remove(EXTRA_EMPTY_SCREEN_ID);

        long newId = LauncherSettings.Settings.call(getContext().getContentResolver(),
                LauncherSettings.Settings.METHOD_NEW_SCREEN_ID)
                .getLong(LauncherSettings.Settings.EXTRA_VALUE);
        mWorkspaceScreens.put(newId, cl);
        mScreenOrder.add(newId);

        // Update the model for the new screen
        LauncherModel.updateWorkspaceScreenOrder(mLauncher, mScreenOrder);

        return newId;
    }

    public CellLayout getScreenWithId(long screenId) {
        return mWorkspaceScreens.get(screenId);
    }

    public long getIdForScreen(CellLayout layout) {
        int index = mWorkspaceScreens.indexOfValue(layout);
        if (index != -1) {
            return mWorkspaceScreens.keyAt(index);
        }
        return -1;
    }

    public int getPageIndexForScreenId(long screenId) {
        return indexOfChild(mWorkspaceScreens.get(screenId));
    }

    public long getScreenIdForPageIndex(int index) {
        if (0 <= index && index < mScreenOrder.size()) {
            return mScreenOrder.get(index);
        }
        return -1;
    }

    public ArrayList<Long> getScreenOrder() {
        return mScreenOrder;
    }

    public void stripEmptyScreens() {
        if (mLauncher.isWorkspaceLoading()) {
            // Don't strip empty screens if the workspace is still loading.
            // This is dangerous and can result in data loss.
            return;
        }

        if (isPageInTransition()) {
            mStripScreensOnPageStopMoving = true;
            return;
        }

        int currentPage = getNextPage();
        ArrayList<Long> removeScreens = new ArrayList<>();
        int total = mWorkspaceScreens.size();
        for (int i = 0; i < total; i++) {
            long id = mWorkspaceScreens.keyAt(i);
            CellLayout cl = mWorkspaceScreens.valueAt(i);
            // FIRST_SCREEN_ID can never be removed.
            if ((!FeatureFlags.QSB_ON_FIRST_SCREEN || id > FIRST_SCREEN_ID)
                    && cl.getShortcutsAndWidgets().getChildCount() == 0) {
                removeScreens.add(id);
            }
        }

        boolean isInAccessibleDrag = mLauncher.getAccessibilityDelegate().isInAccessibleDrag();

        // We enforce at least one page to add new items to. In the case that we remove the last
        // such screen, we convert the last screen to the empty screen
        int minScreens = 1 + numCustomPages();

        int pageShift = 0;
        for (Long id: removeScreens) {
            CellLayout cl = mWorkspaceScreens.get(id);
            mWorkspaceScreens.remove(id);
            mScreenOrder.remove(id);

            if (getChildCount() > minScreens) {
                if (indexOfChild(cl) < currentPage) {
                    pageShift++;
                }

                if (isInAccessibleDrag) {
                    cl.enableAccessibleDrag(false, CellLayout.WORKSPACE_ACCESSIBILITY_DRAG);
                }

                removeView(cl);
            } else {
                // if this is the last non-custom content screen, convert it to the empty screen
                mRemoveEmptyScreenRunnable = null;
                mWorkspaceScreens.put(EXTRA_EMPTY_SCREEN_ID, cl);
                mScreenOrder.add(EXTRA_EMPTY_SCREEN_ID);
            }
        }

        if (!removeScreens.isEmpty()) {
            // Update the model if we have changed any screens
            LauncherModel.updateWorkspaceScreenOrder(mLauncher, mScreenOrder);
        }

        if (pageShift >= 0) {
            setCurrentPage(currentPage - pageShift);
        }
    }

    /**
     * At bind time, we use the rank (screenId) to compute x and y for hotseat items.
     * See {@link #addInScreen}.
     */
    public void addInScreenFromBind(View child, ItemInfo info) {
        int x = info.cellX;
        int y = info.cellY;
        if (info.container == LauncherSettings.Favorites.CONTAINER_HOTSEAT) {
            int screenId = (int) info.screenId;
            x = mLauncher.getHotseat().getCellXFromOrder(screenId);
            y = mLauncher.getHotseat().getCellYFromOrder(screenId);
        }
        addInScreen(child, info.container, info.screenId, x, y, info.spanX, info.spanY);
    }

    /**
     * Adds the specified child in the specified screen based on the {@param info}
     * See {@link #addInScreen(View, long, long, int, int, int, int)}.
     */
    public void addInScreen(View child, ItemInfo info) {
        addInScreen(child, info.container, info.screenId, info.cellX, info.cellY,
                info.spanX, info.spanY);
    }

    /**
     * Adds the specified child in the specified screen. The position and dimension of
     * the child are defined by x, y, spanX and spanY.
     *
     * @param child The child to add in one of the workspace's screens.
     * @param screenId The screen in which to add the child.
     * @param x The X position of the child in the screen's grid.
     * @param y The Y position of the child in the screen's grid.
     * @param spanX The number of cells spanned horizontally by the child.
     * @param spanY The number of cells spanned vertically by the child.
     */
    private void addInScreen(View child, long container, long screenId, int x, int y,
            int spanX, int spanY) {
        if (container == LauncherSettings.Favorites.CONTAINER_DESKTOP) {
            if (getScreenWithId(screenId) == null) {
                Log.e(TAG, "Skipping child, screenId " + screenId + " not found");
                // DEBUGGING - Print out the stack trace to see where we are adding from
                new Throwable().printStackTrace();
                return;
            }
        }
        if (screenId == EXTRA_EMPTY_SCREEN_ID) {
            // This should never happen
            throw new RuntimeException("Screen id should not be EXTRA_EMPTY_SCREEN_ID");
        }

        final CellLayout layout;
        if (container == LauncherSettings.Favorites.CONTAINER_HOTSEAT) {
            layout = mLauncher.getHotseat().getLayout();
            child.setOnKeyListener(new HotseatIconKeyEventListener());

            // Hide folder title in the hotseat
            if (child instanceof FolderIcon) {
                ((FolderIcon) child).setTextVisible(false);
            }
        } else {
            // Show folder title if not in the hotseat
            if (child instanceof FolderIcon) {
                ((FolderIcon) child).setTextVisible(true);
            }
            layout = getScreenWithId(screenId);
            child.setOnKeyListener(new IconKeyEventListener());
        }

        ViewGroup.LayoutParams genericLp = child.getLayoutParams();
        CellLayout.LayoutParams lp;
        if (genericLp == null || !(genericLp instanceof CellLayout.LayoutParams)) {
            lp = new CellLayout.LayoutParams(x, y, spanX, spanY);
        } else {
            lp = (CellLayout.LayoutParams) genericLp;
            lp.cellX = x;
            lp.cellY = y;
            lp.cellHSpan = spanX;
            lp.cellVSpan = spanY;
        }

        if (spanX < 0 && spanY < 0) {
            lp.isLockedToGrid = false;
        }

        // Get the canonical child id to uniquely represent this view in this screen
        ItemInfo info = (ItemInfo) child.getTag();
        int childId = mLauncher.getViewIdForItem(info);

        boolean markCellsAsOccupied = !(child instanceof Folder);
        if (!layout.addViewToCellLayout(child, -1, childId, lp, markCellsAsOccupied)) {
            // TODO: This branch occurs when the workspace is adding views
            // outside of the defined grid
            // maybe we should be deleting these items from the LauncherModel?
            Log.e(TAG, "Failed to add to item at (" + lp.cellX + "," + lp.cellY + ") to CellLayout");
        }

        if (!(child instanceof Folder)) {
            child.setHapticFeedbackEnabled(false);
            child.setOnLongClickListener(mLongClickListener);
        }
        if (child instanceof DropTarget) {
            mDragController.addDropTarget((DropTarget) child);
        }
    }

    /**
     * Called directly from a CellLayout (not by the framework), after we've been added as a
     * listener via setOnInterceptTouchEventListener(). This allows us to tell the CellLayout
     * that it should intercept touch events, which is not something that is normally supported.
     */
    @SuppressLint("ClickableViewAccessibility")
    @Override
    public boolean onTouch(View v, MotionEvent event) {
        return shouldConsumeTouch(v);
    }

    private boolean shouldConsumeTouch(View v) {
        return !workspaceIconsCanBeDragged()
                || (!workspaceInModalState() && indexOfChild(v) != mCurrentPage);
    }

    public boolean isSwitchingState() {
        return mIsSwitchingState;
    }

    /** This differs from isSwitchingState in that we take into account how far the transition
     *  has completed. */
    public boolean isFinishedSwitchingState() {
        return !mIsSwitchingState
                || (mTransitionProgress > FINISHED_SWITCHING_STATE_TRANSITION_PROGRESS);
    }

    protected void onWindowVisibilityChanged (int visibility) {
        mLauncher.onWindowVisibilityChanged(visibility);
    }

    @Override
    public boolean dispatchUnhandledMove(View focused, int direction) {
        if (workspaceInModalState() || !isFinishedSwitchingState()) {
            // when the home screens are shrunken, shouldn't allow side-scrolling
            return false;
        }
        return super.dispatchUnhandledMove(focused, direction);
    }

    @Override
    public boolean onInterceptTouchEvent(MotionEvent ev) {
        switch (ev.getAction() & MotionEvent.ACTION_MASK) {
        case MotionEvent.ACTION_DOWN:
            mXDown = ev.getX();
            mYDown = ev.getY();
            mTouchDownTime = System.currentTimeMillis();
            break;
        case MotionEvent.ACTION_POINTER_UP:
        case MotionEvent.ACTION_UP:
            if (mTouchState == TOUCH_STATE_REST) {
                final CellLayout currentPage = (CellLayout) getChildAt(mCurrentPage);
                if (currentPage != null) {
                    onWallpaperTap(ev);
                }
            }
        }
        return super.onInterceptTouchEvent(ev);
    }

    @Override
    public boolean onGenericMotionEvent(MotionEvent event) {
        // Ignore pointer scroll events if the custom content doesn't allow scrolling.
        if ((getScreenIdForPageIndex(getCurrentPage()) == CUSTOM_CONTENT_SCREEN_ID)
                && (mCustomContentCallbacks != null)
                && !mCustomContentCallbacks.isScrollingAllowed()) {
            return false;
        }
        return super.onGenericMotionEvent(event);
    }

    protected void reinflateWidgetsIfNecessary() {
        final int clCount = getChildCount();
        for (int i = 0; i < clCount; i++) {
            CellLayout cl = (CellLayout) getChildAt(i);
            ShortcutAndWidgetContainer swc = cl.getShortcutsAndWidgets();
            final int itemCount = swc.getChildCount();
            for (int j = 0; j < itemCount; j++) {
                View v = swc.getChildAt(j);

                if (v instanceof LauncherAppWidgetHostView
                        && v.getTag() instanceof LauncherAppWidgetInfo) {
                    LauncherAppWidgetInfo info = (LauncherAppWidgetInfo) v.getTag();
                    LauncherAppWidgetHostView lahv = (LauncherAppWidgetHostView) v;
                    if (lahv.isReinflateRequired(mLauncher.getOrientation())) {
                        // Remove and rebind the current widget (which was inflated in the wrong
                        // orientation), but don't delete it from the database
                        mLauncher.removeItem(lahv, info, false  /* deleteFromDb */);
                        mLauncher.bindAppWidget(info);
                    }
                }
            }
        }
    }

    @Override
    protected void determineScrollingStart(MotionEvent ev) {
        if (!isFinishedSwitchingState()) return;

        float deltaX = ev.getX() - mXDown;
        float absDeltaX = Math.abs(deltaX);
        float absDeltaY = Math.abs(ev.getY() - mYDown);

        if (Float.compare(absDeltaX, 0f) == 0) return;

        float slope = absDeltaY / absDeltaX;
        float theta = (float) Math.atan(slope);

        if (absDeltaX > mTouchSlop || absDeltaY > mTouchSlop) {
            cancelCurrentPageLongPress();
        }

        boolean passRightSwipesToCustomContent =
                (mTouchDownTime - mCustomContentShowTime) > CUSTOM_CONTENT_GESTURE_DELAY;

        boolean swipeInIgnoreDirection = mIsRtl ? deltaX < 0 : deltaX > 0;
        boolean onCustomContentScreen =
                getScreenIdForPageIndex(getCurrentPage()) == CUSTOM_CONTENT_SCREEN_ID;
        if (swipeInIgnoreDirection && onCustomContentScreen && passRightSwipesToCustomContent) {
            // Pass swipes to the right to the custom content page.
            return;
        }

        if (onCustomContentScreen && (mCustomContentCallbacks != null)
                && !mCustomContentCallbacks.isScrollingAllowed()) {
            // Don't allow workspace scrolling if the current custom content screen doesn't allow
            // scrolling.
            return;
        }

        if (theta > MAX_SWIPE_ANGLE) {
            // Above MAX_SWIPE_ANGLE, we don't want to ever start scrolling the workspace
            return;
        } else if (theta > START_DAMPING_TOUCH_SLOP_ANGLE) {
            // Above START_DAMPING_TOUCH_SLOP_ANGLE and below MAX_SWIPE_ANGLE, we want to
            // increase the touch slop to make it harder to begin scrolling the workspace. This
            // results in vertically scrolling widgets to more easily. The higher the angle, the
            // more we increase touch slop.
            theta -= START_DAMPING_TOUCH_SLOP_ANGLE;
            float extraRatio = (float)
                    Math.sqrt((theta / (MAX_SWIPE_ANGLE - START_DAMPING_TOUCH_SLOP_ANGLE)));
            super.determineScrollingStart(ev, 1 + TOUCH_SLOP_DAMPING_FACTOR * extraRatio);
        } else {
            // Below START_DAMPING_TOUCH_SLOP_ANGLE, we don't do anything special
            super.determineScrollingStart(ev);
        }
    }

    protected void onPageBeginTransition() {
        super.onPageBeginTransition();
        updateChildrenLayersEnabled(false);
    }

    protected void onPageEndTransition() {
        super.onPageEndTransition();
        updateChildrenLayersEnabled(false);

        if (mDragController.isDragging()) {
            if (workspaceInModalState()) {
                // If we are in springloaded mode, then force an event to check if the current touch
                // is under a new page (to scroll to)
                mDragController.forceTouchMove();
            }
        }

        if (mDelayedResizeRunnable != null && !mIsSwitchingState) {
            mDelayedResizeRunnable.run();
            mDelayedResizeRunnable = null;
        }

        if (mDelayedSnapToPageRunnable != null) {
            mDelayedSnapToPageRunnable.run();
            mDelayedSnapToPageRunnable = null;
        }
        if (mStripScreensOnPageStopMoving) {
            stripEmptyScreens();
            mStripScreensOnPageStopMoving = false;
        }
    }

    protected void onScrollInteractionBegin() {
        super.onScrollInteractionEnd();
        mScrollInteractionBegan = true;
    }

    protected void onScrollInteractionEnd() {
        super.onScrollInteractionEnd();
        mScrollInteractionBegan = false;
        if (mStartedSendingScrollEvents) {
            mStartedSendingScrollEvents = false;
            mLauncherOverlay.onScrollInteractionEnd();
        }
    }

    public void setLauncherOverlay(LauncherOverlay overlay) {
        mLauncherOverlay = overlay;
        // A new overlay has been set. Reset event tracking
        mStartedSendingScrollEvents = false;
        onOverlayScrollChanged(0);
    }


    private boolean isScrollingOverlay() {
        return mLauncherOverlay != null &&
                ((mIsRtl && getUnboundedScrollX() > mMaxScrollX) || (!mIsRtl && getUnboundedScrollX() < 0));
    }

    @Override
    protected void snapToDestination() {
        // If we're overscrolling the overlay, we make sure to immediately reset the PagedView
        // to it's baseline position instead of letting the overscroll settle. The overlay handles
        // it's own settling, and every gesture to the overlay should be self-contained and start
        // from 0, so we zero it out here.
        if (isScrollingOverlay()) {
            // We reset mWasInOverscroll so that PagedView doesn't zero out the overscroll
            // interaction when we call snapToPageImmediately.
            mWasInOverscroll = false;
            snapToPageImmediately(0);
        } else {
            super.snapToDestination();
        }
    }

    @Override
    protected void onScrollChanged(int l, int t, int oldl, int oldt) {
        super.onScrollChanged(l, t, oldl, oldt);

        // Update the page indicator progress.
        boolean isTransitioning = mIsSwitchingState
                || (getLayoutTransition() != null && getLayoutTransition().isRunning());
        if (!isTransitioning) {
            showPageIndicatorAtCurrentScroll();
        }

        updatePageAlphaValues();
        updateStateForCustomContent();
        enableHwLayersOnVisiblePages();
    }

    private void showPageIndicatorAtCurrentScroll() {
        if (mPageIndicator != null) {
            mPageIndicator.setScroll(getScrollX(), computeMaxScrollX());
        }
    }

    @Override
    protected void overScroll(float amount) {
        boolean shouldOverScroll = (amount <= 0 && (!hasCustomContent() || mIsRtl)) ||
                (amount >= 0 && (!hasCustomContent() || !mIsRtl));

        boolean shouldScrollOverlay = mLauncherOverlay != null &&
                !mLauncher.isAllAppsVisible() &&
                ((amount <= 0 && !mIsRtl) || (amount >= 0 && mIsRtl));

        boolean shouldZeroOverlay = mLauncherOverlay != null && mLastOverlayScroll != 0 &&
                ((amount >= 0 && !mIsRtl) || (amount <= 0 && mIsRtl));

        if (shouldScrollOverlay) {
            if (!mStartedSendingScrollEvents && mScrollInteractionBegan) {
                mStartedSendingScrollEvents = true;
                mLauncherOverlay.onScrollInteractionBegin();
            }

            mLastOverlayScroll = Math.abs(amount / getViewportWidth());
            mLauncherOverlay.onScrollChange(mLastOverlayScroll, mIsRtl);
        } else if (shouldOverScroll) {
            dampedOverScroll(amount);
        }

        if (shouldZeroOverlay) {
            mLauncherOverlay.onScrollChange(0, mIsRtl);
        }
    }

    @Override
    protected boolean shouldFlingForVelocity(int velocityX) {
        // When the overlay is moving, the fling or settle transition is controlled by the overlay.
        return Float.compare(Math.abs(mOverlayTranslation), 0) == 0 &&
                super.shouldFlingForVelocity(velocityX);
    }

    private final Interpolator mAlphaInterpolator = new DecelerateInterpolator(3f);

    /**
     * The overlay scroll is being controlled locally, just update our overlay effect
     */
    public void onOverlayScrollChanged(float scroll) {

        if (Float.compare(scroll, 1f) == 0) {
            if (!mOverlayShown) {
                mLauncher.getUserEventDispatcher().logActionOnContainer(Action.Touch.SWIPE,
                        Action.Direction.LEFT, ContainerType.WORKSPACE, 0);
            }
            mOverlayShown = true;
        } else if (Float.compare(scroll, 0f) == 0) {
            if (mOverlayShown) {
                mLauncher.getUserEventDispatcher().logActionOnContainer(Action.Touch.SWIPE,
                        Action.Direction.RIGHT, ContainerType.WORKSPACE, -1);
            }
            mOverlayShown = false;
        }
        float offset = 0f;
        float slip = 0f;

        scroll = Math.max(scroll - offset, 0);
        scroll = Math.min(1, scroll / (1 - offset));

        float alpha = 1 - mAlphaInterpolator.getInterpolation(scroll);
        float transX = mLauncher.getDragLayer().getMeasuredWidth() * scroll;
        transX *= 1 - slip;

        if (mIsRtl) {
            transX = -transX;
        }
        mOverlayTranslation = transX;

        // TODO(adamcohen): figure out a final effect here. We may need to recommend
        // different effects based on device performance. On at least one relatively high-end
        // device I've tried, translating the launcher causes things to get quite laggy.
        setWorkspaceTranslationAndAlpha(Direction.X, transX, alpha);
        setHotseatTranslationAndAlpha(Direction.X, transX, alpha);
    }

    /**
     * Moves the workspace UI in the Y direction.
     * @param translation the amount of shift.
     * @param alpha the alpha for the workspace page
     */
    public void setWorkspaceYTranslationAndAlpha(float translation, float alpha) {
        setWorkspaceTranslationAndAlpha(Direction.Y, translation, alpha);
    }

    /**
     * Moves the workspace UI in the provided direction.
     * @param direction the direction to move the workspace
     * @param translation the amount of shift.
     * @param alpha the alpha for the workspace page
     */
    private void setWorkspaceTranslationAndAlpha(Direction direction, float translation, float alpha) {
        Property<View, Float> property = direction.viewProperty;
        mPageAlpha[direction.ordinal()] = alpha;
        float finalAlpha = mPageAlpha[0] * mPageAlpha[1];

        View currentChild = getChildAt(getCurrentPage());
        if (currentChild != null) {
            property.set(currentChild, translation);
            currentChild.setAlpha(finalAlpha);
        }

        if (direction == Direction.Y) {
            View nextChild = getChildAt(getNextPage());
            if (nextChild != null) {
                property.set(nextChild, translation);
                nextChild.setAlpha(finalAlpha);
            }
        }

        // When the animation finishes, reset all pages, just in case we missed a page.
        if (Float.compare(translation, 0) == 0) {
            for (int i = getChildCount() - 1; i >= 0; i--) {
                View child = getChildAt(i);
                property.set(child, translation);
                child.setAlpha(finalAlpha);
            }
        }
    }

    /**
     * Moves the Hotseat UI in the provided direction.
     * @param direction the direction to move the workspace
     * @param translation the amount of shift.
     * @param alpha the alpha for the hotseat page
     */
    public void setHotseatTranslationAndAlpha(Direction direction, float translation, float alpha) {
        Property<View, Float> property = direction.viewProperty;
        // Skip the page indicator movement in the vertical bar layout
        if (direction != Direction.Y || !mLauncher.getDeviceProfile().isVerticalBarLayout()) {
            property.set(mPageIndicator, translation);
        }
        property.set(mLauncher.getHotseat(), translation);
        setHotseatAlphaAtIndex(alpha, direction.ordinal());
        if (direction != Direction.Y && mLauncher.getAllAppsBg() != null) {
            property.set(mLauncher.getAllAppsBg(), translation);
        }
    }

    private void setHotseatAlphaAtIndex(float alpha, int index) {
        mHotseatAlpha[index] = alpha;
        final float hotseatAlpha = mHotseatAlpha[0] * mHotseatAlpha[1] * mHotseatAlpha[2];
        final float pageIndicatorAlpha = mHotseatAlpha[0] * mHotseatAlpha[2];

        mLauncher.getHotseat().setAlpha(hotseatAlpha);
        mPageIndicator.setAlpha(pageIndicatorAlpha);
        if (mLauncher.getAllAppsBg() != null) {
            mLauncher.getAllAppsBg().setAlpha(pageIndicatorAlpha);
        }
    }

    public ValueAnimator createHotseatAlphaAnimator(float finalValue) {
        if (Float.compare(finalValue, mHotseatAlpha[HOTSEAT_STATE_ALPHA_INDEX]) == 0) {
            // Return a dummy animator to avoid null checks.
            return ValueAnimator.ofFloat(0, 0);
        } else {
            ValueAnimator animator = ValueAnimator
                    .ofFloat(mHotseatAlpha[HOTSEAT_STATE_ALPHA_INDEX], finalValue);
            animator.addUpdateListener(new AnimatorUpdateListener() {
                @Override
                public void onAnimationUpdate(ValueAnimator valueAnimator) {
                    float value = (Float) valueAnimator.getAnimatedValue();
                    setHotseatAlphaAtIndex(value, HOTSEAT_STATE_ALPHA_INDEX);
                }
            });

            AccessibilityManager am = (AccessibilityManager)
                    mLauncher.getSystemService(Context.ACCESSIBILITY_SERVICE);
            final boolean accessibilityEnabled = am.isEnabled();
            animator.addUpdateListener(
                    new AlphaUpdateListener(mLauncher.getHotseat(), accessibilityEnabled));
            animator.addUpdateListener(
                    new AlphaUpdateListener(mPageIndicator, accessibilityEnabled));
            return animator;
        }
    }

    @Override
    protected void notifyPageSwitchListener(int prevPage) {
        super.notifyPageSwitchListener(prevPage);
        if (prevPage != mCurrentPage) {
            int swipeDirection = (prevPage < mCurrentPage) ? Action.Direction.RIGHT : Action.Direction.LEFT;
            mLauncher.getUserEventDispatcher().logActionOnContainer(Action.Touch.SWIPE,
                    swipeDirection, ContainerType.WORKSPACE, prevPage);
        }
        if (hasCustomContent() && getNextPage() == 0 && !mCustomContentShowing) {
            mCustomContentShowing = true;
            if (mCustomContentCallbacks != null) {
                mCustomContentCallbacks.onShow(false);
                mCustomContentShowTime = System.currentTimeMillis();
            }
        } else if (hasCustomContent() && getNextPage() != 0 && mCustomContentShowing) {
            mCustomContentShowing = false;
            if (mCustomContentCallbacks != null) {
                mCustomContentCallbacks.onHide();
            }
        }
    }

    protected CustomContentCallbacks getCustomContentCallbacks() {
        return mCustomContentCallbacks;
    }

    protected void setWallpaperDimension() {
        Utilities.THREAD_POOL_EXECUTOR.execute(new Runnable() {
            @Override
            public void run() {
                final Point size = LauncherAppState.getIDP(getContext()).defaultWallpaperSize;
                if (size.x != mWallpaperManager.getDesiredMinimumWidth()
                        || size.y != mWallpaperManager.getDesiredMinimumHeight()) {
                    mWallpaperManager.suggestDesiredDimensions(size.x, size.y);
                }
            }
        });
    }

    public void lockWallpaperToDefaultPage() {
        mWallpaperOffset.setLockToDefaultPage(true);
    }

    public void unlockWallpaperFromDefaultPageOnNextLayout() {
        if (mWallpaperOffset.isLockedToDefaultPage()) {
            mUnlockWallpaperFromDefaultPageOnLayout = true;
            requestLayout();
        }
    }

    protected void snapToPage(int whichPage, Runnable r) {
        snapToPage(whichPage, SLOW_PAGE_SNAP_ANIMATION_DURATION, r);
    }

    protected void snapToPage(int whichPage, int duration, Runnable r) {
        if (mDelayedSnapToPageRunnable != null) {
            mDelayedSnapToPageRunnable.run();
        }
        mDelayedSnapToPageRunnable = r;
        snapToPage(whichPage, duration);
    }

    public void snapToScreenId(long screenId) {
        snapToScreenId(screenId, null);
    }

    protected void snapToScreenId(long screenId, Runnable r) {
        snapToPage(getPageIndexForScreenId(screenId), r);
    }

    @Override
    public void computeScroll() {
        super.computeScroll();
        mWallpaperOffset.syncWithScroll();
    }

    public void computeScrollWithoutInvalidation() {
        computeScrollHelper(false);
    }

    @Override
    protected void determineScrollingStart(MotionEvent ev, float touchSlopScale) {
        if (!isSwitchingState()) {
            super.determineScrollingStart(ev, touchSlopScale);
        }
    }

    @Override
    public void announceForAccessibility(CharSequence text) {
        // Don't announce if apps is on top of us.
        if (!mLauncher.isAppsViewVisible()) {
            super.announceForAccessibility(text);
        }
    }

    public void showOutlinesTemporarily() {
        if (!mIsPageInTransition && !isTouchActive()) {
            snapToPage(mCurrentPage);
        }
    }

    private void updatePageAlphaValues() {
        if (!workspaceInModalState() && !mIsSwitchingState) {
            int screenCenter = getScrollX() + getViewportWidth() / 2;
            for (int i = numCustomPages(); i < getChildCount(); i++) {
                CellLayout child = (CellLayout) getChildAt(i);
                if (child != null) {
                    float scrollProgress = getScrollProgress(screenCenter, child, i);
                    float alpha = 1 - Math.abs(scrollProgress);
                    if (mWorkspaceFadeInAdjacentScreens) {
                        child.getShortcutsAndWidgets().setAlpha(alpha);
                    } else {
                        // Pages that are off-screen aren't important for accessibility.
                        child.getShortcutsAndWidgets().setImportantForAccessibility(
                                alpha > 0 ? IMPORTANT_FOR_ACCESSIBILITY_AUTO
                                        : IMPORTANT_FOR_ACCESSIBILITY_NO_HIDE_DESCENDANTS);
                    }
                }
            }
        }
    }

    public boolean hasCustomContent() {
        return (mScreenOrder.size() > 0 && mScreenOrder.get(0) == CUSTOM_CONTENT_SCREEN_ID);
    }

    public int numCustomPages() {
        return hasCustomContent() ? 1 : 0;
    }

    public boolean isOnOrMovingToCustomContent() {
        return hasCustomContent() && getNextPage() == 0;
    }

    private void updateStateForCustomContent() {
        float translationX = 0;
        float progress = 0;
        if (hasCustomContent()) {
            int index = mScreenOrder.indexOf(CUSTOM_CONTENT_SCREEN_ID);

            int scrollDelta = getScrollX() - getScrollForPage(index) -
                    getLayoutTransitionOffsetForPage(index);
            float scrollRange = getScrollForPage(index + 1) - getScrollForPage(index);
            translationX = scrollRange - scrollDelta;
            progress = (scrollRange - scrollDelta) / scrollRange;

            if (mIsRtl) {
                translationX = Math.min(0, translationX);
            } else {
                translationX = Math.max(0, translationX);
            }
            progress = Math.max(0, progress);
        }

        if (Float.compare(progress, mLastCustomContentScrollProgress) == 0) return;

        CellLayout cc = mWorkspaceScreens.get(CUSTOM_CONTENT_SCREEN_ID);
        if (progress > 0 && cc.getVisibility() != VISIBLE && !workspaceInModalState()) {
            cc.setVisibility(VISIBLE);
        }

        mLastCustomContentScrollProgress = progress;

        // We should only update the drag layer background alpha if we are not in all apps or the
        // widgets tray
        if (mState == State.NORMAL) {
            mLauncher.getDragLayer().setBackgroundAlpha(progress == 1 ? 0 : progress * 0.8f);
        }

        if (mLauncher.getHotseat() != null) {
            mLauncher.getHotseat().setTranslationX(translationX);
        }

        if (mPageIndicator != null) {
            mPageIndicator.setTranslationX(translationX);
        }

        if (mCustomContentCallbacks != null) {
            mCustomContentCallbacks.onScrollProgressChanged(progress);
        }
    }

    protected void onAttachedToWindow() {
        super.onAttachedToWindow();
        IBinder windowToken = getWindowToken();
        mWallpaperOffset.setWindowToken(windowToken);
        computeScroll();
        mDragController.setWindowToken(windowToken);
    }

    protected void onDetachedFromWindow() {
        super.onDetachedFromWindow();
        mWallpaperOffset.setWindowToken(null);
    }

    protected void onResume() {
        mWallpaperOffset.onResume();
    }

    @Override
    protected void onLayout(boolean changed, int left, int top, int right, int bottom) {
        if (mUnlockWallpaperFromDefaultPageOnLayout) {
            mWallpaperOffset.setLockToDefaultPage(false);
            mUnlockWallpaperFromDefaultPageOnLayout = false;
        }
        if (mFirstLayout && mCurrentPage >= 0 && mCurrentPage < getChildCount()) {
            mWallpaperOffset.syncWithScroll();
            mWallpaperOffset.jumpToFinal();
        }
        super.onLayout(changed, left, top, right, bottom);
        updatePageAlphaValues();
    }

    @Override
    public int getDescendantFocusability() {
        if (workspaceInModalState()) {
            return ViewGroup.FOCUS_BLOCK_DESCENDANTS;
        }
        return super.getDescendantFocusability();
    }

    public boolean workspaceInModalState() {
        return mState != State.NORMAL;
    }

    /** Returns whether a drag should be allowed to be started from the current workspace state. */
    public boolean workspaceIconsCanBeDragged() {
        return mState == State.NORMAL || mState == State.SPRING_LOADED;
    }

    public void refreshChildren() {
        final int screenCount = getChildCount();
        int x = mLauncher.getDeviceProfile().inv.numColumns;
        int y = mLauncher.getDeviceProfile().inv.numRows;
        for (int i = 0; i < screenCount; i++) {
            final CellLayout layout = (CellLayout) getChildAt(i);
            layout.setGridSize(x, y);
        }

        View qsb = findViewById(R.id.search_container_workspace);
        if (qsb != null && qsb.getLayoutParams() instanceof CellLayout.LayoutParams) {
            ((CellLayout.LayoutParams) qsb.getLayoutParams()).cellHSpan = x;
        }

        requestLayout();
    }

    @Thunk void updateChildrenLayersEnabled(boolean force) {
        boolean small = mState == State.OVERVIEW || mIsSwitchingState;
        boolean enableChildrenLayers = force || small || mAnimatingViewIntoPlace || isPageInTransition();

        if (enableChildrenLayers != mChildrenLayersEnabled) {
            mChildrenLayersEnabled = enableChildrenLayers;
            if (mChildrenLayersEnabled) {
                enableHwLayersOnVisiblePages();
            } else {
                for (int i = 0; i < getPageCount(); i++) {
                    final CellLayout cl = (CellLayout) getChildAt(i);
                    cl.enableHardwareLayer(false);
                }
            }
        }
    }

    private void enableHwLayersOnVisiblePages() {
        if (mChildrenLayersEnabled) {
            final int screenCount = getChildCount();

            float visibleLeft = getViewportOffsetX();
            float visibleRight = visibleLeft + getViewportWidth();
            float scaleX = getScaleX();
            if (scaleX < 1 && scaleX > 0) {
                float mid = getMeasuredWidth() / 2;
                visibleLeft = mid - ((mid - visibleLeft) / scaleX);
                visibleRight = mid + ((visibleRight - mid) / scaleX);
            }

            int leftScreen = -1;
            int rightScreen = -1;
            for (int i = numCustomPages(); i < screenCount; i++) {
                final View child = getPageAt(i);

                float left = child.getLeft() + child.getTranslationX() - getScrollX();
                if (left <= visibleRight && (left + child.getMeasuredWidth()) >= visibleLeft) {
                    if (leftScreen == -1) {
                        leftScreen = i;
                    }
                    rightScreen = i;
                }
            }
            if (mForceDrawAdjacentPages) {
                // In overview mode, make sure that the two side pages are visible.
                leftScreen = Utilities.boundToRange(getCurrentPage() - 1,
                    numCustomPages(), rightScreen);
                rightScreen = Utilities.boundToRange(getCurrentPage() + 1,
                    leftScreen, getPageCount() - 1);
            }

            if (leftScreen == rightScreen) {
                // make sure we're caching at least two pages always
                if (rightScreen < screenCount - 1) {
                    rightScreen++;
                } else if (leftScreen > 0) {
                    leftScreen--;
                }
            }

            for (int i = numCustomPages(); i < screenCount; i++) {
                final CellLayout layout = (CellLayout) getPageAt(i);
                // enable layers between left and right screen inclusive.
                boolean enableLayer = leftScreen <= i && i <= rightScreen;
                layout.enableHardwareLayer(enableLayer);
            }
        }
    }

    public void buildPageHardwareLayers() {
        // force layers to be enabled just for the call to buildLayer
        updateChildrenLayersEnabled(true);
        if (getWindowToken() != null) {
            final int childCount = getChildCount();
            for (int i = 0; i < childCount; i++) {
                CellLayout cl = (CellLayout) getChildAt(i);
                cl.buildHardwareLayer();
            }
        }
        updateChildrenLayersEnabled(false);
    }

    protected void onWallpaperTap(MotionEvent ev) {
        final int[] position = mTempXY;
        getLocationOnScreen(position);

        int pointerIndex = ev.getActionIndex();
        position[0] += (int) ev.getX(pointerIndex);
        position[1] += (int) ev.getY(pointerIndex);

        mWallpaperManager.sendWallpaperCommand(getWindowToken(),
                ev.getAction() == MotionEvent.ACTION_UP
                        ? WallpaperManager.COMMAND_TAP : WallpaperManager.COMMAND_SECONDARY_TAP,
                position[0], position[1], 0, null);
    }

    public void prepareDragWithProvider(DragPreviewProvider outlineProvider) {
        mOutlineProvider = outlineProvider;
    }

    public void exitWidgetResizeMode() {
        DragLayer dragLayer = mLauncher.getDragLayer();
        dragLayer.clearResizeFrame();
    }

    @Override
    protected void getFreeScrollPageRange(int[] range) {
        getOverviewModePages(range);
    }

    private void getOverviewModePages(int[] range) {
        int start = numCustomPages();
        int end = getChildCount() - 1;

        range[0] = Math.max(0, Math.min(start, getChildCount() - 1));
        range[1] = Math.max(0, end);
    }

    public void onStartReordering() {
        super.onStartReordering();
        // Reordering handles its own animations, disable the automatic ones.
        disableLayoutTransitions();
    }

    public void onEndReordering() {
        super.onEndReordering();

        if (mLauncher.isWorkspaceLoading()) {
            // Invalid and dangerous operation if workspace is loading
            return;
        }

        ArrayList<Long> prevScreenOrder = (ArrayList<Long>) mScreenOrder.clone();
        mScreenOrder.clear();
        int count = getChildCount();
        for (int i = 0; i < count; i++) {
            CellLayout cl = ((CellLayout) getChildAt(i));
            mScreenOrder.add(getIdForScreen(cl));
        }

        for (int i = 0; i < prevScreenOrder.size(); i++) {
            if (mScreenOrder.get(i) != prevScreenOrder.get(i)) {
                mLauncher.getUserEventDispatcher().logOverviewReorder();
                break;
            }
        }
        LauncherModel.updateWorkspaceScreenOrder(mLauncher, mScreenOrder);

        // Re-enable auto layout transitions for page deletion.
        enableLayoutTransitions();
    }

    public boolean isInOverviewMode() {
        return mState == State.OVERVIEW;
    }

    public void snapToPageFromOverView(int whichPage) {
        mStateTransitionAnimation.snapToPageFromOverView(whichPage);
    }

    int getOverviewModeTranslationY() {
        DeviceProfile grid = mLauncher.getDeviceProfile();
        int overviewButtonBarHeight = grid.getOverviewModeButtonBarHeight();

        int scaledHeight = (int) (mOverviewModeShrinkFactor * getNormalChildHeight());
        Rect workspacePadding = grid.getWorkspacePadding(sTempRect);
        int workspaceTop = mInsets.top + workspacePadding.top;
        int workspaceBottom = getViewportHeight() - mInsets.bottom - workspacePadding.bottom;
        int overviewTop = mInsets.top;
        int overviewBottom = getViewportHeight() - mInsets.bottom - overviewButtonBarHeight;
        int workspaceOffsetTopEdge = workspaceTop + ((workspaceBottom - workspaceTop) - scaledHeight) / 2;
        int overviewOffsetTopEdge = overviewTop + (overviewBottom - overviewTop - scaledHeight) / 2;
        return -workspaceOffsetTopEdge + overviewOffsetTopEdge;
    }

    float getSpringLoadedTranslationY() {
        DeviceProfile grid = mLauncher.getDeviceProfile();
        if (grid.isVerticalBarLayout() || getChildCount() == 0) {
            return 0;
        }

        float scaledHeight = grid.workspaceSpringLoadShrinkFactor * getNormalChildHeight();
        float shrunkTop = mInsets.top + grid.dropTargetBarSizePx;
        float shrunkBottom = getViewportHeight() - mInsets.bottom
                - grid.getWorkspacePadding(sTempRect).bottom
                - grid.workspaceSpringLoadedBottomSpace;
        float totalShrunkSpace = shrunkBottom - shrunkTop;

        float desiredCellTop = shrunkTop + (totalShrunkSpace - scaledHeight) / 2;

        float halfHeight = getHeight() / 2;
        float myCenter = getTop() + halfHeight;
        float cellTopFromCenter = halfHeight - getChildAt(0).getTop();
        float actualCellTop = myCenter - cellTopFromCenter * grid.workspaceSpringLoadShrinkFactor;
        return (desiredCellTop - actualCellTop) / grid.workspaceSpringLoadShrinkFactor;
    }

    float getOverviewModeShrinkFactor() {
        return mOverviewModeShrinkFactor;
    }

    /**
     * Sets the current workspace {@link State}, returning an animation transitioning the workspace
     * to that new state.
     */
    public Animator setStateWithAnimation(State toState, boolean animated,
            AnimationLayerSet layerViews) {
        final State fromState = mState;

        // Update the current state
        mState = toState;

        // Create the animation to the new state
        AnimatorSet workspaceAnim =  mStateTransitionAnimation.getAnimationToState(fromState,
                toState, animated, layerViews);

        boolean shouldNotifyWidgetChange = !fromState.shouldUpdateWidget
                && toState.shouldUpdateWidget;

        updateAccessibilityFlags();

        if (shouldNotifyWidgetChange) {
            mLauncher.notifyWidgetProvidersChanged();
        }

        onPrepareStateTransition(mState.hasMultipleVisiblePages);

        StateTransitionListener listener = new StateTransitionListener();
        if (animated) {
            ValueAnimator stepAnimator = ValueAnimator.ofFloat(0, 1);
            stepAnimator.addUpdateListener(listener);

            workspaceAnim.play(stepAnimator);
            workspaceAnim.addListener(listener);
        } else {
            listener.onAnimationStart(null);
            listener.onAnimationEnd(null);
        }

        return workspaceAnim;
    }

    public State getState() {
        return mState;
    }

    public void updateAccessibilityFlags() {
        // TODO: Update the accessibility flags appropriately when dragging.
        if (!mLauncher.getAccessibilityDelegate().isInAccessibleDrag()) {
            int total = getPageCount();
            for (int i = numCustomPages(); i < total; i++) {
                updateAccessibilityFlags((CellLayout) getPageAt(i), i);
            }
            setImportantForAccessibility((mState == State.NORMAL || mState == State.OVERVIEW)
                    ? IMPORTANT_FOR_ACCESSIBILITY_AUTO
                    : IMPORTANT_FOR_ACCESSIBILITY_NO_HIDE_DESCENDANTS);
        }
    }

    private void updateAccessibilityFlags(CellLayout page, int pageNo) {
        if (mState == State.OVERVIEW) {
            page.setImportantForAccessibility(IMPORTANT_FOR_ACCESSIBILITY_YES);
            page.getShortcutsAndWidgets().setImportantForAccessibility(
                    IMPORTANT_FOR_ACCESSIBILITY_NO_HIDE_DESCENDANTS);
            page.setContentDescription(getPageDescription(pageNo));

            // No custom action for the first page.
            if (!FeatureFlags.QSB_ON_FIRST_SCREEN || pageNo > 0) {
                if (mPagesAccessibilityDelegate == null) {
                    mPagesAccessibilityDelegate = new OverviewScreenAccessibilityDelegate(this);
                }
                page.setAccessibilityDelegate(mPagesAccessibilityDelegate);
            }
        } else {
            int accessible = mState == State.NORMAL ?
                    IMPORTANT_FOR_ACCESSIBILITY_AUTO :
                        IMPORTANT_FOR_ACCESSIBILITY_NO_HIDE_DESCENDANTS;
            page.setImportantForAccessibility(IMPORTANT_FOR_ACCESSIBILITY_NO);
            page.getShortcutsAndWidgets().setImportantForAccessibility(accessible);
            page.setContentDescription(null);
            page.setAccessibilityDelegate(null);
        }
    }

    public void onPrepareStateTransition(boolean multiplePagesVisible) {
        mIsSwitchingState = true;
        mTransitionProgress = 0;

        if (multiplePagesVisible) {
            mForceDrawAdjacentPages = true;
        }
        invalidate(); // This will call dispatchDraw(), which calls getVisiblePages().

        updateChildrenLayersEnabled(false);
        hideCustomContentIfNecessary();
    }

    public void onEndStateTransition() {
        mIsSwitchingState = false;
        updateChildrenLayersEnabled(false);
        showCustomContentIfNecessary();
        mForceDrawAdjacentPages = false;
        mTransitionProgress = 1;
    }

    void updateCustomContentVisibility() {
        int visibility = mState == Workspace.State.NORMAL ? VISIBLE : INVISIBLE;
        setCustomContentVisibility(visibility);
    }

    void setCustomContentVisibility(int visibility) {
        if (hasCustomContent()) {
            mWorkspaceScreens.get(CUSTOM_CONTENT_SCREEN_ID).setVisibility(visibility);
        }
    }

    void showCustomContentIfNecessary() {
        boolean show  = mState == Workspace.State.NORMAL;
        if (show && hasCustomContent()) {
            mWorkspaceScreens.get(CUSTOM_CONTENT_SCREEN_ID).setVisibility(VISIBLE);
        }
    }

    void hideCustomContentIfNecessary() {
        boolean hide  = mState != Workspace.State.NORMAL;
        if (hide && hasCustomContent()) {
            disableLayoutTransitions();
            mWorkspaceScreens.get(CUSTOM_CONTENT_SCREEN_ID).setVisibility(INVISIBLE);
            enableLayoutTransitions();
        }
    }

    public void startDrag(CellLayout.CellInfo cellInfo, DragOptions options) {
        View child = cellInfo.cell;

        mDragInfo = cellInfo;
        child.setVisibility(INVISIBLE);

        if (options.isAccessibleDrag) {
            mDragController.addDragListener(new AccessibleDragListenerAdapter(
                    this, CellLayout.WORKSPACE_ACCESSIBILITY_DRAG) {
                @Override
                protected void enableAccessibleDrag(boolean enable) {
                    super.enableAccessibleDrag(enable);
                    setEnableForLayout(mLauncher.getHotseat().getLayout(),enable);

                    // We need to allow our individual children to become click handlers in this
                    // case, so temporarily unset the click handlers.
                    setOnClickListener(enable ? null : mLauncher);
                }
            });
        }

        beginDragShared(child, this, options);
    }

    public void beginDragShared(View child, DragSource source, DragOptions options) {
        Object dragObject = child.getTag();
        if (!(dragObject instanceof ItemInfo)) {
            String msg = "Drag started with a view that has no tag set. This "
                    + "will cause a crash (issue 11627249) down the line. "
                    + "View: " + child + "  tag: " + child.getTag();
            throw new IllegalStateException(msg);
        }
        beginDragShared(child, source, (ItemInfo) dragObject,
                new DragPreviewProvider(child), options);
    }


    public DragView beginDragShared(View child, DragSource source, ItemInfo dragObject,
            DragPreviewProvider previewProvider, DragOptions dragOptions) {
        child.clearFocus();
        child.setPressed(false);
        mOutlineProvider = previewProvider;

        // The drag bitmap follows the touch point around on the screen
        final Bitmap b = previewProvider.createDragBitmap(mCanvas);
        int halfPadding = previewProvider.previewPadding / 2;

        float scale = previewProvider.getScaleAndPosition(b, mTempXY);
        int dragLayerX = mTempXY[0];
        int dragLayerY = mTempXY[1];

        DeviceProfile grid = mLauncher.getDeviceProfile();
        Point dragVisualizeOffset = null;
        Rect dragRect = null;
        if (child instanceof BubbleTextView) {
            dragRect = new Rect();
            ((BubbleTextView) child).getIconBounds(dragRect);
            dragLayerY += dragRect.top;
            // Note: The dragRect is used to calculate drag layer offsets, but the
            // dragVisualizeOffset in addition to the dragRect (the size) to position the outline.
            dragVisualizeOffset = new Point(- halfPadding, halfPadding);
        } else if (child instanceof FolderIcon) {
            int previewSize = grid.folderIconSizePx;
            dragVisualizeOffset = new Point(- halfPadding, halfPadding - child.getPaddingTop());
            dragRect = new Rect(0, child.getPaddingTop(), child.getWidth(), previewSize);
        } else if (previewProvider instanceof ShortcutDragPreviewProvider) {
            dragVisualizeOffset = new Point(- halfPadding, halfPadding);
        }

        // Clear the pressed state if necessary
        if (child instanceof BubbleTextView) {
            BubbleTextView icon = (BubbleTextView) child;
            icon.clearPressedBackground();
        }

        if (child.getParent() instanceof ShortcutAndWidgetContainer) {
            mDragSourceInternal = (ShortcutAndWidgetContainer) child.getParent();
        }

        if (child instanceof BubbleTextView && !dragOptions.isAccessibleDrag) {
            PopupContainerWithArrow popupContainer = PopupContainerWithArrow
                    .showForIcon((BubbleTextView) child);
            if (popupContainer != null) {
                dragOptions.preDragCondition = popupContainer.createPreDragCondition();

                mLauncher.getUserEventDispatcher().resetElapsedContainerMillis();
            }
        }

        DragView dv = mDragController.startDrag(b, dragLayerX, dragLayerY, source,
                dragObject, dragVisualizeOffset, dragRect, scale, dragOptions);
        dv.setIntrinsicIconScaleFactor(source.getIntrinsicIconScaleFactor());
        b.recycle();
        return dv;
    }

    private boolean transitionStateShouldAllowDrop() {
        return ((!isSwitchingState() || mTransitionProgress > ALLOW_DROP_TRANSITION_PROGRESS) &&
                (mState == State.NORMAL || mState == State.SPRING_LOADED));
    }

    /**
     * {@inheritDoc}
     */
    public boolean acceptDrop(DragObject d) {
        // If it's an external drop (e.g. from All Apps), check if it should be accepted
        CellLayout dropTargetLayout = mDropToLayout;
        if (d.dragSource != this) {
            // Don't accept the drop if we're not over a screen at time of drop
            if (dropTargetLayout == null) {
                return false;
            }
            if (!transitionStateShouldAllowDrop()) return false;

            mDragViewVisualCenter = d.getVisualCenter(mDragViewVisualCenter);

            // We want the point to be mapped to the dragTarget.
            if (mLauncher.isHotseatLayout(dropTargetLayout)) {
                mapPointFromSelfToHotseatLayout(mLauncher.getHotseat(), mDragViewVisualCenter);
            } else {
                mapPointFromSelfToChild(dropTargetLayout, mDragViewVisualCenter);
            }

            int spanX;
            int spanY;
            if (mDragInfo != null) {
                final CellLayout.CellInfo dragCellInfo = mDragInfo;
                spanX = dragCellInfo.spanX;
                spanY = dragCellInfo.spanY;
            } else {
                spanX = d.dragInfo.spanX;
                spanY = d.dragInfo.spanY;
            }

            int minSpanX = spanX;
            int minSpanY = spanY;
            if (d.dragInfo instanceof PendingAddWidgetInfo) {
                minSpanX = ((PendingAddWidgetInfo) d.dragInfo).minSpanX;
                minSpanY = ((PendingAddWidgetInfo) d.dragInfo).minSpanY;
            }

            mTargetCell = findNearestArea((int) mDragViewVisualCenter[0],
                    (int) mDragViewVisualCenter[1], minSpanX, minSpanY, dropTargetLayout,
                    mTargetCell);
            float distance = dropTargetLayout.getDistanceFromCell(mDragViewVisualCenter[0],
                    mDragViewVisualCenter[1], mTargetCell);
            if (mCreateUserFolderOnDrop && willCreateUserFolder(d.dragInfo,
                    dropTargetLayout, mTargetCell, distance, true)) {
                return true;
            }

            if (mAddToExistingFolderOnDrop && willAddToExistingUserFolder(d.dragInfo,
                    dropTargetLayout, mTargetCell, distance)) {
                return true;
            }

            int[] resultSpan = new int[2];
            mTargetCell = dropTargetLayout.performReorder((int) mDragViewVisualCenter[0],
                    (int) mDragViewVisualCenter[1], minSpanX, minSpanY, spanX, spanY,
                    null, mTargetCell, resultSpan, CellLayout.MODE_ACCEPT_DROP);
            boolean foundCell = mTargetCell[0] >= 0 && mTargetCell[1] >= 0;

            // Don't accept the drop if there's no room for the item
            if (!foundCell) {
                onNoCellFound(dropTargetLayout);
                return false;
            }
        }

        long screenId = getIdForScreen(dropTargetLayout);
        if (screenId == EXTRA_EMPTY_SCREEN_ID) {
            commitExtraEmptyScreen();
        }

        return true;
    }

    boolean willCreateUserFolder(ItemInfo info, CellLayout target, int[] targetCell,
            float distance, boolean considerTimeout) {
        if (distance > mMaxDistanceForFolderCreation) return false;
        View dropOverView = target.getChildAt(targetCell[0], targetCell[1]);
        return willCreateUserFolder(info, dropOverView, considerTimeout);
    }

    boolean willCreateUserFolder(ItemInfo info, View dropOverView, boolean considerTimeout) {
        if (dropOverView != null) {
            CellLayout.LayoutParams lp = (CellLayout.LayoutParams) dropOverView.getLayoutParams();
            if (lp.useTmpCoords && (lp.tmpCellX != lp.cellX || lp.tmpCellY != lp.cellY)) {
                return false;
            }
        }

        boolean hasntMoved = false;
        if (mDragInfo != null) {
            hasntMoved = dropOverView == mDragInfo.cell;
        }

        if (dropOverView == null || hasntMoved || (considerTimeout && !mCreateUserFolderOnDrop)) {
            return false;
        }

        boolean aboveShortcut = (dropOverView.getTag() instanceof ShortcutInfo);
        boolean willBecomeShortcut =
                (info.itemType == LauncherSettings.Favorites.ITEM_TYPE_APPLICATION ||
                        info.itemType == LauncherSettings.Favorites.ITEM_TYPE_SHORTCUT ||
                        info.itemType == LauncherSettings.Favorites.ITEM_TYPE_DEEP_SHORTCUT);

        return (aboveShortcut && willBecomeShortcut);
    }

    boolean willAddToExistingUserFolder(ItemInfo dragInfo, CellLayout target, int[] targetCell,
            float distance) {
        if (distance > mMaxDistanceForFolderCreation) return false;
        View dropOverView = target.getChildAt(targetCell[0], targetCell[1]);
        return willAddToExistingUserFolder(dragInfo, dropOverView);

    }
    boolean willAddToExistingUserFolder(ItemInfo dragInfo, View dropOverView) {
        if (dropOverView != null) {
            CellLayout.LayoutParams lp = (CellLayout.LayoutParams) dropOverView.getLayoutParams();
            if (lp.useTmpCoords && (lp.tmpCellX != lp.cellX || lp.tmpCellY != lp.cellY)) {
                return false;
            }
        }

        if (dropOverView instanceof FolderIcon) {
            FolderIcon fi = (FolderIcon) dropOverView;
            if (fi.acceptDrop(dragInfo)) {
                return true;
            }
        }
        return false;
    }

    boolean createUserFolderIfNecessary(View newView, long container, CellLayout target,
            int[] targetCell, float distance, boolean external, DragView dragView,
            Runnable postAnimationRunnable) {
        if (distance > mMaxDistanceForFolderCreation) return false;
        View v = target.getChildAt(targetCell[0], targetCell[1]);

        boolean hasntMoved = false;
        if (mDragInfo != null) {
            CellLayout cellParent = getParentCellLayoutForView(mDragInfo.cell);
            hasntMoved = (mDragInfo.cellX == targetCell[0] &&
                    mDragInfo.cellY == targetCell[1]) && (cellParent == target);
        }

        if (v == null || hasntMoved || !mCreateUserFolderOnDrop) return false;
        mCreateUserFolderOnDrop = false;
        final long screenId = getIdForScreen(target);

        boolean aboveShortcut = (v.getTag() instanceof ShortcutInfo);
        boolean willBecomeShortcut = (newView.getTag() instanceof ShortcutInfo);

        if (aboveShortcut && willBecomeShortcut) {
            ShortcutInfo sourceInfo = (ShortcutInfo) newView.getTag();
            ShortcutInfo destInfo = (ShortcutInfo) v.getTag();
            // if the drag started here, we need to remove it from the workspace
            if (!external) {
                getParentCellLayoutForView(mDragInfo.cell).removeView(mDragInfo.cell);
            }

            Rect folderLocation = new Rect();
            float scale = mLauncher.getDragLayer().getDescendantRectRelativeToSelf(v, folderLocation);
            target.removeView(v);

            FolderIcon fi =
                mLauncher.addFolder(target, container, screenId, targetCell[0], targetCell[1]);
            destInfo.cellX = -1;
            destInfo.cellY = -1;
            sourceInfo.cellX = -1;
            sourceInfo.cellY = -1;

            // If the dragView is null, we can't animate
            boolean animate = dragView != null;
            if (animate) {
                // In order to keep everything continuous, we hand off the currently rendered
                // folder background to the newly created icon. This preserves animation state.
                fi.setFolderBackground(mFolderCreateBg);
                mFolderCreateBg = new PreviewBackground();
                fi.performCreateAnimation(destInfo, v, sourceInfo, dragView, folderLocation, scale,
                        postAnimationRunnable);
            } else {
                fi.prepareCreateAnimation(v);
                fi.addItem(destInfo);
                fi.addItem(sourceInfo);
            }
            return true;
        }
        return false;
    }

    boolean addToExistingFolderIfNecessary(View newView, CellLayout target, int[] targetCell,
            float distance, DragObject d, boolean external) {
        if (distance > mMaxDistanceForFolderCreation) return false;

        View dropOverView = target.getChildAt(targetCell[0], targetCell[1]);
        if (!mAddToExistingFolderOnDrop) return false;
        mAddToExistingFolderOnDrop = false;

        if (dropOverView instanceof FolderIcon) {
            FolderIcon fi = (FolderIcon) dropOverView;
            if (fi.acceptDrop(d.dragInfo)) {
                fi.onDrop(d);

                // if the drag started here, we need to remove it from the workspace
                if (!external) {
                    getParentCellLayoutForView(mDragInfo.cell).removeView(mDragInfo.cell);
                }
                return true;
            }
        }
        return false;
    }

    @Override
    public void prepareAccessibilityDrop() { }

    public void onDrop(final DragObject d) {
        mDragViewVisualCenter = d.getVisualCenter(mDragViewVisualCenter);
        CellLayout dropTargetLayout = mDropToLayout;

        // We want the point to be mapped to the dragTarget.
        if (dropTargetLayout != null) {
            if (mLauncher.isHotseatLayout(dropTargetLayout)) {
                mapPointFromSelfToHotseatLayout(mLauncher.getHotseat(), mDragViewVisualCenter);
            } else {
                mapPointFromSelfToChild(dropTargetLayout, mDragViewVisualCenter);
            }
        }

        boolean droppedOnOriginalCell = false;

        int snapScreen = -1;
        boolean resizeOnDrop = false;
        if (d.dragSource != this) {
            final int[] touchXY = new int[] { (int) mDragViewVisualCenter[0],
                    (int) mDragViewVisualCenter[1] };
            onDropExternal(touchXY, dropTargetLayout, d);
        } else if (mDragInfo != null) {
            final View cell = mDragInfo.cell;
            boolean droppedOnOriginalCellDuringTransition = false;

            if (dropTargetLayout != null && !d.cancelled) {
                // Move internally
                boolean hasMovedLayouts = (getParentCellLayoutForView(cell) != dropTargetLayout);
                boolean hasMovedIntoHotseat = mLauncher.isHotseatLayout(dropTargetLayout);
                long container = hasMovedIntoHotseat ?
                        LauncherSettings.Favorites.CONTAINER_HOTSEAT :
                        LauncherSettings.Favorites.CONTAINER_DESKTOP;
                long screenId = (mTargetCell[0] < 0) ?
                        mDragInfo.screenId : getIdForScreen(dropTargetLayout);
                int spanX = mDragInfo != null ? mDragInfo.spanX : 1;
                int spanY = mDragInfo != null ? mDragInfo.spanY : 1;
                // First we find the cell nearest to point at which the item is
                // dropped, without any consideration to whether there is an item there.

                mTargetCell = findNearestArea((int) mDragViewVisualCenter[0], (int)
                        mDragViewVisualCenter[1], spanX, spanY, dropTargetLayout, mTargetCell);
                float distance = dropTargetLayout.getDistanceFromCell(mDragViewVisualCenter[0],
                        mDragViewVisualCenter[1], mTargetCell);

                // If the item being dropped is a shortcut and the nearest drop
                // cell also contains a shortcut, then create a folder with the two shortcuts.
                if (createUserFolderIfNecessary(cell, container,
                        dropTargetLayout, mTargetCell, distance, false, d.dragView, null)) {
                    return;
                }

                if (addToExistingFolderIfNecessary(cell, dropTargetLayout, mTargetCell,
                        distance, d, false)) {
                    return;
                }

                // Aside from the special case where we're dropping a shortcut onto a shortcut,
                // we need to find the nearest cell location that is vacant
                ItemInfo item = d.dragInfo;
                int minSpanX = item.spanX;
                int minSpanY = item.spanY;
                if (item.minSpanX > 0 && item.minSpanY > 0) {
                    minSpanX = item.minSpanX;
                    minSpanY = item.minSpanY;
                }

                droppedOnOriginalCell = item.screenId == screenId && item.container == container
                        && item.cellX == mTargetCell[0] && item.cellY == mTargetCell[1];
                droppedOnOriginalCellDuringTransition = droppedOnOriginalCell && mIsSwitchingState;

                // When quickly moving an item, a user may accidentally rearrange their
                // workspace. So instead we move the icon back safely to its original position.
                boolean returnToOriginalCellToPreventShuffling = !isFinishedSwitchingState()
                        && !droppedOnOriginalCellDuringTransition && !dropTargetLayout
                        .isRegionVacant(mTargetCell[0], mTargetCell[1], spanX, spanY);
                int[] resultSpan = new int[2];
                if (returnToOriginalCellToPreventShuffling) {
                    mTargetCell[0] = mTargetCell[1] = -1;
                } else {
                    mTargetCell = dropTargetLayout.performReorder((int) mDragViewVisualCenter[0],
                            (int) mDragViewVisualCenter[1], minSpanX, minSpanY, spanX, spanY, cell,
                            mTargetCell, resultSpan, CellLayout.MODE_ON_DROP);
                }

                boolean foundCell = mTargetCell[0] >= 0 && mTargetCell[1] >= 0;

                // if the widget resizes on drop
                if (foundCell && (cell instanceof AppWidgetHostView) &&
                        (resultSpan[0] != item.spanX || resultSpan[1] != item.spanY)) {
                    resizeOnDrop = true;
                    item.spanX = resultSpan[0];
                    item.spanY = resultSpan[1];
                    AppWidgetHostView awhv = (AppWidgetHostView) cell;
                    AppWidgetResizeFrame.updateWidgetSizeRanges(awhv, mLauncher, resultSpan[0],
                            resultSpan[1]);
                }

                if (foundCell) {
                    if (getScreenIdForPageIndex(mCurrentPage) != screenId && !hasMovedIntoHotseat) {
                        snapScreen = getPageIndexForScreenId(screenId);
                        snapToPage(snapScreen);
                    }

                    final ItemInfo info = (ItemInfo) cell.getTag();
                    if (hasMovedLayouts) {
                        // Reparent the view
                        CellLayout parentCell = getParentCellLayoutForView(cell);
                        if (parentCell != null) {
                            parentCell.removeView(cell);
                        } else if (FeatureFlags.IS_DOGFOOD_BUILD) {
                            throw new NullPointerException("mDragInfo.cell has null parent");
                        }
                        addInScreen(cell, container, screenId, mTargetCell[0], mTargetCell[1],
                                info.spanX, info.spanY);
                    }

                    // update the item's position after drop
                    CellLayout.LayoutParams lp = (CellLayout.LayoutParams) cell.getLayoutParams();
                    lp.cellX = lp.tmpCellX = mTargetCell[0];
                    lp.cellY = lp.tmpCellY = mTargetCell[1];
                    lp.cellHSpan = item.spanX;
                    lp.cellVSpan = item.spanY;
                    lp.isLockedToGrid = true;

                    if (container != LauncherSettings.Favorites.CONTAINER_HOTSEAT &&
                            cell instanceof LauncherAppWidgetHostView) {
                        final CellLayout cellLayout = dropTargetLayout;
                        // We post this call so that the widget has a chance to be placed
                        // in its final location

                        final LauncherAppWidgetHostView hostView = (LauncherAppWidgetHostView) cell;
<<<<<<< HEAD
                        LauncherAppWidgetProviderInfo pInfo = (LauncherAppWidgetProviderInfo) hostView.getAppWidgetInfo();
                        if (pInfo != null && (pInfo.resizeMode != AppWidgetProviderInfo.RESIZE_NONE || pInfo.minSpanX > 1 || pInfo.minSpanY > 1)
                                && !d.accessibleDrag) {
=======
                        AppWidgetProviderInfo pInfo = hostView.getAppWidgetInfo();
                        if (pInfo != null && !d.accessibleDrag) {
>>>>>>> 38d0ae72
                            mDelayedResizeRunnable = new Runnable() {
                                public void run() {
                                    if (!isPageInTransition()) {
                                        DragLayer dragLayer = mLauncher.getDragLayer();
                                        dragLayer.addResizeFrame(hostView, cellLayout);
                                    }
                                }
                            };
                        }
                    }

                    mLauncher.getModelWriter().modifyItemInDatabase(info, container, screenId,
                            lp.cellX, lp.cellY, item.spanX, item.spanY);
                } else {
                    if (!returnToOriginalCellToPreventShuffling) {
                        onNoCellFound(dropTargetLayout);
                    }

                    // If we can't find a drop location, we return the item to its original position
                    CellLayout.LayoutParams lp = (CellLayout.LayoutParams) cell.getLayoutParams();
                    mTargetCell[0] = lp.cellX;
                    mTargetCell[1] = lp.cellY;
                    CellLayout layout = (CellLayout) cell.getParent().getParent();
                    layout.markCellsAsOccupiedForView(cell);
                }
            }

            final CellLayout parent = (CellLayout) cell.getParent().getParent();
            // Prepare it to be animated into its new position
            // This must be called after the view has been re-parented
            final Runnable onCompleteRunnable = new Runnable() {
                @Override
                public void run() {
                    mAnimatingViewIntoPlace = false;
                    updateChildrenLayersEnabled(false);
                }
            };
            mAnimatingViewIntoPlace = true;
            if (d.dragView.hasDrawn()) {
                if (droppedOnOriginalCellDuringTransition) {
                    // Animate the item to its original position, while simultaneously exiting
                    // spring-loaded mode so the page meets the icon where it was picked up.
                    mLauncher.getDragController().animateDragViewToOriginalPosition(
                            mDelayedResizeRunnable, cell,
                            mStateTransitionAnimation.mSpringLoadedTransitionTime);
                    mLauncher.exitSpringLoadedDragMode();
                    mLauncher.getDropTargetBar().onDragEnd();
                    parent.onDropChild(cell);
                    return;
                }
                final ItemInfo info = (ItemInfo) cell.getTag();
                boolean isWidget = info.itemType == LauncherSettings.Favorites.ITEM_TYPE_APPWIDGET
                        || info.itemType == LauncherSettings.Favorites.ITEM_TYPE_CUSTOM_APPWIDGET;
                if (isWidget) {
                    int animationType = resizeOnDrop ? ANIMATE_INTO_POSITION_AND_RESIZE :
                            ANIMATE_INTO_POSITION_AND_DISAPPEAR;
                    animateWidgetDrop(info, parent, d.dragView,
                            onCompleteRunnable, animationType, cell, false);
                } else {
                    int duration = snapScreen < 0 ? -1 : ADJACENT_SCREEN_DROP_DURATION;
                    mLauncher.getDragLayer().animateViewIntoPosition(d.dragView, cell, duration,
                            onCompleteRunnable, this);
                }
            } else {
                d.deferDragViewCleanupPostAnimation = false;
                cell.setVisibility(VISIBLE);
            }
            parent.onDropChild(cell);
        }
        if (d.stateAnnouncer != null && !droppedOnOriginalCell) {
            d.stateAnnouncer.completeAction(R.string.item_moved);
        }
    }

    public void onNoCellFound(View dropTargetLayout) {
        if (mLauncher.isHotseatLayout(dropTargetLayout)) {
            Hotseat hotseat = mLauncher.getHotseat();
            boolean droppedOnAllAppsIcon = !FeatureFlags.NO_ALL_APPS_ICON
                    && mTargetCell != null && !mLauncher.getDeviceProfile().inv.isAllAppsButtonRank(
                    hotseat.getOrderInHotseat(mTargetCell[0], mTargetCell[1]));
            if (!droppedOnAllAppsIcon) {
                // Only show message when hotseat is full and drop target was not AllApps button
                showOutOfSpaceMessage(true);
            }
        } else {
            showOutOfSpaceMessage(false);
        }
    }

    private void showOutOfSpaceMessage(boolean isHotseatLayout) {
        int strId = (isHotseatLayout ? R.string.hotseat_out_of_space : R.string.out_of_space);
        Toast.makeText(mLauncher, mLauncher.getString(strId), Toast.LENGTH_SHORT).show();
    }

    /**
     * Computes the area relative to dragLayer which is used to display a page.
     */
    public void getPageAreaRelativeToDragLayer(Rect outArea) {
        CellLayout child = (CellLayout) getChildAt(getNextPage());
        if (child == null) {
            return;
        }
        ShortcutAndWidgetContainer boundingLayout = child.getShortcutsAndWidgets();

        // Use the absolute left instead of the child left, as we want the visible area
        // irrespective of the visible child. Since the view can only scroll horizontally, the
        // top position is not affected.
        mTempXY[0] = getViewportOffsetX() + getPaddingLeft() + boundingLayout.getLeft();
        mTempXY[1] = child.getTop() + boundingLayout.getTop();

        float scale = mLauncher.getDragLayer().getDescendantCoordRelativeToSelf(this, mTempXY);
        outArea.set(mTempXY[0], mTempXY[1],
                (int) (mTempXY[0] + scale * boundingLayout.getMeasuredWidth()),
                (int) (mTempXY[1] + scale * boundingLayout.getMeasuredHeight()));
    }

    @Override
    public void onDragEnter(DragObject d) {
        if (ENFORCE_DRAG_EVENT_ORDER) {
            enforceDragParity("onDragEnter", 1, 1);
        }

        mCreateUserFolderOnDrop = false;
        mAddToExistingFolderOnDrop = false;

        mDropToLayout = null;
        mDragViewVisualCenter = d.getVisualCenter(mDragViewVisualCenter);
        setDropLayoutForDragObject(d, mDragViewVisualCenter[0], mDragViewVisualCenter[1]);
    }

    @Override
    public void onDragExit(DragObject d) {
        if (ENFORCE_DRAG_EVENT_ORDER) {
            enforceDragParity("onDragExit", -1, 0);
        }

        // Here we store the final page that will be dropped to, if the workspace in fact
        // receives the drop
        mDropToLayout = mDragTargetLayout;
        if (mDragMode == DRAG_MODE_CREATE_FOLDER) {
            mCreateUserFolderOnDrop = true;
        } else if (mDragMode == DRAG_MODE_ADD_TO_FOLDER) {
            mAddToExistingFolderOnDrop = true;
        }

        // Reset the previous drag target
        setCurrentDropLayout(null);
        setCurrentDragOverlappingLayout(null);

        mSpringLoadedDragController.cancel();
    }

    private void enforceDragParity(String event, int update, int expectedValue) {
        enforceDragParity(this, event, update, expectedValue);
        for (int i = 0; i < getChildCount(); i++) {
            enforceDragParity(getChildAt(i), event, update, expectedValue);
        }
    }

    private void enforceDragParity(View v, String event, int update, int expectedValue) {
        Object tag = v.getTag(R.id.drag_event_parity);
        int value = tag == null ? 0 : (Integer) tag;
        value += update;
        v.setTag(R.id.drag_event_parity, value);

        if (value != expectedValue) {
            Log.e(TAG, event + ": Drag contract violated: " + value);
        }
    }

    void setCurrentDropLayout(CellLayout layout) {
        if (mDragTargetLayout != null) {
            mDragTargetLayout.revertTempState();
            mDragTargetLayout.onDragExit();
        }
        mDragTargetLayout = layout;
        if (mDragTargetLayout != null) {
            mDragTargetLayout.onDragEnter();
        }
        cleanupReorder(true);
        cleanupFolderCreation();
        setCurrentDropOverCell(-1, -1);
    }

    void setCurrentDragOverlappingLayout(CellLayout layout) {
        if (mDragOverlappingLayout != null) {
            mDragOverlappingLayout.setIsDragOverlapping(false);
        }
        mDragOverlappingLayout = layout;
        if (mDragOverlappingLayout != null) {
            mDragOverlappingLayout.setIsDragOverlapping(true);
        }
        // Invalidating the scrim will also force this CellLayout
        // to be invalidated so that it is highlighted if necessary.
        mLauncher.getDragLayer().invalidateScrim();
    }

    public CellLayout getCurrentDragOverlappingLayout() {
        return mDragOverlappingLayout;
    }

    void setCurrentDropOverCell(int x, int y) {
        if (x != mDragOverX || y != mDragOverY) {
            mDragOverX = x;
            mDragOverY = y;
            setDragMode(DRAG_MODE_NONE);
        }
    }

    void setDragMode(int dragMode) {
        if (dragMode != mDragMode) {
            if (dragMode == DRAG_MODE_NONE) {
                cleanupAddToFolder();
                // We don't want to cancel the re-order alarm every time the target cell changes
                // as this feels to slow / unresponsive.
                cleanupReorder(false);
                cleanupFolderCreation();
            } else if (dragMode == DRAG_MODE_ADD_TO_FOLDER) {
                cleanupReorder(true);
                cleanupFolderCreation();
            } else if (dragMode == DRAG_MODE_CREATE_FOLDER) {
                cleanupAddToFolder();
                cleanupReorder(true);
            } else if (dragMode == DRAG_MODE_REORDER) {
                cleanupAddToFolder();
                cleanupFolderCreation();
            }
            mDragMode = dragMode;
        }
    }

    private void cleanupFolderCreation() {
        if (mFolderCreateBg != null) {
            mFolderCreateBg.animateToRest();
        }
        mFolderCreationAlarm.setOnAlarmListener(null);
        mFolderCreationAlarm.cancelAlarm();
    }

    private void cleanupAddToFolder() {
        if (mDragOverFolderIcon != null) {
            mDragOverFolderIcon.onDragExit();
            mDragOverFolderIcon = null;
        }
    }

    private void cleanupReorder(boolean cancelAlarm) {
        // Any pending reorders are canceled
        if (cancelAlarm) {
            mReorderAlarm.cancelAlarm();
        }
        mLastReorderX = -1;
        mLastReorderY = -1;
    }

   /*
    *
    * Convert the 2D coordinate xy from the parent View's coordinate space to this CellLayout's
    * coordinate space. The argument xy is modified with the return result.
    */
   void mapPointFromSelfToChild(View v, float[] xy) {
       xy[0] = xy[0] - v.getLeft();
       xy[1] = xy[1] - v.getTop();
   }

   boolean isPointInSelfOverHotseat(int x, int y) {
       mTempXY[0] = x;
       mTempXY[1] = y;
       mLauncher.getDragLayer().getDescendantCoordRelativeToSelf(this, mTempXY, true);
       View hotseat = mLauncher.getHotseat();
       return mTempXY[0] >= hotseat.getLeft() &&
               mTempXY[0] <= hotseat.getRight() &&
               mTempXY[1] >= hotseat.getTop() &&
               mTempXY[1] <= hotseat.getBottom();
   }

   void mapPointFromSelfToHotseatLayout(Hotseat hotseat, float[] xy) {
       mTempXY[0] = (int) xy[0];
       mTempXY[1] = (int) xy[1];
       mLauncher.getDragLayer().getDescendantCoordRelativeToSelf(this, mTempXY, true);
       mLauncher.getDragLayer().mapCoordInSelfToDescendant(hotseat.getLayout(), mTempXY);

       xy[0] = mTempXY[0];
       xy[1] = mTempXY[1];
   }

   /*
    *
    * Convert the 2D coordinate xy from this CellLayout's coordinate space to
    * the parent View's coordinate space. The argument xy is modified with the return result.
    *
    */
   void mapPointFromChildToSelf(View v, float[] xy) {
       xy[0] += v.getLeft();
       xy[1] += v.getTop();
   }

    private boolean isDragWidget(DragObject d) {
        return (d.dragInfo instanceof LauncherAppWidgetInfo ||
                d.dragInfo instanceof PendingAddWidgetInfo);
    }

    public void onDragOver(DragObject d) {
        // Skip drag over events while we are dragging over side pages
        if (!transitionStateShouldAllowDrop()) return;

        ItemInfo item = d.dragInfo;
        if (item == null) {
            if (FeatureFlags.IS_DOGFOOD_BUILD) {
                throw new NullPointerException("DragObject has null info");
            }
            return;
        }

        // Ensure that we have proper spans for the item that we are dropping
        if (item.spanX < 0 || item.spanY < 0) throw new RuntimeException("Improper spans found");
        mDragViewVisualCenter = d.getVisualCenter(mDragViewVisualCenter);

        final View child = (mDragInfo == null) ? null : mDragInfo.cell;
        if (setDropLayoutForDragObject(d, mDragViewVisualCenter[0], mDragViewVisualCenter[1])) {
            if (mLauncher.isHotseatLayout(mDragTargetLayout)) {
                mSpringLoadedDragController.cancel();
            } else {
                mSpringLoadedDragController.setAlarm(mDragTargetLayout);
            }
        }

        // Handle the drag over
        if (mDragTargetLayout != null) {
            // We want the point to be mapped to the dragTarget.
            if (mLauncher.isHotseatLayout(mDragTargetLayout)) {
                mapPointFromSelfToHotseatLayout(mLauncher.getHotseat(), mDragViewVisualCenter);
            } else {
                mapPointFromSelfToChild(mDragTargetLayout, mDragViewVisualCenter);
            }

            int minSpanX = item.spanX;
            int minSpanY = item.spanY;
            if (item.minSpanX > 0 && item.minSpanY > 0) {
                minSpanX = item.minSpanX;
                minSpanY = item.minSpanY;
            }

            mTargetCell = findNearestArea((int) mDragViewVisualCenter[0],
                    (int) mDragViewVisualCenter[1], minSpanX, minSpanY,
                    mDragTargetLayout, mTargetCell);
            int reorderX = mTargetCell[0];
            int reorderY = mTargetCell[1];

            setCurrentDropOverCell(mTargetCell[0], mTargetCell[1]);

            float targetCellDistance = mDragTargetLayout.getDistanceFromCell(
                    mDragViewVisualCenter[0], mDragViewVisualCenter[1], mTargetCell);

            manageFolderFeedback(mDragTargetLayout, mTargetCell, targetCellDistance, d);

            boolean nearestDropOccupied = mDragTargetLayout.isNearestDropLocationOccupied((int)
                    mDragViewVisualCenter[0], (int) mDragViewVisualCenter[1], item.spanX,
                    item.spanY, child, mTargetCell);

            if (!nearestDropOccupied) {
                mDragTargetLayout.visualizeDropLocation(child, mOutlineProvider,
                        mTargetCell[0], mTargetCell[1], item.spanX, item.spanY, false, d);
            } else if ((mDragMode == DRAG_MODE_NONE || mDragMode == DRAG_MODE_REORDER)
                    && !mReorderAlarm.alarmPending() && (mLastReorderX != reorderX ||
                    mLastReorderY != reorderY)) {

                int[] resultSpan = new int[2];
                mDragTargetLayout.performReorder((int) mDragViewVisualCenter[0],
                        (int) mDragViewVisualCenter[1], minSpanX, minSpanY, item.spanX, item.spanY,
                        child, mTargetCell, resultSpan, CellLayout.MODE_SHOW_REORDER_HINT);

                // Otherwise, if we aren't adding to or creating a folder and there's no pending
                // reorder, then we schedule a reorder
                ReorderAlarmListener listener = new ReorderAlarmListener(mDragViewVisualCenter,
                        minSpanX, minSpanY, item.spanX, item.spanY, d, child);
                mReorderAlarm.setOnAlarmListener(listener);
                mReorderAlarm.setAlarm(REORDER_TIMEOUT);
            }

            if (mDragMode == DRAG_MODE_CREATE_FOLDER || mDragMode == DRAG_MODE_ADD_TO_FOLDER ||
                    !nearestDropOccupied) {
                if (mDragTargetLayout != null) {
                    mDragTargetLayout.revertTempState();
                }
            }
        }
    }

    /**
     * Updates {@link #mDragTargetLayout} and {@link #mDragOverlappingLayout}
     * based on the DragObject's position.
     *
     * The layout will be:
     * - The Hotseat if the drag object is over it
     * - A side page if we are in spring-loaded mode and the drag object is over it
     * - The current page otherwise
     *
     * @return whether the layout is different from the current {@link #mDragTargetLayout}.
     */
    private boolean setDropLayoutForDragObject(DragObject d, float centerX, float centerY) {
        CellLayout layout = null;
        // Test to see if we are over the hotseat first
        if (mLauncher.getHotseat() != null && !isDragWidget(d)) {
            if (isPointInSelfOverHotseat(d.x, d.y)) {
                layout = mLauncher.getHotseat().getLayout();
            }
        }

        int nextPage = getNextPage();
        if (layout == null && !isPageInTransition()) {
            // Check if the item is dragged over left page
            mTempTouchCoordinates[0] = Math.min(centerX, d.x);
            mTempTouchCoordinates[1] = d.y;
            layout = verifyInsidePage(nextPage + (mIsRtl ? 1 : -1), mTempTouchCoordinates);
        }

        if (layout == null && !isPageInTransition()) {
            // Check if the item is dragged over right page
            mTempTouchCoordinates[0] = Math.max(centerX, d.x);
            mTempTouchCoordinates[1] = d.y;
            layout = verifyInsidePage(nextPage + (mIsRtl ? -1 : 1), mTempTouchCoordinates);
        }

        // Always pick the current page.
        if (layout == null && nextPage >= numCustomPages() && nextPage < getPageCount()) {
            layout = (CellLayout) getChildAt(nextPage);
        }
        if (layout != mDragTargetLayout) {
            setCurrentDropLayout(layout);
            setCurrentDragOverlappingLayout(layout);
            return true;
        }
        return false;
    }

    /**
     * Returns the child CellLayout if the point is inside the page coordinates, null otherwise.
     */
    private CellLayout verifyInsidePage(int pageNo, float[] touchXy)  {
        if (pageNo >= numCustomPages() && pageNo < getPageCount()) {
            CellLayout cl = (CellLayout) getChildAt(pageNo);
            mapPointFromSelfToChild(cl, touchXy);
            if (touchXy[0] >= 0 && touchXy[0] <= cl.getWidth() &&
                    touchXy[1] >= 0 && touchXy[1] <= cl.getHeight()) {
                // This point is inside the cell layout
                return cl;
            }
        }
        return null;
    }

    private void manageFolderFeedback(CellLayout targetLayout,
            int[] targetCell, float distance, DragObject dragObject) {
        if (distance > mMaxDistanceForFolderCreation) return;

        final View dragOverView = mDragTargetLayout.getChildAt(mTargetCell[0], mTargetCell[1]);
        ItemInfo info = dragObject.dragInfo;
        boolean userFolderPending = willCreateUserFolder(info, dragOverView, false);
        if (mDragMode == DRAG_MODE_NONE && userFolderPending &&
                !mFolderCreationAlarm.alarmPending()) {

            FolderCreationAlarmListener listener = new
                    FolderCreationAlarmListener(targetLayout, targetCell[0], targetCell[1]);

            if (!dragObject.accessibleDrag) {
                mFolderCreationAlarm.setOnAlarmListener(listener);
                mFolderCreationAlarm.setAlarm(FOLDER_CREATION_TIMEOUT);
            } else {
                listener.onAlarm(mFolderCreationAlarm);
            }

            if (dragObject.stateAnnouncer != null) {
                dragObject.stateAnnouncer.announce(WorkspaceAccessibilityHelper
                        .getDescriptionForDropOver(dragOverView, getContext()));
            }
            return;
        }

        boolean willAddToFolder = willAddToExistingUserFolder(info, dragOverView);
        if (willAddToFolder && mDragMode == DRAG_MODE_NONE) {
            mDragOverFolderIcon = ((FolderIcon) dragOverView);
            mDragOverFolderIcon.onDragEnter(info);
            if (targetLayout != null) {
                targetLayout.clearDragOutlines();
            }
            setDragMode(DRAG_MODE_ADD_TO_FOLDER);

            if (dragObject.stateAnnouncer != null) {
                dragObject.stateAnnouncer.announce(WorkspaceAccessibilityHelper
                        .getDescriptionForDropOver(dragOverView, getContext()));
            }
            return;
        }

        if (mDragMode == DRAG_MODE_ADD_TO_FOLDER && !willAddToFolder) {
            setDragMode(DRAG_MODE_NONE);
        }
        if (mDragMode == DRAG_MODE_CREATE_FOLDER && !userFolderPending) {
            setDragMode(DRAG_MODE_NONE);
        }
    }

    class FolderCreationAlarmListener implements OnAlarmListener {
        final CellLayout layout;
        final int cellX;
        final int cellY;

        final PreviewBackground bg = new PreviewBackground();

        public FolderCreationAlarmListener(CellLayout layout, int cellX, int cellY) {
            this.layout = layout;
            this.cellX = cellX;
            this.cellY = cellY;

            BubbleTextView cell = (BubbleTextView) layout.getChildAt(cellX, cellY);
            bg.setup(mLauncher, null, cell.getMeasuredWidth(), cell.getPaddingTop());

            // The full preview background should appear behind the icon
            bg.isClipping = false;
        }

        public void onAlarm(Alarm alarm) {
            mFolderCreateBg = bg;
            mFolderCreateBg.animateToAccept(layout, cellX, cellY);
            layout.clearDragOutlines();
            setDragMode(DRAG_MODE_CREATE_FOLDER);
        }
    }

    class ReorderAlarmListener implements OnAlarmListener {
        final float[] dragViewCenter;
        final int minSpanX, minSpanY, spanX, spanY;
        final DragObject dragObject;
        final View child;

        public ReorderAlarmListener(float[] dragViewCenter, int minSpanX, int minSpanY, int spanX,
                int spanY, DragObject dragObject, View child) {
            this.dragViewCenter = dragViewCenter;
            this.minSpanX = minSpanX;
            this.minSpanY = minSpanY;
            this.spanX = spanX;
            this.spanY = spanY;
            this.child = child;
            this.dragObject = dragObject;
        }

        public void onAlarm(Alarm alarm) {
            int[] resultSpan = new int[2];
            mTargetCell = findNearestArea((int) mDragViewVisualCenter[0],
                    (int) mDragViewVisualCenter[1], minSpanX, minSpanY, mDragTargetLayout,
                    mTargetCell);
            mLastReorderX = mTargetCell[0];
            mLastReorderY = mTargetCell[1];

            mTargetCell = mDragTargetLayout.performReorder((int) mDragViewVisualCenter[0],
                (int) mDragViewVisualCenter[1], minSpanX, minSpanY, spanX, spanY,
                child, mTargetCell, resultSpan, CellLayout.MODE_DRAG_OVER);

            if (mTargetCell[0] < 0 || mTargetCell[1] < 0) {
                mDragTargetLayout.revertTempState();
            } else {
                setDragMode(DRAG_MODE_REORDER);
            }

            boolean resize = resultSpan[0] != spanX || resultSpan[1] != spanY;
            mDragTargetLayout.visualizeDropLocation(child, mOutlineProvider,
                mTargetCell[0], mTargetCell[1], resultSpan[0], resultSpan[1], resize, dragObject);
        }
    }

    @Override
    public void getHitRectRelativeToDragLayer(Rect outRect) {
        // We want the workspace to have the whole area of the display (it will find the correct
        // cell layout to drop to in the existing drag/drop logic.
        mLauncher.getDragLayer().getDescendantRectRelativeToSelf(this, outRect);
    }

    /**
     * Drop an item that didn't originate on one of the workspace screens.
     * It may have come from Launcher (e.g. from all apps or customize), or it may have
     * come from another app altogether.
     *
     * NOTE: This can also be called when we are outside of a drag event, when we want
     * to add an item to one of the workspace screens.
     */
    private void onDropExternal(final int[] touchXY, final CellLayout cellLayout, DragObject d) {
        final Runnable exitSpringLoadedRunnable = new Runnable() {
            @Override
            public void run() {
                mLauncher.exitSpringLoadedDragModeDelayed(true,
                        Launcher.EXIT_SPRINGLOADED_MODE_SHORT_TIMEOUT, null);
            }
        };

        if (d.dragInfo instanceof PendingAddShortcutInfo) {
            ShortcutInfo si = ((PendingAddShortcutInfo) d.dragInfo)
                    .activityInfo.createShortcutInfo();
            if (si != null) {
                d.dragInfo = si;
            }
        }

        ItemInfo info = d.dragInfo;
        int spanX = info.spanX;
        int spanY = info.spanY;
        if (mDragInfo != null) {
            spanX = mDragInfo.spanX;
            spanY = mDragInfo.spanY;
        }

        final long container = mLauncher.isHotseatLayout(cellLayout) ?
                LauncherSettings.Favorites.CONTAINER_HOTSEAT :
                    LauncherSettings.Favorites.CONTAINER_DESKTOP;
        final long screenId = getIdForScreen(cellLayout);
        if (!mLauncher.isHotseatLayout(cellLayout)
                && screenId != getScreenIdForPageIndex(mCurrentPage)
                && mState != State.SPRING_LOADED) {
            snapToScreenId(screenId, null);
        }

        if (info instanceof PendingAddItemInfo) {
            final PendingAddItemInfo pendingInfo = (PendingAddItemInfo) info;

            boolean findNearestVacantCell = true;
            if (pendingInfo.itemType == LauncherSettings.Favorites.ITEM_TYPE_SHORTCUT) {
                mTargetCell = findNearestArea(touchXY[0], touchXY[1], spanX, spanY,
                        cellLayout, mTargetCell);
                float distance = cellLayout.getDistanceFromCell(mDragViewVisualCenter[0],
                        mDragViewVisualCenter[1], mTargetCell);
                if (willCreateUserFolder(d.dragInfo, cellLayout, mTargetCell, distance, true)
                        || willAddToExistingUserFolder(
                                d.dragInfo, cellLayout, mTargetCell, distance)) {
                    findNearestVacantCell = false;
                }
            }

            final ItemInfo item = d.dragInfo;
            boolean updateWidgetSize = false;
            if (findNearestVacantCell) {
                int minSpanX = item.spanX;
                int minSpanY = item.spanY;
                if (item.minSpanX > 0 && item.minSpanY > 0) {
                    minSpanX = item.minSpanX;
                    minSpanY = item.minSpanY;
                }
                int[] resultSpan = new int[2];
                mTargetCell = cellLayout.performReorder((int) mDragViewVisualCenter[0],
                        (int) mDragViewVisualCenter[1], minSpanX, minSpanY, info.spanX, info.spanY,
                        null, mTargetCell, resultSpan, CellLayout.MODE_ON_DROP_EXTERNAL);

                if (resultSpan[0] != item.spanX || resultSpan[1] != item.spanY) {
                    updateWidgetSize = true;
                }
                item.spanX = resultSpan[0];
                item.spanY = resultSpan[1];
            }

            Runnable onAnimationCompleteRunnable = new Runnable() {
                @Override
                public void run() {
                    // Normally removeExtraEmptyScreen is called in Workspace#onDragEnd, but when
                    // adding an item that may not be dropped right away (due to a config activity)
                    // we defer the removal until the activity returns.
                    deferRemoveExtraEmptyScreen();

                    // When dragging and dropping from customization tray, we deal with creating
                    // widgets/shortcuts/folders in a slightly different way
                    mLauncher.addPendingItem(pendingInfo, container, screenId, mTargetCell,
                            item.spanX, item.spanY);
                }
            };
            boolean isWidget = pendingInfo.itemType == LauncherSettings.Favorites.ITEM_TYPE_APPWIDGET
                    || pendingInfo.itemType == LauncherSettings.Favorites.ITEM_TYPE_CUSTOM_APPWIDGET;

            AppWidgetHostView finalView = isWidget ?
                    ((PendingAddWidgetInfo) pendingInfo).boundWidget : null;

            if (finalView != null && updateWidgetSize) {
                AppWidgetResizeFrame.updateWidgetSizeRanges(finalView, mLauncher, item.spanX,
                        item.spanY);
            }

            int animationStyle = ANIMATE_INTO_POSITION_AND_DISAPPEAR;
            if (isWidget && ((PendingAddWidgetInfo) pendingInfo).info != null &&
                    ((PendingAddWidgetInfo) pendingInfo).getHandler().needsConfigure()) {
                animationStyle = ANIMATE_INTO_POSITION_AND_REMAIN;
            }
            animateWidgetDrop(info, cellLayout, d.dragView, onAnimationCompleteRunnable,
                    animationStyle, finalView, true);
        } else {
            // This is for other drag/drop cases, like dragging from All Apps
            View view;

            switch (info.itemType) {
            case LauncherSettings.Favorites.ITEM_TYPE_APPLICATION:
            case LauncherSettings.Favorites.ITEM_TYPE_SHORTCUT:
            case LauncherSettings.Favorites.ITEM_TYPE_DEEP_SHORTCUT:
                if (info.container == NO_ID && info instanceof AppInfo) {
                    // Came from all apps -- make a copy
                    info = ((AppInfo) info).makeShortcut();
                    d.dragInfo = info;
                }
                view = mLauncher.createShortcut(cellLayout, (ShortcutInfo) info);
                break;
            case LauncherSettings.Favorites.ITEM_TYPE_FOLDER:
                view = FolderIcon.fromXml(R.layout.folder_icon, mLauncher, cellLayout,
                        (FolderInfo) info);
                break;
            default:
                throw new IllegalStateException("Unknown item type: " + info.itemType);
            }

            // First we find the cell nearest to point at which the item is
            // dropped, without any consideration to whether there is an item there.
            if (touchXY != null) {
                mTargetCell = findNearestArea(touchXY[0], touchXY[1], spanX, spanY,
                        cellLayout, mTargetCell);
                float distance = cellLayout.getDistanceFromCell(mDragViewVisualCenter[0],
                        mDragViewVisualCenter[1], mTargetCell);
                d.postAnimationRunnable = exitSpringLoadedRunnable;
                if (createUserFolderIfNecessary(view, container, cellLayout, mTargetCell, distance,
                        true, d.dragView, d.postAnimationRunnable)) {
                    return;
                }
                if (addToExistingFolderIfNecessary(view, cellLayout, mTargetCell, distance, d,
                        true)) {
                    return;
                }
            }

            if (touchXY != null) {
                // when dragging and dropping, just find the closest free spot
                mTargetCell = cellLayout.performReorder((int) mDragViewVisualCenter[0],
                        (int) mDragViewVisualCenter[1], 1, 1, 1, 1,
                        null, mTargetCell, null, CellLayout.MODE_ON_DROP_EXTERNAL);
            } else {
                cellLayout.findCellForSpan(mTargetCell, 1, 1);
            }
            // Add the item to DB before adding to screen ensures that the container and other
            // values of the info is properly updated.
            mLauncher.getModelWriter().addOrMoveItemInDatabase(info, container, screenId,
                    mTargetCell[0], mTargetCell[1]);

            addInScreen(view, container, screenId, mTargetCell[0], mTargetCell[1],
                    info.spanX, info.spanY);
            cellLayout.onDropChild(view);
            cellLayout.getShortcutsAndWidgets().measureChild(view);

            if (d.dragView != null) {
                // We wrap the animation call in the temporary set and reset of the current
                // cellLayout to its final transform -- this means we animate the drag view to
                // the correct final location.
                setFinalTransitionTransform(cellLayout);
                mLauncher.getDragLayer().animateViewIntoPosition(d.dragView, view,
                        exitSpringLoadedRunnable, this);
                resetTransitionTransform(cellLayout);
            }
        }
    }

    public Bitmap createWidgetBitmap(ItemInfo widgetInfo, View layout) {
        int[] unScaledSize = mLauncher.getWorkspace().estimateItemSize(widgetInfo, false, true);
        int visibility = layout.getVisibility();
        layout.setVisibility(VISIBLE);

        int width = MeasureSpec.makeMeasureSpec(unScaledSize[0], MeasureSpec.EXACTLY);
        int height = MeasureSpec.makeMeasureSpec(unScaledSize[1], MeasureSpec.EXACTLY);
        Bitmap b = Bitmap.createBitmap(unScaledSize[0], unScaledSize[1],
                Bitmap.Config.ARGB_8888);
        mCanvas.setBitmap(b);

        layout.measure(width, height);
        layout.layout(0, 0, unScaledSize[0], unScaledSize[1]);
        layout.draw(mCanvas);
        mCanvas.setBitmap(null);
        layout.setVisibility(visibility);
        return b;
    }

    private void getFinalPositionForDropAnimation(int[] loc, float[] scaleXY,
            DragView dragView, CellLayout layout, ItemInfo info, int[] targetCell, boolean scale) {
        // Now we animate the dragView, (ie. the widget or shortcut preview) into its final
        // location and size on the home screen.
        int spanX = info.spanX;
        int spanY = info.spanY;

        Rect r = estimateItemPosition(layout, targetCell[0], targetCell[1], spanX, spanY);
        if (info.itemType == LauncherSettings.Favorites.ITEM_TYPE_APPWIDGET) {
            DeviceProfile profile = mLauncher.getDeviceProfile();
            Utilities.shrinkRect(r, profile.appWidgetScale.x, profile.appWidgetScale.y);
        }
        loc[0] = r.left;
        loc[1] = r.top;

        setFinalTransitionTransform(layout);
        float cellLayoutScale =
                mLauncher.getDragLayer().getDescendantCoordRelativeToSelf(layout, loc, true);
        resetTransitionTransform(layout);

        if (scale) {
            float dragViewScaleX = (1.0f * r.width()) / dragView.getMeasuredWidth();
            float dragViewScaleY = (1.0f * r.height()) / dragView.getMeasuredHeight();

            // The animation will scale the dragView about its center, so we need to center about
            // the final location.
            loc[0] -= (dragView.getMeasuredWidth() - cellLayoutScale * r.width()) / 2
                    - Math.ceil(layout.getUnusedHorizontalSpace() / 2f);
            loc[1] -= (dragView.getMeasuredHeight() - cellLayoutScale * r.height()) / 2;
            scaleXY[0] = dragViewScaleX * cellLayoutScale;
            scaleXY[1] = dragViewScaleY * cellLayoutScale;
        } else {
            // Since we are not cross-fading the dragView, align the drag view to the
            // final cell position.
            float dragScale = dragView.getInitialScale() * cellLayoutScale;
            loc[0] += (dragScale - 1) * dragView.getWidth() / 2;
            loc[1] += (dragScale - 1) * dragView.getHeight() / 2;
            scaleXY[0] = scaleXY[1] = dragScale;

            // If a dragRegion was provided, offset the final position accordingly.
            Rect dragRegion = dragView.getDragRegion();
            if (dragRegion != null) {
                loc[0] += cellLayoutScale * dragRegion.left;
                loc[1] += cellLayoutScale * dragRegion.top;
            }
        }
    }

    public void animateWidgetDrop(ItemInfo info, CellLayout cellLayout, final DragView dragView,
            final Runnable onCompleteRunnable, int animationType, final View finalView,
            boolean external) {
        Rect from = new Rect();
        mLauncher.getDragLayer().getViewRectRelativeToSelf(dragView, from);

        int[] finalPos = new int[2];
        float scaleXY[] = new float[2];
        boolean scalePreview = !(info instanceof PendingAddShortcutInfo);
        getFinalPositionForDropAnimation(finalPos, scaleXY, dragView, cellLayout, info, mTargetCell,
                scalePreview);

        Resources res = mLauncher.getResources();
        final int duration = res.getInteger(R.integer.config_dropAnimMaxDuration) - 200;

        boolean isWidget = info.itemType == LauncherSettings.Favorites.ITEM_TYPE_APPWIDGET ||
                info.itemType == LauncherSettings.Favorites.ITEM_TYPE_CUSTOM_APPWIDGET;
        if ((animationType == ANIMATE_INTO_POSITION_AND_RESIZE || external) && finalView != null) {
            Bitmap crossFadeBitmap = createWidgetBitmap(info, finalView);
            dragView.setCrossFadeBitmap(crossFadeBitmap);
            dragView.crossFade((int) (duration * 0.8f));
        } else if (isWidget && external) {
            scaleXY[0] = scaleXY[1] = Math.min(scaleXY[0],  scaleXY[1]);
        }

        DragLayer dragLayer = mLauncher.getDragLayer();
        if (animationType == CANCEL_TWO_STAGE_WIDGET_DROP_ANIMATION) {
            mLauncher.getDragLayer().animateViewIntoPosition(dragView, finalPos, 0f, 0.1f, 0.1f,
                    DragLayer.ANIMATION_END_DISAPPEAR, onCompleteRunnable, duration);
        } else {
            int endStyle;
            if (animationType == ANIMATE_INTO_POSITION_AND_REMAIN) {
                endStyle = DragLayer.ANIMATION_END_REMAIN_VISIBLE;
            } else {
                endStyle = DragLayer.ANIMATION_END_DISAPPEAR;
            }

            Runnable onComplete = new Runnable() {
                @Override
                public void run() {
                    if (finalView != null) {
                        finalView.setVisibility(VISIBLE);
                    }
                    if (onCompleteRunnable != null) {
                        onCompleteRunnable.run();
                    }
                }
            };
            dragLayer.animateViewIntoPosition(dragView, from.left, from.top, finalPos[0],
                    finalPos[1], 1, 1, 1, scaleXY[0], scaleXY[1], onComplete, endStyle,
                    duration, this);
        }
    }

    public void setFinalTransitionTransform(CellLayout layout) {
        if (isSwitchingState()) {
            mCurrentScale = getScaleX();
            setScaleX(mStateTransitionAnimation.getFinalScale());
            setScaleY(mStateTransitionAnimation.getFinalScale());
        }
    }
    public void resetTransitionTransform(CellLayout layout) {
        if (isSwitchingState()) {
            setScaleX(mCurrentScale);
            setScaleY(mCurrentScale);
        }
    }

    public WorkspaceStateTransitionAnimation getStateTransitionAnimation() {
        return mStateTransitionAnimation;
    }

    /**
     * Return the current CellInfo describing our current drag; this method exists
     * so that Launcher can sync this object with the correct info when the activity is created/
     * destroyed
     *
     */
    public CellLayout.CellInfo getDragInfo() {
        return mDragInfo;
    }

    public int getCurrentPageOffsetFromCustomContent() {
        return getNextPage() - numCustomPages();
    }

    /**
     * Calculate the nearest cell where the given object would be dropped.
     *
     * pixelX and pixelY should be in the coordinate system of layout
     */
    @Thunk int[] findNearestArea(int pixelX, int pixelY,
            int spanX, int spanY, CellLayout layout, int[] recycle) {
        return layout.findNearestArea(
                pixelX, pixelY, spanX, spanY, recycle);
    }

    void setup(DragController dragController) {
        mSpringLoadedDragController = new SpringLoadedDragController(mLauncher);
        mDragController = dragController;

        // hardware layers on children are enabled on startup, but should be disabled until
        // needed
        updateChildrenLayersEnabled(false);
    }

    /**
     * Called at the end of a drag which originated on the workspace.
     */
    public void onDropCompleted(final View target, final DragObject d,
            final boolean isFlingToDelete, final boolean success) {
        if (mDeferDropAfterUninstall) {
            final CellLayout.CellInfo dragInfo = mDragInfo;
            mDeferredAction = new Runnable() {
                public void run() {
                    mDragInfo = dragInfo; // Restore the drag info that was cleared in onDragEnd()
                    onDropCompleted(target, d, isFlingToDelete, success);
                    mDeferredAction = null;
                }
            };
            return;
        }

        boolean beingCalledAfterUninstall = mDeferredAction != null;

        if (success && !(beingCalledAfterUninstall && !mUninstallSuccessful)) {
            if (target != this && mDragInfo != null) {
                removeWorkspaceItem(mDragInfo.cell);
            }
        } else if (mDragInfo != null) {
            final CellLayout cellLayout = mLauncher.getCellLayout(
                    mDragInfo.container, mDragInfo.screenId);
            if (cellLayout != null) {
                cellLayout.onDropChild(mDragInfo.cell);
            } else if (FeatureFlags.IS_DOGFOOD_BUILD) {
                throw new RuntimeException("Invalid state: cellLayout == null in "
                        + "Workspace#onDropCompleted. Please file a bug. ");
            }
        }
        if ((d.cancelled || (beingCalledAfterUninstall && !mUninstallSuccessful))
                && mDragInfo != null && mDragInfo.cell != null) {
            mDragInfo.cell.setVisibility(VISIBLE);
        }
        mDragInfo = null;

        if (!isFlingToDelete) {
            // Fling to delete already exits spring loaded mode after the animation finishes.
            mLauncher.exitSpringLoadedDragModeDelayed(success,
                    Launcher.EXIT_SPRINGLOADED_MODE_SHORT_TIMEOUT, mDelayedResizeRunnable);
            mDelayedResizeRunnable = null;
        }
    }

    /**
     * For opposite operation. See {@link #addInScreen}.
     */
    public void removeWorkspaceItem(View v) {
        CellLayout parentCell = getParentCellLayoutForView(v);
        if (parentCell != null) {
            parentCell.removeView(v);
        } else if (FeatureFlags.IS_DOGFOOD_BUILD) {
            // When an app is uninstalled using the drop target, we wait until resume to remove
            // the icon. We also remove all the corresponding items from the workspace at
            // {@link Launcher#bindComponentsRemoved}. That call can come before or after
            // {@link Launcher#mOnResumeCallbacks} depending on how busy the worker thread is.
            Log.e(TAG, "mDragInfo.cell has null parent");
        }
        if (v instanceof DropTarget) {
            mDragController.removeDropTarget((DropTarget) v);
        }
    }

    /**
     * Removes all folder listeners
     */
    public void removeFolderListeners() {
        mapOverItems(false, new ItemOperator() {
            @Override
            public boolean evaluate(ItemInfo info, View view) {
                if (view instanceof FolderIcon) {
                    ((FolderIcon) view).removeListeners();
                }
                return false;
            }
        });
    }

    @Override
    public void deferCompleteDropAfterUninstallActivity() {
        mDeferDropAfterUninstall = true;
    }

    /// maybe move this into a smaller part
    @Override
    public void onDragObjectRemoved(boolean success) {
        mDeferDropAfterUninstall = false;
        mUninstallSuccessful = success;
        if (mDeferredAction != null) {
            mDeferredAction.run();
        }
    }

    @Override
    public float getIntrinsicIconScaleFactor() {
        return 1f;
    }

    @Override
    public boolean supportsAppInfoDropTarget() {
        return true;
    }

    @Override
    public boolean supportsDeleteDropTarget() {
        return true;
    }

    public boolean isDropEnabled() {
        return true;
    }

    @Override
    protected void dispatchRestoreInstanceState(SparseArray<Parcelable> container) {
        // We don't dispatch restoreInstanceState to our children using this code path.
        // Some pages will be restored immediately as their items are bound immediately, and
        // others we will need to wait until after their items are bound.
        mSavedStates = container;
    }

    public void restoreInstanceStateForChild(int child) {
        if (mSavedStates != null) {
            mRestoredPages.add(child);
            CellLayout cl = (CellLayout) getChildAt(child);
            if (cl != null) {
                cl.restoreInstanceState(mSavedStates);
            }
        }
    }

    public void restoreInstanceStateForRemainingPages() {
        int count = getChildCount();
        for (int i = 0; i < count; i++) {
            if (!mRestoredPages.contains(i)) {
                restoreInstanceStateForChild(i);
            }
        }
        mRestoredPages.clear();
        mSavedStates = null;
    }

    @Override
    public void scrollLeft() {
        if (!workspaceInModalState() && !mIsSwitchingState) {
            super.scrollLeft();
        }
        Folder openFolder = Folder.getOpen(mLauncher);
        if (openFolder != null) {
            openFolder.completeDragExit();
        }
    }

    @Override
    public void scrollRight() {
        if (!workspaceInModalState() && !mIsSwitchingState) {
            super.scrollRight();
        }
        Folder openFolder = Folder.getOpen(mLauncher);
        if (openFolder != null) {
            openFolder.completeDragExit();
        }
    }

    /**
     * Returns a specific CellLayout
     */
    CellLayout getParentCellLayoutForView(View v) {
        ArrayList<CellLayout> layouts = getWorkspaceAndHotseatCellLayouts();
        for (CellLayout layout : layouts) {
            if (layout.getShortcutsAndWidgets().indexOfChild(v) > -1) {
                return layout;
            }
        }
        return null;
    }

    /**
     * Returns a list of all the CellLayouts in the workspace.
     */
    ArrayList<CellLayout> getWorkspaceAndHotseatCellLayouts() {
        ArrayList<CellLayout> layouts = new ArrayList<>();
        int screenCount = getChildCount();
        for (int screen = 0; screen < screenCount; screen++) {
            layouts.add(((CellLayout) getChildAt(screen)));
        }
        if (mLauncher.getHotseat() != null) {
            layouts.add(mLauncher.getHotseat().getLayout());
        }
        return layouts;
    }

    /**
     * We should only use this to search for specific children.  Do not use this method to modify
     * ShortcutsAndWidgetsContainer directly. Includes ShortcutAndWidgetContainers from
     * the hotseat and workspace pages
     */
    ArrayList<ShortcutAndWidgetContainer> getAllShortcutAndWidgetContainers() {
        ArrayList<ShortcutAndWidgetContainer> childrenLayouts = new ArrayList<>();
        int screenCount = getChildCount();
        for (int screen = 0; screen < screenCount; screen++) {
            childrenLayouts.add(((CellLayout) getChildAt(screen)).getShortcutsAndWidgets());
        }
        if (mLauncher.getHotseat() != null) {
            childrenLayouts.add(mLauncher.getHotseat().getLayout().getShortcutsAndWidgets());
        }
        return childrenLayouts;
    }

    public View getHomescreenIconByItemId(final long id) {
        return getFirstMatch(new ItemOperator() {

            @Override
            public boolean evaluate(ItemInfo info, View v) {
                return info != null && info.id == id;
            }
        });
    }

    public View getViewForTag(final Object tag) {
        return getFirstMatch(new ItemOperator() {

            @Override
            public boolean evaluate(ItemInfo info, View v) {
                return info == tag;
            }
        });
    }

    public LauncherAppWidgetHostView getWidgetForAppWidgetId(final int appWidgetId) {
        return (LauncherAppWidgetHostView) getFirstMatch(new ItemOperator() {

            @Override
            public boolean evaluate(ItemInfo info, View v) {
                return (info instanceof LauncherAppWidgetInfo) &&
                        ((LauncherAppWidgetInfo) info).appWidgetId == appWidgetId;
            }
        });
    }

    public View getFirstMatch(final ItemOperator operator) {
        final View[] value = new View[1];
        mapOverItems(MAP_NO_RECURSE, new ItemOperator() {
            @Override
            public boolean evaluate(ItemInfo info, View v) {
                if (operator.evaluate(info, v)) {
                    value[0] = v;
                    return true;
                }
                return false;
            }
        });
        return value[0];
    }

    void clearDropTargets() {
        mapOverItems(MAP_NO_RECURSE, new ItemOperator() {
            @Override
            public boolean evaluate(ItemInfo info, View v) {
                if (v instanceof DropTarget) {
                    mDragController.removeDropTarget((DropTarget) v);
                }
                // not done, process all the shortcuts
                return false;
            }
        });
    }

    /**
     * Removes items that match the {@param matcher}. When applications are removed
     * as a part of an update, this is called to ensure that other widgets and application
     * shortcuts are not removed.
     */
    public void removeItemsByMatcher(final ItemInfoMatcher matcher) {
        ArrayList<CellLayout> cellLayouts = getWorkspaceAndHotseatCellLayouts();
        for (final CellLayout layoutParent: cellLayouts) {
            final ViewGroup layout = layoutParent.getShortcutsAndWidgets();

            LongArrayMap<View> idToViewMap = new LongArrayMap<>();
            ArrayList<ItemInfo> items = new ArrayList<>();
            for (int j = 0; j < layout.getChildCount(); j++) {
                final View view = layout.getChildAt(j);
                if (view.getTag() instanceof ItemInfo) {
                    ItemInfo item = (ItemInfo) view.getTag();
                    items.add(item);
                    idToViewMap.put(item.id, view);
                }
            }

            for (ItemInfo itemToRemove : matcher.filterItemInfos(items)) {
                View child = idToViewMap.get(itemToRemove.id);

                if (child != null) {
                    // Note: We can not remove the view directly from CellLayoutChildren as this
                    // does not re-mark the spaces as unoccupied.
                    layoutParent.removeViewInLayout(child);
                    if (child instanceof DropTarget) {
                        mDragController.removeDropTarget((DropTarget) child);
                    }
                } else if (itemToRemove.container >= 0) {
                    // The item may belong to a folder.
                    View parent = idToViewMap.get(itemToRemove.container);
                    if (parent != null) {
                        FolderInfo folderInfo = (FolderInfo) parent.getTag();
                        folderInfo.prepareAutoUpdate();
                        folderInfo.remove((ShortcutInfo) itemToRemove, false);
                    }
                }
            }
        }

        // Strip all the empty screens
        stripEmptyScreens();
    }

    public interface ItemOperator {
        /**
         * Process the next itemInfo, possibly with side-effect on the next item.
         *
         * @param info info for the shortcut
         * @param view view for the shortcut
         * @return true if done, false to continue the map
         */
        boolean evaluate(ItemInfo info, View view);
    }

    /**
     * Map the operator over the shortcuts and widgets, return the first-non-null value.
     *
     * @param recurse true: iterate over folder children. false: op get the folders themselves.
     * @param op the operator to map over the shortcuts
     */
    void mapOverItems(boolean recurse, ItemOperator op) {
        ArrayList<ShortcutAndWidgetContainer> containers = getAllShortcutAndWidgetContainers();
        final int containerCount = containers.size();
        for (int containerIdx = 0; containerIdx < containerCount; containerIdx++) {
            ShortcutAndWidgetContainer container = containers.get(containerIdx);
            // map over all the shortcuts on the workspace
            final int itemCount = container.getChildCount();
            for (int itemIdx = 0; itemIdx < itemCount; itemIdx++) {
                View item = container.getChildAt(itemIdx);
                ItemInfo info = (ItemInfo) item.getTag();
                if (recurse && info instanceof FolderInfo && item instanceof FolderIcon) {
                    FolderIcon folder = (FolderIcon) item;
                    ArrayList<View> folderChildren = folder.getFolder().getItemsInReadingOrder();
                    // map over all the children in the folder
                    final int childCount = folderChildren.size();
                    for (int childIdx = 0; childIdx < childCount; childIdx++) {
                        View child = folderChildren.get(childIdx);
                        info = (ItemInfo) child.getTag();
                        if (op.evaluate(info, child)) {
                            return;
                        }
                    }
                } else {
                    if (op.evaluate(info, item)) {
                        return;
                    }
                }
            }
        }
    }

    void updateShortcuts(ArrayList<ShortcutInfo> shortcuts) {
        int total  = shortcuts.size();
        final HashSet<ShortcutInfo> updates = new HashSet<>(total);
        final HashSet<Long> folderIds = new HashSet<>();

        for (int i = 0; i < total; i++) {
            ShortcutInfo s = shortcuts.get(i);
            updates.add(s);
            folderIds.add(s.container);
        }

        mapOverItems(MAP_RECURSE, new ItemOperator() {
            @Override
            public boolean evaluate(ItemInfo info, View v) {
                if (info instanceof ShortcutInfo && v instanceof BubbleTextView &&
                        updates.contains(info)) {
                    ShortcutInfo si = (ShortcutInfo) info;
                    BubbleTextView shortcut = (BubbleTextView) v;
                    Drawable oldIcon = shortcut.getIcon();
                    boolean oldPromiseState = (oldIcon instanceof PreloadIconDrawable)
                            && ((PreloadIconDrawable) oldIcon).hasNotCompleted();
                    shortcut.applyFromShortcutInfo(si, si.isPromise() != oldPromiseState);
                }
                // process all the shortcuts
                return false;
            }
        });

        // Update folder icons
        mapOverItems(MAP_NO_RECURSE, new ItemOperator() {
            @Override
            public boolean evaluate(ItemInfo info, View v) {
                if (info instanceof FolderInfo && folderIds.contains(info.id)) {
                    ((FolderInfo) info).itemsChanged(false);
                }
                // process all the shortcuts
                return false;
            }
        });
    }

    public void updateIconBadges(final Set<PackageUserKey> updatedBadges) {
        final PackageUserKey packageUserKey = new PackageUserKey(null, null);
        final HashSet<Long> folderIds = new HashSet<>();
        mapOverItems(MAP_RECURSE, new ItemOperator() {
            @Override
            public boolean evaluate(ItemInfo info, View v) {
                if (info instanceof ShortcutInfo && v instanceof BubbleTextView
                        && packageUserKey.updateFromItemInfo(info)) {
                    if (updatedBadges.contains(packageUserKey)) {
                        ((BubbleTextView) v).applyBadgeState(info, true /* animate */);
                        folderIds.add(info.container);
                    }
                }
                // process all the shortcuts
                return false;
            }
        });

        // Update folder icons
        mapOverItems(MAP_NO_RECURSE, new ItemOperator() {
            @Override
            public boolean evaluate(ItemInfo info, View v) {
                if (info instanceof FolderInfo && folderIds.contains(info.id)
                        && v instanceof FolderIcon) {
                    FolderBadgeInfo folderBadgeInfo = new FolderBadgeInfo();
                    for (ShortcutInfo si : ((FolderInfo) info).contents) {
                        folderBadgeInfo.addBadgeInfo(mLauncher.getPopupDataProvider()
                                .getBadgeInfoForItem(si));
                    }
                    ((FolderIcon) v).setBadgeInfo(folderBadgeInfo);
                }
                // process all the shortcuts
                return false;
            }
        });
    }

    public void removeAbandonedPromise(String packageName, UserHandle user) {
        HashSet<String> packages = new HashSet<>(1);
        packages.add(packageName);
        ItemInfoMatcher matcher = ItemInfoMatcher.ofPackages(packages, user);
        mLauncher.getModelWriter().deleteItemsFromDatabase(matcher);
        removeItemsByMatcher(matcher);
    }

    public void updateRestoreItems(final HashSet<ItemInfo> updates) {
        mapOverItems(MAP_RECURSE, new ItemOperator() {
            @Override
            public boolean evaluate(ItemInfo info, View v) {
                if (info instanceof ShortcutInfo && v instanceof BubbleTextView
                        && updates.contains(info)) {
                    ((BubbleTextView) v).applyPromiseState(false /* promiseStateChanged */);
                } else if (v instanceof PendingAppWidgetHostView
                        && info instanceof LauncherAppWidgetInfo
                        && updates.contains(info)) {
                    ((PendingAppWidgetHostView) v).applyState();
                }
                // process all the shortcuts
                return false;
            }
        });
    }

    public void widgetsRestored(final ArrayList<LauncherAppWidgetInfo> changedInfo) {
        if (!changedInfo.isEmpty()) {
            DeferredWidgetRefresh widgetRefresh = new DeferredWidgetRefresh(changedInfo,
                    mLauncher.getAppWidgetHost());

            LauncherAppWidgetInfo item = changedInfo.get(0);
            final AppWidgetProviderInfo widgetInfo;
            if (item.hasRestoreFlag(LauncherAppWidgetInfo.FLAG_ID_NOT_VALID)) {
                widgetInfo = AppWidgetManagerCompat
                        .getInstance(mLauncher).findProvider(item.providerName, item.user);
            } else {
                widgetInfo = AppWidgetManagerCompat.getInstance(mLauncher)
                        .getAppWidgetInfo(item.appWidgetId);
            }

            if (widgetInfo != null) {
                // Re-inflate the widgets which have changed status
                widgetRefresh.run();
            } else {
                // widgetRefresh will automatically run when the packages are updated.
                // For now just update the progress bars
                mapOverItems(MAP_NO_RECURSE, new ItemOperator() {
                    @Override
                    public boolean evaluate(ItemInfo info, View view) {
                        if (view instanceof PendingAppWidgetHostView
                                && changedInfo.contains(info)) {
                            ((LauncherAppWidgetInfo) info).installProgress = 100;
                            ((PendingAppWidgetHostView) view).applyState();
                        }
                        // process all the shortcuts
                        return false;
                    }
                });
            }
        }
    }

    void moveToDefaultScreen(boolean animate) {
        int page = getDefaultPage();
        if (!workspaceInModalState() && getNextPage() != page) {
            if (animate) {
                snapToPage(page);
            } else {
                setCurrentPage(page);
            }
        }
        View child = getChildAt(page);
        if (child != null) {
            child.requestFocus();
        }
    }

    void moveToCustomContentScreen(boolean animate) {
        if (hasCustomContent()) {
            int ccIndex = getPageIndexForScreenId(CUSTOM_CONTENT_SCREEN_ID);
            if (animate) {
                snapToPage(ccIndex);
            } else {
                setCurrentPage(ccIndex);
            }
            View child = getChildAt(ccIndex);
            if (child != null) {
                child.requestFocus();
            }
         }
        exitWidgetResizeMode();
    }

    @Override
    protected String getPageIndicatorDescription() {
        return getResources().getString(R.string.all_apps_button_label);
    }

    @Override
    protected String getCurrentPageDescription() {
        if (hasCustomContent() && getNextPage() == 0) {
            return mCustomContentDescription;
        }
        int page = (mNextPage != INVALID_PAGE) ? mNextPage : mCurrentPage;
        return getPageDescription(page);
    }

    private String getPageDescription(int page) {
        int delta = numCustomPages();
        int nScreens = getChildCount() - delta;
        int extraScreenId = mScreenOrder.indexOf(EXTRA_EMPTY_SCREEN_ID);
        if (extraScreenId >= 0 && nScreens > 1) {
            if (page == extraScreenId) {
                return getContext().getString(R.string.workspace_new_page);
            }
            nScreens--;
        }
        if (nScreens == 0) {
            // When the workspace is not loaded, we do not know how many screen will be bound.
            return getContext().getString(R.string.all_apps_home_button_label);
        }
        return getContext().getString(R.string.workspace_scroll_format,
                page + 1 - delta, nScreens);
    }

    @Override
    public void fillInLogContainerData(View v, ItemInfo info, Target target, Target targetParent) {
        target.gridX = info.cellX;
        target.gridY = info.cellY;
        target.pageIndex = getCurrentPage();
        targetParent.containerType = ContainerType.WORKSPACE;
        if (info.container == LauncherSettings.Favorites.CONTAINER_HOTSEAT) {
            target.rank = info.rank;
            targetParent.containerType = ContainerType.HOTSEAT;
        } else if (info.container >= 0) {
            targetParent.containerType = ContainerType.FOLDER;
        }
    }

    @Override
    public boolean enableFreeScroll() {
        if (getState() == State.OVERVIEW) {
            return super.enableFreeScroll();
        } else {
            Log.w(TAG, "enableFreeScroll called but not in overview: state=" + getState());
            return false;
        }
    }

    /**
     * Used as a workaround to ensure that the AppWidgetService receives the
     * PACKAGE_ADDED broadcast before updating widgets.
     */
    private class DeferredWidgetRefresh implements Runnable, ProviderChangedListener {
        private final ArrayList<LauncherAppWidgetInfo> mInfos;
        private final LauncherAppWidgetHost mHost;
        private final Handler mHandler;

        private boolean mRefreshPending;

        DeferredWidgetRefresh(ArrayList<LauncherAppWidgetInfo> infos,
            LauncherAppWidgetHost host) {
            mInfos = infos;
            mHost = host;
            mHandler = new Handler();
            mRefreshPending = true;

            mHost.addProviderChangeListener(this);
            // Force refresh after 10 seconds, if we don't get the provider changed event.
            // This could happen when the provider is no longer available in the app.
            mHandler.postDelayed(this, 10000);
        }

        @Override
        public void run() {
            mHost.removeProviderChangeListener(this);
            mHandler.removeCallbacks(this);

            if (!mRefreshPending) {
                return;
            }

            mRefreshPending = false;

            mapOverItems(MAP_NO_RECURSE, new ItemOperator() {
                @Override
                public boolean evaluate(ItemInfo info, View view) {
                    if (view instanceof PendingAppWidgetHostView && mInfos.contains(info)) {
                        mLauncher.removeItem(view, info, false /* deleteFromDb */);
                        mLauncher.bindAppWidget((LauncherAppWidgetInfo) info);
                    }
                    // process all the shortcuts
                    return false;
                }
            });
        }

        @Override
        public void notifyWidgetProvidersChanged() {
            run();
        }
    }

    private class StateTransitionListener extends AnimatorListenerAdapter
            implements AnimatorUpdateListener {
        @Override
        public void onAnimationUpdate(ValueAnimator anim) {
            mTransitionProgress = anim.getAnimatedFraction();
        }

        @Override
        public void onAnimationStart(Animator animation) {
            if (mState == State.SPRING_LOADED) {
                // Show the page indicator at the same time as the rest of the transition.
                showPageIndicatorAtCurrentScroll();
            }
            mTransitionProgress = 0;
        }

        @Override
        public void onAnimationEnd(Animator animation) {
            onEndStateTransition();
        }
    }
}<|MERGE_RESOLUTION|>--- conflicted
+++ resolved
@@ -2581,14 +2581,8 @@
                         // in its final location
 
                         final LauncherAppWidgetHostView hostView = (LauncherAppWidgetHostView) cell;
-<<<<<<< HEAD
-                        LauncherAppWidgetProviderInfo pInfo = (LauncherAppWidgetProviderInfo) hostView.getAppWidgetInfo();
-                        if (pInfo != null && (pInfo.resizeMode != AppWidgetProviderInfo.RESIZE_NONE || pInfo.minSpanX > 1 || pInfo.minSpanY > 1)
-                                && !d.accessibleDrag) {
-=======
                         AppWidgetProviderInfo pInfo = hostView.getAppWidgetInfo();
                         if (pInfo != null && !d.accessibleDrag) {
->>>>>>> 38d0ae72
                             mDelayedResizeRunnable = new Runnable() {
                                 public void run() {
                                     if (!isPageInTransition()) {
