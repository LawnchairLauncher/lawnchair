--- conflicted
+++ resolved
@@ -500,7 +500,8 @@
 
     public Rect estimateItemPosition(CellLayout cl, int hCell, int vCell, int hSpan, int vSpan) {
         Rect r = new Rect();
-        if (cl == null) return r;
+        if (cl == null)
+            return r;
         cl.cellToRect(hCell, vCell, hSpan, vSpan, r);
         return r;
     }
@@ -655,20 +656,12 @@
      * Initializes and binds the first page
      */
     public void bindAndInitFirstWorkspaceScreen() {
-<<<<<<< HEAD
         if (!FeatureFlags.topQsbOnFirstScreenEnabled(mLauncher)) {
-=======
-        if ((!FeatureFlags.QSB_ON_FIRST_SCREEN
-                || !mLauncher.getIsFirstPagePinnedItemEnabled())
-                || shouldShowFirstPageWidget()) {
-            mFirstPagePinnedItem = null;
->>>>>>> 96fe8417
             return;
         }
 
         // Add the first page
         CellLayout firstPage = insertNewWorkspaceScreen(Workspace.FIRST_SCREEN_ID, getChildCount());
-<<<<<<< HEAD
         // Always add a QSB on the first screen.
         if (mFirstPagePinnedItem == null) {
             SmartspaceMode smartspaceMode = PreferenceExtensionsKt
@@ -682,12 +675,6 @@
             // In transposed layout, we add the QSB in the Grid. As workspace does not touch
             // the
             // edges, we do not need a full width QSB.
-=======
-        if (mFirstPagePinnedItem == null) {
-            // In transposed layout, we add the first page pinned widget in the Grid.
-            // As workspace does not touch the edges, we do not need a full
-            // width first page pinned item.
->>>>>>> 96fe8417
             mFirstPagePinnedItem = LayoutInflater.from(getContext())
                     .inflate(smartspaceMode.getLayoutResourceId(), firstPage, false);
         }
@@ -707,11 +694,7 @@
         // transition animations competing with us changing the scroll when we add pages
         disableLayoutTransitions();
 
-<<<<<<< HEAD
-        // Recycle the QSB widget
-=======
         // Recycle the first page pinned item
->>>>>>> 96fe8417
         if (mFirstPagePinnedItem != null) {
             ViewGroup viewGroup = (ViewGroup) mFirstPagePinnedItem.getParent();
             if (viewGroup != null) {
@@ -898,7 +881,8 @@
         for (int i = 0; i < finalScreens.size(); i++) {
             int screenId = finalScreens.keyAt(i);
 
-            // We don't want to remove the first screen even if it's empty because that's where
+            // We don't want to remove the first screen even if it's empty because that's
+            // where
             // first page pinned item would go if it gets turned back on.
             if (ENABLE_SMARTSPACE_REMOVAL.get() && screenId == FIRST_SCREEN_ID) {
                 continue;
@@ -1128,13 +1112,7 @@
             int id = mWorkspaceScreens.keyAt(i);
             CellLayout cl = mWorkspaceScreens.valueAt(i);
             // FIRST_SCREEN_ID can never be removed.
-<<<<<<< HEAD
             if ((!FeatureFlags.topQsbOnFirstScreenEnabled(mLauncher) || id > FIRST_SCREEN_ID)
-=======
-            if (((!FeatureFlags.QSB_ON_FIRST_SCREEN
-                    || shouldShowFirstPageWidget())
-                    || id > FIRST_SCREEN_ID)
->>>>>>> 96fe8417
                     && cl.getShortcutsAndWidgets().getChildCount() == 0) {
                 removeScreens.add(id);
             }
