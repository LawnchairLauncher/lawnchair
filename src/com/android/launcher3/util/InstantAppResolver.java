--- conflicted
+++ resolved
@@ -19,7 +19,6 @@
 import android.content.Context;
 import android.content.pm.ApplicationInfo;
 import android.content.pm.PackageManager;
-import android.support.annotation.Keep;
 import android.util.Log;
 
 import com.android.launcher3.AppInfo;
@@ -53,12 +52,4 @@
         }
         return false;
     }
-<<<<<<< HEAD
-
-    @Keep
-    public List<ApplicationInfo> getInstantApps() {
-        return Collections.emptyList();
-    }
-=======
->>>>>>> c87bbeea
 }