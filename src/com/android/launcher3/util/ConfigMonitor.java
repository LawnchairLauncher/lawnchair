--- conflicted
+++ resolved
@@ -25,12 +25,6 @@
 import android.hardware.display.DisplayManager;
 import android.hardware.display.DisplayManager.DisplayListener;
 import android.os.Handler;
-<<<<<<< HEAD
-import android.support.v4.content.ContextCompat;
-import android.util.Log;
-import android.view.Display;
-import android.view.WindowManager;
-=======
 import android.util.Log;
 import android.view.Display;
 import android.view.WindowManager;
@@ -38,7 +32,6 @@
 import com.android.launcher3.MainThreadExecutor;
 
 import java.util.function.Consumer;
->>>>>>> c87bbeea
 
 /**
  * {@link BroadcastReceiver} which watches configuration changes and
@@ -59,13 +52,9 @@
     private final Point mRealSize;
     private final Point mSmallestSize, mLargestSize;
 
-<<<<<<< HEAD
-    public ConfigMonitor(Context context) {
-=======
     private Consumer<Context> mCallback;
 
     public ConfigMonitor(Context context, Consumer<Context> callback) {
->>>>>>> c87bbeea
         mContext = context;
 
         Configuration config = context.getResources().getConfiguration();
@@ -81,8 +70,6 @@
         mSmallestSize = new Point();
         mLargestSize = new Point();
         display.getCurrentSizeRange(mSmallestSize, mLargestSize);
-<<<<<<< HEAD
-=======
 
         mCallback = callback;
 
@@ -92,32 +79,17 @@
         // Listen for display manager change
         mContext.getSystemService(DisplayManager.class)
                 .registerDisplayListener(this, new Handler(UiThreadHelper.getBackgroundLooper()));
->>>>>>> c87bbeea
     }
 
     @Override
     public void onReceive(Context context, Intent intent) {
         Configuration config = context.getResources().getConfiguration();
         if (mFontScale != config.fontScale || mDensity != config.densityDpi) {
-<<<<<<< HEAD
-            Log.d(TAG, "Configuration changed");
-            killProcess();
-        }
-    }
-
-    public void register() {
-        mContext.registerReceiver(this, new IntentFilter(Intent.ACTION_CONFIGURATION_CHANGED));
-        ContextCompat.getSystemService(mContext, DisplayManager.class)
-                .registerDisplayListener(this, new Handler(UiThreadHelper.getBackgroundLooper()));
-    }
-
-=======
             Log.d(TAG, "Configuration changed.");
             notifyChange();
         }
     }
 
->>>>>>> c87bbeea
     @Override
     public void onDisplayAdded(int displayId) { }
 
@@ -134,11 +106,7 @@
 
         if (!mRealSize.equals(mTmpPoint1) && !mRealSize.equals(mTmpPoint1.y, mTmpPoint1.x)) {
             Log.d(TAG, String.format("Display size changed from %s to %s", mRealSize, mTmpPoint1));
-<<<<<<< HEAD
-            killProcess();
-=======
             notifyChange();
->>>>>>> c87bbeea
             return;
         }
 
@@ -146,21 +114,6 @@
         if (!mSmallestSize.equals(mTmpPoint1) || !mLargestSize.equals(mTmpPoint2)) {
             Log.d(TAG, String.format("Available size changed from [%s, %s] to [%s, %s]",
                     mSmallestSize, mLargestSize, mTmpPoint1, mTmpPoint2));
-<<<<<<< HEAD
-            killProcess();
-        }
-    }
-
-    private void killProcess() {
-        Log.d(TAG, "restarting launcher");
-        mContext.unregisterReceiver(this);
-        ContextCompat.getSystemService(mContext, DisplayManager.class).unregisterDisplayListener(this);
-        android.os.Process.killProcess(android.os.Process.myPid());
-    }
-
-    private Display getDefaultDisplay(Context context) {
-        return ContextCompat.getSystemService(context, WindowManager.class).getDefaultDisplay();
-=======
             notifyChange();
         }
     }
@@ -184,6 +137,5 @@
         } catch (Exception e) {
             Log.e(TAG, "Failed to unregister config monitor", e);
         }
->>>>>>> c87bbeea
     }
 }