--- conflicted
+++ resolved
@@ -25,15 +25,9 @@
 import android.content.res.Configuration;
 import android.graphics.Point;
 import android.util.Log;
-<<<<<<< HEAD
-import android.view.Display;
-import android.view.WindowManager;
 
 import ch.deletescape.lawnchair.LawnchairPreferences;
 import ch.deletescape.lawnchair.LawnchairPreferences.OnPreferenceChangeListener;
-import com.android.launcher3.MainThreadExecutor;
-=======
->>>>>>> 7b96ec1f
 
 import com.android.launcher3.Utilities;
 import java.util.function.Consumer;
@@ -43,13 +37,8 @@
  * {@link BroadcastReceiver} which watches configuration changes and
  * notifies the callback in case changes which affect the device profile occur.
  */
-<<<<<<< HEAD
-public class ConfigMonitor extends BroadcastReceiver implements DisplayListener,
-        OnPreferenceChangeListener {
-=======
 public class ConfigMonitor extends BroadcastReceiver implements
-        DefaultDisplay.DisplayInfoChangeListener {
->>>>>>> 7b96ec1f
+        DefaultDisplay.DisplayInfoChangeListener, OnPreferenceChangeListener {
 
     private static final String TAG = "ConfigMonitor";
 
@@ -86,15 +75,8 @@
 
         // Listen for configuration change
         mContext.registerReceiver(this, new IntentFilter(Intent.ACTION_CONFIGURATION_CHANGED));
-<<<<<<< HEAD
-
-        // Listen for display manager change
-        mContext.getSystemService(DisplayManager.class)
-                .registerDisplayListener(this, new Handler(UiThreadHelper.getBackgroundLooper()));
 
         Utilities.getLawnchairPrefs(context).addOnDeviceProfilePreferenceChangeListener(this);
-=======
->>>>>>> 7b96ec1f
     }
 
     @Override
@@ -138,13 +120,9 @@
     public void unregister() {
         try {
             mContext.unregisterReceiver(this);
-<<<<<<< HEAD
-            mContext.getSystemService(DisplayManager.class).unregisterDisplayListener(this);
-            Utilities.getLawnchairPrefs(mContext).removeOnDeviceProfilePreferenceChangeListener(this);
-=======
             DefaultDisplay display = DefaultDisplay.INSTANCE.get(mContext);
             display.removeChangeListener(this);
->>>>>>> 7b96ec1f
+            Utilities.getLawnchairPrefs(mContext).removeOnDeviceProfilePreferenceChangeListener(this);
         } catch (Exception e) {
             Log.e(TAG, "Failed to unregister config monitor", e);
         }
