/*
 * Copyright (C) 2019 The Android Open Source Project
 *
 * Licensed under the Apache License, Version 2.0 (the "License");
 * you may not use this file except in compliance with the License.
 * You may obtain a copy of the License at
 *
 *      http://www.apache.org/licenses/LICENSE-2.0
 *
 * Unless required by applicable law or agreed to in writing, software
 * distributed under the License is distributed on an "AS IS" BASIS,
 * WITHOUT WARRANTIES OR CONDITIONS OF ANY KIND, either express or implied.
 * See the License for the specific language governing permissions and
 * limitations under the License.
 */
package com.android.launcher3.util;

import static android.content.Intent.ACTION_CONFIGURATION_CHANGED;
import static android.view.Display.DEFAULT_DISPLAY;
import static android.view.WindowManager.LayoutParams.TYPE_APPLICATION;

import static com.android.launcher3.InvariantDeviceProfile.TYPE_MULTI_DISPLAY;
import static com.android.launcher3.InvariantDeviceProfile.TYPE_PHONE;
import static com.android.launcher3.InvariantDeviceProfile.TYPE_TABLET;
import static com.android.launcher3.LauncherPrefs.TASKBAR_PINNING;
<<<<<<< HEAD
import static com.android.launcher3.LauncherPrefs.TASKBAR_PINNING_KEY;
import static com.android.launcher3.Utilities.dpiFromPx;
=======
import static com.android.launcher3.LauncherPrefs.TASKBAR_PINNING_DESKTOP_MODE_KEY;
import static com.android.launcher3.LauncherPrefs.TASKBAR_PINNING_IN_DESKTOP_MODE;
import static com.android.launcher3.LauncherPrefs.TASKBAR_PINNING_KEY;
import static com.android.launcher3.Utilities.dpiFromPx;
import static com.android.launcher3.config.FeatureFlags.enableTaskbarPinning;
>>>>>>> 904a97c6
import static com.android.launcher3.util.Executors.MAIN_EXECUTOR;
import static com.android.launcher3.util.FlagDebugUtils.appendFlag;
import static com.android.launcher3.util.window.WindowManagerProxy.MIN_TABLET_WIDTH;

import android.annotation.SuppressLint;
import android.annotation.TargetApi;
import android.content.ComponentCallbacks;
import android.content.Context;
import android.content.Intent;
import android.content.SharedPreferences;
import android.content.res.Configuration;
import android.graphics.Point;
import android.graphics.Rect;
import android.hardware.display.DisplayManager;
import android.os.Build;
import android.util.ArrayMap;
import android.util.ArraySet;
import android.util.Log;
import android.view.Display;

import androidx.annotation.AnyThread;
import androidx.annotation.UiThread;
import androidx.annotation.VisibleForTesting;

import com.android.launcher3.InvariantDeviceProfile.DeviceType;
import com.android.launcher3.LauncherPrefs;
import com.android.launcher3.Utilities;
import com.android.launcher3.logging.FileLog;
import com.android.launcher3.util.window.CachedDisplayInfo;
import com.android.launcher3.util.window.WindowManagerProxy;

import java.io.PrintWriter;
import java.util.ArrayList;
import java.util.Collections;
import java.util.List;
import java.util.Map;
import java.util.Objects;
import java.util.Set;
import java.util.StringJoiner;

/**
 * Utility class to cache properties of default display to avoid a system RPC on every call.
 */
@SuppressLint("NewApi")
public class DisplayController implements ComponentCallbacks, SafeCloseable {

    private static final String TAG = "DisplayController";
    private static final boolean DEBUG = false;
    private static boolean sTransientTaskbarStatusForTests = true;

    // TODO(b/254119092) remove all logs with this tag
    public static final String TASKBAR_NOT_DESTROYED_TAG = "b/254119092";

    public static final MainThreadInitializedObject<DisplayController> INSTANCE =
            new MainThreadInitializedObject<>(DisplayController::new);

    public static final int CHANGE_ACTIVE_SCREEN = 1 << 0;
    public static final int CHANGE_ROTATION = 1 << 1;
    public static final int CHANGE_DENSITY = 1 << 2;
    public static final int CHANGE_SUPPORTED_BOUNDS = 1 << 3;
    public static final int CHANGE_NAVIGATION_MODE = 1 << 4;
    public static final int CHANGE_TASKBAR_PINNING = 1 << 5;
<<<<<<< HEAD

    public static final int CHANGE_ALL = CHANGE_ACTIVE_SCREEN | CHANGE_ROTATION
            | CHANGE_DENSITY | CHANGE_SUPPORTED_BOUNDS | CHANGE_NAVIGATION_MODE
            | CHANGE_TASKBAR_PINNING;
=======
    public static final int CHANGE_DESKTOP_MODE = 1 << 6;

    public static final int CHANGE_ALL = CHANGE_ACTIVE_SCREEN | CHANGE_ROTATION
            | CHANGE_DENSITY | CHANGE_SUPPORTED_BOUNDS | CHANGE_NAVIGATION_MODE
            | CHANGE_TASKBAR_PINNING | CHANGE_DESKTOP_MODE;
>>>>>>> 904a97c6

    private static final String ACTION_OVERLAY_CHANGED = "android.intent.action.OVERLAY_CHANGED";
    private static final String TARGET_OVERLAY_PACKAGE = "android";

    private final Context mContext;
    private final DisplayManager mDM;

    // Null for SDK < S
    private final Context mWindowContext;

    // The callback in this listener updates DeviceProfile, which other listeners might depend on
    private DisplayInfoChangeListener mPriorityListener;
    private final ArrayList<DisplayInfoChangeListener> mListeners = new ArrayList<>();

    private final SimpleBroadcastReceiver mReceiver = new SimpleBroadcastReceiver(this::onIntent);

    private Info mInfo;
    private boolean mDestroyed = false;

    private SharedPreferences.OnSharedPreferenceChangeListener
            mTaskbarPinningPreferenceChangeListener;

    @VisibleForTesting
    protected DisplayController(Context context) {
        mContext = context;
        mDM = context.getSystemService(DisplayManager.class);

<<<<<<< HEAD
        if (false) {
=======
        if (enableTaskbarPinning()) {
>>>>>>> 904a97c6
            attachTaskbarPinningSharedPreferenceChangeListener(mContext);
        }

        Display display = mDM.getDisplay(DEFAULT_DISPLAY);
        if (Utilities.ATLEAST_S) {
            mWindowContext = mContext.createWindowContext(display, TYPE_APPLICATION, null);
            mWindowContext.registerComponentCallbacks(this);
        } else {
            mWindowContext = null;
            mReceiver.register(mContext, ACTION_CONFIGURATION_CHANGED);
        }

        // Initialize navigation mode change listener
        mReceiver.registerPkgActions(mContext, TARGET_OVERLAY_PACKAGE, ACTION_OVERLAY_CHANGED);

        WindowManagerProxy wmProxy = WindowManagerProxy.INSTANCE.get(context);
        Context displayInfoContext = getDisplayInfoContext(display);
        mInfo = new Info(displayInfoContext, wmProxy,
                wmProxy.estimateInternalDisplayBounds(displayInfoContext));
        FileLog.i(TAG, "(CTOR) perDisplayBounds: " + mInfo.mPerDisplayBounds);
    }

    private void attachTaskbarPinningSharedPreferenceChangeListener(Context context) {
        mTaskbarPinningPreferenceChangeListener =
                (sharedPreferences, key) -> {
<<<<<<< HEAD
                    if (TASKBAR_PINNING_KEY.equals(key)
                            && mInfo.mIsTaskbarPinned != LauncherPrefs.get(mContext).get(
                            TASKBAR_PINNING)
                    ) {
=======
                    LauncherPrefs prefs = LauncherPrefs.get(mContext);
                    boolean isTaskbarPinningChanged = TASKBAR_PINNING_KEY.equals(key)
                            && mInfo.mIsTaskbarPinned != prefs.get(TASKBAR_PINNING);
                    boolean isTaskbarPinningDesktopModeChanged =
                            TASKBAR_PINNING_DESKTOP_MODE_KEY.equals(key)
                                    && mInfo.mIsTaskbarPinnedInDesktopMode != prefs.get(
                                    TASKBAR_PINNING_IN_DESKTOP_MODE);
                    if (isTaskbarPinningChanged || isTaskbarPinningDesktopModeChanged) {
>>>>>>> 904a97c6
                        handleInfoChange(mWindowContext.getDisplay());
                    }
                };

        LauncherPrefs.get(context).addListener(
                mTaskbarPinningPreferenceChangeListener, TASKBAR_PINNING);
<<<<<<< HEAD
=======
        LauncherPrefs.get(context).addListener(
                mTaskbarPinningPreferenceChangeListener, TASKBAR_PINNING_IN_DESKTOP_MODE);
>>>>>>> 904a97c6
    }

    /**
     * Returns the current navigation mode
     */
    public static NavigationMode getNavigationMode(Context context) {
        return INSTANCE.get(context).getInfo().getNavigationMode();
    }

    /**
     * Returns whether taskbar is transient or persistent.
     *
     * @return {@code true} if transient, {@code false} if persistent.
     */
    public static boolean isTransientTaskbar(Context context) {
        return INSTANCE.get(context).getInfo().isTransientTaskbar();
<<<<<<< HEAD
=======
    }

    /**
     * Handles info change for desktop mode.
     */
    public static void handleInfoChangeForDesktopMode(Context context) {
        INSTANCE.get(context).handleInfoChange(context.getDisplay());
>>>>>>> 904a97c6
    }

    /**
     * Enables transient taskbar status for tests.
     */
    @VisibleForTesting
    public static void enableTransientTaskbarForTests(boolean enable) {
        sTransientTaskbarStatusForTests = enable;
    }

    /**
     * Returns whether the taskbar is pinned in gesture navigation mode.
     */
    public static boolean isPinnedTaskbar(Context context) {
        return INSTANCE.get(context).getInfo().isPinnedTaskbar();
    }

    @Override
    public void close() {
        mDestroyed = true;
<<<<<<< HEAD
        if (false) {
            LauncherPrefs.get(mContext).removeListener(
                    mTaskbarPinningPreferenceChangeListener, TASKBAR_PINNING);
=======
        if (enableTaskbarPinning()) {
            LauncherPrefs.get(mContext).removeListener(
                    mTaskbarPinningPreferenceChangeListener, TASKBAR_PINNING);
            LauncherPrefs.get(mContext).removeListener(
                    mTaskbarPinningPreferenceChangeListener, TASKBAR_PINNING_IN_DESKTOP_MODE);
>>>>>>> 904a97c6
        }
        if (mWindowContext != null) {
            mWindowContext.unregisterComponentCallbacks(this);
        } else {
            // TODO: unregister broadcast receiver
        }
    }

    /**
     * Interface for listening for display changes
     */
    public interface DisplayInfoChangeListener {

        /**
         * Invoked when display info has changed.
         * @param context updated context associated with the display.
         * @param info updated display information.
         * @param flags bitmask indicating type of change.
         */
        void onDisplayInfoChanged(Context context, Info info, int flags);
    }

    private void onIntent(Intent intent) {
        if (mDestroyed) {
            return;
        }
        boolean reconfigure = false;
        if (ACTION_OVERLAY_CHANGED.equals(intent.getAction())) {
            reconfigure = true;
        } else if (ACTION_CONFIGURATION_CHANGED.equals(intent.getAction())) {
            Configuration config = mContext.getResources().getConfiguration();
            reconfigure = mInfo.fontScale != config.fontScale
                    || mInfo.densityDpi != config.densityDpi;
        }

        if (reconfigure) {
            Log.d(TAG, "Configuration changed, notifying listeners");
            Display display = mDM.getDisplay(DEFAULT_DISPLAY);
            if (display != null) {
                handleInfoChange(display);
            }
        }
    }

    @UiThread
    @Override
    @TargetApi(Build.VERSION_CODES.S)
    public final void onConfigurationChanged(Configuration config) {
        Log.d(TASKBAR_NOT_DESTROYED_TAG, "DisplayController#onConfigurationChanged: " + config);
        Display display = mWindowContext.getDisplay();
        if (config.densityDpi != mInfo.densityDpi
                || config.fontScale != mInfo.fontScale
                || display.getRotation() != mInfo.rotation
                || !mInfo.mScreenSizeDp.equals(
                new PortraitSize(config.screenHeightDp, config.screenWidthDp))) {
            handleInfoChange(display);
        }
    }

    @Override
    public final void onLowMemory() { }

    public void setPriorityListener(DisplayInfoChangeListener listener) {
        mPriorityListener = listener;
    }

    public void addChangeListener(DisplayInfoChangeListener listener) {
        mListeners.add(listener);
    }

    public void removeChangeListener(DisplayInfoChangeListener listener) {
        mListeners.remove(listener);
    }

    public Info getInfo() {
        return mInfo;
    }

    private Context getDisplayInfoContext(Display display) {
        return Utilities.ATLEAST_S ? mWindowContext : mContext.createDisplayContext(display);
    }

    @AnyThread
    @VisibleForTesting
    public void handleInfoChange(Display display) {
        WindowManagerProxy wmProxy = WindowManagerProxy.INSTANCE.get(mContext);
        Info oldInfo = mInfo;

        Context displayInfoContext = getDisplayInfoContext(display);
        Info newInfo = new Info(displayInfoContext, wmProxy, oldInfo.mPerDisplayBounds);

        if (newInfo.densityDpi != oldInfo.densityDpi || newInfo.fontScale != oldInfo.fontScale
                || newInfo.getNavigationMode() != oldInfo.getNavigationMode()) {
            // Cache may not be valid anymore, recreate without cache
            newInfo = new Info(displayInfoContext, wmProxy,
                    wmProxy.estimateInternalDisplayBounds(displayInfoContext));
        }

        int change = 0;
        if (!newInfo.normalizedDisplayInfo.equals(oldInfo.normalizedDisplayInfo)) {
            change |= CHANGE_ACTIVE_SCREEN;
        }
        if (newInfo.rotation != oldInfo.rotation) {
            change |= CHANGE_ROTATION;
        }
        if (newInfo.densityDpi != oldInfo.densityDpi || newInfo.fontScale != oldInfo.fontScale) {
            change |= CHANGE_DENSITY;
        }
        if (newInfo.getNavigationMode() != oldInfo.getNavigationMode()) {
            change |= CHANGE_NAVIGATION_MODE;
        }
        if (!newInfo.supportedBounds.equals(oldInfo.supportedBounds)
                || !newInfo.mPerDisplayBounds.equals(oldInfo.mPerDisplayBounds)) {
            change |= CHANGE_SUPPORTED_BOUNDS;
            FileLog.w(TAG,
                    "(CHANGE_SUPPORTED_BOUNDS) perDisplayBounds: " + newInfo.mPerDisplayBounds);
        }
<<<<<<< HEAD
        if (newInfo.mIsTaskbarPinned != oldInfo.mIsTaskbarPinned) {
            change |= CHANGE_TASKBAR_PINNING;
        }
=======
        if ((newInfo.mIsTaskbarPinned != oldInfo.mIsTaskbarPinned)
                || (newInfo.mIsTaskbarPinnedInDesktopMode
                    != oldInfo.mIsTaskbarPinnedInDesktopMode)) {
            change |= CHANGE_TASKBAR_PINNING;
        }
        if (newInfo.mIsInDesktopMode != oldInfo.mIsInDesktopMode) {
            change |= CHANGE_DESKTOP_MODE;
        }

>>>>>>> 904a97c6
        if (DEBUG) {
            Log.d(TAG, "handleInfoChange - change: " + getChangeFlagsString(change));
        }

        if (change != 0) {
            mInfo = newInfo;
            final int flags = change;
            MAIN_EXECUTOR.execute(() -> notifyChange(displayInfoContext, flags));
        }
    }

    private void notifyChange(Context context, int flags) {
        if (mPriorityListener != null) {
            mPriorityListener.onDisplayInfoChanged(context, mInfo, flags);
        }

        int count = mListeners.size();
        for (int i = 0; i < count; i++) {
            mListeners.get(i).onDisplayInfoChanged(context, mInfo, flags);
        }
    }

    public static class Info {

        // Cached property
        public final CachedDisplayInfo normalizedDisplayInfo;
        public final int rotation;
        public final Point currentSize;
        public final Rect cutout;

        // Configuration property
        public final float fontScale;
        private final int densityDpi;
        private final NavigationMode navigationMode;
        private final PortraitSize mScreenSizeDp;

        // WindowBounds
        public final WindowBounds realBounds;
        public final Set<WindowBounds> supportedBounds = new ArraySet<>();
        private final ArrayMap<CachedDisplayInfo, List<WindowBounds>> mPerDisplayBounds =
                new ArrayMap<>();

        private final boolean mIsTaskbarPinned;
<<<<<<< HEAD
=======
        private final boolean mIsTaskbarPinnedInDesktopMode;

        private final boolean mIsInDesktopMode;
>>>>>>> 904a97c6

        public Info(Context displayInfoContext) {
            /* don't need system overrides for external displays */
            this(displayInfoContext, new WindowManagerProxy(), new ArrayMap<>());
        }

        // Used for testing
        public Info(Context displayInfoContext,
                    WindowManagerProxy wmProxy,
                    Map<CachedDisplayInfo, List<WindowBounds>> perDisplayBoundsCache) {
            CachedDisplayInfo displayInfo = wmProxy.getDisplayInfo(displayInfoContext);
            normalizedDisplayInfo = displayInfo.normalize(wmProxy);
            rotation = displayInfo.rotation;
            currentSize = displayInfo.size;
            cutout = WindowManagerProxy.getSafeInsets(displayInfo.cutout);

            Configuration config = displayInfoContext.getResources().getConfiguration();
            fontScale = config.fontScale;
            densityDpi = config.densityDpi;
            mScreenSizeDp = new PortraitSize(config.screenHeightDp, config.screenWidthDp);
            navigationMode = wmProxy.getNavigationMode(displayInfoContext);

            mPerDisplayBounds.putAll(perDisplayBoundsCache);
            List<WindowBounds> cachedValue = getCurrentBounds();

            realBounds = wmProxy.getRealBounds(displayInfoContext, displayInfo);
            if (cachedValue == null) {
                // Unexpected normalizedDisplayInfo is found, recreate the cache
                FileLog.e(TAG, "Unexpected normalizedDisplayInfo found, invalidating cache: "
                        + normalizedDisplayInfo);
                FileLog.e(TAG, "(Invalid Cache) perDisplayBounds : " + mPerDisplayBounds);
                mPerDisplayBounds.clear();
                mPerDisplayBounds.putAll(wmProxy.estimateInternalDisplayBounds(displayInfoContext));
                cachedValue = getCurrentBounds();
                if (cachedValue == null) {
                    FileLog.e(TAG, "normalizedDisplayInfo not found in estimation: "
                            + normalizedDisplayInfo);
                    supportedBounds.add(realBounds);
                }
            }

            if (cachedValue != null) {
                // Verify that the real bounds are a match
                WindowBounds expectedBounds = cachedValue.get(displayInfo.rotation);
                if (!realBounds.equals(expectedBounds)) {
                    List<WindowBounds> clone = new ArrayList<>(cachedValue);
                    clone.set(displayInfo.rotation, realBounds);
                    mPerDisplayBounds.put(normalizedDisplayInfo, clone);
                }
            }
            mPerDisplayBounds.values().forEach(supportedBounds::addAll);
            if (DEBUG) {
                Log.d(TAG, "displayInfo: " + displayInfo);
                Log.d(TAG, "realBounds: " + realBounds);
                Log.d(TAG, "normalizedDisplayInfo: " + normalizedDisplayInfo);
                Log.d(TAG, "perDisplayBounds: " + mPerDisplayBounds);
            }

            mIsTaskbarPinned = LauncherPrefs.get(displayInfoContext).get(TASKBAR_PINNING);
<<<<<<< HEAD
=======
            mIsTaskbarPinnedInDesktopMode = LauncherPrefs.get(displayInfoContext).get(
                    TASKBAR_PINNING_IN_DESKTOP_MODE);
            mIsInDesktopMode = wmProxy.isInDesktopMode();
>>>>>>> 904a97c6
        }

        /**
         * Returns whether taskbar is transient.
         */
        public boolean isTransientTaskbar() {
            if (navigationMode != NavigationMode.NO_BUTTON) {
                return false;
            }
            if (Utilities.isRunningInTestHarness()) {
                // TODO(b/258604917): Once ENABLE_TASKBAR_PINNING is enabled, remove usage of
                //  sTransientTaskbarStatusForTests and update test to directly
                //  toggle shared preference to switch transient taskbar on/off.
                return sTransientTaskbarStatusForTests;
            }
<<<<<<< HEAD
            if (false) {
                return !mIsTaskbarPinned;
            }
            return true;
=======
            if (enableTaskbarPinning()) {
                if (mIsInDesktopMode) {
                    return !mIsTaskbarPinnedInDesktopMode;
                }
                return !mIsTaskbarPinned;
            }
            return true;
        }

        /**
         * Returns whether the taskbar is pinned in gesture navigation mode.
         */
        public boolean isPinnedTaskbar() {
            return navigationMode == NavigationMode.NO_BUTTON && !isTransientTaskbar();
        }

        public boolean isInDesktopMode() {
            return mIsInDesktopMode;
>>>>>>> 904a97c6
        }

        /**
         * Returns {@code true} if the bounds represent a tablet.
         */
        public boolean isTablet(WindowBounds bounds) {
            return smallestSizeDp(bounds) >= MIN_TABLET_WIDTH;
        }

        /** Getter for {@link #navigationMode} to allow mocking. */
        public NavigationMode getNavigationMode() {
            return navigationMode;
        }

        /**
         * Returns smallest size in dp for given bounds.
         */
        public float smallestSizeDp(WindowBounds bounds) {
            return dpiFromPx(Math.min(bounds.bounds.width(), bounds.bounds.height()), densityDpi);
        }

        /**
         * Returns all displays for the device
         */
        public Set<CachedDisplayInfo> getAllDisplays() {
            return Collections.unmodifiableSet(mPerDisplayBounds.keySet());
        }

        /**
         * Returns all {@link WindowBounds}s for the current display.
         */
        public List<WindowBounds> getCurrentBounds() {
            return mPerDisplayBounds.get(normalizedDisplayInfo);
        }

        public int getDensityDpi() {
            return densityDpi;
        }

        public @DeviceType int getDeviceType() {
            int flagPhone = 1 << 0;
            int flagTablet = 1 << 1;

            int type = supportedBounds.stream()
                    .mapToInt(bounds -> isTablet(bounds) ? flagTablet : flagPhone)
                    .reduce(0, (a, b) -> a | b);
            if (type == (flagPhone | flagTablet)) {
                // device has profiles supporting both phone and tablet modes
                return TYPE_MULTI_DISPLAY;
            } else if (type == flagTablet) {
                return TYPE_TABLET;
            } else {
                return TYPE_PHONE;
            }
        }
    }

    /**
     * Returns the given binary flags as a human-readable string.
     * @see #CHANGE_ALL
     */
    public String getChangeFlagsString(int change) {
        StringJoiner result = new StringJoiner("|");
        appendFlag(result, change, CHANGE_ACTIVE_SCREEN, "CHANGE_ACTIVE_SCREEN");
        appendFlag(result, change, CHANGE_ROTATION, "CHANGE_ROTATION");
        appendFlag(result, change, CHANGE_DENSITY, "CHANGE_DENSITY");
        appendFlag(result, change, CHANGE_SUPPORTED_BOUNDS, "CHANGE_SUPPORTED_BOUNDS");
        appendFlag(result, change, CHANGE_NAVIGATION_MODE, "CHANGE_NAVIGATION_MODE");
        appendFlag(result, change, CHANGE_TASKBAR_PINNING, "CHANGE_TASKBAR_VARIANT");
<<<<<<< HEAD
=======
        appendFlag(result, change, CHANGE_DESKTOP_MODE, "CHANGE_DESKTOP_MODE");
>>>>>>> 904a97c6
        return result.toString();
    }

    /**
     * Dumps the current state information
     */
    public void dump(PrintWriter pw) {
        Info info = mInfo;
        pw.println("DisplayController.Info:");
        pw.println("  normalizedDisplayInfo=" + info.normalizedDisplayInfo);
        pw.println("  rotation=" + info.rotation);
        pw.println("  fontScale=" + info.fontScale);
        pw.println("  densityDpi=" + info.densityDpi);
<<<<<<< HEAD
        pw.println("  navigationMode=" + info.navigationMode.name());
        pw.println("  isTaskbarPinned=" + info.mIsTaskbarPinned);
=======
        pw.println("  navigationMode=" + info.getNavigationMode().name());
        pw.println("  isTaskbarPinned=" + info.mIsTaskbarPinned);
        pw.println("  isTaskbarPinnedInDesktopMode=" + info.mIsTaskbarPinnedInDesktopMode);
        pw.println("  isInDesktopMode=" + info.mIsInDesktopMode);
>>>>>>> 904a97c6
        pw.println("  currentSize=" + info.currentSize);
        info.mPerDisplayBounds.forEach((key, value) -> pw.println(
                "  perDisplayBounds - " + key + ": " + value));
        pw.println("  isTransientTaskbar=" + info.isTransientTaskbar());
    }

    /**
     * Utility class to hold a size information in an orientation independent way
     */
    public static class PortraitSize {
        public final int width, height;

        public PortraitSize(int w, int h) {
            width = Math.min(w, h);
            height = Math.max(w, h);
        }

        @Override
        public boolean equals(Object o) {
            if (this == o) return true;
            if (o == null || getClass() != o.getClass()) return false;
            PortraitSize that = (PortraitSize) o;
            return width == that.width && height == that.height;
        }

        @Override
        public int hashCode() {
            return Objects.hash(width, height);
        }
    }

}<|MERGE_RESOLUTION|>--- conflicted
+++ resolved
@@ -23,16 +23,13 @@
 import static com.android.launcher3.InvariantDeviceProfile.TYPE_PHONE;
 import static com.android.launcher3.InvariantDeviceProfile.TYPE_TABLET;
 import static com.android.launcher3.LauncherPrefs.TASKBAR_PINNING;
-<<<<<<< HEAD
 import static com.android.launcher3.LauncherPrefs.TASKBAR_PINNING_KEY;
 import static com.android.launcher3.Utilities.dpiFromPx;
-=======
 import static com.android.launcher3.LauncherPrefs.TASKBAR_PINNING_DESKTOP_MODE_KEY;
 import static com.android.launcher3.LauncherPrefs.TASKBAR_PINNING_IN_DESKTOP_MODE;
 import static com.android.launcher3.LauncherPrefs.TASKBAR_PINNING_KEY;
 import static com.android.launcher3.Utilities.dpiFromPx;
 import static com.android.launcher3.config.FeatureFlags.enableTaskbarPinning;
->>>>>>> 904a97c6
 import static com.android.launcher3.util.Executors.MAIN_EXECUTOR;
 import static com.android.launcher3.util.FlagDebugUtils.appendFlag;
 import static com.android.launcher3.util.window.WindowManagerProxy.MIN_TABLET_WIDTH;
@@ -74,7 +71,8 @@
 import java.util.StringJoiner;
 
 /**
- * Utility class to cache properties of default display to avoid a system RPC on every call.
+ * Utility class to cache properties of default display to avoid a system RPC on
+ * every call.
  */
 @SuppressLint("NewApi")
 public class DisplayController implements ComponentCallbacks, SafeCloseable {
@@ -86,8 +84,8 @@
     // TODO(b/254119092) remove all logs with this tag
     public static final String TASKBAR_NOT_DESTROYED_TAG = "b/254119092";
 
-    public static final MainThreadInitializedObject<DisplayController> INSTANCE =
-            new MainThreadInitializedObject<>(DisplayController::new);
+    public static final MainThreadInitializedObject<DisplayController> INSTANCE = new MainThreadInitializedObject<>(
+            DisplayController::new);
 
     public static final int CHANGE_ACTIVE_SCREEN = 1 << 0;
     public static final int CHANGE_ROTATION = 1 << 1;
@@ -95,18 +93,11 @@
     public static final int CHANGE_SUPPORTED_BOUNDS = 1 << 3;
     public static final int CHANGE_NAVIGATION_MODE = 1 << 4;
     public static final int CHANGE_TASKBAR_PINNING = 1 << 5;
-<<<<<<< HEAD
-
-    public static final int CHANGE_ALL = CHANGE_ACTIVE_SCREEN | CHANGE_ROTATION
-            | CHANGE_DENSITY | CHANGE_SUPPORTED_BOUNDS | CHANGE_NAVIGATION_MODE
-            | CHANGE_TASKBAR_PINNING;
-=======
     public static final int CHANGE_DESKTOP_MODE = 1 << 6;
 
     public static final int CHANGE_ALL = CHANGE_ACTIVE_SCREEN | CHANGE_ROTATION
             | CHANGE_DENSITY | CHANGE_SUPPORTED_BOUNDS | CHANGE_NAVIGATION_MODE
             | CHANGE_TASKBAR_PINNING | CHANGE_DESKTOP_MODE;
->>>>>>> 904a97c6
 
     private static final String ACTION_OVERLAY_CHANGED = "android.intent.action.OVERLAY_CHANGED";
     private static final String TARGET_OVERLAY_PACKAGE = "android";
@@ -117,7 +108,8 @@
     // Null for SDK < S
     private final Context mWindowContext;
 
-    // The callback in this listener updates DeviceProfile, which other listeners might depend on
+    // The callback in this listener updates DeviceProfile, which other listeners
+    // might depend on
     private DisplayInfoChangeListener mPriorityListener;
     private final ArrayList<DisplayInfoChangeListener> mListeners = new ArrayList<>();
 
@@ -126,19 +118,14 @@
     private Info mInfo;
     private boolean mDestroyed = false;
 
-    private SharedPreferences.OnSharedPreferenceChangeListener
-            mTaskbarPinningPreferenceChangeListener;
+    private SharedPreferences.OnSharedPreferenceChangeListener mTaskbarPinningPreferenceChangeListener;
 
     @VisibleForTesting
     protected DisplayController(Context context) {
         mContext = context;
         mDM = context.getSystemService(DisplayManager.class);
 
-<<<<<<< HEAD
-        if (false) {
-=======
         if (enableTaskbarPinning()) {
->>>>>>> 904a97c6
             attachTaskbarPinningSharedPreferenceChangeListener(mContext);
         }
 
@@ -162,34 +149,22 @@
     }
 
     private void attachTaskbarPinningSharedPreferenceChangeListener(Context context) {
-        mTaskbarPinningPreferenceChangeListener =
-                (sharedPreferences, key) -> {
-<<<<<<< HEAD
-                    if (TASKBAR_PINNING_KEY.equals(key)
-                            && mInfo.mIsTaskbarPinned != LauncherPrefs.get(mContext).get(
-                            TASKBAR_PINNING)
-                    ) {
-=======
-                    LauncherPrefs prefs = LauncherPrefs.get(mContext);
-                    boolean isTaskbarPinningChanged = TASKBAR_PINNING_KEY.equals(key)
-                            && mInfo.mIsTaskbarPinned != prefs.get(TASKBAR_PINNING);
-                    boolean isTaskbarPinningDesktopModeChanged =
-                            TASKBAR_PINNING_DESKTOP_MODE_KEY.equals(key)
-                                    && mInfo.mIsTaskbarPinnedInDesktopMode != prefs.get(
-                                    TASKBAR_PINNING_IN_DESKTOP_MODE);
-                    if (isTaskbarPinningChanged || isTaskbarPinningDesktopModeChanged) {
->>>>>>> 904a97c6
-                        handleInfoChange(mWindowContext.getDisplay());
-                    }
-                };
+        mTaskbarPinningPreferenceChangeListener = (sharedPreferences, key) -> {
+            LauncherPrefs prefs = LauncherPrefs.get(mContext);
+            boolean isTaskbarPinningChanged = TASKBAR_PINNING_KEY.equals(key)
+                    && mInfo.mIsTaskbarPinned != prefs.get(TASKBAR_PINNING);
+            boolean isTaskbarPinningDesktopModeChanged = TASKBAR_PINNING_DESKTOP_MODE_KEY.equals(key)
+                    && mInfo.mIsTaskbarPinnedInDesktopMode != prefs.get(
+                            TASKBAR_PINNING_IN_DESKTOP_MODE);
+            if (isTaskbarPinningChanged || isTaskbarPinningDesktopModeChanged) {
+                handleInfoChange(mWindowContext.getDisplay());
+            }
+        };
 
         LauncherPrefs.get(context).addListener(
                 mTaskbarPinningPreferenceChangeListener, TASKBAR_PINNING);
-<<<<<<< HEAD
-=======
         LauncherPrefs.get(context).addListener(
                 mTaskbarPinningPreferenceChangeListener, TASKBAR_PINNING_IN_DESKTOP_MODE);
->>>>>>> 904a97c6
     }
 
     /**
@@ -206,8 +181,6 @@
      */
     public static boolean isTransientTaskbar(Context context) {
         return INSTANCE.get(context).getInfo().isTransientTaskbar();
-<<<<<<< HEAD
-=======
     }
 
     /**
@@ -215,7 +188,6 @@
      */
     public static void handleInfoChangeForDesktopMode(Context context) {
         INSTANCE.get(context).handleInfoChange(context.getDisplay());
->>>>>>> 904a97c6
     }
 
     /**
@@ -236,17 +208,11 @@
     @Override
     public void close() {
         mDestroyed = true;
-<<<<<<< HEAD
-        if (false) {
-            LauncherPrefs.get(mContext).removeListener(
-                    mTaskbarPinningPreferenceChangeListener, TASKBAR_PINNING);
-=======
         if (enableTaskbarPinning()) {
             LauncherPrefs.get(mContext).removeListener(
                     mTaskbarPinningPreferenceChangeListener, TASKBAR_PINNING);
             LauncherPrefs.get(mContext).removeListener(
                     mTaskbarPinningPreferenceChangeListener, TASKBAR_PINNING_IN_DESKTOP_MODE);
->>>>>>> 904a97c6
         }
         if (mWindowContext != null) {
             mWindowContext.unregisterComponentCallbacks(this);
@@ -262,9 +228,10 @@
 
         /**
          * Invoked when display info has changed.
+         * 
          * @param context updated context associated with the display.
-         * @param info updated display information.
-         * @param flags bitmask indicating type of change.
+         * @param info    updated display information.
+         * @param flags   bitmask indicating type of change.
          */
         void onDisplayInfoChanged(Context context, Info info, int flags);
     }
@@ -301,13 +268,14 @@
                 || config.fontScale != mInfo.fontScale
                 || display.getRotation() != mInfo.rotation
                 || !mInfo.mScreenSizeDp.equals(
-                new PortraitSize(config.screenHeightDp, config.screenWidthDp))) {
+                        new PortraitSize(config.screenHeightDp, config.screenWidthDp))) {
             handleInfoChange(display);
         }
     }
 
     @Override
-    public final void onLowMemory() { }
+    public final void onLowMemory() {
+    }
 
     public void setPriorityListener(DisplayInfoChangeListener listener) {
         mPriorityListener = listener;
@@ -364,21 +332,14 @@
             FileLog.w(TAG,
                     "(CHANGE_SUPPORTED_BOUNDS) perDisplayBounds: " + newInfo.mPerDisplayBounds);
         }
-<<<<<<< HEAD
-        if (newInfo.mIsTaskbarPinned != oldInfo.mIsTaskbarPinned) {
-            change |= CHANGE_TASKBAR_PINNING;
-        }
-=======
         if ((newInfo.mIsTaskbarPinned != oldInfo.mIsTaskbarPinned)
-                || (newInfo.mIsTaskbarPinnedInDesktopMode
-                    != oldInfo.mIsTaskbarPinnedInDesktopMode)) {
+                || (newInfo.mIsTaskbarPinnedInDesktopMode != oldInfo.mIsTaskbarPinnedInDesktopMode)) {
             change |= CHANGE_TASKBAR_PINNING;
         }
         if (newInfo.mIsInDesktopMode != oldInfo.mIsInDesktopMode) {
             change |= CHANGE_DESKTOP_MODE;
         }
 
->>>>>>> 904a97c6
         if (DEBUG) {
             Log.d(TAG, "handleInfoChange - change: " + getChangeFlagsString(change));
         }
@@ -418,16 +379,12 @@
         // WindowBounds
         public final WindowBounds realBounds;
         public final Set<WindowBounds> supportedBounds = new ArraySet<>();
-        private final ArrayMap<CachedDisplayInfo, List<WindowBounds>> mPerDisplayBounds =
-                new ArrayMap<>();
+        private final ArrayMap<CachedDisplayInfo, List<WindowBounds>> mPerDisplayBounds = new ArrayMap<>();
 
         private final boolean mIsTaskbarPinned;
-<<<<<<< HEAD
-=======
         private final boolean mIsTaskbarPinnedInDesktopMode;
 
         private final boolean mIsInDesktopMode;
->>>>>>> 904a97c6
 
         public Info(Context displayInfoContext) {
             /* don't need system overrides for external displays */
@@ -436,8 +393,8 @@
 
         // Used for testing
         public Info(Context displayInfoContext,
-                    WindowManagerProxy wmProxy,
-                    Map<CachedDisplayInfo, List<WindowBounds>> perDisplayBoundsCache) {
+                WindowManagerProxy wmProxy,
+                Map<CachedDisplayInfo, List<WindowBounds>> perDisplayBoundsCache) {
             CachedDisplayInfo displayInfo = wmProxy.getDisplayInfo(displayInfoContext);
             normalizedDisplayInfo = displayInfo.normalize(wmProxy);
             rotation = displayInfo.rotation;
@@ -487,12 +444,9 @@
             }
 
             mIsTaskbarPinned = LauncherPrefs.get(displayInfoContext).get(TASKBAR_PINNING);
-<<<<<<< HEAD
-=======
             mIsTaskbarPinnedInDesktopMode = LauncherPrefs.get(displayInfoContext).get(
                     TASKBAR_PINNING_IN_DESKTOP_MODE);
             mIsInDesktopMode = wmProxy.isInDesktopMode();
->>>>>>> 904a97c6
         }
 
         /**
@@ -504,16 +458,10 @@
             }
             if (Utilities.isRunningInTestHarness()) {
                 // TODO(b/258604917): Once ENABLE_TASKBAR_PINNING is enabled, remove usage of
-                //  sTransientTaskbarStatusForTests and update test to directly
-                //  toggle shared preference to switch transient taskbar on/off.
+                // sTransientTaskbarStatusForTests and update test to directly
+                // toggle shared preference to switch transient taskbar on/off.
                 return sTransientTaskbarStatusForTests;
             }
-<<<<<<< HEAD
-            if (false) {
-                return !mIsTaskbarPinned;
-            }
-            return true;
-=======
             if (enableTaskbarPinning()) {
                 if (mIsInDesktopMode) {
                     return !mIsTaskbarPinnedInDesktopMode;
@@ -532,7 +480,6 @@
 
         public boolean isInDesktopMode() {
             return mIsInDesktopMode;
->>>>>>> 904a97c6
         }
 
         /**
@@ -592,6 +539,7 @@
 
     /**
      * Returns the given binary flags as a human-readable string.
+     * 
      * @see #CHANGE_ALL
      */
     public String getChangeFlagsString(int change) {
@@ -602,10 +550,7 @@
         appendFlag(result, change, CHANGE_SUPPORTED_BOUNDS, "CHANGE_SUPPORTED_BOUNDS");
         appendFlag(result, change, CHANGE_NAVIGATION_MODE, "CHANGE_NAVIGATION_MODE");
         appendFlag(result, change, CHANGE_TASKBAR_PINNING, "CHANGE_TASKBAR_VARIANT");
-<<<<<<< HEAD
-=======
         appendFlag(result, change, CHANGE_DESKTOP_MODE, "CHANGE_DESKTOP_MODE");
->>>>>>> 904a97c6
         return result.toString();
     }
 
@@ -619,15 +564,10 @@
         pw.println("  rotation=" + info.rotation);
         pw.println("  fontScale=" + info.fontScale);
         pw.println("  densityDpi=" + info.densityDpi);
-<<<<<<< HEAD
-        pw.println("  navigationMode=" + info.navigationMode.name());
-        pw.println("  isTaskbarPinned=" + info.mIsTaskbarPinned);
-=======
         pw.println("  navigationMode=" + info.getNavigationMode().name());
         pw.println("  isTaskbarPinned=" + info.mIsTaskbarPinned);
         pw.println("  isTaskbarPinnedInDesktopMode=" + info.mIsTaskbarPinnedInDesktopMode);
         pw.println("  isInDesktopMode=" + info.mIsInDesktopMode);
->>>>>>> 904a97c6
         pw.println("  currentSize=" + info.currentSize);
         info.mPerDisplayBounds.forEach((key, value) -> pw.println(
                 "  perDisplayBounds - " + key + ": " + value));
@@ -647,8 +587,10 @@
 
         @Override
         public boolean equals(Object o) {
-            if (this == o) return true;
-            if (o == null || getClass() != o.getClass()) return false;
+            if (this == o)
+                return true;
+            if (o == null || getClass() != o.getClass())
+                return false;
             PortraitSize that = (PortraitSize) o;
             return width == that.width && height == that.height;
         }
