--- conflicted
+++ resolved
@@ -73,8 +73,8 @@
     private static final String TAG = "WindowManagerProxy";
     public static final int MIN_TABLET_WIDTH = 600;
 
-    public static final MainThreadInitializedObject<WindowManagerProxy> INSTANCE =
-            forOverride(WindowManagerProxy.class, R.string.window_manager_proxy_class);
+    public static final MainThreadInitializedObject<WindowManagerProxy> INSTANCE = forOverride(WindowManagerProxy.class,
+            R.string.window_manager_proxy_class);
 
     protected final boolean mTaskbarDrawnInProcess;
 
@@ -102,7 +102,8 @@
     }
 
     /**
-     * Returns a map of normalized info of internal displays to estimated window bounds
+     * Returns a map of normalized info of internal displays to estimated window
+     * bounds
      * for that display
      */
     public ArrayMap<CachedDisplayInfo, List<WindowBounds>> estimateInternalDisplayBounds(
@@ -122,7 +123,8 @@
     }
 
     /**
-     * Returns the real bounds for the provided display after applying any insets normalization
+     * Returns the real bounds for the provided display after applying any insets
+     * normalization
      */
     public WindowBounds getRealBounds(Context displayInfoContext, CachedDisplayInfo info) {
         WindowMetrics windowMetrics = displayInfoContext.getSystemService(WindowManager.class)
@@ -133,16 +135,12 @@
     }
 
     /**
-     * Returns an updated insets, accounting for various Launcher UI specific overrides like taskbar
+     * Returns an updated insets, accounting for various Launcher UI specific
+     * overrides like taskbar
      */
     public WindowInsets normalizeWindowInsets(Context context, WindowInsets oldInsets,
-<<<<<<< HEAD
-                                              Rect outInsets) {
+            Rect outInsets) {
         if (!Utilities.ATLEAST_R || !mTaskbarDrawnInProcess) {
-=======
-            Rect outInsets) {
-        if (!mTaskbarDrawnInProcess) {
->>>>>>> 904a97c6
             outInsets.set(oldInsets.getSystemWindowInsetLeft(), oldInsets.getSystemWindowInsetTop(),
                     oldInsets.getSystemWindowInsetRight(), oldInsets.getSystemWindowInsetBottom());
             return oldInsets;
@@ -161,13 +159,6 @@
         int bottomNav = isLargeScreen
                 ? 0
                 : (isPortrait
-<<<<<<< HEAD
-                ? getDimenByName(systemRes, NAVBAR_HEIGHT)
-                : (isGesture
-                ? getDimenByName(systemRes, NAVBAR_HEIGHT_LANDSCAPE)
-                : 0));
-        Insets newNavInsets = Insets.of(navInsets.left, navInsets.top, navInsets.right, bottomNav);
-=======
                         ? getDimenByName(systemRes, NAVBAR_HEIGHT)
                         : (isGesture
                                 ? getDimenByName(systemRes, NAVBAR_HEIGHT_LANDSCAPE)
@@ -175,7 +166,8 @@
         int leftNav = navInsets.left;
         int rightNav = navInsets.right;
         if (!isLargeScreen && !isGesture && !isPortrait) {
-            // In 3-button landscape/seascape, Launcher should always have nav insets regardless if
+            // In 3-button landscape/seascape, Launcher should always have nav insets
+            // regardless if
             // it's initiated from fullscreen apps.
             int navBarWidth = getDimenByName(systemRes, NAVBAR_LANDSCAPE_LEFT_RIGHT_SIZE);
             switch (getRotation(context)) {
@@ -184,7 +176,6 @@
             }
         }
         Insets newNavInsets = Insets.of(leftNav, navInsets.top, rightNav, bottomNav);
->>>>>>> 904a97c6
         insetsBuilder.setInsets(WindowInsets.Type.navigationBars(), newNavInsets);
         insetsBuilder.setInsetsIgnoringVisibility(WindowInsets.Type.navigationBars(), newNavInsets);
 
@@ -199,8 +190,10 @@
         insetsBuilder.setInsetsIgnoringVisibility(
                 WindowInsets.Type.statusBars(), newStatusBarInsets);
 
-        // Override the tappable insets to be 0 on the bottom for gesture nav (otherwise taskbar
-        // would count towards it). This is used for the bottom protection in All Apps for example.
+        // Override the tappable insets to be 0 on the bottom for gesture nav (otherwise
+        // taskbar
+        // would count towards it). This is used for the bottom protection in All Apps
+        // for example.
         if (isGesture) {
             Insets oldTappableInsets = oldInsets.getInsets(WindowInsets.Type.tappableElement());
             Insets newTappableInsets = Insets.of(oldTappableInsets.left, oldTappableInsets.top,
@@ -220,8 +213,10 @@
     }
 
     /**
-     * For large screen, when display cutout is at bottom left/right corner of screen, override
-     * display cutout's bottom inset to 0, because launcher allows drawing content over that area.
+     * For large screen, when display cutout is at bottom left/right corner of
+     * screen, override
+     * display cutout's bottom inset to 0, because launcher allows drawing content
+     * over that area.
      */
     private static void applyDisplayCutoutBottomInsetOverrideOnLargeScreen(
             @NonNull Context context,
@@ -263,19 +258,25 @@
     }
 
     /**
-     * Return true if bottom display cutouts are at bottom left/right corners, AND has width or
-     * height <= maxWidthAndHeightOfSmallCutoutPx. Note that display cutout rect and screenWidthPx
+     * Return true if bottom display cutouts are at bottom left/right corners, AND
+     * has width or
+     * height <= maxWidthAndHeightOfSmallCutoutPx. Note that display cutout rect and
+     * screenWidthPx
      * passed to this method should be in the SAME screen rotation.
      *
-     * @param cutoutRectBottom bottom display cutout rect, this is based on current screen rotation
-     * @param screenWidthPx screen width in px based on current screen rotation
-     * @param maxWidthAndHeightOfSmallCutoutPx maximum width and height pixels of cutout.
+     * @param cutoutRectBottom                 bottom display cutout rect, this is
+     *                                         based on current screen rotation
+     * @param screenWidthPx                    screen width in px based on current
+     *                                         screen rotation
+     * @param maxWidthAndHeightOfSmallCutoutPx maximum width and height pixels of
+     *                                         cutout.
      */
     @VisibleForTesting
     static boolean areBottomDisplayCutoutsSmallAndAtCorners(
             @NonNull Rect cutoutRectBottom, int screenWidthPx,
             int maxWidthAndHeightOfSmallCutoutPx) {
-        // Empty cutoutRectBottom means there is no display cutout at the bottom. We should ignore
+        // Empty cutoutRectBottom means there is no display cutout at the bottom. We
+        // should ignore
         // it by returning false.
         if (cutoutRectBottom.isEmpty()) {
             return false;
@@ -294,14 +295,11 @@
     }
 
     /**
-     * Returns a list of possible WindowBounds for the display keyed on the 4 surface rotations
+     * Returns a list of possible WindowBounds for the display keyed on the 4
+     * surface rotations
      */
     protected List<WindowBounds> estimateWindowBounds(Context context,
-<<<<<<< HEAD
-                                                      CachedDisplayInfo displayInfo) {
-=======
             final CachedDisplayInfo displayInfo) {
->>>>>>> 904a97c6
         int densityDpi = context.getResources().getConfiguration().densityDpi;
         final int rotation = displayInfo.rotation;
 
@@ -318,9 +316,12 @@
         boolean isTablet = swDp >= MIN_TABLET_WIDTH;
         boolean isTabletOrGesture = isTablet || isGestureNav(context);
 
-        // Use the status bar height resources because current system API to get the status bar
-        // height doesn't allow to do this for an arbitrary display, it returns value only
-        // for the current active display (see com.android.internal.policy.StatusBarUtils)
+        // Use the status bar height resources because current system API to get the
+        // status bar
+        // height doesn't allow to do this for an arbitrary display, it returns value
+        // only
+        // for the current active display (see
+        // com.android.internal.policy.StatusBarUtils)
         int statusBarHeightPortrait = getDimenByName(systemRes,
                 STATUS_BAR_HEIGHT_PORTRAIT, STATUS_BAR_HEIGHT);
         int statusBarHeightLandscape = getDimenByName(systemRes,
@@ -330,22 +331,17 @@
 
         navBarHeightPortrait = isTablet
                 ? (mTaskbarDrawnInProcess
-<<<<<<< HEAD
-                ? 0 : systemRes.getDimensionPixelSize(R.dimen.taskbar_size))
-=======
-                        ? 0 : context.getResources().getDimensionPixelSize(R.dimen.taskbar_size))
->>>>>>> 904a97c6
+                        ? 0
+                        : context.getResources().getDimensionPixelSize(R.dimen.taskbar_size))
                 : getDimenByName(systemRes, NAVBAR_HEIGHT);
 
         navBarHeightLandscape = isTablet
                 ? (mTaskbarDrawnInProcess
-<<<<<<< HEAD
-                ? 0 : systemRes.getDimensionPixelSize(R.dimen.taskbar_size))
-=======
-                        ? 0 : context.getResources().getDimensionPixelSize(R.dimen.taskbar_size))
->>>>>>> 904a97c6
+                        ? 0
+                        : context.getResources().getDimensionPixelSize(R.dimen.taskbar_size))
                 : (isTabletOrGesture
-                ? getDimenByName(systemRes, NAVBAR_HEIGHT_LANDSCAPE) : 0);
+                        ? getDimenByName(systemRes, NAVBAR_HEIGHT_LANDSCAPE)
+                        : 0);
         navbarWidthLandscape = isTabletOrGesture
                 ? 0
                 : getDimenByName(systemRes, NAVBAR_LANDSCAPE_LEFT_RIGHT_SIZE);
@@ -442,7 +438,8 @@
     }
 
     /**
-     * Returns bounds of the display associated with the context, or bounds of DEFAULT_DISPLAY
+     * Returns bounds of the display associated with the context, or bounds of
+     * DEFAULT_DISPLAY
      * if the context isn't associated with a display.
      */
     public Rect getCurrentBounds(Context displayInfoContext) {
@@ -456,7 +453,8 @@
     }
 
     /**
-     * Returns bounds of the display associated with the context, or bounds of DEFAULT_DISPLAY
+     * Returns bounds of the display associated with the context, or bounds of
+     * DEFAULT_DISPLAY
      * if the context isn't associated with a display.
      */
     public Rect getCurrentBounds(Context displayInfoContext) {
@@ -470,7 +468,8 @@
     }
 
     /**
-     * Returns rotation of the display associated with the context, or rotation of DEFAULT_DISPLAY
+     * Returns rotation of the display associated with the context, or rotation of
+     * DEFAULT_DISPLAY
      * if the context isn't associated with a display.
      */
     public int getRotation(Context displayInfoContext) {
@@ -478,7 +477,8 @@
     }
 
     /**
-     * Returns the display associated with the context, or DEFAULT_DISPLAY if the context isn't
+     * Returns the display associated with the context, or DEFAULT_DISPLAY if the
+     * context isn't
      * associated with a display.
      */
     protected Display getDisplay(Context displayInfoContext) {
@@ -517,12 +517,12 @@
                 }
             }
         }
-        return Utilities.ATLEAST_S ? NavigationMode.NO_BUTTON :
-                NavigationMode.THREE_BUTTONS;
+        return Utilities.ATLEAST_S ? NavigationMode.NO_BUTTON : NavigationMode.THREE_BUTTONS;
     }
 
     @Override
-    public void close() { }
+    public void close() {
+    }
 
     /**
      * @see DisplayCutout#getSafeInsets
