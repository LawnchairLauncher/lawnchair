package com.android.launcher3.util;

import static android.content.Intent.ACTION_WALLPAPER_CHANGED;

import static com.android.launcher3.util.Executors.UI_HELPER_EXECUTOR;

import android.app.WallpaperManager;
import android.content.Context;
import android.os.Handler;
import android.os.IBinder;
import android.os.Message;
import android.os.SystemClock;
import android.util.Log;
import android.view.animation.Interpolator;

<<<<<<< HEAD
import app.lawnchair.preferences.PreferenceManager;
=======
import androidx.annotation.AnyThread;
>>>>>>> fc786807

import com.android.launcher3.Utilities;
import com.android.launcher3.Workspace;
import com.android.launcher3.anim.Interpolators;

/**
 * Utility class to handle wallpaper scrolling along with workspace.
 */
public class WallpaperOffsetInterpolator {

    private static final int[] sTempInt = new int[2];
    private static final String TAG = "WPOffsetInterpolator";
    private static final int ANIMATION_DURATION = 250;

    // Don't use all the wallpaper for parallax until you have at least this many pages
    private static final int MIN_PARALLAX_PAGE_SPAN = 4;

    private final SimpleBroadcastReceiver mWallpaperChangeReceiver =
            new SimpleBroadcastReceiver(i -> onWallpaperChanged());
    private final Workspace<?> mWorkspace;
    private final boolean mIsRtl;
    private final Handler mHandler;

    private boolean mRegistered = false;
    private IBinder mWindowToken;
    private boolean mWallpaperIsLiveWallpaper;

    private boolean mLockedToDefaultPage;
    private int mNumScreens;

<<<<<<< HEAD
    private PreferenceManager prefs;

    public WallpaperOffsetInterpolator(Workspace workspace) {
=======
    public WallpaperOffsetInterpolator(Workspace<?> workspace) {
>>>>>>> fc786807
        mWorkspace = workspace;
        mIsRtl = Utilities.isRtl(workspace.getResources());
        mHandler = new OffsetHandler(workspace.getContext());
        prefs = PreferenceManager.getInstance(workspace.getContext());
    }

    /**
     * Locks the wallpaper offset to the offset in the default state of Launcher.
     */
    public void setLockToDefaultPage(boolean lockToDefaultPage) {
        mLockedToDefaultPage = lockToDefaultPage;
    }

    public boolean isLockedToDefaultPage() {
        return mLockedToDefaultPage;
    }

    /**
     * Computes the wallpaper offset as an int ratio (out[0] / out[1])
     *
     * TODO: do different behavior if it's  a live wallpaper?
     */
    private void wallpaperOffsetForScroll(int scroll, int numScrollableScreens, final int[] out) {
        out[1] = 1;

        // To match the default wallpaper behavior in the system, we default to either the left
        // or right edge on initialization
        if (!prefs.getWallpaperScrolling().get() || mLockedToDefaultPage || numScrollableScreens <= 1) {
            out[0] =  mIsRtl ? 1 : 0;
            return;
        }

        // Distribute the wallpaper parallax over a minimum of MIN_PARALLAX_PAGE_SPAN workspace
        // screens, not including the custom screen, and empty screens (if > MIN_PARALLAX_PAGE_SPAN)
        int numScreensForWallpaperParallax = mWallpaperIsLiveWallpaper ? numScrollableScreens :
                        Math.max(MIN_PARALLAX_PAGE_SPAN, numScrollableScreens);

        // Offset by the custom screen

        // Don't confuse screens & pages in this function. In a phone UI, we often use screens &
        // pages interchangeably. However, in a n-panels UI, where n > 1, the screen in this class
        // means the scrollable screen. Each screen can consist of at most n panels.
        // Each panel has at most 1 page. Take 5 pages in 2 panels UI as an example, the Workspace
        // looks as follow:
        //
        // S: scrollable screen, P: page, <E>: empty
        //   S0        S1         S2
        // _______   _______   ________
        // |P0|P1|   |P2|P3|   |P4|<E>|
        // ¯¯¯¯¯¯¯   ¯¯¯¯¯¯¯   ¯¯¯¯¯¯¯¯
        int endIndex = getNumPagesExcludingEmpty() - 1;
        final int leftPageIndex = mIsRtl ? endIndex : 0;
        final int rightPageIndex = mIsRtl ? 0 : endIndex;

        // Calculate the scroll range
        int leftPageScrollX = mWorkspace.getScrollForPage(leftPageIndex);
        int rightPageScrollX = mWorkspace.getScrollForPage(rightPageIndex);
        int scrollRange = rightPageScrollX - leftPageScrollX;
        if (scrollRange <= 0) {
            out[0] = 0;
            return;
        }

        // Sometimes the left parameter of the pages is animated during a layout transition;
        // this parameter offsets it to keep the wallpaper from animating as well
        int adjustedScroll = scroll - leftPageScrollX -
                mWorkspace.getLayoutTransitionOffsetForPage(0);
        adjustedScroll = Utilities.boundToRange(adjustedScroll, 0, scrollRange);
        out[1] = (numScreensForWallpaperParallax - 1) * scrollRange;

        // The offset is now distributed 0..1 between the left and right pages that we care about,
        // so we just map that between the pages that we are using for parallax
        int rtlOffset = 0;
        if (mIsRtl) {
            // In RTL, the pages are right aligned, so adjust the offset from the end
            rtlOffset = out[1] - (numScrollableScreens - 1) * scrollRange;
        }
        out[0] = rtlOffset + adjustedScroll * (numScrollableScreens - 1);
    }

    public float wallpaperOffsetForScroll(int scroll) {
        wallpaperOffsetForScroll(scroll, getNumScrollableScreensExcludingEmpty(), sTempInt);
        return ((float) sTempInt[0]) / sTempInt[1];
    }

    /**
     * Returns the number of screens that can be scrolled.
     *
     * <p>In an usual phone UI, the number of scrollable screens is equal to the number of
     * CellLayouts because each screen has exactly 1 CellLayout.
     *
     * <p>In a n-panels UI, a screen shows n panels. Each panel has at most 1 CellLayout. Take
     * 2-panels UI as an example: let's say there are 5 CellLayouts in the Workspace. the number of
     * scrollable screens will be 3 = ⌈5 / 2⌉.
     */
    private int getNumScrollableScreensExcludingEmpty() {
        float numOfPages = getNumPagesExcludingEmpty();
        return (int) Math.ceil(numOfPages / mWorkspace.getPanelCount());
    }

    /**
     * Returns the number of non-empty pages in the Workspace.
     *
     * <p>If a user starts dragging on the rightmost (or leftmost in RTL), an empty CellLayout is
     * added to the Workspace. This empty CellLayout add as a hover-over target for adding a new
     * page. To avoid janky motion effect, we ignore this empty CellLayout.
     */
    private int getNumPagesExcludingEmpty() {
        int numOfPages = mWorkspace.getChildCount();
        if (numOfPages >= MIN_PARALLAX_PAGE_SPAN && mWorkspace.hasExtraEmptyScreens()) {
            return numOfPages - mWorkspace.getPanelCount();
        } else {
            return numOfPages;
        }
    }

    public void syncWithScroll() {
        int numScreens = getNumScrollableScreensExcludingEmpty();
        wallpaperOffsetForScroll(mWorkspace.getScrollX(), numScreens, sTempInt);
        Message msg = Message.obtain(mHandler, MSG_UPDATE_OFFSET, sTempInt[0], sTempInt[1],
                mWindowToken);
        if (numScreens != mNumScreens) {
            if (mNumScreens > 0) {
                // Don't animate if we're going from 0 screens
                msg.what = MSG_START_ANIMATION;
            }
            mNumScreens = numScreens;
            updateOffset();
        }
        msg.sendToTarget();
    }

    /** Returns the number of pages used for the wallpaper parallax. */
    public int getNumPagesForWallpaperParallax() {
        if (mWallpaperIsLiveWallpaper) {
            return mNumScreens;
        } else {
            return Math.max(MIN_PARALLAX_PAGE_SPAN, mNumScreens);
        }
    }

    @AnyThread
    private void updateOffset() {
        Message.obtain(mHandler, MSG_SET_NUM_PARALLAX, getNumPagesForWallpaperParallax(), 0,
                mWindowToken).sendToTarget();
    }

    public void jumpToFinal() {
        Message.obtain(mHandler, MSG_JUMP_TO_FINAL, mWindowToken).sendToTarget();
    }

    public void setWindowToken(IBinder token) {
        mWindowToken = token;
        if (mWindowToken == null && mRegistered) {
            mWallpaperChangeReceiver.unregisterReceiverSafely(mWorkspace.getContext());
            mRegistered = false;
        } else if (mWindowToken != null && !mRegistered) {
            mWallpaperChangeReceiver.register(mWorkspace.getContext(), ACTION_WALLPAPER_CHANGED);
            onWallpaperChanged();
            mRegistered = true;
        }
    }

    private void onWallpaperChanged() {
        UI_HELPER_EXECUTOR.execute(() -> {
            // Updating the boolean on a background thread is fine as the assignments are atomic
            mWallpaperIsLiveWallpaper = WallpaperManager.getInstance(mWorkspace.getContext())
                    .getWallpaperInfo() != null;
            updateOffset();
        });
    }

    private static final int MSG_START_ANIMATION = 1;
    private static final int MSG_UPDATE_OFFSET = 2;
    private static final int MSG_APPLY_OFFSET = 3;
    private static final int MSG_SET_NUM_PARALLAX = 4;
    private static final int MSG_JUMP_TO_FINAL = 5;

    private static class OffsetHandler extends Handler {

        private final Interpolator mInterpolator;
        private final WallpaperManager mWM;

        private float mCurrentOffset = 0.5f; // to force an initial update
        private boolean mAnimating;
        private long mAnimationStartTime;
        private float mAnimationStartOffset;

        private float mFinalOffset;
        private float mOffsetX;

        public OffsetHandler(Context context) {
            super(UI_HELPER_EXECUTOR.getLooper());
            mInterpolator = Interpolators.DEACCEL_1_5;
            mWM = WallpaperManager.getInstance(context);
        }

        @Override
        public void handleMessage(Message msg) {
            final IBinder token = (IBinder) msg.obj;
            if (token == null) {
                return;
            }

            switch (msg.what) {
                case MSG_START_ANIMATION: {
                    mAnimating = true;
                    mAnimationStartOffset = mCurrentOffset;
                    mAnimationStartTime = msg.getWhen();
                    // Follow through
                }
                case MSG_UPDATE_OFFSET:
                    mFinalOffset = ((float) msg.arg1) / msg.arg2;
                    // Follow through
                case MSG_APPLY_OFFSET: {
                    float oldOffset = mCurrentOffset;
                    if (mAnimating) {
                        long durationSinceAnimation = SystemClock.uptimeMillis()
                                - mAnimationStartTime;
                        float t0 = durationSinceAnimation / (float) ANIMATION_DURATION;
                        float t1 = mInterpolator.getInterpolation(t0);
                        mCurrentOffset = mAnimationStartOffset +
                                (mFinalOffset - mAnimationStartOffset) * t1;
                        mAnimating = durationSinceAnimation < ANIMATION_DURATION;
                    } else {
                        mCurrentOffset = mFinalOffset;
                    }

                    if (Float.compare(mCurrentOffset, oldOffset) != 0) {
                        setOffsetSafely(token);
                        // Force the wallpaper offset steps to be set again, because another app
                        // might have changed them
                        mWM.setWallpaperOffsetSteps(mOffsetX, 1.0f);
                    }
                    if (mAnimating) {
                        // If we are animating, keep updating the offset
                        Message.obtain(this, MSG_APPLY_OFFSET, token).sendToTarget();
                    }
                    return;
                }
                case MSG_SET_NUM_PARALLAX: {
                    // Set wallpaper offset steps (1 / (number of screens - 1))
                    mOffsetX = 1.0f / (msg.arg1 - 1);
                    mWM.setWallpaperOffsetSteps(mOffsetX, 1.0f);
                    return;
                }
                case MSG_JUMP_TO_FINAL: {
                    if (Float.compare(mCurrentOffset, mFinalOffset) != 0) {
                        mCurrentOffset = mFinalOffset;
                        setOffsetSafely(token);
                    }
                    mAnimating = false;
                    return;
                }
            }
        }

        private void setOffsetSafely(IBinder token) {
            try {
                mWM.setWallpaperOffsets(token, mCurrentOffset, 0.5f);
            } catch (IllegalArgumentException e) {
                Log.e(TAG, "Error updating wallpaper offset: " + e);
            }
        }
    }
}<|MERGE_RESOLUTION|>--- conflicted
+++ resolved
@@ -13,11 +13,8 @@
 import android.util.Log;
 import android.view.animation.Interpolator;
 
-<<<<<<< HEAD
 import app.lawnchair.preferences.PreferenceManager;
-=======
 import androidx.annotation.AnyThread;
->>>>>>> fc786807
 
 import com.android.launcher3.Utilities;
 import com.android.launcher3.Workspace;
@@ -32,11 +29,12 @@
     private static final String TAG = "WPOffsetInterpolator";
     private static final int ANIMATION_DURATION = 250;
 
-    // Don't use all the wallpaper for parallax until you have at least this many pages
+    // Don't use all the wallpaper for parallax until you have at least this many
+    // pages
     private static final int MIN_PARALLAX_PAGE_SPAN = 4;
 
-    private final SimpleBroadcastReceiver mWallpaperChangeReceiver =
-            new SimpleBroadcastReceiver(i -> onWallpaperChanged());
+    private final SimpleBroadcastReceiver mWallpaperChangeReceiver = new SimpleBroadcastReceiver(
+            i -> onWallpaperChanged());
     private final Workspace<?> mWorkspace;
     private final boolean mIsRtl;
     private final Handler mHandler;
@@ -48,13 +46,9 @@
     private boolean mLockedToDefaultPage;
     private int mNumScreens;
 
-<<<<<<< HEAD
     private PreferenceManager prefs;
 
-    public WallpaperOffsetInterpolator(Workspace workspace) {
-=======
     public WallpaperOffsetInterpolator(Workspace<?> workspace) {
->>>>>>> fc786807
         mWorkspace = workspace;
         mIsRtl = Utilities.isRtl(workspace.getResources());
         mHandler = new OffsetHandler(workspace.getContext());
@@ -75,36 +69,42 @@
     /**
      * Computes the wallpaper offset as an int ratio (out[0] / out[1])
      *
-     * TODO: do different behavior if it's  a live wallpaper?
+     * TODO: do different behavior if it's a live wallpaper?
      */
     private void wallpaperOffsetForScroll(int scroll, int numScrollableScreens, final int[] out) {
         out[1] = 1;
 
-        // To match the default wallpaper behavior in the system, we default to either the left
+        // To match the default wallpaper behavior in the system, we default to either
+        // the left
         // or right edge on initialization
         if (!prefs.getWallpaperScrolling().get() || mLockedToDefaultPage || numScrollableScreens <= 1) {
-            out[0] =  mIsRtl ? 1 : 0;
+            out[0] = mIsRtl ? 1 : 0;
             return;
         }
 
-        // Distribute the wallpaper parallax over a minimum of MIN_PARALLAX_PAGE_SPAN workspace
-        // screens, not including the custom screen, and empty screens (if > MIN_PARALLAX_PAGE_SPAN)
-        int numScreensForWallpaperParallax = mWallpaperIsLiveWallpaper ? numScrollableScreens :
-                        Math.max(MIN_PARALLAX_PAGE_SPAN, numScrollableScreens);
+        // Distribute the wallpaper parallax over a minimum of MIN_PARALLAX_PAGE_SPAN
+        // workspace
+        // screens, not including the custom screen, and empty screens (if >
+        // MIN_PARALLAX_PAGE_SPAN)
+        int numScreensForWallpaperParallax = mWallpaperIsLiveWallpaper ? numScrollableScreens
+                : Math.max(MIN_PARALLAX_PAGE_SPAN, numScrollableScreens);
 
         // Offset by the custom screen
 
-        // Don't confuse screens & pages in this function. In a phone UI, we often use screens &
-        // pages interchangeably. However, in a n-panels UI, where n > 1, the screen in this class
+        // Don't confuse screens & pages in this function. In a phone UI, we often use
+        // screens &
+        // pages interchangeably. However, in a n-panels UI, where n > 1, the screen in
+        // this class
         // means the scrollable screen. Each screen can consist of at most n panels.
-        // Each panel has at most 1 page. Take 5 pages in 2 panels UI as an example, the Workspace
+        // Each panel has at most 1 page. Take 5 pages in 2 panels UI as an example, the
+        // Workspace
         // looks as follow:
         //
         // S: scrollable screen, P: page, <E>: empty
-        //   S0        S1         S2
-        // _______   _______   ________
-        // |P0|P1|   |P2|P3|   |P4|<E>|
-        // ¯¯¯¯¯¯¯   ¯¯¯¯¯¯¯   ¯¯¯¯¯¯¯¯
+        // S0 S1 S2
+        // _______ _______ ________
+        // |P0|P1| |P2|P3| |P4|<E>|
+        // ¯¯¯¯¯¯¯ ¯¯¯¯¯¯¯ ¯¯¯¯¯¯¯¯
         int endIndex = getNumPagesExcludingEmpty() - 1;
         final int leftPageIndex = mIsRtl ? endIndex : 0;
         final int rightPageIndex = mIsRtl ? 0 : endIndex;
@@ -118,14 +118,16 @@
             return;
         }
 
-        // Sometimes the left parameter of the pages is animated during a layout transition;
+        // Sometimes the left parameter of the pages is animated during a layout
+        // transition;
         // this parameter offsets it to keep the wallpaper from animating as well
         int adjustedScroll = scroll - leftPageScrollX -
                 mWorkspace.getLayoutTransitionOffsetForPage(0);
         adjustedScroll = Utilities.boundToRange(adjustedScroll, 0, scrollRange);
         out[1] = (numScreensForWallpaperParallax - 1) * scrollRange;
 
-        // The offset is now distributed 0..1 between the left and right pages that we care about,
+        // The offset is now distributed 0..1 between the left and right pages that we
+        // care about,
         // so we just map that between the pages that we are using for parallax
         int rtlOffset = 0;
         if (mIsRtl) {
@@ -143,11 +145,16 @@
     /**
      * Returns the number of screens that can be scrolled.
      *
-     * <p>In an usual phone UI, the number of scrollable screens is equal to the number of
+     * <p>
+     * In an usual phone UI, the number of scrollable screens is equal to the number
+     * of
      * CellLayouts because each screen has exactly 1 CellLayout.
      *
-     * <p>In a n-panels UI, a screen shows n panels. Each panel has at most 1 CellLayout. Take
-     * 2-panels UI as an example: let's say there are 5 CellLayouts in the Workspace. the number of
+     * <p>
+     * In a n-panels UI, a screen shows n panels. Each panel has at most 1
+     * CellLayout. Take
+     * 2-panels UI as an example: let's say there are 5 CellLayouts in the
+     * Workspace. the number of
      * scrollable screens will be 3 = ⌈5 / 2⌉.
      */
     private int getNumScrollableScreensExcludingEmpty() {
@@ -158,8 +165,11 @@
     /**
      * Returns the number of non-empty pages in the Workspace.
      *
-     * <p>If a user starts dragging on the rightmost (or leftmost in RTL), an empty CellLayout is
-     * added to the Workspace. This empty CellLayout add as a hover-over target for adding a new
+     * <p>
+     * If a user starts dragging on the rightmost (or leftmost in RTL), an empty
+     * CellLayout is
+     * added to the Workspace. This empty CellLayout add as a hover-over target for
+     * adding a new
      * page. To avoid janky motion effect, we ignore this empty CellLayout.
      */
     private int getNumPagesExcludingEmpty() {
@@ -220,7 +230,8 @@
 
     private void onWallpaperChanged() {
         UI_HELPER_EXECUTOR.execute(() -> {
-            // Updating the boolean on a background thread is fine as the assignments are atomic
+            // Updating the boolean on a background thread is fine as the assignments are
+            // atomic
             mWallpaperIsLiveWallpaper = WallpaperManager.getInstance(mWorkspace.getContext())
                     .getWallpaperInfo() != null;
             updateOffset();
