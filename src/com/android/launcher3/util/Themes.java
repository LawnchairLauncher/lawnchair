/*
 * Copyright (C) 2017 The Android Open Source Project
 *
 * Licensed under the Apache License, Version 2.0 (the "License");
 * you may not use this file except in compliance with the License.
 * You may obtain a copy of the License at
 *
 *      http://www.apache.org/licenses/LICENSE-2.0
 *
 * Unless required by applicable law or agreed to in writing, software
 * distributed under the License is distributed on an "AS IS" BASIS,
 * WITHOUT WARRANTIES OR CONDITIONS OF ANY KIND, either express or implied.
 * See the License for the specific language governing permissions and
 * limitations under the License.
 */

package com.android.launcher3.util;

import static app.lawnchair.wallpaper.WallpaperColorsCompat.HINT_SUPPORTS_DARK_TEXT;
import static app.lawnchair.wallpaper.WallpaperColorsCompat.HINT_SUPPORTS_DARK_THEME;

import static com.android.launcher3.LauncherPrefs.THEMED_ICONS;

import android.content.Context;
import android.content.res.TypedArray;
import android.graphics.Color;
import android.graphics.ColorMatrix;
import android.graphics.drawable.Drawable;
import android.util.AttributeSet;
import android.util.SparseArray;
import android.util.TypedValue;
import android.view.ContextThemeWrapper;

import androidx.annotation.ColorInt;

import androidx.annotation.ColorInt;

import androidx.annotation.ColorInt;

import com.android.launcher3.LauncherPrefs;
import com.android.launcher3.R;
import com.android.launcher3.Utilities;
import com.android.launcher3.icons.GraphicsUtils;
<<<<<<< HEAD
import com.patrykmichalik.opto.core.PreferenceExtensionsKt;
import app.lawnchair.preferences2.PreferenceManager2;
import app.lawnchair.theme.color.ColorMode;
import app.lawnchair.theme.color.ColorTokens;
import app.lawnchair.wallpaper.WallpaperColorsCompat;
import app.lawnchair.wallpaper.WallpaperManagerCompat;
import app.lawnchair.ui.theme.ColorKt;
=======
>>>>>>> bcf36a18
import com.android.launcher3.views.ActivityContext;

/**
 * Various utility methods associated with theming.
 */
@SuppressWarnings("NewApi")
public class Themes {

    public static final String KEY_THEMED_ICONS = "themed_icons";

<<<<<<< HEAD
    /**
     * Gets the WallpaperColorHints and then uses those to get the correct activity
     * theme res.
     */
    public static int getActivityThemeRes(Context context) {
        WallpaperColorsCompat colors = WallpaperManagerCompat.INSTANCE.get(context).getWallpaperColors();
        final int colorHints = colors != null ? colors.getColorHints() : 0;
        return getActivityThemeRes(context, colorHints);
    }

    public static Context createWidgetPreviewContext(Context context) {
        if (Utilities.isDarkTheme(context)) {
            return new ContextThemeWrapper(context, R.style.AppTheme_Dark);
        } else {
            return new ContextThemeWrapper(context, R.style.AppTheme_DarkText);
        }
=======
    /** Gets the WallpaperColorHints and then uses those to get the correct activity theme res. */
    public static int getActivityThemeRes(Context context) {
        return getActivityThemeRes(context, WallpaperColorHints.get(context).getHints());
>>>>>>> bcf36a18
    }

    public static int getActivityThemeRes(Context context, int wallpaperColorHints) {
        PreferenceManager2 prefs2 = PreferenceManager2.getInstance(context);
        ColorMode colorMode = PreferenceExtensionsKt.firstBlocking(prefs2.getWorkspaceTextColor());
        boolean supportsDarkText = (wallpaperColorHints & HINT_SUPPORTS_DARK_TEXT) != 0;
        boolean isMainColorDark = (wallpaperColorHints & HINT_SUPPORTS_DARK_THEME) != 0;

        if (Utilities.isDarkTheme(context)) {
            if (colorMode == ColorMode.LIGHT) {
                return R.style.AppTheme_Dark;
            } else if (colorMode == ColorMode.DARK) {
                return R.style.AppTheme_Dark_DarkText;
            } else {
                return supportsDarkText ? R.style.AppTheme_Dark_DarkText
                        : isMainColorDark ? R.style.AppTheme_Dark_DarkMainColor : R.style.AppTheme_Dark;
            }
        } else {
            if (colorMode == ColorMode.LIGHT) {
                return R.style.AppTheme;
            } else if (colorMode == ColorMode.DARK) {
                return R.style.AppTheme_DarkText;
            } else {
                return supportsDarkText ? R.style.AppTheme_DarkText
                        : isMainColorDark ? R.style.AppTheme_DarkMainColor : R.style.AppTheme;
            }
        }
    }

    /**
     * Returns true if workspace icon theming is enabled
     */
    public static boolean isThemedIconEnabled(Context context) {
        return LauncherPrefs.get(context).get(THEMED_ICONS);
    }

    public static String getDefaultBodyFont(Context context) {
        TypedArray ta = context.obtainStyledAttributes(android.R.style.TextAppearance_DeviceDefault,
                new int[] { android.R.attr.fontFamily });
        String value = ta.getString(0);
        ta.recycle();
        return value;
    }

    public static float getDialogCornerRadius(Context context) {
        return context.getResources().getDimension(R.dimen.lawnchair_dialog_corner_radius);
    }

    public static float getDimension(Context context, int attr, float defaultValue) {
        TypedArray ta = context.obtainStyledAttributes(new int[] { attr });
        float value = ta.getDimension(0, defaultValue);
        ta.recycle();
        return value;
    }

    public static int getColorAccent(Context context) {
        return ColorKt.getAccentColor(context);
    }

    /** Returns the background color attribute. */
    public static int getColorBackground(Context context) {
        return ColorTokens.ColorBackground.resolveColor(context);
    }

    /** Returns the floating background color attribute. */
    public static int getColorBackgroundFloating(Context context) {
        return ColorTokens.ColorBackgroundFloating.resolveColor(context);
    }

    public static int getAttrColor(Context context, int attr) {
        return GraphicsUtils.getAttrColor(context, attr);
    }

    public static boolean getAttrBoolean(Context context, int attr) {
        TypedArray ta = context.obtainStyledAttributes(new int[] { attr });
        boolean value = ta.getBoolean(0, false);
        ta.recycle();
        return value;
    }

    public static Drawable getAttrDrawable(Context context, int attr) {
        TypedArray ta = context.obtainStyledAttributes(new int[] { attr });
        Drawable value = ta.getDrawable(0);
        ta.recycle();
        return value;
    }

    public static int getAttrInteger(Context context, int attr) {
        TypedArray ta = context.obtainStyledAttributes(new int[] { attr });
        int value = ta.getInteger(0, 0);
        ta.recycle();
        return value;
    }

    /**
     * Scales a color matrix such that, when applied to color R G B A, it produces
     * R' G' B' A' where
     * R' = r * R
     * G' = g * G
     * B' = b * B
     * A' = a * A
     *
     * The matrix will, for instance, turn white into r g b a, and black will remain
     * black.
     *
     * @param color  The color r g b a
     * @param target The ColorMatrix to scale
     */
    public static void setColorScaleOnMatrix(int color, ColorMatrix target) {
        target.setScale(Color.red(color) / 255f, Color.green(color) / 255f,
                Color.blue(color) / 255f, Color.alpha(color) / 255f);
    }

    /**
     * Changes a color matrix such that, when applied to srcColor, it produces
     * dstColor.
     *
     * Note that values on the last column of target ColorMatrix can be negative,
     * and may result in
     * negative values when applied on a color. Such negative values will be
     * automatically shifted
     * up to 0 by the framework.
     *
     * @param srcColor The color to start from
     * @param dstColor The color to create by applying target on srcColor
     * @param target   The ColorMatrix to transform the color
     */
    public static void setColorChangeOnMatrix(int srcColor, int dstColor, ColorMatrix target) {
        target.reset();
        target.getArray()[4] = Color.red(dstColor) - Color.red(srcColor);
        target.getArray()[9] = Color.green(dstColor) - Color.green(srcColor);
        target.getArray()[14] = Color.blue(dstColor) - Color.blue(srcColor);
        target.getArray()[19] = Color.alpha(dstColor) - Color.alpha(srcColor);
    }

    /**
     * Creates a map for attribute-name to value for all the values in
     * {@param attrs} which can be
     * held in memory for later use.
     */
    public static SparseArray<TypedValue> createValueMap(Context context, AttributeSet attrSet,
            IntArray keysToIgnore) {
        int count = attrSet.getAttributeCount();
        IntArray attrNameArray = new IntArray(count);
        for (int i = 0; i < count; i++) {
            attrNameArray.add(attrSet.getAttributeNameResource(i));
        }
        attrNameArray.removeAllValues(keysToIgnore);

        int[] attrNames = attrNameArray.toArray();
        SparseArray<TypedValue> result = new SparseArray<>(attrNames.length);
        TypedArray ta = context.obtainStyledAttributes(attrSet, attrNames);
        for (int i = 0; i < attrNames.length; i++) {
            TypedValue tv = new TypedValue();
            ta.getValue(i, tv);
            result.put(attrNames[i], tv);
        }

        return result;
    }

<<<<<<< HEAD
    /**
     * Returns the desired navigation bar scrim color depending on the
     * {@code DeviceProfile}.
     */
=======
    /** Returns the desired navigation bar scrim color depending on the {@code DeviceProfile}. */
>>>>>>> bcf36a18
    @ColorInt
    public static <T extends Context & ActivityContext> int getNavBarScrimColor(T context) {
        return context.getDeviceProfile().isTaskbarPresent
                ? context.getColor(R.color.taskbar_background)
                : Themes.getAttrColor(context, R.attr.allAppsNavBarScrimColor);
    }
}<|MERGE_RESOLUTION|>--- conflicted
+++ resolved
@@ -41,7 +41,6 @@
 import com.android.launcher3.R;
 import com.android.launcher3.Utilities;
 import com.android.launcher3.icons.GraphicsUtils;
-<<<<<<< HEAD
 import com.patrykmichalik.opto.core.PreferenceExtensionsKt;
 import app.lawnchair.preferences2.PreferenceManager2;
 import app.lawnchair.theme.color.ColorMode;
@@ -49,8 +48,6 @@
 import app.lawnchair.wallpaper.WallpaperColorsCompat;
 import app.lawnchair.wallpaper.WallpaperManagerCompat;
 import app.lawnchair.ui.theme.ColorKt;
-=======
->>>>>>> bcf36a18
 import com.android.launcher3.views.ActivityContext;
 
 /**
@@ -61,7 +58,6 @@
 
     public static final String KEY_THEMED_ICONS = "themed_icons";
 
-<<<<<<< HEAD
     /**
      * Gets the WallpaperColorHints and then uses those to get the correct activity
      * theme res.
@@ -78,11 +74,6 @@
         } else {
             return new ContextThemeWrapper(context, R.style.AppTheme_DarkText);
         }
-=======
-    /** Gets the WallpaperColorHints and then uses those to get the correct activity theme res. */
-    public static int getActivityThemeRes(Context context) {
-        return getActivityThemeRes(context, WallpaperColorHints.get(context).getHints());
->>>>>>> bcf36a18
     }
 
     public static int getActivityThemeRes(Context context, int wallpaperColorHints) {
@@ -244,14 +235,10 @@
         return result;
     }
 
-<<<<<<< HEAD
     /**
      * Returns the desired navigation bar scrim color depending on the
      * {@code DeviceProfile}.
      */
-=======
-    /** Returns the desired navigation bar scrim color depending on the {@code DeviceProfile}. */
->>>>>>> bcf36a18
     @ColorInt
     public static <T extends Context & ActivityContext> int getNavBarScrimColor(T context) {
         return context.getDeviceProfile().isTaskbarPresent
