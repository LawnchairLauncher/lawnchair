/*
 * Copyright (C) 2017 The Android Open Source Project
 *
 * Licensed under the Apache License, Version 2.0 (the "License");
 * you may not use this file except in compliance with the License.
 * You may obtain a copy of the License at
 *
 *      http://www.apache.org/licenses/LICENSE-2.0
 *
 * Unless required by applicable law or agreed to in writing, software
 * distributed under the License is distributed on an "AS IS" BASIS,
 * WITHOUT WARRANTIES OR CONDITIONS OF ANY KIND, either express or implied.
 * See the License for the specific language governing permissions and
 * limitations under the License.
 */

package com.android.launcher3.util;

import android.content.Context;
import android.content.res.Configuration;
import android.content.res.TypedArray;
import android.graphics.Color;
import android.graphics.ColorMatrix;
import android.graphics.drawable.Drawable;
import android.util.AttributeSet;
import android.util.SparseArray;
import android.util.TypedValue;

import ch.deletescape.lawnchair.theme.ThemeOverride.Launcher;
import com.android.launcher3.R;
import com.android.launcher3.Utilities;
import com.android.launcher3.uioverrides.WallpaperColorInfo;

import ch.deletescape.lawnchair.colors.ColorEngine;

/**
 * Various utility methods associated with theming.
 */
public class Themes {

    public static int getActivityThemeRes(Context context) {
<<<<<<< HEAD
        return new Launcher().getTheme(context);
=======
        WallpaperColorInfo wallpaperColorInfo = WallpaperColorInfo.INSTANCE.get(context);
        boolean darkTheme;
        if (Utilities.ATLEAST_Q) {
            Configuration configuration = context.getResources().getConfiguration();
            int nightMode = configuration.uiMode & Configuration.UI_MODE_NIGHT_MASK;
            darkTheme = nightMode == Configuration.UI_MODE_NIGHT_YES;
        } else {
            darkTheme = wallpaperColorInfo.isDark();
        }

        if (darkTheme) {
            return wallpaperColorInfo.supportsDarkText() ?
                    R.style.AppTheme_Dark_DarkText : wallpaperColorInfo.isMainColorDark() ?
                            R.style.AppTheme_Dark_DarkMainColor : R.style.AppTheme_Dark;
        } else {
            return wallpaperColorInfo.supportsDarkText() ?
                    R.style.AppTheme_DarkText : wallpaperColorInfo.isMainColorDark() ?
                            R.style.AppTheme_DarkMainColor : R.style.AppTheme;
        }
>>>>>>> 7b96ec1f
    }

    public static String getDefaultBodyFont(Context context) {
        TypedArray ta = context.obtainStyledAttributes(android.R.style.TextAppearance_DeviceDefault,
                new int[]{android.R.attr.fontFamily});
        String value = ta.getString(0);
        ta.recycle();
        return value;
    }

    public static float getDialogCornerRadius(Context context) {
        return getDimension(context, android.R.attr.dialogCornerRadius,
                context.getResources().getDimension(R.dimen.default_dialog_corner_radius));
    }

    public static float getDimension(Context context, int attr, float defaultValue) {
        TypedArray ta = context.obtainStyledAttributes(new int[]{attr});
        float value = ta.getDimension(0, defaultValue);
        ta.recycle();
        return value;
    }

    public static int getColorAccent(Context context) {
        return ColorEngine.getInstance(context).getAccent();
    }

    public static int getAttrColor(Context context, int attr) {
        TypedArray ta = context.obtainStyledAttributes(new int[]{attr});
        int colorAccent = ta.getColor(0, 0);
        ta.recycle();
        return colorAccent;
    }

    public static boolean getAttrBoolean(Context context, int attr) {
        TypedArray ta = context.obtainStyledAttributes(new int[]{attr});
        boolean value = ta.getBoolean(0, false);
        ta.recycle();
        return value;
    }

    public static Drawable getAttrDrawable(Context context, int attr) {
        TypedArray ta = context.obtainStyledAttributes(new int[]{attr});
        Drawable value = ta.getDrawable(0);
        ta.recycle();
        return value;
    }

    public static int getAttrInteger(Context context, int attr) {
        TypedArray ta = context.obtainStyledAttributes(new int[]{attr});
        int value = ta.getInteger(0, 0);
        ta.recycle();
        return value;
    }

    public static int getAttrResource(Context context, int attr) {
        TypedArray ta = context.obtainStyledAttributes(new int[]{attr});
        int value = ta.getResourceId(0, 0);
        ta.recycle();
        return value;
    }

    /**
     * Returns the alpha corresponding to the theme attribute {@param attr}, in the range [0, 255].
     */
    public static int getAlpha(Context context, int attr) {
        return (int) (255 * getFloat(context, attr, 0) + 0.5f);
    }

    /**
     * Returns the alpha corresponding to the theme attribute {@param attr}
     */
    public static float getFloat(Context context, int attr, float defValue) {
        TypedArray ta = context.obtainStyledAttributes(new int[]{attr});
        float value = ta.getFloat(0, defValue);
        ta.recycle();
        return value;
    }

    /**
     * Scales a color matrix such that, when applied to color R G B A, it produces R' G' B' A' where
     * R' = r * R G' = g * G B' = b * B A' = a * A
     *
     * The matrix will, for instance, turn white into r g b a, and black will remain black.
     *
     * @param color The color r g b a
     * @param target The ColorMatrix to scale
     */
    public static void setColorScaleOnMatrix(int color, ColorMatrix target) {
        target.setScale(Color.red(color) / 255f, Color.green(color) / 255f,
                Color.blue(color) / 255f, Color.alpha(color) / 255f);
    }

    /**
     * Changes a color matrix such that, when applied to srcColor, it produces dstColor.
     *
     * Note that values on the last column of target ColorMatrix can be negative, and may result in
     * negative values when applied on a color. Such negative values will be automatically shifted
     * up to 0 by the framework.
     *
     * @param srcColor The color to start from
     * @param dstColor The color to create by applying target on srcColor
     * @param target The ColorMatrix to transform the color
     */
    public static void setColorChangeOnMatrix(int srcColor, int dstColor, ColorMatrix target) {
        target.reset();
        target.getArray()[4] = Color.red(dstColor) - Color.red(srcColor);
        target.getArray()[9] = Color.green(dstColor) - Color.green(srcColor);
        target.getArray()[14] = Color.blue(dstColor) - Color.blue(srcColor);
        target.getArray()[19] = Color.alpha(dstColor) - Color.alpha(srcColor);
    }

    /**
     * Creates a map for attribute-name to value for all the values in {@param attrs} which can be
     * held in memory for later use.
     */
    public static SparseArray<TypedValue> createValueMap(Context context, AttributeSet attrSet,
            IntArray keysToIgnore) {
        int count = attrSet.getAttributeCount();
        IntArray attrNameArray = new IntArray(count);
        for (int i = 0; i < count; i++) {
            attrNameArray.add(attrSet.getAttributeNameResource(i));
        }
        attrNameArray.removeAllValues(keysToIgnore);

        int[] attrNames = attrNameArray.toArray();
        SparseArray<TypedValue> result = new SparseArray<>(attrNames.length);
        TypedArray ta = context.obtainStyledAttributes(attrSet, attrNames);
        for (int i = 0; i < attrNames.length; i++) {
            TypedValue tv = new TypedValue();
            ta.getValue(i, tv);
            result.put(attrNames[i], tv);
        }

        return result;
    }
}<|MERGE_RESOLUTION|>--- conflicted
+++ resolved
@@ -39,29 +39,7 @@
 public class Themes {
 
     public static int getActivityThemeRes(Context context) {
-<<<<<<< HEAD
         return new Launcher().getTheme(context);
-=======
-        WallpaperColorInfo wallpaperColorInfo = WallpaperColorInfo.INSTANCE.get(context);
-        boolean darkTheme;
-        if (Utilities.ATLEAST_Q) {
-            Configuration configuration = context.getResources().getConfiguration();
-            int nightMode = configuration.uiMode & Configuration.UI_MODE_NIGHT_MASK;
-            darkTheme = nightMode == Configuration.UI_MODE_NIGHT_YES;
-        } else {
-            darkTheme = wallpaperColorInfo.isDark();
-        }
-
-        if (darkTheme) {
-            return wallpaperColorInfo.supportsDarkText() ?
-                    R.style.AppTheme_Dark_DarkText : wallpaperColorInfo.isMainColorDark() ?
-                            R.style.AppTheme_Dark_DarkMainColor : R.style.AppTheme_Dark;
-        } else {
-            return wallpaperColorInfo.supportsDarkText() ?
-                    R.style.AppTheme_DarkText : wallpaperColorInfo.isMainColorDark() ?
-                            R.style.AppTheme_DarkMainColor : R.style.AppTheme;
-        }
->>>>>>> 7b96ec1f
     }
 
     public static String getDefaultBodyFont(Context context) {
