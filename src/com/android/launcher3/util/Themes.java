/*
 * Copyright (C) 2017 The Android Open Source Project
 *
 * Licensed under the Apache License, Version 2.0 (the "License");
 * you may not use this file except in compliance with the License.
 * You may obtain a copy of the License at
 *
 *      http://www.apache.org/licenses/LICENSE-2.0
 *
 * Unless required by applicable law or agreed to in writing, software
 * distributed under the License is distributed on an "AS IS" BASIS,
 * WITHOUT WARRANTIES OR CONDITIONS OF ANY KIND, either express or implied.
 * See the License for the specific language governing permissions and
 * limitations under the License.
 */

package com.android.launcher3.util;

import static android.app.WallpaperColors.HINT_SUPPORTS_DARK_TEXT;
import static android.app.WallpaperColors.HINT_SUPPORTS_DARK_THEME;

import android.app.WallpaperColors;
import android.app.WallpaperManager;
import android.content.Context;
import android.content.res.TypedArray;
import android.graphics.Color;
import android.graphics.ColorMatrix;
import android.graphics.drawable.Drawable;
import android.util.AttributeSet;
import android.util.SparseArray;
import android.util.TypedValue;

import com.android.launcher3.R;
import com.android.launcher3.Utilities;
import com.android.launcher3.config.FeatureFlags;
import com.android.launcher3.icons.GraphicsUtils;

import app.lawnchair.preferences.PreferenceManager;
import app.lawnchair.ui.theme.ColorKt;

/**
 * Various utility methods associated with theming.
 */
@SuppressWarnings("NewApi")
public class Themes {

    public static final String KEY_THEMED_ICONS = "themed_icons";

    public static int getActivityThemeRes(Context context) {
<<<<<<< HEAD
        WallpaperColorInfo wallpaperColorInfo = WallpaperColorInfo.INSTANCE.get(context);

        PreferenceManager preferenceManager = PreferenceManager.getInstance(context);
        String themeChoice = preferenceManager.getLauncherTheme().get();

        boolean darkTheme;
        switch(themeChoice) {
            case "light":
                darkTheme = false;
                break;
            case "dark":
                darkTheme = true;
                break;
            default:
                if (Utilities.ATLEAST_Q) {
                    Configuration configuration = context.getResources().getConfiguration();
                    int nightMode = configuration.uiMode & Configuration.UI_MODE_NIGHT_MASK;
                    darkTheme = nightMode == Configuration.UI_MODE_NIGHT_YES;
                } else {
                    darkTheme = wallpaperColorInfo.isDark();
                }
                break;
=======
        final int colorHints;
        if (Utilities.ATLEAST_P) {
            WallpaperColors colors = context.getSystemService(WallpaperManager.class)
                    .getWallpaperColors(WallpaperManager.FLAG_SYSTEM);
            colorHints = colors == null ? 0 : colors.getColorHints();
        } else {
            colorHints = 0;
>>>>>>> af79a6ff
        }
        return getActivityThemeRes(context, colorHints);
    }

    public static int getActivityThemeRes(Context context, int wallpaperColorHints) {
        boolean supportsDarkText = Utilities.ATLEAST_S
                && (wallpaperColorHints & HINT_SUPPORTS_DARK_TEXT) != 0;
        boolean isMainColorDark = Utilities.ATLEAST_S
                && (wallpaperColorHints & HINT_SUPPORTS_DARK_THEME) != 0;

        if (Utilities.isDarkTheme(context)) {
            return supportsDarkText ? R.style.AppTheme_Dark_DarkText
                    : isMainColorDark ? R.style.AppTheme_Dark_DarkMainColor : R.style.AppTheme_Dark;
        } else {
            return supportsDarkText ? R.style.AppTheme_DarkText
                    : isMainColorDark ? R.style.AppTheme_DarkMainColor : R.style.AppTheme;
        }
    }

    /**
     * Returns true if workspace icon theming is enabled
     */
    public static boolean isThemedIconEnabled(Context context) {
        return FeatureFlags.ENABLE_THEMED_ICONS.get()
                && Utilities.getPrefs(context).getBoolean(KEY_THEMED_ICONS, false);
    }

    public static String getDefaultBodyFont(Context context) {
        TypedArray ta = context.obtainStyledAttributes(android.R.style.TextAppearance_DeviceDefault,
                new int[]{android.R.attr.fontFamily});
        String value = ta.getString(0);
        ta.recycle();
        return value;
    }

    public static float getDialogCornerRadius(Context context) {
        return context.getResources().getDimension(R.dimen.lawnchair_dialog_corner_radius);
    }

    public static float getDimension(Context context, int attr, float defaultValue) {
        TypedArray ta = context.obtainStyledAttributes(new int[]{attr});
        float value = ta.getDimension(0, defaultValue);
        ta.recycle();
        return value;
    }

    public static int getColorAccent(Context context) {
        return ColorKt.getAccentColor(context);
    }

    /** Returns the background color attribute. */
    public static int getColorBackground(Context context) {
        return getAttrColor(context, android.R.attr.colorBackground);
    }

    /** Returns the floating background color attribute. */
    public static int getColorBackgroundFloating(Context context) {
        return getAttrColor(context, android.R.attr.colorBackgroundFloating);
    }

    public static int getAttrColor(Context context, int attr) {
        return GraphicsUtils.getAttrColor(context, attr);
    }

    public static boolean getAttrBoolean(Context context, int attr) {
        TypedArray ta = context.obtainStyledAttributes(new int[]{attr});
        boolean value = ta.getBoolean(0, false);
        ta.recycle();
        return value;
    }

    public static Drawable getAttrDrawable(Context context, int attr) {
        TypedArray ta = context.obtainStyledAttributes(new int[]{attr});
        Drawable value = ta.getDrawable(0);
        ta.recycle();
        return value;
    }

    public static int getAttrInteger(Context context, int attr) {
        TypedArray ta = context.obtainStyledAttributes(new int[]{attr});
        int value = ta.getInteger(0, 0);
        ta.recycle();
        return value;
    }

    /**
     * Scales a color matrix such that, when applied to color R G B A, it produces R' G' B' A' where
     * R' = r * R
     * G' = g * G
     * B' = b * B
     * A' = a * A
     *
     * The matrix will, for instance, turn white into r g b a, and black will remain black.
     *
     * @param color The color r g b a
     * @param target The ColorMatrix to scale
     */
    public static void setColorScaleOnMatrix(int color, ColorMatrix target) {
        target.setScale(Color.red(color) / 255f, Color.green(color) / 255f,
                Color.blue(color) / 255f, Color.alpha(color) / 255f);
    }

    /**
     * Changes a color matrix such that, when applied to srcColor, it produces dstColor.
     *
     * Note that values on the last column of target ColorMatrix can be negative, and may result in
     * negative values when applied on a color. Such negative values will be automatically shifted
     * up to 0 by the framework.
     *
     * @param srcColor The color to start from
     * @param dstColor The color to create by applying target on srcColor
     * @param target The ColorMatrix to transform the color
     */
    public static void setColorChangeOnMatrix(int srcColor, int dstColor, ColorMatrix target) {
        target.reset();
        target.getArray()[4] = Color.red(dstColor) - Color.red(srcColor);
        target.getArray()[9] = Color.green(dstColor) - Color.green(srcColor);
        target.getArray()[14] = Color.blue(dstColor) - Color.blue(srcColor);
        target.getArray()[19] = Color.alpha(dstColor) - Color.alpha(srcColor);
    }

    /**
     * Creates a map for attribute-name to value for all the values in {@param attrs} which can be
     * held in memory for later use.
     */
    public static SparseArray<TypedValue> createValueMap(Context context, AttributeSet attrSet,
            IntArray keysToIgnore) {
        int count = attrSet.getAttributeCount();
        IntArray attrNameArray = new IntArray(count);
        for (int i = 0; i < count; i++) {
            attrNameArray.add(attrSet.getAttributeNameResource(i));
        }
        attrNameArray.removeAllValues(keysToIgnore);

        int[] attrNames = attrNameArray.toArray();
        SparseArray<TypedValue> result = new SparseArray<>(attrNames.length);
        TypedArray ta = context.obtainStyledAttributes(attrSet, attrNames);
        for (int i = 0; i < attrNames.length; i++) {
            TypedValue tv = new TypedValue();
            ta.getValue(i, tv);
            result.put(attrNames[i], tv);
        }

        return result;
    }
}<|MERGE_RESOLUTION|>--- conflicted
+++ resolved
@@ -47,30 +47,6 @@
     public static final String KEY_THEMED_ICONS = "themed_icons";
 
     public static int getActivityThemeRes(Context context) {
-<<<<<<< HEAD
-        WallpaperColorInfo wallpaperColorInfo = WallpaperColorInfo.INSTANCE.get(context);
-
-        PreferenceManager preferenceManager = PreferenceManager.getInstance(context);
-        String themeChoice = preferenceManager.getLauncherTheme().get();
-
-        boolean darkTheme;
-        switch(themeChoice) {
-            case "light":
-                darkTheme = false;
-                break;
-            case "dark":
-                darkTheme = true;
-                break;
-            default:
-                if (Utilities.ATLEAST_Q) {
-                    Configuration configuration = context.getResources().getConfiguration();
-                    int nightMode = configuration.uiMode & Configuration.UI_MODE_NIGHT_MASK;
-                    darkTheme = nightMode == Configuration.UI_MODE_NIGHT_YES;
-                } else {
-                    darkTheme = wallpaperColorInfo.isDark();
-                }
-                break;
-=======
         final int colorHints;
         if (Utilities.ATLEAST_P) {
             WallpaperColors colors = context.getSystemService(WallpaperManager.class)
@@ -78,7 +54,6 @@
             colorHints = colors == null ? 0 : colors.getColorHints();
         } else {
             colorHints = 0;
->>>>>>> af79a6ff
         }
         return getActivityThemeRes(context, colorHints);
     }
