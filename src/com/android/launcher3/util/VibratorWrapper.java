--- conflicted
+++ resolved
@@ -15,11 +15,8 @@
  */
 package com.android.launcher3.util;
 
-<<<<<<< HEAD
-=======
 import static android.os.VibrationEffect.Composition.PRIMITIVE_LOW_TICK;
 import static android.os.VibrationEffect.createPredefined;
->>>>>>> 904a97c6
 import static android.provider.Settings.System.HAPTIC_FEEDBACK_ENABLED;
 
 import static com.android.launcher3.util.Executors.UI_HELPER_EXECUTOR;
@@ -51,14 +48,8 @@
             .setContentType(AudioAttributes.CONTENT_TYPE_SONIFICATION)
             .build();
 
-<<<<<<< HEAD
     public static final VibrationEffect EFFECT_CLICK = createPredefined(VibrationEffect.EFFECT_CLICK);
-=======
-    public static final VibrationEffect EFFECT_CLICK =
-            createPredefined(VibrationEffect.EFFECT_CLICK);
-    private static final Uri HAPTIC_FEEDBACK_URI =
-            Settings.System.getUriFor(HAPTIC_FEEDBACK_ENABLED);
->>>>>>> 904a97c6
+    private static final Uri HAPTIC_FEEDBACK_URI = Settings.System.getUriFor(HAPTIC_FEEDBACK_ENABLED);
 
     private static final float LOW_TICK_SCALE = 0.9f;
     private static final float DRAG_TEXTURE_SCALE = 0.03f;
@@ -84,8 +75,7 @@
     private final Context mContext;
     private final Vibrator mVibrator;
     private final boolean mHasVibrator;
-    private final SettingsCache.OnChangeListener mHapticChangeListener =
-            isEnabled -> mIsHapticFeedbackEnabled = isEnabled;
+    private final SettingsCache.OnChangeListener mHapticChangeListener = isEnabled -> mIsHapticFeedbackEnabled = isEnabled;
 
     private boolean mIsHapticFeedbackEnabled;
 
@@ -128,25 +118,11 @@
         }
     }
 
-<<<<<<< HEAD
-        if (Utilities.ATLEAST_R && mVibrator.areAllPrimitivesSupported(
-                VibrationEffect.Composition.PRIMITIVE_QUICK_RISE,
-                VibrationEffect.Composition.PRIMITIVE_TICK)) {
-            // quiet ramp, short pause, then sharp tick
-            mAssistEffect = VibrationEffect.startComposition()
-                    .addPrimitive(VibrationEffect.Composition.PRIMITIVE_QUICK_RISE, 0.25f)
-                    .addPrimitive(VibrationEffect.Composition.PRIMITIVE_TICK, 1f, 50)
-                    .compose();
-        } else {
-            // fallback for devices without composition support
-            mAssistEffect = Utilities.ATLEAST_Q ? VibrationEffect.createPredefined(VibrationEffect.EFFECT_HEAVY_CLICK) : null;
-=======
     @Override
     public void close() {
         if (mHasVibrator) {
             SettingsCache.INSTANCE.get(mContext)
                     .unregister(HAPTIC_FEEDBACK_URI, mHapticChangeListener);
->>>>>>> 904a97c6
         }
     }
 
@@ -195,25 +171,10 @@
     }
 
     /**
-<<<<<<< HEAD
-     * The assist haptic is used to be called when an assistant is invoked
-     */
-    public void vibrateForAssist() {
-        if (mAssistEffect != null) {
-            vibrate(mAssistEffect);
-        }
-    }
-
-    /**
      * This should be used to cancel a haptic in case where the haptic shouldn't be
      * vibrating. For
      * example, when no animation is happening but a vibrator happens to be
-     * vibrating still. Need
-     * boolean parameter for {@link PendingAnimation#addEndListener(Consumer)}.
-=======
-     * This should be used to cancel a haptic in case where the haptic shouldn't be vibrating. For
-     * example, when no animation is happening but a vibrator happens to be vibrating still.
->>>>>>> 904a97c6
+     * vibrating still.
      */
     public void cancelVibrate() {
         UI_HELPER_EXECUTOR.execute(mVibrator::cancel);
@@ -222,17 +183,9 @@
         mLastDragTime = 0;
     }
 
-<<<<<<< HEAD
-    private boolean isHapticFeedbackEnabled(ContentResolver resolver) {
-        return Settings.System.getInt(resolver, HAPTIC_FEEDBACK_ENABLED, 0) == 1;
-    }
-
     /**
      * Vibrates with the given effect if haptic feedback is available and enabled.
      */
-=======
-    /** Vibrates with the given effect if haptic feedback is available and enabled. */
->>>>>>> 904a97c6
     public void vibrate(VibrationEffect vibrationEffect) {
         if (mHasVibrator && mIsHapticFeedbackEnabled) {
             UI_HELPER_EXECUTOR.execute(() -> mVibrator.vibrate(vibrationEffect, VIBRATION_ATTRS));
@@ -259,12 +212,6 @@
         }
     }
 
-<<<<<<< HEAD
-    private static VibrationEffect createPredefined(int effectId) {
-        if (!Utilities.ATLEAST_Q)
-            return null;
-        return VibrationEffect.createPredefined(effectId);
-=======
     /** Indicates that Taskbar has been invoked. */
     public void vibrateForTaskbarUnstash() {
         if (Utilities.ATLEAST_S && mVibrator.areAllPrimitivesSupported(PRIMITIVE_LOW_TICK)) {
@@ -275,6 +222,5 @@
 
             vibrate(primitiveLowTickEffect);
         }
->>>>>>> 904a97c6
     }
 }