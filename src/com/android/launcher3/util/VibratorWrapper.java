/*
 * Copyright (C) 2021 The Android Open Source Project
 *
 * Licensed under the Apache License, Version 2.0 (the "License");
 * you may not use this file except in compliance with the License.
 * You may obtain a copy of the License at
 *
 *      http://www.apache.org/licenses/LICENSE-2.0
 *
 * Unless required by applicable law or agreed to in writing, software
 * distributed under the License is distributed on an "AS IS" BASIS,
 * WITHOUT WARRANTIES OR CONDITIONS OF ANY KIND, either express or implied.
 * See the License for the specific language governing permissions and
 * limitations under the License.
 */
package com.android.launcher3.util;

<<<<<<< HEAD
=======
import static android.os.VibrationEffect.Composition.PRIMITIVE_LOW_TICK;
import static android.os.VibrationEffect.createPredefined;
>>>>>>> 5f635e80
import static android.provider.Settings.System.HAPTIC_FEEDBACK_ENABLED;

import static com.android.launcher3.LauncherPrefs.LONG_PRESS_NAV_HANDLE_HAPTIC_HINT_DELAY;
import static com.android.launcher3.LauncherPrefs.LONG_PRESS_NAV_HANDLE_HAPTIC_HINT_END_SCALE_PERCENT;
import static com.android.launcher3.LauncherPrefs.LONG_PRESS_NAV_HANDLE_HAPTIC_HINT_ITERATIONS;
import static com.android.launcher3.LauncherPrefs.LONG_PRESS_NAV_HANDLE_HAPTIC_HINT_SCALE_EXPONENT;
import static com.android.launcher3.LauncherPrefs.LONG_PRESS_NAV_HANDLE_HAPTIC_HINT_START_SCALE_PERCENT;
import static com.android.launcher3.util.Executors.MAIN_EXECUTOR;
import static com.android.launcher3.util.Executors.UI_HELPER_EXECUTOR;

import android.annotation.SuppressLint;
import android.annotation.TargetApi;
import android.content.ContentResolver;
import android.content.Context;
import android.database.ContentObserver;
import android.media.AudioAttributes;
import android.os.Build;
import android.os.SystemClock;
import android.os.VibrationEffect;
import android.os.Vibrator;
import android.provider.Settings;

import androidx.annotation.Nullable;

import com.android.launcher3.LauncherPrefs;
import com.android.launcher3.Utilities;
import com.android.launcher3.config.FeatureFlags;

/**
 * Wrapper around {@link Vibrator} to easily perform haptic feedback where
 * necessary.
 */
@TargetApi(Build.VERSION_CODES.Q)
public class VibratorWrapper {

    public static final MainThreadInitializedObject<VibratorWrapper> INSTANCE = new MainThreadInitializedObject<>(
            VibratorWrapper::new);

    public static final AudioAttributes VIBRATION_ATTRS = new AudioAttributes.Builder()
            .setUsage(AudioAttributes.USAGE_ASSISTANCE_SONIFICATION)
            .setContentType(AudioAttributes.CONTENT_TYPE_SONIFICATION)
            .build();

    public static final VibrationEffect EFFECT_CLICK = createPredefined(VibrationEffect.EFFECT_CLICK);

    private static final float LOW_TICK_SCALE = 0.9f;
    private static final float DRAG_TEXTURE_SCALE = 0.03f;
    private static final float DRAG_COMMIT_SCALE = 0.5f;
    private static final float DRAG_BUMP_SCALE = 0.4f;
    private static final int DRAG_TEXTURE_EFFECT_SIZE = 200;

    @Nullable
    private final VibrationEffect mDragEffect;
    @Nullable
    private final VibrationEffect mCommitEffect;
    @Nullable
    private final VibrationEffect mBumpEffect;

    @Nullable
    private final VibrationEffect mSearchEffect;

    private long mLastDragTime;
    private final int mThresholdUntilNextDragCallMillis;

    /**
     * Haptic when entering overview.
     */
    public static final VibrationEffect OVERVIEW_HAPTIC = EFFECT_CLICK;

    private final Context mContext;
    private final Vibrator mVibrator;
    private final boolean mHasVibrator;

    private boolean mIsHapticFeedbackEnabled;

    private VibratorWrapper(Context context) {
        mContext = context;
        mVibrator = context.getSystemService(Vibrator.class);
        mHasVibrator = mVibrator.hasVibrator();
        if (mHasVibrator) {
            final ContentResolver resolver = context.getContentResolver();
            mIsHapticFeedbackEnabled = isHapticFeedbackEnabled(resolver);
            final ContentObserver observer = new ContentObserver(MAIN_EXECUTOR.getHandler()) {
                @Override
                public void onChange(boolean selfChange) {
                    mIsHapticFeedbackEnabled = isHapticFeedbackEnabled(resolver);
                }
            };
            resolver.registerContentObserver(Settings.System.getUriFor(HAPTIC_FEEDBACK_ENABLED),
                    false /* notifyForDescendants */, observer);
        } else {
            mIsHapticFeedbackEnabled = false;
        }

        if (Utilities.ATLEAST_S && mVibrator.areAllPrimitivesSupported(
                PRIMITIVE_LOW_TICK)) {

            // Drag texture, Commit, and Bump should only be used for premium phones.
            // Before using these haptics make sure check if the device can use it
            VibrationEffect.Composition dragEffect = VibrationEffect.startComposition();
            for (int i = 0; i < DRAG_TEXTURE_EFFECT_SIZE; i++) {
                dragEffect.addPrimitive(
                        PRIMITIVE_LOW_TICK, DRAG_TEXTURE_SCALE);
            }
            mDragEffect = dragEffect.compose();
            mCommitEffect = VibrationEffect.startComposition().addPrimitive(
                    VibrationEffect.Composition.PRIMITIVE_TICK, DRAG_COMMIT_SCALE).compose();
            mBumpEffect = VibrationEffect.startComposition().addPrimitive(
                    PRIMITIVE_LOW_TICK, DRAG_BUMP_SCALE).compose();
            int primitiveDuration = mVibrator.getPrimitiveDurations(
                    PRIMITIVE_LOW_TICK)[0];

            mThresholdUntilNextDragCallMillis = DRAG_TEXTURE_EFFECT_SIZE * primitiveDuration + 100;
        } else {
            mDragEffect = null;
            mCommitEffect = null;
            mBumpEffect = null;
            mThresholdUntilNextDragCallMillis = 0;
        }

        if (Utilities.ATLEAST_R && mVibrator.areAllPrimitivesSupported(
                VibrationEffect.Composition.PRIMITIVE_QUICK_RISE,
                VibrationEffect.Composition.PRIMITIVE_TICK)) {
            if (FeatureFlags.ENABLE_SEARCH_HAPTIC_HINT.get()) {
                mSearchEffect = VibrationEffect.startComposition()
                        .addPrimitive(VibrationEffect.Composition.PRIMITIVE_TICK, 1f)
                        .compose();
            } else {
                // quiet ramp, short pause, then sharp tick
                mSearchEffect = VibrationEffect.startComposition()
                        .addPrimitive(VibrationEffect.Composition.PRIMITIVE_QUICK_RISE, 0.25f)
                        .addPrimitive(VibrationEffect.Composition.PRIMITIVE_TICK, 1f, 50)
                        .compose();
            }
        } else {
            // fallback for devices without composition support
<<<<<<< HEAD
            mAssistEffect = Utilities.ATLEAST_Q ? VibrationEffect.createPredefined(VibrationEffect.EFFECT_HEAVY_CLICK) : null;
=======
            mSearchEffect = VibrationEffect.createPredefined(VibrationEffect.EFFECT_HEAVY_CLICK);
>>>>>>> 5f635e80
        }
    }

    /**
     * This is called when the user swipes to/from all apps. This is meant to be
     * used in between
     * long animation progresses so that it gives a dragging texture effect. For a
     * better
     * experience, this should be used in combination with vibrateForDragCommit().
     */
    public void vibrateForDragTexture() {
        if (mDragEffect == null) {
            return;
        }
        long currentTime = SystemClock.elapsedRealtime();
        long elapsedTimeSinceDrag = currentTime - mLastDragTime;
        if (elapsedTimeSinceDrag >= mThresholdUntilNextDragCallMillis) {
            vibrate(mDragEffect);
            mLastDragTime = currentTime;
        }
    }

    /**
     * This is used when user reaches the commit threshold when swiping to/from from
     * all apps.
     */
    public void vibrateForDragCommit() {
        if (mCommitEffect != null) {
            vibrate(mCommitEffect);
        }
        // resetting dragTexture timestamp to be able to play dragTexture again
        mLastDragTime = 0;
    }

    /**
     * The bump haptic is used to be called at the end of a swipe and only if it the
     * gesture is a
     * FLING going to/from all apps. Client can just call this method elsewhere just
     * for the
     * effect.
     */
    public void vibrateForDragBump() {
        if (mBumpEffect != null) {
            vibrate(mBumpEffect);
        }
    }

    /**
<<<<<<< HEAD
     * The assist haptic is used to be called when an assistant is invoked
     */
    public void vibrateForAssist() {
        if (mAssistEffect != null) {
            vibrate(mAssistEffect);
        }
    }

    /**
     * This should be used to cancel a haptic in case where the haptic shouldn't be
     * vibrating. For
     * example, when no animation is happening but a vibrator happens to be
     * vibrating still. Need
     * boolean parameter for {@link PendingAnimation#addEndListener(Consumer)}.
=======
     * This should be used to cancel a haptic in case where the haptic shouldn't be vibrating. For
     * example, when no animation is happening but a vibrator happens to be vibrating still.
>>>>>>> 5f635e80
     */
    public void cancelVibrate() {
        UI_HELPER_EXECUTOR.execute(mVibrator::cancel);
        // reset dragTexture timestamp to be able to play dragTexture again whenever
        // cancelled
        mLastDragTime = 0;
    }

    private boolean isHapticFeedbackEnabled(ContentResolver resolver) {
        return Settings.System.getInt(resolver, HAPTIC_FEEDBACK_ENABLED, 0) == 1;
    }

    /**
     * Vibrates with the given effect if haptic feedback is available and enabled.
     */
    public void vibrate(VibrationEffect vibrationEffect) {
        if (mHasVibrator && mIsHapticFeedbackEnabled) {
            UI_HELPER_EXECUTOR.execute(() -> mVibrator.vibrate(vibrationEffect, VIBRATION_ATTRS));
        }
    }

    /**
     * Vibrates with a single primitive, if supported, or use a fallback effect
     * instead. This only
     * vibrates if haptic feedback is available and enabled.
     */
    @SuppressLint("NewApi")
    public void vibrate(int primitiveId, float primitiveScale, VibrationEffect fallbackEffect) {
        if (mHasVibrator && mIsHapticFeedbackEnabled) {
            UI_HELPER_EXECUTOR.execute(() -> {
                if (Utilities.ATLEAST_R && primitiveId >= 0
                        && mVibrator.areAllPrimitivesSupported(primitiveId)) {
                    mVibrator.vibrate(VibrationEffect.startComposition()
                            .addPrimitive(primitiveId, primitiveScale)
                            .compose(), VIBRATION_ATTRS);
                } else {
                    mVibrator.vibrate(fallbackEffect, VIBRATION_ATTRS);
                }
            });
        }
    }

<<<<<<< HEAD
    private static VibrationEffect createPredefined(int effectId) {
        if (!Utilities.ATLEAST_Q)
            return null;
        return VibrationEffect.createPredefined(effectId);
=======
    /** Indicates that search has been invoked. */
    public void vibrateForSearch() {
        if (mSearchEffect != null) {
            vibrate(mSearchEffect);
        }
    }

    /** Indicates that Taskbar has been invoked. */
    public void vibrateForTaskbarUnstash() {
        if (Utilities.ATLEAST_S && mVibrator.areAllPrimitivesSupported(PRIMITIVE_LOW_TICK)) {
            VibrationEffect primitiveLowTickEffect = VibrationEffect
                    .startComposition()
                    .addPrimitive(PRIMITIVE_LOW_TICK, LOW_TICK_SCALE)
                    .compose();

            vibrate(primitiveLowTickEffect);
        }
    }

    /** Indicates that search will be invoked if the current gesture is maintained. */
    public void vibrateForSearchHint() {
        if (FeatureFlags.ENABLE_SEARCH_HAPTIC_HINT.get() && Utilities.ATLEAST_S
                && mVibrator.areAllPrimitivesSupported(PRIMITIVE_LOW_TICK)) {
            LauncherPrefs launcherPrefs = LauncherPrefs.get(mContext);
            float startScale = launcherPrefs.get(
                    LONG_PRESS_NAV_HANDLE_HAPTIC_HINT_START_SCALE_PERCENT) / 100f;
            float endScale = launcherPrefs.get(
                    LONG_PRESS_NAV_HANDLE_HAPTIC_HINT_END_SCALE_PERCENT) / 100f;
            int scaleExponent = launcherPrefs.get(
                    LONG_PRESS_NAV_HANDLE_HAPTIC_HINT_SCALE_EXPONENT);
            int iterations = launcherPrefs.get(
                    LONG_PRESS_NAV_HANDLE_HAPTIC_HINT_ITERATIONS);
            int delayMs = launcherPrefs.get(
                    LONG_PRESS_NAV_HANDLE_HAPTIC_HINT_DELAY);

            VibrationEffect.Composition composition = VibrationEffect.startComposition();
            for (int i = 0; i < iterations; i++) {
                float t = i / (iterations - 1f);
                float scale = (float) Math.pow((1 - t) * startScale + t * endScale,
                        scaleExponent);
                if (i == 0) {
                    // Adds a delay before the ramp starts
                    composition.addPrimitive(PRIMITIVE_LOW_TICK, scale,
                            delayMs);
                } else {
                    composition.addPrimitive(PRIMITIVE_LOW_TICK, scale);
                }
            }

            vibrate(composition.compose());
        }
>>>>>>> 5f635e80
    }
}<|MERGE_RESOLUTION|>--- conflicted
+++ resolved
@@ -15,11 +15,8 @@
  */
 package com.android.launcher3.util;
 
-<<<<<<< HEAD
-=======
 import static android.os.VibrationEffect.Composition.PRIMITIVE_LOW_TICK;
 import static android.os.VibrationEffect.createPredefined;
->>>>>>> 5f635e80
 import static android.provider.Settings.System.HAPTIC_FEEDBACK_ENABLED;
 
 import static com.android.launcher3.LauncherPrefs.LONG_PRESS_NAV_HANDLE_HAPTIC_HINT_DELAY;
@@ -49,21 +46,21 @@
 import com.android.launcher3.config.FeatureFlags;
 
 /**
- * Wrapper around {@link Vibrator} to easily perform haptic feedback where
- * necessary.
+ * Wrapper around {@link Vibrator} to easily perform haptic feedback where necessary.
  */
 @TargetApi(Build.VERSION_CODES.Q)
 public class VibratorWrapper {
 
-    public static final MainThreadInitializedObject<VibratorWrapper> INSTANCE = new MainThreadInitializedObject<>(
-            VibratorWrapper::new);
+    public static final MainThreadInitializedObject<VibratorWrapper> INSTANCE =
+            new MainThreadInitializedObject<>(VibratorWrapper::new);
 
     public static final AudioAttributes VIBRATION_ATTRS = new AudioAttributes.Builder()
             .setUsage(AudioAttributes.USAGE_ASSISTANCE_SONIFICATION)
             .setContentType(AudioAttributes.CONTENT_TYPE_SONIFICATION)
             .build();
 
-    public static final VibrationEffect EFFECT_CLICK = createPredefined(VibrationEffect.EFFECT_CLICK);
+    public static final VibrationEffect EFFECT_CLICK =
+            createPredefined(VibrationEffect.EFFECT_CLICK);
 
     private static final float LOW_TICK_SCALE = 0.9f;
     private static final float DRAG_TEXTURE_SCALE = 0.03f;
@@ -132,7 +129,8 @@
             int primitiveDuration = mVibrator.getPrimitiveDurations(
                     PRIMITIVE_LOW_TICK)[0];
 
-            mThresholdUntilNextDragCallMillis = DRAG_TEXTURE_EFFECT_SIZE * primitiveDuration + 100;
+            mThresholdUntilNextDragCallMillis =
+                    DRAG_TEXTURE_EFFECT_SIZE * primitiveDuration + 100;
         } else {
             mDragEffect = null;
             mCommitEffect = null;
@@ -156,19 +154,14 @@
             }
         } else {
             // fallback for devices without composition support
-<<<<<<< HEAD
-            mAssistEffect = Utilities.ATLEAST_Q ? VibrationEffect.createPredefined(VibrationEffect.EFFECT_HEAVY_CLICK) : null;
-=======
-            mSearchEffect = VibrationEffect.createPredefined(VibrationEffect.EFFECT_HEAVY_CLICK);
->>>>>>> 5f635e80
-        }
-    }
-
-    /**
-     * This is called when the user swipes to/from all apps. This is meant to be
-     * used in between
-     * long animation progresses so that it gives a dragging texture effect. For a
-     * better
+            mSearchEffect = Utilities.ATLEAST_Q ? 
+                VibrationEffect.createPredefined(VibrationEffect.EFFECT_HEAVY_CLICK) : null;
+        }
+    }
+
+    /**
+     * This is called when the user swipes to/from all apps. This is meant to be used in between
+     * long animation progresses so that it gives a dragging texture effect. For a better
      * experience, this should be used in combination with vibrateForDragCommit().
      */
     public void vibrateForDragTexture() {
@@ -184,8 +177,7 @@
     }
 
     /**
-     * This is used when user reaches the commit threshold when swiping to/from from
-     * all apps.
+     * This is used when user reaches the commit threshold when swiping to/from from all apps.
      */
     public void vibrateForDragCommit() {
         if (mCommitEffect != null) {
@@ -196,10 +188,8 @@
     }
 
     /**
-     * The bump haptic is used to be called at the end of a swipe and only if it the
-     * gesture is a
-     * FLING going to/from all apps. Client can just call this method elsewhere just
-     * for the
+     * The bump haptic is used to be called at the end of a swipe and only if it the gesture is a
+     * FLING going to/from all apps. Client can just call this method elsewhere just for the
      * effect.
      */
     public void vibrateForDragBump() {
@@ -209,30 +199,12 @@
     }
 
     /**
-<<<<<<< HEAD
-     * The assist haptic is used to be called when an assistant is invoked
-     */
-    public void vibrateForAssist() {
-        if (mAssistEffect != null) {
-            vibrate(mAssistEffect);
-        }
-    }
-
-    /**
-     * This should be used to cancel a haptic in case where the haptic shouldn't be
-     * vibrating. For
-     * example, when no animation is happening but a vibrator happens to be
-     * vibrating still. Need
-     * boolean parameter for {@link PendingAnimation#addEndListener(Consumer)}.
-=======
      * This should be used to cancel a haptic in case where the haptic shouldn't be vibrating. For
      * example, when no animation is happening but a vibrator happens to be vibrating still.
->>>>>>> 5f635e80
      */
     public void cancelVibrate() {
         UI_HELPER_EXECUTOR.execute(mVibrator::cancel);
-        // reset dragTexture timestamp to be able to play dragTexture again whenever
-        // cancelled
+        // reset dragTexture timestamp to be able to play dragTexture again whenever cancelled
         mLastDragTime = 0;
     }
 
@@ -240,9 +212,7 @@
         return Settings.System.getInt(resolver, HAPTIC_FEEDBACK_ENABLED, 0) == 1;
     }
 
-    /**
-     * Vibrates with the given effect if haptic feedback is available and enabled.
-     */
+    /** Vibrates with the given effect if haptic feedback is available and enabled. */
     public void vibrate(VibrationEffect vibrationEffect) {
         if (mHasVibrator && mIsHapticFeedbackEnabled) {
             UI_HELPER_EXECUTOR.execute(() -> mVibrator.vibrate(vibrationEffect, VIBRATION_ATTRS));
@@ -250,8 +220,7 @@
     }
 
     /**
-     * Vibrates with a single primitive, if supported, or use a fallback effect
-     * instead. This only
+     * Vibrates with a single primitive, if supported, or use a fallback effect instead. This only
      * vibrates if haptic feedback is available and enabled.
      */
     @SuppressLint("NewApi")
@@ -270,12 +239,6 @@
         }
     }
 
-<<<<<<< HEAD
-    private static VibrationEffect createPredefined(int effectId) {
-        if (!Utilities.ATLEAST_Q)
-            return null;
-        return VibrationEffect.createPredefined(effectId);
-=======
     /** Indicates that search has been invoked. */
     public void vibrateForSearch() {
         if (mSearchEffect != null) {
@@ -327,6 +290,5 @@
 
             vibrate(composition.compose());
         }
->>>>>>> 5f635e80
     }
 }