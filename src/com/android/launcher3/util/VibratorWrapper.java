--- conflicted
+++ resolved
@@ -15,11 +15,8 @@
  */
 package com.android.launcher3.util;
 
-<<<<<<< HEAD
-=======
 import static android.os.VibrationEffect.Composition.PRIMITIVE_LOW_TICK;
 import static android.os.VibrationEffect.createPredefined;
->>>>>>> 96fe8417
 import static android.provider.Settings.System.HAPTIC_FEEDBACK_ENABLED;
 
 import static com.android.launcher3.LauncherPrefs.LONG_PRESS_NAV_HANDLE_HAPTIC_HINT_DELAY;
@@ -156,11 +153,8 @@
             }
         } else {
             // fallback for devices without composition support
-<<<<<<< HEAD
-            mAssistEffect = Utilities.ATLEAST_Q ? VibrationEffect.createPredefined(VibrationEffect.EFFECT_HEAVY_CLICK) : null;
-=======
-            mSearchEffect = VibrationEffect.createPredefined(VibrationEffect.EFFECT_HEAVY_CLICK);
->>>>>>> 96fe8417
+            mAssistEffect = Utilities.ATLEAST_Q ? VibrationEffect.createPredefined(VibrationEffect.EFFECT_HEAVY_CLICK)
+                    : null;
         }
     }
 
@@ -209,25 +203,10 @@
     }
 
     /**
-<<<<<<< HEAD
-     * The assist haptic is used to be called when an assistant is invoked
-     */
-    public void vibrateForAssist() {
-        if (mAssistEffect != null) {
-            vibrate(mAssistEffect);
-        }
-    }
-
-    /**
      * This should be used to cancel a haptic in case where the haptic shouldn't be
      * vibrating. For
      * example, when no animation is happening but a vibrator happens to be
-     * vibrating still. Need
-     * boolean parameter for {@link PendingAnimation#addEndListener(Consumer)}.
-=======
-     * This should be used to cancel a haptic in case where the haptic shouldn't be vibrating. For
-     * example, when no animation is happening but a vibrator happens to be vibrating still.
->>>>>>> 96fe8417
+     * vibrating still.
      */
     public void cancelVibrate() {
         UI_HELPER_EXECUTOR.execute(mVibrator::cancel);
@@ -270,12 +249,12 @@
         }
     }
 
-<<<<<<< HEAD
     private static VibrationEffect createPredefined(int effectId) {
         if (!Utilities.ATLEAST_Q)
             return null;
         return VibrationEffect.createPredefined(effectId);
-=======
+    }
+
     /** Indicates that search has been invoked. */
     public void vibrateForSearch() {
         if (mSearchEffect != null) {
@@ -295,7 +274,9 @@
         }
     }
 
-    /** Indicates that search will be invoked if the current gesture is maintained. */
+    /**
+     * Indicates that search will be invoked if the current gesture is maintained.
+     */
     public void vibrateForSearchHint() {
         if (FeatureFlags.ENABLE_SEARCH_HAPTIC_HINT.get() && Utilities.ATLEAST_S
                 && mVibrator.areAllPrimitivesSupported(PRIMITIVE_LOW_TICK)) {
@@ -327,6 +308,5 @@
 
             vibrate(composition.compose());
         }
->>>>>>> 96fe8417
     }
 }