/*
 * Copyright (C) 2016 The Android Open Source Project
 *
 * Licensed under the Apache License, Version 2.0 (the "License");
 * you may not use this file except in compliance with the License.
 * You may obtain a copy of the License at
 *
 *      http://www.apache.org/licenses/LICENSE-2.0
 *
 * Unless required by applicable law or agreed to in writing, software
 * distributed under the License is distributed on an "AS IS" BASIS,
 * WITHOUT WARRANTIES OR CONDITIONS OF ANY KIND, either express or implied.
 * See the License for the specific language governing permissions and
 * limitations under the License.
 */

package com.android.launcher3.util;

import static android.view.WindowManager.PROPERTY_SUPPORTS_MULTI_INSTANCE_SYSTEM_UI;

import static com.android.launcher3.model.data.ItemInfoWithIcon.FLAG_INSTALL_SESSION_ACTIVE;

import android.content.ActivityNotFoundException;
import android.content.ComponentName;
import android.content.Context;
import android.content.Intent;
import android.content.pm.ApplicationInfo;
import android.content.pm.LauncherActivityInfo;
import android.content.pm.LauncherApps;
import android.content.pm.PackageInfo;
import android.content.pm.PackageManager;
import android.content.pm.PackageManager.NameNotFoundException;
import android.content.pm.ResolveInfo;
import android.graphics.Rect;
import android.os.Bundle;
import android.os.Process;
import android.os.UserHandle;
import android.text.TextUtils;
import android.util.Log;
import android.widget.Toast;

import androidx.annotation.NonNull;
import androidx.annotation.Nullable;

import com.android.launcher3.Flags;
import com.android.launcher3.PendingAddItemInfo;
import com.android.launcher3.R;
import com.android.launcher3.Utilities;
import com.android.launcher3.model.data.AppInfo;
import com.android.launcher3.model.data.ItemInfo;
import com.android.launcher3.model.data.ItemInfoWithIcon;
import com.android.launcher3.model.data.LauncherAppWidgetInfo;
import com.android.launcher3.model.data.WorkspaceItemInfo;

import java.util.List;
import java.util.Objects;

/**
 * Utility methods using package manager
 */
public class PackageManagerHelper implements SafeCloseable{

    private static final String TAG = "PackageManagerHelper";

    @NonNull
    public static final MainThreadInitializedObject<PackageManagerHelper> INSTANCE =
            new MainThreadInitializedObject<>(PackageManagerHelper::new);

    @NonNull
    private final Context mContext;

    @NonNull
    private final PackageManager mPm;

    @NonNull
    private final LauncherApps mLauncherApps;

    private final String[] mLegacyMultiInstanceSupportedApps;

    public PackageManagerHelper(@NonNull final Context context) {
        mContext = context;
        mPm = context.getPackageManager();
        mLauncherApps = Objects.requireNonNull(context.getSystemService(LauncherApps.class));
        mLegacyMultiInstanceSupportedApps = mContext.getResources().getStringArray(
                R.array.config_appsSupportMultiInstancesSplit);
    }

    @Override
    public void close() { }

    /**
     * Returns true if the app can possibly be on the SDCard. This is just a
     * workaround and doesn't
     * guarantee that the app is on SD card.
     */
    public boolean isAppOnSdcard(@NonNull final String packageName,
            @NonNull final UserHandle user) {
        final ApplicationInfo info = getApplicationInfo(
                packageName, user, PackageManager.MATCH_UNINSTALLED_PACKAGES);
        return info != null && (info.flags & ApplicationInfo.FLAG_EXTERNAL_STORAGE) != 0;
    }

    /**
     * Returns whether the target app is suspended for a given user as per
     * {@link android.app.admin.DevicePolicyManager#isPackageSuspended}.
     */
    public boolean isAppSuspended(@NonNull final String packageName,
            @NonNull final UserHandle user) {
        final ApplicationInfo info = getApplicationInfo(packageName, user, 0);
        return info != null && isAppSuspended(info);
    }

    /**
     * Returns whether the target app is installed for a given user
     */
    public boolean isAppInstalled(@NonNull final String packageName,
            @NonNull final UserHandle user) {
        final ApplicationInfo info = getApplicationInfo(packageName, user, 0);
        return info != null;
    }

    /**
     * Returns whether the target app is archived for a given user
     */
    @SuppressWarnings("NewApi")
    public boolean isAppArchivedForUser(@NonNull final String packageName,
            @NonNull final UserHandle user) {
        if (!Flags.enableSupportForArchiving()) {
            return false;
        }
        final ApplicationInfo info = getApplicationInfo(
                // LauncherApps does not support long flags currently. Since archived apps are
                // subset of uninstalled apps, this filter also includes archived apps.
                packageName, user, PackageManager.MATCH_UNINSTALLED_PACKAGES);
        return info != null && info.isArchived;
    }

    /**
     * Returns whether the target app is in archived state
     */
    @SuppressWarnings("NewApi")
    public boolean isAppArchived(@NonNull final String packageName) {
        final ApplicationInfo info;
        try {
            info = mPm.getPackageInfo(packageName,
                    PackageManager.PackageInfoFlags.of(
                            PackageManager.MATCH_ARCHIVED_PACKAGES)).applicationInfo;
            return info.isArchived;
        } catch (NameNotFoundException e) {
            Log.e(TAG, "Failed to get applicationInfo for package: " + packageName, e);
            return false;
        }
    }

    /**
     * Returns the installing app package for the given package
     */
    public String getAppInstallerPackage(@NonNull final String packageName) {
        try {
            return mPm.getInstallSourceInfo(packageName).getInstallingPackageName();
        } catch (NameNotFoundException e) {
            Log.e(TAG, "Failed to get installer package for app package:" + packageName, e);
            return null;
        }
    }

    /**
     * Returns the application info for the provided package or null
     */
    @Nullable
    public ApplicationInfo getApplicationInfo(@NonNull final String packageName,
            @NonNull final UserHandle user, final int flags) {
        try {
            ApplicationInfo info = mLauncherApps.getApplicationInfo(packageName, flags, user);
<<<<<<< HEAD
            return (info.flags & ApplicationInfo.FLAG_INSTALLED) == 0 || !info.enabled
                    ? null
                    : info;
=======
            return !isPackageInstalledOrArchived(info) || !info.enabled ? null : info;
>>>>>>> 904a97c6
        } catch (PackageManager.NameNotFoundException e) {
            return null;
        }
    }

    /**
     * Returns the preferred launch activity intent for a given package.
     */
    @Nullable
    public Intent getAppLaunchIntent(@Nullable final String pkg, @NonNull final UserHandle user) {
        LauncherActivityInfo info = getAppLaunchInfo(pkg, user);
        return info != null ? AppInfo.makeLaunchIntent(info) : null;
    }

    /**
     * Returns the preferred launch activity for a given package.
     */
    @Nullable
    public LauncherActivityInfo getAppLaunchInfo(@Nullable final String pkg,
            @NonNull final UserHandle user) {
        List<LauncherActivityInfo> activities = mLauncherApps.getActivityList(pkg, user);
<<<<<<< HEAD
        return activities.isEmpty() ? null : AppInfo.makeLaunchIntent(activities.get(0));
=======
        return activities.isEmpty() ? null : activities.get(0);
>>>>>>> 904a97c6
    }

    /**
     * Returns whether an application is suspended as per
     * {@link android.app.admin.DevicePolicyManager#isPackageSuspended}.
     */
    public static boolean isAppSuspended(ApplicationInfo info) {
        return (info.flags & ApplicationInfo.FLAG_SUSPENDED) != 0;
    }

<<<<<<< HEAD
    public Intent getMarketIntent(String packageName) {
        return new Intent(Intent.ACTION_VIEW)
                .setData(new Uri.Builder()
                        .scheme("market")
                        .authority("details")
                        .appendQueryParameter("id", packageName)
                        .build())
                .putExtra(Intent.EXTRA_REFERRER, new Uri.Builder().scheme("android-app")
                        .authority(mContext.getPackageName()).build());
    }

    /**
     * Creates a new market search intent.
     */
    public static Intent getMarketSearchIntent(Context context, String query) {
        try {
            Intent intent = Intent.parseUri(context.getString(R.string.market_search_intent), 0);
            if (!TextUtils.isEmpty(query)) {
                intent.setData(
                        intent.getData().buildUpon().appendQueryParameter("q", query).build());
            }
            return intent;
        } catch (URISyntaxException e) {
            throw new RuntimeException(e);
        }
    }

    public static Intent getStyleWallpapersIntent(Context context) {
        return getStyleWallpapersAltIntent(context);
    }

    public static Intent getStyleWallpapersAltIntent(Context context) {
        return new Intent(Intent.ACTION_SET_WALLPAPER).setComponent(
                new ComponentName(context.getString(R.string.wallpaper_picker_package_alt),
                        "com.android.customization.picker.CustomizationPickerActivity"));
    }

    /**
     * Starts the details activity for {@code info}
     */
    public void startDetailsActivityForInfo(ItemInfo info, Rect sourceBounds, Bundle opts) {
        if (info instanceof ItemInfoWithIcon
                && (((ItemInfoWithIcon) info).runtimeStatusFlags
                        & ItemInfoWithIcon.FLAG_INSTALL_SESSION_ACTIVE) != 0) {
            ItemInfoWithIcon appInfo = (ItemInfoWithIcon) info;
            mContext.startActivity(new PackageManagerHelper(mContext)
                    .getMarketIntent(appInfo.getTargetComponent().getPackageName()));
=======
    /**
     * Starts the details activity for {@code info}
     */
    public static void startDetailsActivityForInfo(Context context, ItemInfo info,
            Rect sourceBounds, Bundle opts) {
        if (info instanceof ItemInfoWithIcon appInfo
                && (appInfo.runtimeStatusFlags & FLAG_INSTALL_SESSION_ACTIVE) != 0) {
            context.startActivity(ApiWrapper.INSTANCE.get(context).getAppMarketActivityIntent(
                    appInfo.getTargetComponent().getPackageName(), Process.myUserHandle()));
>>>>>>> 904a97c6
            return;
        }
        ComponentName componentName = null;
        if (info instanceof AppInfo) {
            componentName = ((AppInfo) info).componentName;
        } else if (info instanceof WorkspaceItemInfo) {
            componentName = info.getTargetComponent();
        } else if (info instanceof PendingAddItemInfo) {
            componentName = ((PendingAddItemInfo) info).componentName;
        } else if (info instanceof LauncherAppWidgetInfo) {
            componentName = ((LauncherAppWidgetInfo) info).providerName;
        }
        if (componentName != null) {
            try {
                context.getSystemService(LauncherApps.class).startAppDetailsActivity(componentName,
                        info.user, sourceBounds, opts);
            } catch (SecurityException | ActivityNotFoundException e) {
                Toast.makeText(context, R.string.activity_not_found, Toast.LENGTH_SHORT).show();
                Log.e(TAG, "Unable to launch settings", e);
            }
        }
    }

    public static boolean isSystemApp(@NonNull final Context context,
            @NonNull final Intent intent) {
        PackageManager pm = context.getPackageManager();
        // Get the package name for intent
        String packageName = null;
        if (intent != null) {
            ComponentName cn = intent.getComponent();
            if (cn == null) {
                ResolveInfo info = pm.resolveActivity(intent, PackageManager.MATCH_DEFAULT_ONLY);
                if ((info != null) && (info.activityInfo != null)) {
                    packageName = info.activityInfo.packageName;
                }
            } else {
                packageName = cn.getPackageName();
            }
        }
        return isSystemApp(context, packageName);
    }

    public static boolean isSystemApp(Context context, String packageName) {
        PackageManager pm = context.getPackageManager();
        // Check if the provided package is a system app.
        if (packageName != null) {
            try {
                PackageInfo info = pm.getPackageInfo(packageName, 0);
                return (info != null) && (info.applicationInfo != null) &&
                        ((info.applicationInfo.flags & ApplicationInfo.FLAG_SYSTEM) != 0);
            } catch (NameNotFoundException e) {
                return false;
            }
        } else {
            return false;
        }
    }

    /**
     * Returns true if the intent is a valid launch intent for a launcher activity
     * of an app.
     * This is used to identify shortcuts which are different from the ones exposed
     * by the
     * applications' manifest file.
     *
     * @param launchIntent The intent that will be launched when the shortcut is
     *                     clicked.
     */
    public static boolean isLauncherAppTarget(Intent launchIntent) {
        if (launchIntent != null
                && Intent.ACTION_MAIN.equals(launchIntent.getAction())
                && launchIntent.getComponent() != null
                && launchIntent.getCategories() != null
                && launchIntent.getCategories().size() == 1
                && launchIntent.hasCategory(Intent.CATEGORY_LAUNCHER)
                && TextUtils.isEmpty(launchIntent.getDataString())) {
            // An app target can either have no extra or have ItemInfo.EXTRA_PROFILE.
            Bundle extras = launchIntent.getExtras();
            return extras == null || extras.keySet().isEmpty();
        }
        return false;
    }

    /**
     * Returns true if Launcher has the permission to access shortcuts.
<<<<<<< HEAD
     * 
=======
     *
>>>>>>> 904a97c6
     * @see LauncherApps#hasShortcutHostPermission()
     */
    public static boolean hasShortcutsPermission(Context context) {
        try {
            return context.getSystemService(LauncherApps.class).hasShortcutHostPermission();
        } catch (SecurityException | IllegalStateException e) {
            Log.e(TAG, "Failed to make shortcut manager call", e);
        }
        return false;
    }

    /** Returns the incremental download progress for the given shortcut's app. */
    public static int getLoadingProgress(LauncherActivityInfo info) {
        if (Utilities.ATLEAST_S) {
            return (int) (100 * info.getLoadingProgress());
        }
        return 100;
    }

    /** Returns true in case app is installed on the device or in archived state. */
    @SuppressWarnings("NewApi")
    private boolean isPackageInstalledOrArchived(ApplicationInfo info) {
        return (info.flags & ApplicationInfo.FLAG_INSTALLED) != 0 || (
                Flags.enableSupportForArchiving() && info.isArchived);
    }

    /**
     * Returns whether the given component or its application has the multi-instance property set.
     */
    public boolean supportsMultiInstance(@NonNull ComponentName component) {
        // Check the legacy hardcoded allowlist first
        for (String pkg : mLegacyMultiInstanceSupportedApps) {
            if (pkg.equals(component.getPackageName())) {
                return true;
            }
        }

        // Check app multi-instance properties after V
        if (!Utilities.ATLEAST_V) {
            return false;
        }

        try {
            // Check if the component has the multi-instance property
            return mPm.getProperty(PROPERTY_SUPPORTS_MULTI_INSTANCE_SYSTEM_UI, component)
                    .getBoolean();
        } catch (PackageManager.NameNotFoundException e1) {
            try {
                // Check if the application has the multi-instance property
                return mPm.getProperty(PROPERTY_SUPPORTS_MULTI_INSTANCE_SYSTEM_UI,
                                component.getPackageName())
                    .getBoolean();
            } catch (PackageManager.NameNotFoundException e2) {
                // Fall through
            }
        }
        return false;
    }

    /**
     * Returns whether two apps should be considered the same for multi-instance purposes, which
     * requires additional checks to ensure they can be started as multiple instances.
     */
    public static boolean isSameAppForMultiInstance(@NonNull ItemInfo app1,
            @NonNull ItemInfo app2) {
        return app1.getTargetPackage().equals(app2.getTargetPackage())
                && app1.user.equals(app2.user);
    }
}<|MERGE_RESOLUTION|>--- conflicted
+++ resolved
@@ -58,13 +58,13 @@
 /**
  * Utility methods using package manager
  */
-public class PackageManagerHelper implements SafeCloseable{
+public class PackageManagerHelper implements SafeCloseable {
 
     private static final String TAG = "PackageManagerHelper";
 
     @NonNull
-    public static final MainThreadInitializedObject<PackageManagerHelper> INSTANCE =
-            new MainThreadInitializedObject<>(PackageManagerHelper::new);
+    public static final MainThreadInitializedObject<PackageManagerHelper> INSTANCE = new MainThreadInitializedObject<>(
+            PackageManagerHelper::new);
 
     @NonNull
     private final Context mContext;
@@ -86,7 +86,8 @@
     }
 
     @Override
-    public void close() { }
+    public void close() {
+    }
 
     /**
      * Returns true if the app can possibly be on the SDCard. This is just a
@@ -172,13 +173,7 @@
             @NonNull final UserHandle user, final int flags) {
         try {
             ApplicationInfo info = mLauncherApps.getApplicationInfo(packageName, flags, user);
-<<<<<<< HEAD
-            return (info.flags & ApplicationInfo.FLAG_INSTALLED) == 0 || !info.enabled
-                    ? null
-                    : info;
-=======
             return !isPackageInstalledOrArchived(info) || !info.enabled ? null : info;
->>>>>>> 904a97c6
         } catch (PackageManager.NameNotFoundException e) {
             return null;
         }
@@ -200,11 +195,7 @@
     public LauncherActivityInfo getAppLaunchInfo(@Nullable final String pkg,
             @NonNull final UserHandle user) {
         List<LauncherActivityInfo> activities = mLauncherApps.getActivityList(pkg, user);
-<<<<<<< HEAD
-        return activities.isEmpty() ? null : AppInfo.makeLaunchIntent(activities.get(0));
-=======
         return activities.isEmpty() ? null : activities.get(0);
->>>>>>> 904a97c6
     }
 
     /**
@@ -215,7 +206,6 @@
         return (info.flags & ApplicationInfo.FLAG_SUSPENDED) != 0;
     }
 
-<<<<<<< HEAD
     public Intent getMarketIntent(String packageName) {
         return new Intent(Intent.ACTION_VIEW)
                 .setData(new Uri.Builder()
@@ -263,17 +253,6 @@
             ItemInfoWithIcon appInfo = (ItemInfoWithIcon) info;
             mContext.startActivity(new PackageManagerHelper(mContext)
                     .getMarketIntent(appInfo.getTargetComponent().getPackageName()));
-=======
-    /**
-     * Starts the details activity for {@code info}
-     */
-    public static void startDetailsActivityForInfo(Context context, ItemInfo info,
-            Rect sourceBounds, Bundle opts) {
-        if (info instanceof ItemInfoWithIcon appInfo
-                && (appInfo.runtimeStatusFlags & FLAG_INSTALL_SESSION_ACTIVE) != 0) {
-            context.startActivity(ApiWrapper.INSTANCE.get(context).getAppMarketActivityIntent(
-                    appInfo.getTargetComponent().getPackageName(), Process.myUserHandle()));
->>>>>>> 904a97c6
             return;
         }
         ComponentName componentName = null;
@@ -359,11 +338,7 @@
 
     /**
      * Returns true if Launcher has the permission to access shortcuts.
-<<<<<<< HEAD
-     * 
-=======
      *
->>>>>>> 904a97c6
      * @see LauncherApps#hasShortcutHostPermission()
      */
     public static boolean hasShortcutsPermission(Context context) {
@@ -386,12 +361,13 @@
     /** Returns true in case app is installed on the device or in archived state. */
     @SuppressWarnings("NewApi")
     private boolean isPackageInstalledOrArchived(ApplicationInfo info) {
-        return (info.flags & ApplicationInfo.FLAG_INSTALLED) != 0 || (
-                Flags.enableSupportForArchiving() && info.isArchived);
-    }
-
-    /**
-     * Returns whether the given component or its application has the multi-instance property set.
+        return (info.flags & ApplicationInfo.FLAG_INSTALLED) != 0
+                || (Flags.enableSupportForArchiving() && info.isArchived);
+    }
+
+    /**
+     * Returns whether the given component or its application has the multi-instance
+     * property set.
      */
     public boolean supportsMultiInstance(@NonNull ComponentName component) {
         // Check the legacy hardcoded allowlist first
@@ -414,8 +390,8 @@
             try {
                 // Check if the application has the multi-instance property
                 return mPm.getProperty(PROPERTY_SUPPORTS_MULTI_INSTANCE_SYSTEM_UI,
-                                component.getPackageName())
-                    .getBoolean();
+                        component.getPackageName())
+                        .getBoolean();
             } catch (PackageManager.NameNotFoundException e2) {
                 // Fall through
             }
@@ -424,8 +400,10 @@
     }
 
     /**
-     * Returns whether two apps should be considered the same for multi-instance purposes, which
-     * requires additional checks to ensure they can be started as multiple instances.
+     * Returns whether two apps should be considered the same for multi-instance
+     * purposes, which
+     * requires additional checks to ensure they can be started as multiple
+     * instances.
      */
     public static boolean isSameAppForMultiInstance(@NonNull ItemInfo app1,
             @NonNull ItemInfo app2) {
