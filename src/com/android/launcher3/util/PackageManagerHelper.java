/*
 * Copyright (C) 2016 The Android Open Source Project
 *
 * Licensed under the Apache License, Version 2.0 (the "License");
 * you may not use this file except in compliance with the License.
 * You may obtain a copy of the License at
 *
 *      http://www.apache.org/licenses/LICENSE-2.0
 *
 * Unless required by applicable law or agreed to in writing, software
 * distributed under the License is distributed on an "AS IS" BASIS,
 * WITHOUT WARRANTIES OR CONDITIONS OF ANY KIND, either express or implied.
 * See the License for the specific language governing permissions and
 * limitations under the License.
 */

package com.android.launcher3.util;

import static android.content.pm.PackageManager.MATCH_SYSTEM_ONLY;

import android.app.AppOpsManager;
import android.content.ActivityNotFoundException;
import android.content.ComponentName;
import android.content.Context;
import android.content.Intent;
import android.content.IntentFilter;
import android.content.pm.ApplicationInfo;
import android.content.pm.LauncherActivityInfo;
<<<<<<< HEAD
=======
import android.content.pm.LauncherApps;
>>>>>>> 7b96ec1f
import android.content.pm.PackageInfo;
import android.content.pm.PackageManager;
import android.content.pm.PackageManager.NameNotFoundException;
import android.content.pm.ResolveInfo;
import android.content.res.Resources;
import android.graphics.Rect;
import android.net.Uri;
import android.os.Build;
import android.os.Bundle;
import android.os.PatternMatcher;
import android.os.Process;
import android.os.UserHandle;
import android.provider.Settings;
import android.text.TextUtils;
import android.util.Log;
import android.util.Pair;
import android.widget.Toast;

import com.android.launcher3.PendingAddItemInfo;
import com.android.launcher3.R;
import com.android.launcher3.Utilities;
import com.android.launcher3.model.data.AppInfo;
import com.android.launcher3.model.data.ItemInfo;
import com.android.launcher3.model.data.LauncherAppWidgetInfo;
import com.android.launcher3.model.data.PromiseAppInfo;
import com.android.launcher3.model.data.WorkspaceItemInfo;

import java.net.URISyntaxException;
import java.util.List;

/**
 * Utility methods using package manager
 */
public class PackageManagerHelper {

    private static final String TAG = "PackageManagerHelper";

    private final Context mContext;
    private final PackageManager mPm;
    private final LauncherApps mLauncherApps;

    public PackageManagerHelper(Context context) {
        mContext = context;
        mPm = context.getPackageManager();
        mLauncherApps = context.getSystemService(LauncherApps.class);
    }

    /**
     * Returns true if the app can possibly be on the SDCard. This is just a workaround and doesn't
     * guarantee that the app is on SD card.
     */
    public boolean isAppOnSdcard(String packageName, UserHandle user) {
        ApplicationInfo info = getApplicationInfo(
                packageName, user, PackageManager.MATCH_UNINSTALLED_PACKAGES);
        return info != null && (info.flags & ApplicationInfo.FLAG_EXTERNAL_STORAGE) != 0;
    }

    public static boolean isAppEnabled(PackageManager pm, String packageName, int flags) {
        try {
            ApplicationInfo info = pm.getApplicationInfo(packageName, flags);
            return info != null && info.enabled;
        } catch (PackageManager.NameNotFoundException e) {
            return false;
        }
    }

    public static boolean isAppInstalled(PackageManager pm, String packageName, int flags) {
        try {
            ApplicationInfo info = pm.getApplicationInfo(packageName, flags);
            return info != null;
        } catch (PackageManager.NameNotFoundException e) {
            return false;
        }
    }

    public String getPackageVersion(final String packageName) {
        try {
            PackageInfo info = mPm.getPackageInfo(packageName, 0);
            return info.versionName;
        } catch (PackageManager.NameNotFoundException ignored) {
        }
        return "";
    }

    /**
     * Returns whether the target app is suspended for a given user as per
     * {@link android.app.admin.DevicePolicyManager#isPackageSuspended}.
     */
    public boolean isAppSuspended(String packageName, UserHandle user) {
        ApplicationInfo info = getApplicationInfo(packageName, user, 0);
        return info != null && isAppSuspended(info);
    }

    /**
     * Returns the application info for the provided package or null
     */
    public ApplicationInfo getApplicationInfo(String packageName, UserHandle user, int flags) {
        if (Utilities.ATLEAST_OREO) {
            try {
                ApplicationInfo info = mLauncherApps.getApplicationInfo(packageName, flags, user);
                return (info.flags & ApplicationInfo.FLAG_INSTALLED) == 0 || !info.enabled
                        ? null : info;
            } catch (PackageManager.NameNotFoundException e) {
                return null;
            }
        } else {
            final boolean isPrimaryUser = Process.myUserHandle().equals(user);
            if (!isPrimaryUser && (flags == 0)) {
                // We are looking for an installed app on a secondary profile. Prior to O, the only
                // entry point for work profiles is through the LauncherActivity.
                List<LauncherActivityInfo> activityList =
                        mLauncherApps.getActivityList(packageName, user);
                return activityList.size() > 0 ? activityList.get(0).getApplicationInfo() : null;
            }
            try {
                ApplicationInfo info = mPm.getApplicationInfo(packageName, flags);
                // There is no way to check if the app is installed for managed profile. But for
                // primary profile, we can still have this check.
                if (isPrimaryUser && ((info.flags & ApplicationInfo.FLAG_INSTALLED) == 0)
                        || !info.enabled) {
                    return null;
                }
                return info;
            } catch (PackageManager.NameNotFoundException e) {
                // Package not found
                return null;
            }
        }
    }

    public boolean isSafeMode() {
        return mContext.getPackageManager().isSafeMode();
    }

    public Intent getAppLaunchIntent(String pkg, UserHandle user) {
        List<LauncherActivityInfo> activities = mLauncherApps.getActivityList(pkg, user);
        return activities.isEmpty() ? null :
                AppInfo.makeLaunchIntent(activities.get(0));
    }

    /**
     * Returns whether an application is suspended as per
     * {@link android.app.admin.DevicePolicyManager#isPackageSuspended}.
     */
    public static boolean isAppSuspended(ApplicationInfo info) {
        return (info.flags & ApplicationInfo.FLAG_SUSPENDED) != 0;
    }

    /**
     * Returns true if {@param srcPackage} has the permission required to start the activity from
     * {@param intent}. If {@param srcPackage} is null, then the activity should not need
     * any permissions
     */
    public boolean hasPermissionForActivity(Intent intent, String srcPackage) {
        ResolveInfo target = mPm.resolveActivity(intent, 0);
        if (target == null) {
            // Not a valid target
            return false;
        }
        if (TextUtils.isEmpty(target.activityInfo.permission)) {
            // No permission is needed
            return true;
        }
        if (TextUtils.isEmpty(srcPackage)) {
            // The activity requires some permission but there is no source.
            return false;
        }

        // Source does not have sufficient permissions.
        if(mPm.checkPermission(target.activityInfo.permission, srcPackage) !=
                PackageManager.PERMISSION_GRANTED) {
            return false;
        }

        // On M and above also check AppOpsManager for compatibility mode permissions.
        if (TextUtils.isEmpty(AppOpsManager.permissionToOp(target.activityInfo.permission))) {
            // There is no app-op for this permission, which could have been disabled.
            return true;
        }

        // There is no direct way to check if the app-op is allowed for a particular app. Since
        // app-op is only enabled for apps running in compatibility mode, simply block such apps.

        try {
            return mPm.getApplicationInfo(srcPackage, 0).targetSdkVersion >= Build.VERSION_CODES.M;
        } catch (NameNotFoundException e) { }

        return false;
    }

    public Intent getMarketIntent(String packageName) {
        return new Intent(Intent.ACTION_VIEW)
                .setData(new Uri.Builder()
                        .scheme("market")
                        .authority("details")
                        .appendQueryParameter("id", packageName)
                        .build())
                .putExtra(Intent.EXTRA_REFERRER, new Uri.Builder().scheme("android-app")
                        .authority(mContext.getPackageName()).build());
    }

    /**
     * Creates a new market search intent.
     */
    public static Intent getMarketSearchIntent(Context context, String query) {
        try {
            Intent intent = Intent.parseUri(context.getString(R.string.market_search_intent), 0);
            if (!TextUtils.isEmpty(query)) {
                intent.setData(
                        intent.getData().buildUpon().appendQueryParameter("q", query).build());
            }
            return intent;
        } catch (URISyntaxException e) {
            throw new RuntimeException(e);
        }
    }

    public static Intent getStyleWallpapersIntent(Context context) {
        return new Intent(Intent.ACTION_SET_WALLPAPER).setComponent(
                new ComponentName(context.getString(R.string.wallpaper_picker_package),
                "com.android.customization.picker.CustomizationPickerActivity"));
    }

    /**
     * Starts the details activity for {@code info}
     */
    public Intent startDetailsActivityForInfo(ItemInfo info, Rect sourceBounds, Bundle opts) {
        if (info instanceof PromiseAppInfo) {
            PromiseAppInfo promiseAppInfo = (PromiseAppInfo) info;
            Intent intent = promiseAppInfo.getMarketIntent(mContext);
            mContext.startActivity(intent);
            return intent;
        }
        ComponentName componentName = null;
        if (info instanceof AppInfo) {
            componentName = ((AppInfo) info).componentName;
        } else if (info instanceof WorkspaceItemInfo) {
            componentName = info.getTargetComponent();
        } else if (info instanceof PendingAddItemInfo) {
            componentName = ((PendingAddItemInfo) info).componentName;
        } else if (info instanceof LauncherAppWidgetInfo) {
            componentName = ((LauncherAppWidgetInfo) info).providerName;
        }
        if (componentName != null) {
            try {
<<<<<<< HEAD
                mLauncherApps.showAppDetailsForProfile(
                        componentName, info.user, sourceBounds, opts);
                return new Intent(Settings.ACTION_APPLICATION_SETTINGS);
=======
                mLauncherApps.startAppDetailsActivity(componentName, info.user, sourceBounds, opts);
>>>>>>> 7b96ec1f
            } catch (SecurityException | ActivityNotFoundException e) {
                Toast.makeText(mContext, R.string.activity_not_found, Toast.LENGTH_SHORT).show();
                Log.e(TAG, "Unable to launch settings", e);
            }
        }
        return null;
    }

    /**
     * Creates an intent filter to listen for actions with a specific package in the data field.
     */
    public static IntentFilter getPackageFilter(String pkg, String... actions) {
        IntentFilter packageFilter = new IntentFilter();
        for (String action : actions) {
            packageFilter.addAction(action);
        }
        packageFilter.addDataScheme("package");
        packageFilter.addDataSchemeSpecificPart(pkg, PatternMatcher.PATTERN_LITERAL);
        return packageFilter;
    }

    public static boolean isSystemApp(Context context, Intent intent) {
        PackageManager pm = context.getPackageManager();
        ComponentName cn = intent.getComponent();
        String packageName = null;
        if (cn == null) {
            ResolveInfo info = pm.resolveActivity(intent, PackageManager.MATCH_DEFAULT_ONLY);
            if ((info != null) && (info.activityInfo != null)) {
                packageName = info.activityInfo.packageName;
            }
        } else {
            packageName = cn.getPackageName();
        }
        if (packageName == null) {
            packageName = intent.getPackage();
        }
        if (packageName != null) {
            try {
                PackageInfo info = pm.getPackageInfo(packageName, 0);
                return (info != null) && (info.applicationInfo != null) &&
                        ((info.applicationInfo.flags & ApplicationInfo.FLAG_SYSTEM) != 0);
            } catch (NameNotFoundException e) {
                return false;
            }
        } else {
            return false;
        }
    }

    /**
     * Finds a system apk which had a broadcast receiver listening to a particular action.
     * @param action intent action used to find the apk
     * @return a pair of apk package name and the resources.
     */
    public static Pair<String, Resources> findSystemApk(String action, PackageManager pm) {
        final Intent intent = new Intent(action);
        for (ResolveInfo info : pm.queryBroadcastReceivers(intent, MATCH_SYSTEM_ONLY)) {
            final String packageName = info.activityInfo.packageName;
            try {
                final Resources res = pm.getResourcesForApplication(packageName);
                return Pair.create(packageName, res);
            } catch (NameNotFoundException e) {
                Log.w(TAG, "Failed to find resources for " + packageName);
            }
        }
        return null;
    }

    /**
     * Returns true if the intent is a valid launch intent for a launcher activity of an app.
     * This is used to identify shortcuts which are different from the ones exposed by the
     * applications' manifest file.
     *
     * @param launchIntent The intent that will be launched when the shortcut is clicked.
     */
    public static boolean isLauncherAppTarget(Intent launchIntent) {
        if (launchIntent != null
                && Intent.ACTION_MAIN.equals(launchIntent.getAction())
                && launchIntent.getComponent() != null
                && launchIntent.getCategories() != null
                && launchIntent.getCategories().size() == 1
                && launchIntent.hasCategory(Intent.CATEGORY_LAUNCHER)
                && TextUtils.isEmpty(launchIntent.getDataString())) {
            // An app target can either have no extra or have ItemInfo.EXTRA_PROFILE.
            Bundle extras = launchIntent.getExtras();
            return extras == null || extras.keySet().isEmpty();
        }
        return false;
    }

    /**
     * Returns true if Launcher has the permission to access shortcuts.
     * @see LauncherApps#hasShortcutHostPermission()
     */
    public static boolean hasShortcutsPermission(Context context) {
        try {
            return context.getSystemService(LauncherApps.class).hasShortcutHostPermission();
        } catch (SecurityException | IllegalStateException e) {
            Log.e(TAG, "Failed to make shortcut manager call", e);
        }
        return false;
    }
}<|MERGE_RESOLUTION|>--- conflicted
+++ resolved
@@ -26,10 +26,7 @@
 import android.content.IntentFilter;
 import android.content.pm.ApplicationInfo;
 import android.content.pm.LauncherActivityInfo;
-<<<<<<< HEAD
-=======
 import android.content.pm.LauncherApps;
->>>>>>> 7b96ec1f
 import android.content.pm.PackageInfo;
 import android.content.pm.PackageManager;
 import android.content.pm.PackageManager.NameNotFoundException;
@@ -275,13 +272,8 @@
         }
         if (componentName != null) {
             try {
-<<<<<<< HEAD
-                mLauncherApps.showAppDetailsForProfile(
-                        componentName, info.user, sourceBounds, opts);
+                mLauncherApps.startAppDetailsActivity(componentName, info.user, sourceBounds, opts);
                 return new Intent(Settings.ACTION_APPLICATION_SETTINGS);
-=======
-                mLauncherApps.startAppDetailsActivity(componentName, info.user, sourceBounds, opts);
->>>>>>> 7b96ec1f
             } catch (SecurityException | ActivityNotFoundException e) {
                 Toast.makeText(mContext, R.string.activity_not_found, Toast.LENGTH_SHORT).show();
                 Log.e(TAG, "Unable to launch settings", e);
