/*
 * Copyright (C) 2015 The Android Open Source Project
 *
 * Licensed under the Apache License, Version 2.0 (the "License");
 * you may not use this file except in compliance with the License.
 * You may obtain a copy of the License at
 *
 *      http://www.apache.org/licenses/LICENSE-2.0
 *
 * Unless required by applicable law or agreed to in writing, software
 * distributed under the License is distributed on an "AS IS" BASIS,
 * WITHOUT WARRANTIES OR CONDITIONS OF ANY KIND, either express or implied.
 * See the License for the specific language governing permissions and
 * limitations under the License.
 */

package com.android.launcher3;

import static ch.deletescape.lawnchair.views.LawnchairBackgroundView.ALPHA_INDEX_STATE;
import static com.android.launcher3.LauncherAnimUtils.DRAWABLE_ALPHA;
import static com.android.launcher3.LauncherAnimUtils.SCALE_PROPERTY;
import static com.android.launcher3.LauncherState.HOTSEAT_ICONS;
<<<<<<< HEAD
import static com.android.launcher3.LauncherState.HOTSEAT_SEARCH_BOX;
import static com.android.launcher3.LauncherState.OPTIONS_VIEW;
import static com.android.launcher3.anim.AnimatorSetBuilder.ANIM_BLUR_FADE;
=======
import static com.android.launcher3.anim.AnimatorSetBuilder.ANIM_HOTSEAT_SCALE;
import static com.android.launcher3.anim.AnimatorSetBuilder.ANIM_HOTSEAT_TRANSLATE;
>>>>>>> c87bbeea
import static com.android.launcher3.anim.AnimatorSetBuilder.ANIM_WORKSPACE_FADE;
import static com.android.launcher3.anim.AnimatorSetBuilder.ANIM_WORKSPACE_SCALE;
import static com.android.launcher3.anim.AnimatorSetBuilder.ANIM_WORKSPACE_TRANSLATE;
import static com.android.launcher3.anim.Interpolators.LINEAR;
import static com.android.launcher3.anim.Interpolators.ZOOM_OUT;
import static com.android.launcher3.anim.PropertySetter.NO_ANIM_PROPERTY_SETTER;
import static com.android.launcher3.graphics.WorkspaceAndHotseatScrim.SCRIM_PROGRESS;
import static com.android.launcher3.graphics.WorkspaceAndHotseatScrim.SYSUI_PROGRESS;

import android.view.View;
import android.view.animation.Interpolator;
import ch.deletescape.lawnchair.LawnchairLauncher;
import ch.deletescape.lawnchair.util.InvertedMultiValueAlpha;
import ch.deletescape.lawnchair.util.InvertedMultiValueAlpha.InvertedAlphaProperty;
import ch.deletescape.lawnchair.views.LawnchairBackgroundView;
import ch.deletescape.lawnchair.views.OptionsPanel;
import com.android.launcher3.LauncherState.PageAlphaProvider;
import com.android.launcher3.LauncherState.ScaleAndTranslation;
import com.android.launcher3.LauncherStateManager.AnimationConfig;
import com.android.launcher3.anim.AnimatorSetBuilder;
import com.android.launcher3.anim.PropertySetter;
import com.android.launcher3.dragndrop.DragLayer;
import com.android.launcher3.graphics.WorkspaceAndHotseatScrim;

/**
 * Manages the animations between each of the workspace states.
 */
public class WorkspaceStateTransitionAnimation {

    private final Launcher mLauncher;
    private final Workspace mWorkspace;

    private float mNewScale;

    public WorkspaceStateTransitionAnimation(Launcher launcher, Workspace workspace) {
        mLauncher = launcher;
        mWorkspace = workspace;
    }

    public void setState(LauncherState toState) {
        setWorkspaceProperty(toState, NO_ANIM_PROPERTY_SETTER, new AnimatorSetBuilder(),
                new AnimationConfig());
    }

    public void setStateWithAnimation(LauncherState toState, AnimatorSetBuilder builder,
            AnimationConfig config) {
        setWorkspaceProperty(toState, config.getPropertySetter(builder), builder, config);
    }

    public float getFinalScale() {
        return mNewScale;
    }

    /**
     * Starts a transition animation for the workspace.
     */
    private void setWorkspaceProperty(LauncherState state, PropertySetter propertySetter,
            AnimatorSetBuilder builder, AnimationConfig config) {
        ScaleAndTranslation scaleAndTranslation = state.getWorkspaceScaleAndTranslation(mLauncher);
        ScaleAndTranslation hotseatScaleAndTranslation = state.getHotseatScaleAndTranslation(
                mLauncher);
        mNewScale = scaleAndTranslation.scale;
        PageAlphaProvider pageAlphaProvider = state.getWorkspacePageAlphaProvider(mLauncher);
        final int childCount = mWorkspace.getChildCount();
        for (int i = 0; i < childCount; i++) {
            applyChildState(state, (CellLayout) mWorkspace.getChildAt(i), i, pageAlphaProvider,
                    propertySetter, builder, config);
        }

        int elements = state.getVisibleElements(mLauncher);
        Interpolator fadeInterpolator = builder.getInterpolator(ANIM_WORKSPACE_FADE,
                pageAlphaProvider.interpolator);
        boolean playAtomicComponent = config.playAtomicOverviewScaleComponent();
        Hotseat hotseat = mWorkspace.getHotseat();
        if (playAtomicComponent) {
            Interpolator scaleInterpolator = builder.getInterpolator(ANIM_WORKSPACE_SCALE, ZOOM_OUT);
            propertySetter.setFloat(mWorkspace, SCALE_PROPERTY, mNewScale, scaleInterpolator);

            if (!hotseat.getRotationMode().isTransposed) {
                // Set the hotseat's pivot point to match the workspace's, so that it scales together.
                DragLayer dragLayer = mLauncher.getDragLayer();
                float[] workspacePivot =
                        new float[]{ mWorkspace.getPivotX(), mWorkspace.getPivotY() };
                dragLayer.getDescendantCoordRelativeToSelf(mWorkspace, workspacePivot);
                dragLayer.mapCoordInSelfToDescendant(hotseat, workspacePivot);
                hotseat.setPivotX(workspacePivot[0]);
                hotseat.setPivotY(workspacePivot[1]);
            }
            float hotseatScale = hotseatScaleAndTranslation.scale;
            Interpolator hotseatScaleInterpolator = builder.getInterpolator(ANIM_HOTSEAT_SCALE,
                    scaleInterpolator);
            propertySetter.setFloat(hotseat, SCALE_PROPERTY, hotseatScale,
                    hotseatScaleInterpolator);

            float hotseatIconsAlpha = (elements & HOTSEAT_ICONS) != 0 ? 1 : 0;
            propertySetter.setViewAlpha(hotseat, hotseatIconsAlpha, fadeInterpolator);
            propertySetter.setViewAlpha(mLauncher.getWorkspace().getPageIndicator(),
                    hotseatIconsAlpha, fadeInterpolator);
        }

        // Set options view
        OptionsPanel optionsPanel = LawnchairLauncher.getLauncher(mLauncher).getOptionsView();
        propertySetter.setViewAlpha(optionsPanel, (elements & OPTIONS_VIEW) != 0 ? 1 : 0, fadeInterpolator);

        if (!config.playNonAtomicComponent()) {
            // Only the alpha and scale, handled above, are included in the atomic animation.
            return;
        }

        Interpolator translationInterpolator = !playAtomicComponent
                ? LINEAR
                : builder.getInterpolator(ANIM_WORKSPACE_TRANSLATE, ZOOM_OUT);
        propertySetter.setFloat(mWorkspace, View.TRANSLATION_X,
                scaleAndTranslation.translationX, translationInterpolator);
        propertySetter.setFloat(mWorkspace, View.TRANSLATION_Y,
                scaleAndTranslation.translationY, translationInterpolator);

        Interpolator hotseatTranslationInterpolator = builder.getInterpolator(
                ANIM_HOTSEAT_TRANSLATE, translationInterpolator);
        propertySetter.setFloat(hotseat, View.TRANSLATION_Y,
                hotseatScaleAndTranslation.translationY, hotseatTranslationInterpolator);
        propertySetter.setFloat(mWorkspace.getPageIndicator(), View.TRANSLATION_Y,
                hotseatScaleAndTranslation.translationY, hotseatTranslationInterpolator);

        setScrim(propertySetter, state);
    }

    public void setScrim(PropertySetter propertySetter, LauncherState state) {
        WorkspaceAndHotseatScrim scrim = mLauncher.getDragLayer().getScrim();
        propertySetter.setFloat(scrim, SCRIM_PROGRESS, state.getWorkspaceScrimAlpha(mLauncher),
                LINEAR);
        propertySetter.setFloat(scrim, SYSUI_PROGRESS, state.hasSysUiScrim ? 1 : 0, LINEAR);

        LawnchairBackgroundView background = LawnchairLauncher.getLauncher(mLauncher).getBackground();
        propertySetter.setFloat(background.getBlurAlphas().getProperty(ALPHA_INDEX_STATE),
                InvertedMultiValueAlpha.VALUE,
                state.getWorkspaceBlurAlpha(mLauncher),
                builder.getInterpolator(ANIM_BLUR_FADE, LINEAR));
    }

    public void applyChildState(LauncherState state, CellLayout cl, int childIndex) {
        applyChildState(state, cl, childIndex, state.getWorkspacePageAlphaProvider(mLauncher),
                NO_ANIM_PROPERTY_SETTER, new AnimatorSetBuilder(), new AnimationConfig());
    }

    private void applyChildState(LauncherState state, CellLayout cl, int childIndex,
            PageAlphaProvider pageAlphaProvider, PropertySetter propertySetter,
            AnimatorSetBuilder builder, AnimationConfig config) {
        float pageAlpha = pageAlphaProvider.getPageAlpha(childIndex);
        int drawableAlpha = Math.round(pageAlpha * (state.hasWorkspacePageBackground ? 255 : 0));

        if (config.playNonAtomicComponent()) {
            propertySetter.setInt(cl.getScrimBackground(),
                    DRAWABLE_ALPHA, drawableAlpha, ZOOM_OUT);
        }
        if (config.playAtomicOverviewScaleComponent()) {
            Interpolator fadeInterpolator = builder.getInterpolator(ANIM_WORKSPACE_FADE,
                    pageAlphaProvider.interpolator);
            propertySetter.setFloat(cl.getShortcutsAndWidgets(), View.ALPHA,
                    pageAlpha, fadeInterpolator);
        }
    }
}<|MERGE_RESOLUTION|>--- conflicted
+++ resolved
@@ -20,14 +20,10 @@
 import static com.android.launcher3.LauncherAnimUtils.DRAWABLE_ALPHA;
 import static com.android.launcher3.LauncherAnimUtils.SCALE_PROPERTY;
 import static com.android.launcher3.LauncherState.HOTSEAT_ICONS;
-<<<<<<< HEAD
-import static com.android.launcher3.LauncherState.HOTSEAT_SEARCH_BOX;
 import static com.android.launcher3.LauncherState.OPTIONS_VIEW;
 import static com.android.launcher3.anim.AnimatorSetBuilder.ANIM_BLUR_FADE;
-=======
 import static com.android.launcher3.anim.AnimatorSetBuilder.ANIM_HOTSEAT_SCALE;
 import static com.android.launcher3.anim.AnimatorSetBuilder.ANIM_HOTSEAT_TRANSLATE;
->>>>>>> c87bbeea
 import static com.android.launcher3.anim.AnimatorSetBuilder.ANIM_WORKSPACE_FADE;
 import static com.android.launcher3.anim.AnimatorSetBuilder.ANIM_WORKSPACE_SCALE;
 import static com.android.launcher3.anim.AnimatorSetBuilder.ANIM_WORKSPACE_TRANSLATE;
@@ -162,10 +158,13 @@
         propertySetter.setFloat(scrim, SYSUI_PROGRESS, state.hasSysUiScrim ? 1 : 0, LINEAR);
 
         LawnchairBackgroundView background = LawnchairLauncher.getLauncher(mLauncher).getBackground();
+        /* TODO: implement this
         propertySetter.setFloat(background.getBlurAlphas().getProperty(ALPHA_INDEX_STATE),
                 InvertedMultiValueAlpha.VALUE,
                 state.getWorkspaceBlurAlpha(mLauncher),
                 builder.getInterpolator(ANIM_BLUR_FADE, LINEAR));
+
+         */
     }
 
     public void applyChildState(LauncherState state, CellLayout cl, int childIndex) {
