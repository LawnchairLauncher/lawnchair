/*
 * Copyright (C) 2015 The Android Open Source Project
 *
 * Licensed under the Apache License, Version 2.0 (the "License");
 * you may not use this file except in compliance with the License.
 * You may obtain a copy of the License at
 *
 *      http://www.apache.org/licenses/LICENSE-2.0
 *
 * Unless required by applicable law or agreed to in writing, software
 * distributed under the License is distributed on an "AS IS" BASIS,
 * WITHOUT WARRANTIES OR CONDITIONS OF ANY KIND, either express or implied.
 * See the License for the specific language governing permissions and
 * limitations under the License.
 */

package com.android.launcher3;

import static com.android.launcher3.LauncherAnimUtils.DRAWABLE_ALPHA;
import static com.android.launcher3.LauncherAnimUtils.SCALE_PROPERTY;
import static com.android.launcher3.LauncherState.HOTSEAT_ICONS;
import static com.android.launcher3.LauncherState.HOTSEAT_SEARCH_BOX;
import static com.android.launcher3.anim.AnimatorSetBuilder.ANIM_WORKSPACE_FADE;
import static com.android.launcher3.anim.AnimatorSetBuilder.ANIM_WORKSPACE_SCALE;
import static com.android.launcher3.anim.Interpolators.LINEAR;
import static com.android.launcher3.anim.Interpolators.ZOOM_OUT;
import static com.android.launcher3.anim.PropertySetter.NO_ANIM_PROPERTY_SETTER;
import static com.android.launcher3.graphics.WorkspaceAndHotseatScrim.SCRIM_PROGRESS;
import static com.android.launcher3.graphics.WorkspaceAndHotseatScrim.SYSUI_PROGRESS;

import android.view.View;
import android.view.animation.Interpolator;

import com.android.launcher3.LauncherState.PageAlphaProvider;
import com.android.launcher3.LauncherStateManager.AnimationConfig;
import com.android.launcher3.anim.AnimatorSetBuilder;
import com.android.launcher3.anim.PropertySetter;
import com.android.launcher3.graphics.WorkspaceAndHotseatScrim;

/**
 * Manages the animations between each of the workspace states.
 */
public class WorkspaceStateTransitionAnimation {

    private final Launcher mLauncher;
    private final Workspace mWorkspace;

    private float mNewScale;

    public WorkspaceStateTransitionAnimation(Launcher launcher, Workspace workspace) {
        mLauncher = launcher;
        mWorkspace = workspace;
    }

    public void setState(LauncherState toState) {
        setWorkspaceProperty(toState, NO_ANIM_PROPERTY_SETTER, new AnimatorSetBuilder(),
                new AnimationConfig());
    }

    public void setStateWithAnimation(LauncherState toState, AnimatorSetBuilder builder,
            AnimationConfig config) {
        setWorkspaceProperty(toState, config.getPropertySetter(builder), builder, config);
    }

    public float getFinalScale() {
        return mNewScale;
    }

    /**
     * Starts a transition animation for the workspace.
     */
    private void setWorkspaceProperty(LauncherState state, PropertySetter propertySetter,
            AnimatorSetBuilder builder, AnimationConfig config) {
        float[] scaleAndTranslation = state.getWorkspaceScaleAndTranslation(mLauncher);
        mNewScale = scaleAndTranslation[0];
        PageAlphaProvider pageAlphaProvider = state.getWorkspacePageAlphaProvider(mLauncher);
        final int childCount = mWorkspace.getChildCount();
<<<<<<< HEAD
        final int customPageCount = mWorkspace.numCustomPages();

        mNewScale = 1.0f;

        if (states.stateIsOverview) {
            mWorkspace.enableFreeScroll();
        } else if (states.oldStateIsOverview) {
            mWorkspace.disableFreeScroll();
=======
        for (int i = 0; i < childCount; i++) {
            applyChildState(state, (CellLayout) mWorkspace.getChildAt(i), i, pageAlphaProvider,
                    propertySetter, builder, config);
>>>>>>> 73859d05
        }

        int elements = state.getVisibleElements(mLauncher);
        Interpolator fadeInterpolator = builder.getInterpolator(ANIM_WORKSPACE_FADE,
                pageAlphaProvider.interpolator);
        boolean playAtomicComponent = config.playAtomicComponent();
        if (playAtomicComponent) {
            Interpolator scaleInterpolator = builder.getInterpolator(ANIM_WORKSPACE_SCALE, ZOOM_OUT);
            propertySetter.setFloat(mWorkspace, SCALE_PROPERTY, mNewScale, scaleInterpolator);
            float hotseatIconsAlpha = (elements & HOTSEAT_ICONS) != 0 ? 1 : 0;
            propertySetter.setViewAlpha(mLauncher.getHotseat().getLayout(), hotseatIconsAlpha,
                    fadeInterpolator);
            propertySetter.setViewAlpha(mLauncher.getWorkspace().getPageIndicator(),
                    hotseatIconsAlpha, fadeInterpolator);
        }

<<<<<<< HEAD
        int toPage = mWorkspace.getPageNearestToCenterOfScreen();
        // TODO: Animate the celllayout alpha instead of the pages.
        for (int i = 0; i < childCount; i++) {
            final CellLayout cl = (CellLayout) mWorkspace.getChildAt(i);
            float initialAlpha = cl.getShortcutsAndWidgets().getAlpha();
            float finalAlpha;
            if (states.stateIsOverviewHidden) {
                finalAlpha = 0f;
            } else if(states.stateIsNormalHidden) {
                finalAlpha = (i == mWorkspace.getNextPage()) ? 1 : 0;
            } else if (states.stateIsNormal && mWorkspaceFadeInAdjacentScreens) {
                finalAlpha = (i == toPage || i < customPageCount) ? 1f : 0f;
            } else {
                finalAlpha = 1f;
            }

            // If we are animating to/from the small state, then hide the side pages and fade the
            // current page in
            if (!FeatureFlags.NO_ALL_APPS_ICON && !mWorkspace.isSwitchingState()) {
                if (states.workspaceToAllApps || states.allAppsToWorkspace) {
                    boolean isCurrentPage = (i == toPage);
                    if (states.allAppsToWorkspace && isCurrentPage) {
                        initialAlpha = 0f;
                    } else if (!isCurrentPage) {
                        initialAlpha = finalAlpha = 0f;
                    }
                    cl.setShortcutAndWidgetAlpha(initialAlpha);
                }
            }

            if (animated) {
                float oldBackgroundAlpha = cl.getBackgroundAlpha();
                if (initialAlpha != finalAlpha) {
                    Animator alphaAnim = ObjectAnimator.ofFloat(
                            cl.getShortcutsAndWidgets(), View.ALPHA, finalAlpha);
                    alphaAnim.setDuration(duration)
                            .setInterpolator(mZoomInInterpolator);
                    mStateAnimator.play(alphaAnim);
                }
                if (oldBackgroundAlpha != 0 || finalBackgroundAlpha != 0) {
                    ValueAnimator bgAnim = ObjectAnimator.ofFloat(cl, "backgroundAlpha",
                            oldBackgroundAlpha, finalBackgroundAlpha);
                    bgAnim.setInterpolator(mZoomInInterpolator);
                    bgAnim.setDuration(duration);
                    mStateAnimator.play(bgAnim);
                }
            } else {
                cl.setBackgroundAlpha(finalBackgroundAlpha);
                cl.setShortcutAndWidgetAlpha(finalAlpha);
            }

            if (Workspace.isQsbContainerPage(i) && mWorkspace.mPillQsb &&
                    states.stateIsNormal && mWorkspaceFadeInAdjacentScreens) {
                if (animated) {
                    Animator anim = mWorkspace.mQsbAlphaController
                            .animateAlphaAtIndex(finalAlpha, Workspace.QSB_ALPHA_INDEX_PAGE_SCROLL);
                    anim.setDuration(duration);
                    anim.setInterpolator(mZoomInInterpolator);
                    mStateAnimator.play(anim);
                } else {
                    mWorkspace.mQsbAlphaController.setAlphaAtIndex(
                            finalAlpha, Workspace.QSB_ALPHA_INDEX_PAGE_SCROLL);
                }
            }
        }

        final ViewGroup overviewPanel = mLauncher.getOverviewPanel();

        Animator qsbAlphaAnimation = mWorkspace.mPillQsb ? mWorkspace.mQsbAlphaController
                .animateAlphaAtIndex(finalQsbAlpha, Workspace.QSB_ALPHA_INDEX_STATE_CHANGE) : null;

        float finalOverviewPanelAlpha = states.stateIsOverview ? 1f : 0f;
        if (animated) {
            // This is true when transitioning between:
            // - Overview <-> Workspace
            // - Overview <-> Widget Tray
            if (finalOverviewPanelAlpha != overviewPanel.getAlpha()) {
                Animator overviewPanelAlpha = ObjectAnimator.ofFloat(
                        overviewPanel, View.ALPHA, finalOverviewPanelAlpha);
                overviewPanelAlpha.addListener(new AlphaUpdateListener(overviewPanel,
                        accessibilityEnabled));
                layerViews.addView(overviewPanel);

                if (states.overviewToWorkspace) {
                    overviewPanelAlpha.setInterpolator(new DecelerateInterpolator(2));
                } else if (states.workspaceToOverview) {
                    overviewPanelAlpha.setInterpolator(null);
                }

                overviewPanelAlpha.setDuration(duration);
                mStateAnimator.play(overviewPanelAlpha);
            }

            Animator scale = LauncherAnimUtils.ofPropertyValuesHolder(mWorkspace,
                    new PropertyListBuilder().scale(mNewScale)
                            .translationY(finalWorkspaceTranslationY).build())
                    .setDuration(duration);
            scale.setInterpolator(mZoomInInterpolator);
            mStateAnimator.play(scale);

            // For animation optimization, we may need to provide the Launcher transition
            // with a set of views on which to force build and manage layers in certain scenarios.
            if (mWorkspace.mPillQsb)
                layerViews.addView(mLauncher.getQsbContainer());
            layerViews.addView(mLauncher.getHotseat());
            layerViews.addView(mWorkspace.getPageIndicator());

            Animator hotseatAlpha = mWorkspace.createHotseatAlphaAnimator(finalHotseatAlpha);
            if (states.workspaceToOverview) {
                hotseatAlpha.setInterpolator(new DecelerateInterpolator(2));
            } else if (states.overviewToWorkspace) {
                hotseatAlpha.setInterpolator(null);
            }
            hotseatAlpha.setDuration(duration);
            mStateAnimator.play(hotseatAlpha);
            if (mWorkspace.mPillQsb) {
                qsbAlphaAnimation.setDuration(duration);
                mStateAnimator.play(qsbAlphaAnimation);
            }
            mStateAnimator.addListener(new AnimatorListenerAdapter() {
                boolean canceled = false;
                @Override
                public void onAnimationCancel(Animator animation) {
                    canceled = true;
                }
=======
        if (!config.playNonAtomicComponent()) {
            // Only the alpha and scale, handled above, are included in the atomic animation.
            return;
        }

        Interpolator translationInterpolator = !playAtomicComponent ? LINEAR : ZOOM_OUT;
        propertySetter.setFloat(mWorkspace, View.TRANSLATION_X,
                scaleAndTranslation[1], translationInterpolator);
        propertySetter.setFloat(mWorkspace, View.TRANSLATION_Y,
                scaleAndTranslation[2], translationInterpolator);
>>>>>>> 73859d05

        propertySetter.setViewAlpha(mLauncher.getHotseatSearchBox(),
                (elements & HOTSEAT_SEARCH_BOX) != 0 ? 1 : 0, fadeInterpolator);

<<<<<<< HEAD
                @Override
                public void onAnimationEnd(Animator animation) {
                    mStateAnimator = null;
                    if (canceled) return;
                    if (accessibilityEnabled && overviewPanel.getVisibility() == View.VISIBLE) {
                        overviewPanel.getChildAt(0).performAccessibilityAction(
                                AccessibilityNodeInfo.ACTION_ACCESSIBILITY_FOCUS, null);
                    }
                }
            });
        } else {
            overviewPanel.setAlpha(finalOverviewPanelAlpha);
            AlphaUpdateListener.updateVisibility(overviewPanel, accessibilityEnabled);
            mWorkspace.getPageIndicator().setShouldAutoHide(!states.stateIsSpringLoaded);

            if (mWorkspace.mPillQsb)
                qsbAlphaAnimation.end();
            mWorkspace.createHotseatAlphaAnimator(finalHotseatAlpha).end();
            mWorkspace.updateCustomContentVisibility();
            mWorkspace.setScaleX(mNewScale);
            mWorkspace.setScaleY(mNewScale);
            mWorkspace.setTranslationY(finalWorkspaceTranslationY);

            if (accessibilityEnabled && overviewPanel.getVisibility() == View.VISIBLE) {
                overviewPanel.getChildAt(0).performAccessibilityAction(
                        AccessibilityNodeInfo.ACTION_ACCESSIBILITY_FOCUS, null);
            }
        }
=======
        // Set scrim
        WorkspaceAndHotseatScrim scrim = mLauncher.getDragLayer().getScrim();
        propertySetter.setFloat(scrim, SCRIM_PROGRESS, state.getWorkspaceScrimAlpha(mLauncher),
                LINEAR);
        propertySetter.setFloat(scrim, SYSUI_PROGRESS, state.hasSysUiScrim ? 1 : 0, LINEAR);
>>>>>>> 73859d05
    }

    public void applyChildState(LauncherState state, CellLayout cl, int childIndex) {
        applyChildState(state, cl, childIndex, state.getWorkspacePageAlphaProvider(mLauncher),
                NO_ANIM_PROPERTY_SETTER, new AnimatorSetBuilder(), new AnimationConfig());
    }

    private void applyChildState(LauncherState state, CellLayout cl, int childIndex,
            PageAlphaProvider pageAlphaProvider, PropertySetter propertySetter,
            AnimatorSetBuilder builder, AnimationConfig config) {
        float pageAlpha = pageAlphaProvider.getPageAlpha(childIndex);
        int drawableAlpha = Math.round(pageAlpha * (state.hasWorkspacePageBackground ? 255 : 0));

        if (config.playNonAtomicComponent()) {
            propertySetter.setInt(cl.getScrimBackground(),
                    DRAWABLE_ALPHA, drawableAlpha, ZOOM_OUT);
        }
        if (config.playAtomicComponent()) {
            Interpolator fadeInterpolator = builder.getInterpolator(ANIM_WORKSPACE_FADE,
                    pageAlphaProvider.interpolator);
            propertySetter.setFloat(cl.getShortcutsAndWidgets(), View.ALPHA,
                    pageAlpha, fadeInterpolator);
        }
    }
}<|MERGE_RESOLUTION|>--- conflicted
+++ resolved
@@ -75,20 +75,9 @@
         mNewScale = scaleAndTranslation[0];
         PageAlphaProvider pageAlphaProvider = state.getWorkspacePageAlphaProvider(mLauncher);
         final int childCount = mWorkspace.getChildCount();
-<<<<<<< HEAD
-        final int customPageCount = mWorkspace.numCustomPages();
-
-        mNewScale = 1.0f;
-
-        if (states.stateIsOverview) {
-            mWorkspace.enableFreeScroll();
-        } else if (states.oldStateIsOverview) {
-            mWorkspace.disableFreeScroll();
-=======
         for (int i = 0; i < childCount; i++) {
             applyChildState(state, (CellLayout) mWorkspace.getChildAt(i), i, pageAlphaProvider,
                     propertySetter, builder, config);
->>>>>>> 73859d05
         }
 
         int elements = state.getVisibleElements(mLauncher);
@@ -105,133 +94,6 @@
                     hotseatIconsAlpha, fadeInterpolator);
         }
 
-<<<<<<< HEAD
-        int toPage = mWorkspace.getPageNearestToCenterOfScreen();
-        // TODO: Animate the celllayout alpha instead of the pages.
-        for (int i = 0; i < childCount; i++) {
-            final CellLayout cl = (CellLayout) mWorkspace.getChildAt(i);
-            float initialAlpha = cl.getShortcutsAndWidgets().getAlpha();
-            float finalAlpha;
-            if (states.stateIsOverviewHidden) {
-                finalAlpha = 0f;
-            } else if(states.stateIsNormalHidden) {
-                finalAlpha = (i == mWorkspace.getNextPage()) ? 1 : 0;
-            } else if (states.stateIsNormal && mWorkspaceFadeInAdjacentScreens) {
-                finalAlpha = (i == toPage || i < customPageCount) ? 1f : 0f;
-            } else {
-                finalAlpha = 1f;
-            }
-
-            // If we are animating to/from the small state, then hide the side pages and fade the
-            // current page in
-            if (!FeatureFlags.NO_ALL_APPS_ICON && !mWorkspace.isSwitchingState()) {
-                if (states.workspaceToAllApps || states.allAppsToWorkspace) {
-                    boolean isCurrentPage = (i == toPage);
-                    if (states.allAppsToWorkspace && isCurrentPage) {
-                        initialAlpha = 0f;
-                    } else if (!isCurrentPage) {
-                        initialAlpha = finalAlpha = 0f;
-                    }
-                    cl.setShortcutAndWidgetAlpha(initialAlpha);
-                }
-            }
-
-            if (animated) {
-                float oldBackgroundAlpha = cl.getBackgroundAlpha();
-                if (initialAlpha != finalAlpha) {
-                    Animator alphaAnim = ObjectAnimator.ofFloat(
-                            cl.getShortcutsAndWidgets(), View.ALPHA, finalAlpha);
-                    alphaAnim.setDuration(duration)
-                            .setInterpolator(mZoomInInterpolator);
-                    mStateAnimator.play(alphaAnim);
-                }
-                if (oldBackgroundAlpha != 0 || finalBackgroundAlpha != 0) {
-                    ValueAnimator bgAnim = ObjectAnimator.ofFloat(cl, "backgroundAlpha",
-                            oldBackgroundAlpha, finalBackgroundAlpha);
-                    bgAnim.setInterpolator(mZoomInInterpolator);
-                    bgAnim.setDuration(duration);
-                    mStateAnimator.play(bgAnim);
-                }
-            } else {
-                cl.setBackgroundAlpha(finalBackgroundAlpha);
-                cl.setShortcutAndWidgetAlpha(finalAlpha);
-            }
-
-            if (Workspace.isQsbContainerPage(i) && mWorkspace.mPillQsb &&
-                    states.stateIsNormal && mWorkspaceFadeInAdjacentScreens) {
-                if (animated) {
-                    Animator anim = mWorkspace.mQsbAlphaController
-                            .animateAlphaAtIndex(finalAlpha, Workspace.QSB_ALPHA_INDEX_PAGE_SCROLL);
-                    anim.setDuration(duration);
-                    anim.setInterpolator(mZoomInInterpolator);
-                    mStateAnimator.play(anim);
-                } else {
-                    mWorkspace.mQsbAlphaController.setAlphaAtIndex(
-                            finalAlpha, Workspace.QSB_ALPHA_INDEX_PAGE_SCROLL);
-                }
-            }
-        }
-
-        final ViewGroup overviewPanel = mLauncher.getOverviewPanel();
-
-        Animator qsbAlphaAnimation = mWorkspace.mPillQsb ? mWorkspace.mQsbAlphaController
-                .animateAlphaAtIndex(finalQsbAlpha, Workspace.QSB_ALPHA_INDEX_STATE_CHANGE) : null;
-
-        float finalOverviewPanelAlpha = states.stateIsOverview ? 1f : 0f;
-        if (animated) {
-            // This is true when transitioning between:
-            // - Overview <-> Workspace
-            // - Overview <-> Widget Tray
-            if (finalOverviewPanelAlpha != overviewPanel.getAlpha()) {
-                Animator overviewPanelAlpha = ObjectAnimator.ofFloat(
-                        overviewPanel, View.ALPHA, finalOverviewPanelAlpha);
-                overviewPanelAlpha.addListener(new AlphaUpdateListener(overviewPanel,
-                        accessibilityEnabled));
-                layerViews.addView(overviewPanel);
-
-                if (states.overviewToWorkspace) {
-                    overviewPanelAlpha.setInterpolator(new DecelerateInterpolator(2));
-                } else if (states.workspaceToOverview) {
-                    overviewPanelAlpha.setInterpolator(null);
-                }
-
-                overviewPanelAlpha.setDuration(duration);
-                mStateAnimator.play(overviewPanelAlpha);
-            }
-
-            Animator scale = LauncherAnimUtils.ofPropertyValuesHolder(mWorkspace,
-                    new PropertyListBuilder().scale(mNewScale)
-                            .translationY(finalWorkspaceTranslationY).build())
-                    .setDuration(duration);
-            scale.setInterpolator(mZoomInInterpolator);
-            mStateAnimator.play(scale);
-
-            // For animation optimization, we may need to provide the Launcher transition
-            // with a set of views on which to force build and manage layers in certain scenarios.
-            if (mWorkspace.mPillQsb)
-                layerViews.addView(mLauncher.getQsbContainer());
-            layerViews.addView(mLauncher.getHotseat());
-            layerViews.addView(mWorkspace.getPageIndicator());
-
-            Animator hotseatAlpha = mWorkspace.createHotseatAlphaAnimator(finalHotseatAlpha);
-            if (states.workspaceToOverview) {
-                hotseatAlpha.setInterpolator(new DecelerateInterpolator(2));
-            } else if (states.overviewToWorkspace) {
-                hotseatAlpha.setInterpolator(null);
-            }
-            hotseatAlpha.setDuration(duration);
-            mStateAnimator.play(hotseatAlpha);
-            if (mWorkspace.mPillQsb) {
-                qsbAlphaAnimation.setDuration(duration);
-                mStateAnimator.play(qsbAlphaAnimation);
-            }
-            mStateAnimator.addListener(new AnimatorListenerAdapter() {
-                boolean canceled = false;
-                @Override
-                public void onAnimationCancel(Animator animation) {
-                    canceled = true;
-                }
-=======
         if (!config.playNonAtomicComponent()) {
             // Only the alpha and scale, handled above, are included in the atomic animation.
             return;
@@ -242,47 +104,15 @@
                 scaleAndTranslation[1], translationInterpolator);
         propertySetter.setFloat(mWorkspace, View.TRANSLATION_Y,
                 scaleAndTranslation[2], translationInterpolator);
->>>>>>> 73859d05
 
         propertySetter.setViewAlpha(mLauncher.getHotseatSearchBox(),
                 (elements & HOTSEAT_SEARCH_BOX) != 0 ? 1 : 0, fadeInterpolator);
 
-<<<<<<< HEAD
-                @Override
-                public void onAnimationEnd(Animator animation) {
-                    mStateAnimator = null;
-                    if (canceled) return;
-                    if (accessibilityEnabled && overviewPanel.getVisibility() == View.VISIBLE) {
-                        overviewPanel.getChildAt(0).performAccessibilityAction(
-                                AccessibilityNodeInfo.ACTION_ACCESSIBILITY_FOCUS, null);
-                    }
-                }
-            });
-        } else {
-            overviewPanel.setAlpha(finalOverviewPanelAlpha);
-            AlphaUpdateListener.updateVisibility(overviewPanel, accessibilityEnabled);
-            mWorkspace.getPageIndicator().setShouldAutoHide(!states.stateIsSpringLoaded);
-
-            if (mWorkspace.mPillQsb)
-                qsbAlphaAnimation.end();
-            mWorkspace.createHotseatAlphaAnimator(finalHotseatAlpha).end();
-            mWorkspace.updateCustomContentVisibility();
-            mWorkspace.setScaleX(mNewScale);
-            mWorkspace.setScaleY(mNewScale);
-            mWorkspace.setTranslationY(finalWorkspaceTranslationY);
-
-            if (accessibilityEnabled && overviewPanel.getVisibility() == View.VISIBLE) {
-                overviewPanel.getChildAt(0).performAccessibilityAction(
-                        AccessibilityNodeInfo.ACTION_ACCESSIBILITY_FOCUS, null);
-            }
-        }
-=======
         // Set scrim
         WorkspaceAndHotseatScrim scrim = mLauncher.getDragLayer().getScrim();
         propertySetter.setFloat(scrim, SCRIM_PROGRESS, state.getWorkspaceScrimAlpha(mLauncher),
                 LINEAR);
         propertySetter.setFloat(scrim, SYSUI_PROGRESS, state.hasSysUiScrim ? 1 : 0, LINEAR);
->>>>>>> 73859d05
     }
 
     public void applyChildState(LauncherState state, CellLayout cl, int childIndex) {
