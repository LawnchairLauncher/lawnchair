--- conflicted
+++ resolved
@@ -252,11 +252,11 @@
         return 0;
     }
 
-<<<<<<< HEAD
     public float getWorkspaceBlurAlpha(Launcher launcher) {
-=======
+        return 0;
+    }
+
     public float getOverviewScrimAlpha(Launcher launcher) {
->>>>>>> 8021732c
         return 0;
     }
 
