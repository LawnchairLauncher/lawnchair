/*
 * Copyright (C) 2016 The Android Open Source Project
 *
 * Licensed under the Apache License, Version 2.0 (the "License");
 * you may not use this file except in compliance with the License.
 * You may obtain a copy of the License at
 *
 *      http://www.apache.org/licenses/LICENSE-2.0
 *
 * Unless required by applicable law or agreed to in writing, software
 * distributed under the License is distributed on an "AS IS" BASIS,
 * WITHOUT WARRANTIES OR CONDITIONS OF ANY KIND, either express or implied.
 * See the License for the specific language governing permissions and
 * limitations under the License.
 */

package com.android.launcher3.pageindicators;

import static com.android.launcher3.config.FeatureFlags.FOLDABLE_SINGLE_PAGE;

import android.animation.Animator;
import android.animation.AnimatorListenerAdapter;
import android.animation.AnimatorSet;
import android.animation.ObjectAnimator;
import android.animation.ValueAnimator;
import android.animation.ValueAnimator.AnimatorUpdateListener;
import android.content.Context;
import android.graphics.Canvas;
import android.graphics.Outline;
import android.graphics.Paint;
import android.graphics.Paint.Style;
import android.graphics.Rect;
import android.graphics.RectF;
import android.os.Handler;
import android.os.Looper;
import android.util.AttributeSet;
import android.util.FloatProperty;
import android.util.IntProperty;
import android.view.View;
import android.view.ViewConfiguration;
import android.view.ViewOutlineProvider;
import android.view.animation.Interpolator;
import android.view.animation.OvershootInterpolator;

import androidx.annotation.Nullable;

import com.android.launcher3.Insettable;
import com.android.launcher3.R;
import com.android.launcher3.Utilities;
import com.android.launcher3.config.FeatureFlags;
import com.android.launcher3.util.Themes;

import app.lawnchair.theme.color.ColorTokens;

/**
 * {@link PageIndicator} which shows dots per page. The active page is shown
 * with the current
 * accent color.
 */
public class PageIndicatorDots extends View implements Insettable, PageIndicator {

    private static final float SHIFT_PER_ANIMATION = 0.5f;
    private static final float SHIFT_THRESHOLD = 0.1f;
    private static final long ANIMATION_DURATION = 150;
    private static final int PAGINATION_FADE_DELAY = ViewConfiguration.getScrollDefaultDelay();
    private static final int PAGINATION_FADE_IN_DURATION = 83;
    private static final int PAGINATION_FADE_OUT_DURATION = 167;

    private static final int ENTER_ANIMATION_START_DELAY = 300;
    private static final int ENTER_ANIMATION_STAGGERED_DELAY = 150;
    private static final int ENTER_ANIMATION_DURATION = 400;

    private static final int PAGE_INDICATOR_ALPHA = 255;
    private static final int DOT_ALPHA = 128;
    private static final float DOT_ALPHA_FRACTION = 0.5f;
<<<<<<< HEAD
    private final int DOT_GAP_FACTOR = FeatureFlags.showDotPagination(getContext()) ? 4 : 3;
=======
    private static final int DOT_GAP_FACTOR = 4;
>>>>>>> 96fe8417
    private static final int VISIBLE_ALPHA = 255;
    private static final int INVISIBLE_ALPHA = 0;
    private Paint mPaginationPaint;

    // This value approximately overshoots to 1.5 times the original size.
    private static final float ENTER_ANIMATION_OVERSHOOT_TENSION = 4.9f;

    private static final RectF sTempRect = new RectF();

    private static final FloatProperty<PageIndicatorDots> CURRENT_POSITION = new FloatProperty<PageIndicatorDots>(
            "current_position") {
        @Override
        public Float get(PageIndicatorDots obj) {
            return obj.mCurrentPosition;
        }

        @Override
        public void setValue(PageIndicatorDots obj, float pos) {
            obj.mCurrentPosition = pos;
            obj.invalidate();
            obj.invalidateOutline();
        }
    };

    private static final IntProperty<PageIndicatorDots> PAGINATION_ALPHA = new IntProperty<PageIndicatorDots>(
            "pagination_alpha") {
        @Override
        public Integer get(PageIndicatorDots obj) {
            return obj.mPaginationPaint.getAlpha();
        }

        @Override
        public void setValue(PageIndicatorDots obj, int alpha) {
            obj.mPaginationPaint.setAlpha(alpha);
            obj.invalidate();
        }
    };

    private final Handler mDelayedPaginationFadeHandler = new Handler(Looper.getMainLooper());
    private final float mDotRadius;
    private final float mCircleGap;
    private final boolean mIsRtl;

    private int mNumPages;
    private int mActivePage;
    private int mTotalScroll;
    private boolean mShouldAutoHide;
    private int mToAlpha;

    /**
     * The current position of the active dot including the animation progress.
     * For ex:
     * 0.0 => Active dot is at position 0
     * 0.33 => Active dot is at position 0 and is moving towards 1
     * 0.50 => Active dot is at position [0, 1]
     * 0.77 => Active dot has left position 0 and is collapsing towards position 1
     * 1.0 => Active dot is at position 1
     */
    private float mCurrentPosition;
    private float mFinalPosition;
    private boolean mAreScreensBinding;
    private boolean mIsTwoPanels;
    private ObjectAnimator mAnimator;
    private @Nullable ObjectAnimator mAlphaAnimator;

    private float[] mEntryAnimationRadiusFactors;

    private final Runnable mHidePaginationRunnable = () -> animatePaginationToAlpha(INVISIBLE_ALPHA);

    public PageIndicatorDots(Context context) {
        this(context, null);
    }

    public PageIndicatorDots(Context context, AttributeSet attrs) {
        this(context, attrs, 0);
    }

    public PageIndicatorDots(Context context, AttributeSet attrs, int defStyleAttr) {
        super(context, attrs, defStyleAttr);

        mPaginationPaint = new Paint(Paint.ANTI_ALIAS_FLAG);
        mPaginationPaint.setStyle(Style.FILL);
<<<<<<< HEAD
        mPaginationPaint.setColor(ColorTokens.FolderPaginationColor.resolveColor(context));
        mDotRadius = (FeatureFlags.showDotPagination(context)
                ? getResources().getDimension(R.dimen.page_indicator_dot_size_v2)
                : getResources().getDimension(R.dimen.page_indicator_dot_size))
                / 2;
=======
        mPaginationPaint.setColor(Themes.getAttrColor(context, R.attr.folderPaginationColor));
        mDotRadius = getResources().getDimension(R.dimen.page_indicator_dot_size) / 2;
>>>>>>> 96fe8417
        mCircleGap = DOT_GAP_FACTOR * mDotRadius;
        setOutlineProvider(new MyOutlineProver());
        mIsRtl = Utilities.isRtl(getResources());
    }

    @Override
    public void setScroll(int currentScroll, int totalScroll) {
<<<<<<< HEAD
        if (FeatureFlags.showDotPagination(getContext()) && currentScroll == 0 && totalScroll == 0) {
=======
        if (currentScroll == 0 && totalScroll == 0) {
>>>>>>> 96fe8417
            CURRENT_POSITION.set(this, (float) mActivePage);
            return;
        }

        if (mNumPages <= 1) {
            return;
        }

        // Skip scroll update during binding. We will update it when binding completes.
        if (mAreScreensBinding) {
            return;
        }

        if (mShouldAutoHide) {
            animatePaginationToAlpha(VISIBLE_ALPHA);
        }

        if (mIsRtl) {
            currentScroll = totalScroll - currentScroll;
        }

        mTotalScroll = totalScroll;

        int scrollPerPage = totalScroll / (mNumPages - 1);
        int pageToLeft = scrollPerPage == 0 ? 0 : currentScroll / scrollPerPage;
        int pageToLeftScroll = pageToLeft * scrollPerPage;
        int pageToRightScroll = pageToLeftScroll + scrollPerPage;

        float scrollThreshold = SHIFT_THRESHOLD * scrollPerPage;
        if (currentScroll < pageToLeftScroll + scrollThreshold) {
            // scroll is within the left page's threshold
            animateToPosition(pageToLeft);
            if (mShouldAutoHide) {
                hideAfterDelay();
            }
        } else if (currentScroll > pageToRightScroll - scrollThreshold) {
            // scroll is far enough from left page to go to the right page
            animateToPosition(pageToLeft + 1);
            if (mShouldAutoHide) {
                hideAfterDelay();
            }
        } else {
            // scroll is between left and right page
            animateToPosition(pageToLeft + SHIFT_PER_ANIMATION);
            if (mShouldAutoHide) {
                mDelayedPaginationFadeHandler.removeCallbacksAndMessages(null);
            }
        }
    }

    @Override
    public void setShouldAutoHide(boolean shouldAutoHide) {
<<<<<<< HEAD
        mShouldAutoHide = shouldAutoHide && FeatureFlags.showDotPagination(getContext());
=======
        mShouldAutoHide = shouldAutoHide;
>>>>>>> 96fe8417
        if (shouldAutoHide && mPaginationPaint.getAlpha() > INVISIBLE_ALPHA) {
            hideAfterDelay();
        } else if (!shouldAutoHide) {
            mDelayedPaginationFadeHandler.removeCallbacksAndMessages(null);
        }
    }

    @Override
    public void setPaintColor(int color) {
        mPaginationPaint.setColor(color);
    }

    private void hideAfterDelay() {
        mDelayedPaginationFadeHandler.removeCallbacksAndMessages(null);
        mDelayedPaginationFadeHandler.postDelayed(mHidePaginationRunnable, PAGINATION_FADE_DELAY);
    }

    private void animatePaginationToAlpha(int alpha) {
        if (alpha == mToAlpha) {
            // Ignore the new animation if it is going to the same alpha as the current
            // animation.
            return;
        }

        if (mAlphaAnimator != null) {
            mAlphaAnimator.cancel();
        }
        mAlphaAnimator = ObjectAnimator.ofInt(this, PAGINATION_ALPHA,
                alpha);
        // If we are animating to decrease the alpha, then it's a fade out animation
        // whereas if we are animating to increase the alpha, it's a fade in animation.
        mAlphaAnimator.setDuration(alpha < mToAlpha
                ? PAGINATION_FADE_OUT_DURATION
                : PAGINATION_FADE_IN_DURATION);
        mAlphaAnimator.addListener(new AnimatorListenerAdapter() {
            @Override
            public void onAnimationEnd(Animator animation) {
                mAlphaAnimator = null;
            }
        });
        mAlphaAnimator.start();
        mToAlpha = alpha;
    }

    /**
     * Pauses all currently running animations.
     */
    @Override
    public void pauseAnimations() {
        if (mAlphaAnimator != null) {
            mAlphaAnimator.pause();
        }
    }

    /**
     * Force-ends all currently running or paused animations.
     */
    @Override
    public void skipAnimationsToEnd() {
        if (mAlphaAnimator != null) {
            mAlphaAnimator.end();
        }
    }

    private void animateToPosition(float position) {
        mFinalPosition = position;
        if (Math.abs(mCurrentPosition - mFinalPosition) < SHIFT_THRESHOLD) {
            mCurrentPosition = mFinalPosition;
        }
        if (mAnimator == null && Float.compare(mCurrentPosition, mFinalPosition) != 0) {
            float positionForThisAnim = mCurrentPosition > mFinalPosition ? mCurrentPosition - SHIFT_PER_ANIMATION
                    : mCurrentPosition + SHIFT_PER_ANIMATION;
            mAnimator = ObjectAnimator.ofFloat(this, CURRENT_POSITION, positionForThisAnim);
            mAnimator.addListener(new AnimationCycleListener());
            mAnimator.setDuration(ANIMATION_DURATION);
            mAnimator.start();
        }
    }

    public void stopAllAnimations() {
        if (mAnimator != null) {
            mAnimator.cancel();
            mAnimator = null;
        }
        mFinalPosition = mActivePage;
        CURRENT_POSITION.set(this, mFinalPosition);
    }

    /**
     * Sets up up the page indicator to play the entry animation.
     * {@link #playEntryAnimation()} must be called after this.
     */
    public void prepareEntryAnimation() {
        mEntryAnimationRadiusFactors = new float[mNumPages];
        invalidate();
    }

    public void playEntryAnimation() {
        int count = mEntryAnimationRadiusFactors.length;
        if (count == 0) {
            mEntryAnimationRadiusFactors = null;
            invalidate();
            return;
        }

        Interpolator interpolator = new OvershootInterpolator(ENTER_ANIMATION_OVERSHOOT_TENSION);
        AnimatorSet animSet = new AnimatorSet();
        for (int i = 0; i < count; i++) {
            ValueAnimator anim = ValueAnimator.ofFloat(0, 1).setDuration(ENTER_ANIMATION_DURATION);
            final int index = i;
            anim.addUpdateListener(new AnimatorUpdateListener() {
                @Override
                public void onAnimationUpdate(ValueAnimator animation) {
                    mEntryAnimationRadiusFactors[index] = (Float) animation.getAnimatedValue();
                    invalidate();
                }
            });
            anim.setInterpolator(interpolator);
            anim.setStartDelay(ENTER_ANIMATION_START_DELAY + ENTER_ANIMATION_STAGGERED_DELAY * i);
            animSet.play(anim);
        }

        animSet.addListener(new AnimatorListenerAdapter() {

            @Override
            public void onAnimationEnd(Animator animation) {
                mEntryAnimationRadiusFactors = null;
                invalidateOutline();
                invalidate();
            }
        });
        animSet.start();
    }

    @Override
    public void setActiveMarker(int activePage) {
        // In unfolded foldables, every page has two CellLayouts, so we need to halve the active
        // page for it to be accurate.
        if (mIsTwoPanels && !FOLDABLE_SINGLE_PAGE.get()) {
            activePage = activePage / 2;
        }

        if (mActivePage != activePage) {
            mActivePage = activePage;
        }
    }

    @Override
    public void setMarkersCount(int numMarkers) {
        mNumPages = numMarkers;
        requestLayout();
    }

    @Override
    public void setAreScreensBinding(boolean areScreensBinding, boolean isTwoPanels) {
        mIsTwoPanels = isTwoPanels;

        // Reapply correct current position which was skipped during setScroll.
        if (mAreScreensBinding && !areScreensBinding) {
            CURRENT_POSITION.set(this, (float) mActivePage);
        }

        mAreScreensBinding = areScreensBinding;
    }

    @Override
    protected void onMeasure(int widthMeasureSpec, int heightMeasureSpec) {
        // Add extra spacing of mDotRadius on all sides so than entry animation could be
        // run.
        int width = MeasureSpec.getMode(widthMeasureSpec) == MeasureSpec.EXACTLY ? MeasureSpec.getSize(widthMeasureSpec)
                : (int) ((mNumPages * 3 + 2) * mDotRadius);
        int height = MeasureSpec.getMode(heightMeasureSpec) == MeasureSpec.EXACTLY
                ? MeasureSpec.getSize(heightMeasureSpec)
                : (int) (4 * mDotRadius);
        setMeasuredDimension(width, height);
    }

    @Override
    protected void onDraw(Canvas canvas) {
        if (mNumPages < 2) {
            return;
        }

        if (mShouldAutoHide && mTotalScroll == 0) {
            mPaginationPaint.setAlpha(INVISIBLE_ALPHA);
            return;
        }

        // Draw all page indicators;
        float circleGap = mCircleGap;
        float startX = ((float) getWidth() / 2)
                - (mCircleGap * (((float) mNumPages - 1) / 2))
                - mDotRadius;

        float x = startX + mDotRadius;
        float y = getHeight() / 2;

        if (mEntryAnimationRadiusFactors != null) {
            // During entry animation, only draw the circles
            if (mIsRtl) {
                x = getWidth() - x;
                circleGap = -circleGap;
            }
            for (int i = 0; i < mEntryAnimationRadiusFactors.length; i++) {
                mPaginationPaint.setAlpha(i == mActivePage ? PAGE_INDICATOR_ALPHA : DOT_ALPHA);
                canvas.drawCircle(x, y, mDotRadius * mEntryAnimationRadiusFactors[i],
                        mPaginationPaint);
                x += circleGap;
            }
        } else {
            int alpha = mPaginationPaint.getAlpha();

            // Here we draw the dots
<<<<<<< HEAD
            mPaginationPaint.setAlpha(FeatureFlags.showDotPagination(getContext())
                    ? ((int) (alpha * DOT_ALPHA_FRACTION))
                    : DOT_ALPHA);
=======
            mPaginationPaint.setAlpha((int) (alpha * DOT_ALPHA_FRACTION));
>>>>>>> 96fe8417
            for (int i = 0; i < mNumPages; i++) {
                canvas.drawCircle(x, y, mDotRadius, mPaginationPaint);
                x += circleGap;
            }

            // Here we draw the current page indicator
<<<<<<< HEAD
            mPaginationPaint.setAlpha(FeatureFlags.showDotPagination(getContext()) ? alpha : PAGE_INDICATOR_ALPHA);
=======
            mPaginationPaint.setAlpha(alpha);
>>>>>>> 96fe8417
            canvas.drawRoundRect(getActiveRect(), mDotRadius, mDotRadius, mPaginationPaint);
        }
    }

    private RectF getActiveRect() {
        float startCircle = (int) mCurrentPosition;
        float delta = mCurrentPosition - startCircle;
        float diameter = 2 * mDotRadius;
        float startX = ((float) getWidth() / 2)
                - (mCircleGap * (((float) mNumPages - 1) / 2))
                - mDotRadius;
        sTempRect.top = (getHeight() * 0.5f) - mDotRadius;
        sTempRect.bottom = (getHeight() * 0.5f) + mDotRadius;
        sTempRect.left = startX + (startCircle * mCircleGap);
        sTempRect.right = sTempRect.left + diameter;

        if (delta < SHIFT_PER_ANIMATION) {
            // dot is capturing the right circle.
            sTempRect.right += delta * mCircleGap * 2;
        } else {
            // Dot is leaving the left circle.
            sTempRect.right += mCircleGap;

            delta -= SHIFT_PER_ANIMATION;
            sTempRect.left += delta * mCircleGap * 2;
        }

        if (mIsRtl) {
            float rectWidth = sTempRect.width();
            sTempRect.right = getWidth() - sTempRect.left;
            sTempRect.left = sTempRect.right - rectWidth;
        }

        return sTempRect;
    }

    private class MyOutlineProver extends ViewOutlineProvider {

        @Override
        public void getOutline(View view, Outline outline) {
            if (mEntryAnimationRadiusFactors == null) {
                RectF activeRect = getActiveRect();
                outline.setRoundRect(
                        (int) activeRect.left,
                        (int) activeRect.top,
                        (int) activeRect.right,
                        (int) activeRect.bottom,
                        mDotRadius);
            }
        }
    }

    /**
     * Listener for keep running the animation until the final state is reached.
     */
    private class AnimationCycleListener extends AnimatorListenerAdapter {

        private boolean mCancelled = false;

        @Override
        public void onAnimationCancel(Animator animation) {
            mCancelled = true;
        }

        @Override
        public void onAnimationEnd(Animator animation) {
            if (!mCancelled) {
<<<<<<< HEAD
                if (mShouldAutoHide && FeatureFlags.showDotPagination(getContext())) {
=======
                if (mShouldAutoHide) {
>>>>>>> 96fe8417
                    hideAfterDelay();
                }
                mAnimator = null;
                animateToPosition(mFinalPosition);
            }
        }
    }

    /**
     * We need to override setInsets to prevent InsettableFrameLayout from applying
     * different
     * margins on the pagination.
     */
    @Override
    public void setInsets(Rect insets) {
    }
}<|MERGE_RESOLUTION|>--- conflicted
+++ resolved
@@ -73,11 +73,7 @@
     private static final int PAGE_INDICATOR_ALPHA = 255;
     private static final int DOT_ALPHA = 128;
     private static final float DOT_ALPHA_FRACTION = 0.5f;
-<<<<<<< HEAD
-    private final int DOT_GAP_FACTOR = FeatureFlags.showDotPagination(getContext()) ? 4 : 3;
-=======
-    private static final int DOT_GAP_FACTOR = 4;
->>>>>>> 96fe8417
+    private static final int DOT_GAP_FACTOR = FeatureFlags.showDotPagination(getContext()) ? 4 : 3;
     private static final int VISIBLE_ALPHA = 255;
     private static final int INVISIBLE_ALPHA = 0;
     private Paint mPaginationPaint;
@@ -160,16 +156,11 @@
 
         mPaginationPaint = new Paint(Paint.ANTI_ALIAS_FLAG);
         mPaginationPaint.setStyle(Style.FILL);
-<<<<<<< HEAD
         mPaginationPaint.setColor(ColorTokens.FolderPaginationColor.resolveColor(context));
         mDotRadius = (FeatureFlags.showDotPagination(context)
                 ? getResources().getDimension(R.dimen.page_indicator_dot_size_v2)
                 : getResources().getDimension(R.dimen.page_indicator_dot_size))
                 / 2;
-=======
-        mPaginationPaint.setColor(Themes.getAttrColor(context, R.attr.folderPaginationColor));
-        mDotRadius = getResources().getDimension(R.dimen.page_indicator_dot_size) / 2;
->>>>>>> 96fe8417
         mCircleGap = DOT_GAP_FACTOR * mDotRadius;
         setOutlineProvider(new MyOutlineProver());
         mIsRtl = Utilities.isRtl(getResources());
@@ -177,11 +168,7 @@
 
     @Override
     public void setScroll(int currentScroll, int totalScroll) {
-<<<<<<< HEAD
         if (FeatureFlags.showDotPagination(getContext()) && currentScroll == 0 && totalScroll == 0) {
-=======
-        if (currentScroll == 0 && totalScroll == 0) {
->>>>>>> 96fe8417
             CURRENT_POSITION.set(this, (float) mActivePage);
             return;
         }
@@ -234,11 +221,7 @@
 
     @Override
     public void setShouldAutoHide(boolean shouldAutoHide) {
-<<<<<<< HEAD
         mShouldAutoHide = shouldAutoHide && FeatureFlags.showDotPagination(getContext());
-=======
-        mShouldAutoHide = shouldAutoHide;
->>>>>>> 96fe8417
         if (shouldAutoHide && mPaginationPaint.getAlpha() > INVISIBLE_ALPHA) {
             hideAfterDelay();
         } else if (!shouldAutoHide) {
@@ -375,7 +358,8 @@
 
     @Override
     public void setActiveMarker(int activePage) {
-        // In unfolded foldables, every page has two CellLayouts, so we need to halve the active
+        // In unfolded foldables, every page has two CellLayouts, so we need to halve
+        // the active
         // page for it to be accurate.
         if (mIsTwoPanels && !FOLDABLE_SINGLE_PAGE.get()) {
             activePage = activePage / 2;
@@ -452,24 +436,16 @@
             int alpha = mPaginationPaint.getAlpha();
 
             // Here we draw the dots
-<<<<<<< HEAD
             mPaginationPaint.setAlpha(FeatureFlags.showDotPagination(getContext())
                     ? ((int) (alpha * DOT_ALPHA_FRACTION))
                     : DOT_ALPHA);
-=======
-            mPaginationPaint.setAlpha((int) (alpha * DOT_ALPHA_FRACTION));
->>>>>>> 96fe8417
             for (int i = 0; i < mNumPages; i++) {
                 canvas.drawCircle(x, y, mDotRadius, mPaginationPaint);
                 x += circleGap;
             }
 
             // Here we draw the current page indicator
-<<<<<<< HEAD
             mPaginationPaint.setAlpha(FeatureFlags.showDotPagination(getContext()) ? alpha : PAGE_INDICATOR_ALPHA);
-=======
-            mPaginationPaint.setAlpha(alpha);
->>>>>>> 96fe8417
             canvas.drawRoundRect(getActiveRect(), mDotRadius, mDotRadius, mPaginationPaint);
         }
     }
@@ -537,11 +513,7 @@
         @Override
         public void onAnimationEnd(Animator animation) {
             if (!mCancelled) {
-<<<<<<< HEAD
                 if (mShouldAutoHide && FeatureFlags.showDotPagination(getContext())) {
-=======
-                if (mShouldAutoHide) {
->>>>>>> 96fe8417
                     hideAfterDelay();
                 }
                 mAnimator = null;
