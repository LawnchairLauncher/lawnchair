--- conflicted
+++ resolved
@@ -52,7 +52,8 @@
 import app.lawnchair.theme.color.ColorTokens;
 
 /**
- * {@link PageIndicator} which shows dots per page. The active page is shown with the current
+ * {@link PageIndicator} which shows dots per page. The active page is shown
+ * with the current
  * accent color.
  */
 public class PageIndicatorDots extends View implements Insettable, PageIndicator {
@@ -81,23 +82,23 @@
 
     private static final RectF sTempRect = new RectF();
 
-    private static final FloatProperty<PageIndicatorDots> CURRENT_POSITION =
-            new FloatProperty<PageIndicatorDots>("current_position") {
-                @Override
-                public Float get(PageIndicatorDots obj) {
-                    return obj.mCurrentPosition;
-                }
-
-                @Override
-                public void setValue(PageIndicatorDots obj, float pos) {
-                    obj.mCurrentPosition = pos;
-                    obj.invalidate();
-                    obj.invalidateOutline();
-                }
+    private static final FloatProperty<PageIndicatorDots> CURRENT_POSITION = new FloatProperty<PageIndicatorDots>(
+            "current_position") {
+        @Override
+        public Float get(PageIndicatorDots obj) {
+            return obj.mCurrentPosition;
+        }
+
+        @Override
+        public void setValue(PageIndicatorDots obj, float pos) {
+            obj.mCurrentPosition = pos;
+            obj.invalidate();
+            obj.invalidateOutline();
+        }
     };
 
-    private static final IntProperty<PageIndicatorDots> PAGINATION_ALPHA =
-            new IntProperty<PageIndicatorDots>("pagination_alpha") {
+    private static final IntProperty<PageIndicatorDots> PAGINATION_ALPHA = new IntProperty<PageIndicatorDots>(
+            "pagination_alpha") {
         @Override
         public Integer get(PageIndicatorDots obj) {
             return obj.mPaginationPaint.getAlpha();
@@ -124,11 +125,11 @@
     /**
      * The current position of the active dot including the animation progress.
      * For ex:
-     * 0.0  => Active dot is at position 0
+     * 0.0 => Active dot is at position 0
      * 0.33 => Active dot is at position 0 and is moving towards 1
      * 0.50 => Active dot is at position [0, 1]
      * 0.77 => Active dot has left position 0 and is collapsing towards position 1
-     * 1.0  => Active dot is at position 1
+     * 1.0 => Active dot is at position 1
      */
     private float mCurrentPosition;
     private float mFinalPosition;
@@ -137,8 +138,7 @@
 
     private float[] mEntryAnimationRadiusFactors;
 
-    private final Runnable mHidePaginationRunnable =
-            () -> animatePaginationToAlpha(INVISIBLE_ALPHA);
+    private final Runnable mHidePaginationRunnable = () -> animatePaginationToAlpha(INVISIBLE_ALPHA);
 
     public PageIndicatorDots(Context context) {
         this(context, null);
@@ -151,21 +151,14 @@
     public PageIndicatorDots(Context context, AttributeSet attrs, int defStyleAttr) {
         super(context, attrs, defStyleAttr);
 
-<<<<<<< HEAD
-        mCirclePaint = new Paint(Paint.ANTI_ALIAS_FLAG);
-        mCirclePaint.setStyle(Style.FILL);
-        mCirclePaint.setColor(ColorTokens.FolderPaginationColor.resolveColor(context));
-        mDotRadius = getResources().getDimension(R.dimen.page_indicator_dot_size) / 2;
-=======
         mPaginationPaint = new Paint(Paint.ANTI_ALIAS_FLAG);
         mPaginationPaint.setStyle(Style.FILL);
-        mPaginationPaint.setColor(Themes.getAttrColor(context, R.attr.folderPaginationColor));
+        mPaginationPaint.setColor(ColorTokens.FolderPaginationColor.resolveColor(context));
         mDotRadius = (SHOW_DOT_PAGINATION.get()
                 ? getResources().getDimension(R.dimen.page_indicator_dot_size_v2)
                 : getResources().getDimension(R.dimen.page_indicator_dot_size))
                 / 2;
         mCircleGap = DOT_GAP_FACTOR * mDotRadius;
->>>>>>> fc786807
         setOutlineProvider(new MyOutlineProver());
         mIsRtl = Utilities.isRtl(getResources());
     }
@@ -240,7 +233,8 @@
 
     private void animatePaginationToAlpha(int alpha) {
         if (alpha == mToAlpha) {
-            // Ignore the new animation if it is going to the same alpha as the current animation.
+            // Ignore the new animation if it is going to the same alpha as the current
+            // animation.
             return;
         }
 
@@ -290,8 +284,8 @@
             mCurrentPosition = mFinalPosition;
         }
         if (mAnimator == null && Float.compare(mCurrentPosition, mFinalPosition) != 0) {
-            float positionForThisAnim = mCurrentPosition > mFinalPosition ?
-                    mCurrentPosition - SHIFT_PER_ANIMATION : mCurrentPosition + SHIFT_PER_ANIMATION;
+            float positionForThisAnim = mCurrentPosition > mFinalPosition ? mCurrentPosition - SHIFT_PER_ANIMATION
+                    : mCurrentPosition + SHIFT_PER_ANIMATION;
             mAnimator = ObjectAnimator.ofFloat(this, CURRENT_POSITION, positionForThisAnim);
             mAnimator.addListener(new AnimationCycleListener());
             mAnimator.setDuration(ANIMATION_DURATION);
@@ -369,11 +363,13 @@
 
     @Override
     protected void onMeasure(int widthMeasureSpec, int heightMeasureSpec) {
-        // Add extra spacing of mDotRadius on all sides so than entry animation could be run.
-        int width = MeasureSpec.getMode(widthMeasureSpec) == MeasureSpec.EXACTLY ?
-                MeasureSpec.getSize(widthMeasureSpec) : (int) ((mNumPages * 3 + 2) * mDotRadius);
+        // Add extra spacing of mDotRadius on all sides so than entry animation could be
+        // run.
+        int width = MeasureSpec.getMode(widthMeasureSpec) == MeasureSpec.EXACTLY ? MeasureSpec.getSize(widthMeasureSpec)
+                : (int) ((mNumPages * 3 + 2) * mDotRadius);
         int height = MeasureSpec.getMode(heightMeasureSpec) == MeasureSpec.EXACTLY
-                ? MeasureSpec.getSize(heightMeasureSpec) : (int) (4 * mDotRadius);
+                ? MeasureSpec.getSize(heightMeasureSpec)
+                : (int) (4 * mDotRadius);
         setMeasuredDimension(width, height);
     }
 
@@ -468,8 +464,7 @@
                         (int) activeRect.top,
                         (int) activeRect.right,
                         (int) activeRect.bottom,
-                        mDotRadius
-                );
+                        mDotRadius);
             }
         }
     }
@@ -499,7 +494,8 @@
     }
 
     /**
-     * We need to override setInsets to prevent InsettableFrameLayout from applying different
+     * We need to override setInsets to prevent InsettableFrameLayout from applying
+     * different
      * margins on the pagination.
      */
     @Override
