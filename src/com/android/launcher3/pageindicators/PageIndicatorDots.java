--- conflicted
+++ resolved
@@ -53,8 +53,7 @@
 import app.lawnchair.theme.color.ColorTokens;
 
 /**
- * {@link PageIndicator} which shows dots per page. The active page is shown
- * with the current
+ * {@link PageIndicator} which shows dots per page. The active page is shown with the current
  * accent color.
  */
 public class PageIndicatorDots extends View implements Insettable, PageIndicator {
@@ -73,11 +72,7 @@
     private static final int PAGE_INDICATOR_ALPHA = 255;
     private static final int DOT_ALPHA = 128;
     private static final float DOT_ALPHA_FRACTION = 0.5f;
-<<<<<<< HEAD
-    private final int DOT_GAP_FACTOR = FeatureFlags.showDotPagination(getContext()) ? 4 : 3;
-=======
-    private static final int DOT_GAP_FACTOR = 4;
->>>>>>> 5f635e80
+    private static final int DOT_GAP_FACTOR = FeatureFlags.showDotPagination(getContext()) ? 4 : 3;
     private static final int VISIBLE_ALPHA = 255;
     private static final int INVISIBLE_ALPHA = 0;
     private Paint mPaginationPaint;
@@ -87,23 +82,23 @@
 
     private static final RectF sTempRect = new RectF();
 
-    private static final FloatProperty<PageIndicatorDots> CURRENT_POSITION = new FloatProperty<PageIndicatorDots>(
-            "current_position") {
-        @Override
-        public Float get(PageIndicatorDots obj) {
-            return obj.mCurrentPosition;
-        }
-
-        @Override
-        public void setValue(PageIndicatorDots obj, float pos) {
-            obj.mCurrentPosition = pos;
-            obj.invalidate();
-            obj.invalidateOutline();
-        }
+    private static final FloatProperty<PageIndicatorDots> CURRENT_POSITION =
+            new FloatProperty<PageIndicatorDots>("current_position") {
+                @Override
+                public Float get(PageIndicatorDots obj) {
+                    return obj.mCurrentPosition;
+                }
+
+                @Override
+                public void setValue(PageIndicatorDots obj, float pos) {
+                    obj.mCurrentPosition = pos;
+                    obj.invalidate();
+                    obj.invalidateOutline();
+                }
     };
 
-    private static final IntProperty<PageIndicatorDots> PAGINATION_ALPHA = new IntProperty<PageIndicatorDots>(
-            "pagination_alpha") {
+    private static final IntProperty<PageIndicatorDots> PAGINATION_ALPHA =
+            new IntProperty<PageIndicatorDots>("pagination_alpha") {
         @Override
         public Integer get(PageIndicatorDots obj) {
             return obj.mPaginationPaint.getAlpha();
@@ -130,11 +125,11 @@
     /**
      * The current position of the active dot including the animation progress.
      * For ex:
-     * 0.0 => Active dot is at position 0
+     * 0.0  => Active dot is at position 0
      * 0.33 => Active dot is at position 0 and is moving towards 1
      * 0.50 => Active dot is at position [0, 1]
      * 0.77 => Active dot has left position 0 and is collapsing towards position 1
-     * 1.0 => Active dot is at position 1
+     * 1.0  => Active dot is at position 1
      */
     private float mCurrentPosition;
     private float mFinalPosition;
@@ -145,7 +140,8 @@
 
     private float[] mEntryAnimationRadiusFactors;
 
-    private final Runnable mHidePaginationRunnable = () -> animatePaginationToAlpha(INVISIBLE_ALPHA);
+    private final Runnable mHidePaginationRunnable =
+            () -> animatePaginationToAlpha(INVISIBLE_ALPHA);
 
     public PageIndicatorDots(Context context) {
         this(context, null);
@@ -160,28 +156,18 @@
 
         mPaginationPaint = new Paint(Paint.ANTI_ALIAS_FLAG);
         mPaginationPaint.setStyle(Style.FILL);
-<<<<<<< HEAD
         mPaginationPaint.setColor(ColorTokens.FolderPaginationColor.resolveColor(context));
         mDotRadius = (FeatureFlags.showDotPagination(context)
-                ? getResources().getDimension(R.dimen.page_indicator_dot_size_v2)
-                : getResources().getDimension(R.dimen.page_indicator_dot_size))
-                / 2;
-=======
-        mPaginationPaint.setColor(Themes.getAttrColor(context, R.attr.folderPaginationColor));
-        mDotRadius = getResources().getDimension(R.dimen.page_indicator_dot_size) / 2;
->>>>>>> 5f635e80
-        mCircleGap = DOT_GAP_FACTOR * mDotRadius;
+            ? getResources().getDimension(R.dimen.page_indicator_dot_size_v2)
+            : getResources().getDimension(R.dimen.page_indicator_dot_size))
+            / 2;mCircleGap = DOT_GAP_FACTOR * mDotRadius;
         setOutlineProvider(new MyOutlineProver());
         mIsRtl = Utilities.isRtl(getResources());
     }
 
     @Override
     public void setScroll(int currentScroll, int totalScroll) {
-<<<<<<< HEAD
         if (FeatureFlags.showDotPagination(getContext()) && currentScroll == 0 && totalScroll == 0) {
-=======
-        if (currentScroll == 0 && totalScroll == 0) {
->>>>>>> 5f635e80
             CURRENT_POSITION.set(this, (float) mActivePage);
             return;
         }
@@ -234,11 +220,7 @@
 
     @Override
     public void setShouldAutoHide(boolean shouldAutoHide) {
-<<<<<<< HEAD
         mShouldAutoHide = shouldAutoHide && FeatureFlags.showDotPagination(getContext());
-=======
-        mShouldAutoHide = shouldAutoHide;
->>>>>>> 5f635e80
         if (shouldAutoHide && mPaginationPaint.getAlpha() > INVISIBLE_ALPHA) {
             hideAfterDelay();
         } else if (!shouldAutoHide) {
@@ -258,8 +240,7 @@
 
     private void animatePaginationToAlpha(int alpha) {
         if (alpha == mToAlpha) {
-            // Ignore the new animation if it is going to the same alpha as the current
-            // animation.
+            // Ignore the new animation if it is going to the same alpha as the current animation.
             return;
         }
 
@@ -406,13 +387,11 @@
 
     @Override
     protected void onMeasure(int widthMeasureSpec, int heightMeasureSpec) {
-        // Add extra spacing of mDotRadius on all sides so than entry animation could be
-        // run.
-        int width = MeasureSpec.getMode(widthMeasureSpec) == MeasureSpec.EXACTLY ? MeasureSpec.getSize(widthMeasureSpec)
-                : (int) ((mNumPages * 3 + 2) * mDotRadius);
+        // Add extra spacing of mDotRadius on all sides so than entry animation could be run.
+        int width = MeasureSpec.getMode(widthMeasureSpec) == MeasureSpec.EXACTLY ?
+                MeasureSpec.getSize(widthMeasureSpec) : (int) ((mNumPages * 3 + 2) * mDotRadius);
         int height = MeasureSpec.getMode(heightMeasureSpec) == MeasureSpec.EXACTLY
-                ? MeasureSpec.getSize(heightMeasureSpec)
-                : (int) (4 * mDotRadius);
+                ? MeasureSpec.getSize(heightMeasureSpec) : (int) (4 * mDotRadius);
         setMeasuredDimension(width, height);
     }
 
@@ -452,24 +431,17 @@
             int alpha = mPaginationPaint.getAlpha();
 
             // Here we draw the dots
-<<<<<<< HEAD
             mPaginationPaint.setAlpha(FeatureFlags.showDotPagination(getContext())
-                    ? ((int) (alpha * DOT_ALPHA_FRACTION))
-                    : DOT_ALPHA);
-=======
-            mPaginationPaint.setAlpha((int) (alpha * DOT_ALPHA_FRACTION));
->>>>>>> 5f635e80
+                ? ((int) (alpha * DOT_ALPHA_FRACTION))
+                : DOT_ALPHA);
             for (int i = 0; i < mNumPages; i++) {
                 canvas.drawCircle(x, y, mDotRadius, mPaginationPaint);
                 x += circleGap;
             }
 
             // Here we draw the current page indicator
-<<<<<<< HEAD
-            mPaginationPaint.setAlpha(FeatureFlags.showDotPagination(getContext()) ? alpha : PAGE_INDICATOR_ALPHA);
-=======
-            mPaginationPaint.setAlpha(alpha);
->>>>>>> 5f635e80
+            mPaginationPaint.setAlpha(FeatureFlags.showDotPagination(getContext())
+                ? alpha : PAGE_INDICATOR_ALPHA);
             canvas.drawRoundRect(getActiveRect(), mDotRadius, mDotRadius, mPaginationPaint);
         }
     }
@@ -517,7 +489,8 @@
                         (int) activeRect.top,
                         (int) activeRect.right,
                         (int) activeRect.bottom,
-                        mDotRadius);
+                        mDotRadius
+                );
             }
         }
     }
@@ -537,11 +510,7 @@
         @Override
         public void onAnimationEnd(Animator animation) {
             if (!mCancelled) {
-<<<<<<< HEAD
                 if (mShouldAutoHide && FeatureFlags.showDotPagination(getContext())) {
-=======
-                if (mShouldAutoHide) {
->>>>>>> 5f635e80
                     hideAfterDelay();
                 }
                 mAnimator = null;
@@ -551,8 +520,7 @@
     }
 
     /**
-     * We need to override setInsets to prevent InsettableFrameLayout from applying
-     * different
+     * We need to override setInsets to prevent InsettableFrameLayout from applying different
      * margins on the pagination.
      */
     @Override
