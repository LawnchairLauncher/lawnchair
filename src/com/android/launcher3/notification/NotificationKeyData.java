/*
 * Copyright (C) 2017 The Android Open Source Project
 *
 * Licensed under the Apache License, Version 2.0 (the "License");
 * you may not use this file except in compliance with the License.
 * You may obtain a copy of the License at
 *
 *      http://www.apache.org/licenses/LICENSE-2.0
 *
 * Unless required by applicable law or agreed to in writing, software
 * distributed under the License is distributed on an "AS IS" BASIS,
 * WITHOUT WARRANTIES OR CONDITIONS OF ANY KIND, either express or implied.
 * See the License for the specific language governing permissions and
 * limitations under the License.
 */

package com.android.launcher3.notification;

import android.app.Notification;
import android.service.notification.StatusBarNotification;

import java.util.ArrayList;
import java.util.List;

<<<<<<< HEAD
import com.android.launcher3.Utilities;
=======
import androidx.annotation.NonNull;
>>>>>>> c87bbeea

/**
 * The key data associated with the notification, used to determine what to include
 * in dots and dummy popup views before they are populated.
 *
 * @see NotificationInfo for the full data used when populating the dummy views.
 */
public class NotificationKeyData {
    public final String notificationKey;
    public final String shortcutId;
    public int count;

    private NotificationKeyData(String notificationKey, String shortcutId, int count) {
        this.notificationKey = notificationKey;
        this.shortcutId = shortcutId;
        this.count = Math.max(1, count);
    }

    public static NotificationKeyData fromNotification(StatusBarNotification sbn) {
        Notification notif = sbn.getNotification();
        return new NotificationKeyData(sbn.getKey(), Utilities.ATLEAST_OREO ? notif.getShortcutId() : null, notif.number);
    }

    public static List<String> extractKeysOnly(@NonNull List<NotificationKeyData> notificationKeys) {
        List<String> keysOnly = new ArrayList<>(notificationKeys.size());
        for (NotificationKeyData notificationKeyData : notificationKeys) {
            keysOnly.add(notificationKeyData.notificationKey);
        }
        return keysOnly;
    }

    @Override
    public boolean equals(Object obj) {
        if (!(obj instanceof NotificationKeyData)) {
            return false;
        }
        // Only compare the keys.
        return ((NotificationKeyData) obj).notificationKey.equals(notificationKey);
    }
}<|MERGE_RESOLUTION|>--- conflicted
+++ resolved
@@ -22,11 +22,8 @@
 import java.util.ArrayList;
 import java.util.List;
 
-<<<<<<< HEAD
 import com.android.launcher3.Utilities;
-=======
 import androidx.annotation.NonNull;
->>>>>>> c87bbeea
 
 /**
  * The key data associated with the notification, used to determine what to include
