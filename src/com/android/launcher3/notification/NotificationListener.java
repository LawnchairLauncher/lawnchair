/*
 * Copyright (C) 2017 The Android Open Source Project
 *
 * Licensed under the Apache License, Version 2.0 (the "License");
 * you may not use this file except in compliance with the License.
 * You may obtain a copy of the License at
 *
 *      http://www.apache.org/licenses/LICENSE-2.0
 *
 * Unless required by applicable law or agreed to in writing, software
 * distributed under the License is distributed on an "AS IS" BASIS,
 * WITHOUT WARRANTIES OR CONDITIONS OF ANY KIND, either express or implied.
 * See the License for the specific language governing permissions and
 * limitations under the License.
 */

package com.android.launcher3.notification;

import static com.android.launcher3.util.Executors.MAIN_EXECUTOR;
import static com.android.launcher3.util.Executors.MODEL_EXECUTOR;
import static com.android.launcher3.util.SecureSettingsObserver.newNotificationSettingsObserver;

import android.annotation.TargetApi;
import android.app.Notification;
import android.app.NotificationChannel;
import android.os.Build;
import android.os.Handler;
import android.os.Looper;
import android.os.Message;
import android.service.notification.NotificationListenerService;
import android.service.notification.StatusBarNotification;
import android.text.TextUtils;
import android.util.Log;
import android.util.Pair;

<<<<<<< HEAD
import androidx.annotation.Keep;
import com.android.launcher3.LauncherModel;
import com.android.launcher3.Utilities;
import com.android.launcher3.util.IntSet;
=======
import androidx.annotation.AnyThread;
import androidx.annotation.Nullable;
import androidx.annotation.WorkerThread;

>>>>>>> 7b96ec1f
import com.android.launcher3.util.PackageUserKey;
import com.android.launcher3.util.SecureSettingsObserver;

import java.util.ArrayList;
import java.util.Arrays;
import java.util.Collections;
import java.util.HashMap;
import java.util.List;
import java.util.Map;
import java.util.stream.Collectors;

import static ch.deletescape.lawnchair.settings.ui.SettingsActivity.NOTIFICATION_BADGING;

/**
 * A {@link NotificationListenerService} that sends updates to its
 * {@link NotificationsChangedListener} when notifications are posted or canceled,
 * as well and when this service first connects. An instance of NotificationListener,
 * and its methods for getting notifications, can be obtained via {@link #getInstanceIfConnected()}.
 */
@TargetApi(Build.VERSION_CODES.O)
public class NotificationListener extends NotificationListenerService {

    public static final String TAG = "NotificationListener";

    private static final int MSG_NOTIFICATION_POSTED = 1;
    private static final int MSG_NOTIFICATION_REMOVED = 2;
    private static final int MSG_NOTIFICATION_FULL_REFRESH = 3;
    private static final int MSG_CANCEL_NOTIFICATION = 4;
    private static final int MSG_RANKING_UPDATE = 5;

    private static NotificationListener sNotificationListenerInstance = null;
    private static NotificationsChangedListener sNotificationsChangedListener;
    private static boolean sIsConnected;

    private final Handler mWorkerHandler;
    private final Handler mUiHandler;
    private final Ranking mTempRanking = new Ranking();

    /** Maps groupKey's to the corresponding group of notifications. */
    private final Map<String, NotificationGroup> mNotificationGroupMap = new HashMap<>();
    /** Maps keys to their corresponding current group key */
    private final Map<String, String> mNotificationGroupKeyMap = new HashMap<>();

    /** The last notification key that was dismissed from launcher UI */
    private String mLastKeyDismissedByLauncher;

    private SecureSettingsObserver mNotificationDotsObserver;

    public NotificationListener() {
        mWorkerHandler = new Handler(MODEL_EXECUTOR.getLooper(), this::handleWorkerMessage);
        mUiHandler = new Handler(Looper.getMainLooper(), this::handleUiMessage);
        sNotificationListenerInstance = this;
    }

    public static @Nullable NotificationListener getInstanceIfConnected() {
        return sIsConnected ? sNotificationListenerInstance : null;
    }

    public static void setNotificationsChangedListener(NotificationsChangedListener listener) {
        sNotificationsChangedListener = listener;

        NotificationListener notificationListener = getInstanceIfConnected();
        if (notificationListener != null) {
            notificationListener.onNotificationFullRefresh();
        } else {
            // User turned off dots globally, so we unbound this service;
            // tell the listener that there are no notifications to remove dots.
            MODEL_EXECUTOR.submit(() -> MAIN_EXECUTOR.submit(() ->
                            listener.onNotificationFullRefresh(Collections.emptyList())));
        }
    }

<<<<<<< HEAD
    @Keep
    public static void setStatusBarNotificationsChangedListener
            (StatusBarNotificationsChangedListener listener) {
        sStatusBarNotificationsChangedListener = listener;
    }

=======
>>>>>>> 7b96ec1f
    public static void removeNotificationsChangedListener() {
        sNotificationsChangedListener = null;
    }

<<<<<<< HEAD
    @Keep
    public static void removeStatusBarNotificationsChangedListener() {
        sStatusBarNotificationsChangedListener = null;
=======
    private boolean handleWorkerMessage(Message message) {
        switch (message.what) {
            case MSG_NOTIFICATION_POSTED: {
                StatusBarNotification sbn = (StatusBarNotification) message.obj;
                mUiHandler.obtainMessage(notificationIsValidForUI(sbn)
                                ? MSG_NOTIFICATION_POSTED : MSG_NOTIFICATION_REMOVED,
                        toKeyPair(sbn)).sendToTarget();
                return true;
            }
            case MSG_NOTIFICATION_REMOVED: {
                StatusBarNotification sbn = (StatusBarNotification) message.obj;
                mUiHandler.obtainMessage(MSG_NOTIFICATION_REMOVED,
                        toKeyPair(sbn)).sendToTarget();

                NotificationGroup notificationGroup = mNotificationGroupMap.get(sbn.getGroupKey());
                String key = sbn.getKey();
                if (notificationGroup != null) {
                    notificationGroup.removeChildKey(key);
                    if (notificationGroup.isEmpty()) {
                        if (key.equals(mLastKeyDismissedByLauncher)) {
                            // Only cancel the group notification if launcher dismissed the
                            // last child.
                            cancelNotification(notificationGroup.getGroupSummaryKey());
                        }
                        mNotificationGroupMap.remove(sbn.getGroupKey());
                    }
                }
                if (key.equals(mLastKeyDismissedByLauncher)) {
                    mLastKeyDismissedByLauncher = null;
                }
                return true;
            }
            case MSG_NOTIFICATION_FULL_REFRESH:
                List<StatusBarNotification> activeNotifications = null;
                if (sIsConnected) {
                    try {
                        activeNotifications = Arrays.stream(getActiveNotifications())
                                .filter(this::notificationIsValidForUI)
                                .collect(Collectors.toList());
                    } catch (SecurityException ex) {
                        Log.e(TAG, "SecurityException: failed to fetch notifications");
                        activeNotifications = new ArrayList<>();
                    }
                } else {
                    activeNotifications = new ArrayList<>();
                }

                mUiHandler.obtainMessage(message.what, activeNotifications).sendToTarget();
                return true;
            case MSG_CANCEL_NOTIFICATION: {
                mLastKeyDismissedByLauncher = (String) message.obj;
                cancelNotification(mLastKeyDismissedByLauncher);
                return true;
            }
            case MSG_RANKING_UPDATE: {
                String[] keys = ((RankingMap) message.obj).getOrderedKeys();
                for (StatusBarNotification sbn : getActiveNotifications(keys)) {
                    updateGroupKeyIfNecessary(sbn);
                }
                return true;
            }
        }
        return false;
    }

    private boolean handleUiMessage(Message message) {
        switch (message.what) {
            case MSG_NOTIFICATION_POSTED:
                if (sNotificationsChangedListener != null) {
                    Pair<PackageUserKey, NotificationKeyData> msg = (Pair) message.obj;
                    sNotificationsChangedListener.onNotificationPosted(
                            msg.first, msg.second);
                }
                break;
            case MSG_NOTIFICATION_REMOVED:
                if (sNotificationsChangedListener != null) {
                    Pair<PackageUserKey, NotificationKeyData> msg = (Pair) message.obj;
                    sNotificationsChangedListener.onNotificationRemoved(
                            msg.first, msg.second);
                }
                break;
            case MSG_NOTIFICATION_FULL_REFRESH:
                if (sNotificationsChangedListener != null) {
                    sNotificationsChangedListener.onNotificationFullRefresh(
                            (List<StatusBarNotification>) message.obj);
                }
                break;
        }
        return true;
>>>>>>> 7b96ec1f
    }

    @Override
    public void onListenerConnected() {
        super.onListenerConnected();
        sIsConnected = true;

        mNotificationDotsObserver =
                newNotificationSettingsObserver(this, this::onNotificationSettingsChanged);
        mNotificationDotsObserver.register();
        mNotificationDotsObserver.dispatchOnChange();

        onNotificationFullRefresh();
    }

    private void onNotificationSettingsChanged(boolean areNotificationDotsEnabled) {
        if (!areNotificationDotsEnabled && sIsConnected) {
            requestUnbind();
        }
    }

    private void onNotificationFullRefresh() {
        mWorkerHandler.obtainMessage(MSG_NOTIFICATION_FULL_REFRESH).sendToTarget();
        if (sStatusBarNotificationsChangedListener != null) {
            sStatusBarNotificationsChangedListener.onNotificationFullRefresh();
        }
    }

    @Override
    public void onListenerDisconnected() {
        super.onListenerDisconnected();
        sIsConnected = false;
        mNotificationDotsObserver.unregister();
        onNotificationFullRefresh();
    }

    @Override
    public void onNotificationPosted(final StatusBarNotification sbn) {
        if (sbn != null) {
            mWorkerHandler.obtainMessage(MSG_NOTIFICATION_POSTED, sbn).sendToTarget();
        }
    }

    @Override
    public void onNotificationRemoved(final StatusBarNotification sbn) {
        if (sbn != null) {
            mWorkerHandler.obtainMessage(MSG_NOTIFICATION_REMOVED, sbn).sendToTarget();
        }
    }

    @Override
    public void onNotificationRankingUpdate(RankingMap rankingMap) {
        mWorkerHandler.obtainMessage(MSG_RANKING_UPDATE, rankingMap).sendToTarget();
    }

    /**
     * Cancels a notification
     */
    @AnyThread
    public void cancelNotificationFromLauncher(String key) {
        mWorkerHandler.obtainMessage(MSG_CANCEL_NOTIFICATION, key).sendToTarget();
    }

    @WorkerThread
    private void updateGroupKeyIfNecessary(StatusBarNotification sbn) {
        String childKey = sbn.getKey();
        String oldGroupKey = mNotificationGroupKeyMap.get(childKey);
        String newGroupKey = sbn.getGroupKey();
        if (oldGroupKey == null || !oldGroupKey.equals(newGroupKey)) {
            // The group key has changed.
            mNotificationGroupKeyMap.put(childKey, newGroupKey);
            if (oldGroupKey != null && mNotificationGroupMap.containsKey(oldGroupKey)) {
                // Remove the child key from the old group.
                NotificationGroup oldGroup = mNotificationGroupMap.get(oldGroupKey);
                oldGroup.removeChildKey(childKey);
                if (oldGroup.isEmpty()) {
                    mNotificationGroupMap.remove(oldGroupKey);
                }
            }
        }
        if (sbn.isGroup() && newGroupKey != null) {
            // Maintain group info so we can cancel the summary when the last child is canceled.
            NotificationGroup notificationGroup = mNotificationGroupMap.get(newGroupKey);
            if (notificationGroup == null) {
                notificationGroup = new NotificationGroup();
                mNotificationGroupMap.put(newGroupKey, notificationGroup);
            }
            boolean isGroupSummary = (sbn.getNotification().flags
                    & Notification.FLAG_GROUP_SUMMARY) != 0;
            if (isGroupSummary) {
                notificationGroup.setGroupSummaryKey(childKey);
            } else {
                notificationGroup.addChildKey(childKey);
            }
        }
    }

    /**
     * This makes a potentially expensive binder call and should be run on a background thread.
     */
    @WorkerThread
    public List<StatusBarNotification> getNotificationsForKeys(List<NotificationKeyData> keys) {
        StatusBarNotification[] notifications = getActiveNotifications(
                keys.stream().map(n -> n.notificationKey).toArray(String[]::new));
        return notifications == null ? Collections.emptyList() : Arrays.asList(notifications);
    }

    /**
     * Returns true for notifications that have an intent and are not headers for grouped
     * notifications and should be shown in the notification popup.
     */
    @WorkerThread
    private boolean notificationIsValidForUI(StatusBarNotification sbn) {
        Notification notification = sbn.getNotification();
<<<<<<< HEAD
        if (Utilities.ATLEAST_OREO) {
            updateGroupKeyIfNecessary(sbn);

            getCurrentRanking().getRanking(sbn.getKey(), mTempRanking);
            if (!mTempRanking.canShowBadge()) {
                return true;
=======
        updateGroupKeyIfNecessary(sbn);

        getCurrentRanking().getRanking(sbn.getKey(), mTempRanking);
        if (!mTempRanking.canShowBadge()) {
            return false;
        }
        if (mTempRanking.getChannel().getId().equals(NotificationChannel.DEFAULT_CHANNEL_ID)) {
            // Special filtering for the default, legacy "Miscellaneous" channel.
            if ((notification.flags & Notification.FLAG_ONGOING_EVENT) != 0) {
                return false;
>>>>>>> 7b96ec1f
            }
            if (mTempRanking.getChannel().getId().equals(NotificationChannel.DEFAULT_CHANNEL_ID)) {
                // Special filtering for the default, legacy "Miscellaneous" channel.
                if ((notification.flags & Notification.FLAG_ONGOING_EVENT) != 0) {
                    return true;
                }
            }
        } else if ((notification.flags & Notification.FLAG_ONGOING_EVENT) != 0) {
            return true;
        }

        CharSequence title = notification.extras.getCharSequence(Notification.EXTRA_TITLE);
        CharSequence text = notification.extras.getCharSequence(Notification.EXTRA_TEXT);
        boolean missingTitleAndText = TextUtils.isEmpty(title) && TextUtils.isEmpty(text);
        boolean isGroupHeader = (notification.flags & Notification.FLAG_GROUP_SUMMARY) != 0;
        return !isGroupHeader && !missingTitleAndText;
    }

    private static Pair<PackageUserKey, NotificationKeyData> toKeyPair(StatusBarNotification sbn) {
        return Pair.create(PackageUserKey.fromNotification(sbn),
                NotificationKeyData.fromNotification(sbn));
    }

    public interface NotificationsChangedListener {
        void onNotificationPosted(PackageUserKey postedPackageUserKey,
                NotificationKeyData notificationKey);
        void onNotificationRemoved(PackageUserKey removedPackageUserKey,
                NotificationKeyData notificationKey);
        void onNotificationFullRefresh(List<StatusBarNotification> activeNotifications);
    }
<<<<<<< HEAD

    public interface StatusBarNotificationsChangedListener {
        void onNotificationPosted(StatusBarNotification sbn);
        void onNotificationRemoved(StatusBarNotification sbn);
        void onNotificationFullRefresh();
    }
=======
>>>>>>> 7b96ec1f
}<|MERGE_RESOLUTION|>--- conflicted
+++ resolved
@@ -33,17 +33,12 @@
 import android.util.Log;
 import android.util.Pair;
 
-<<<<<<< HEAD
-import androidx.annotation.Keep;
-import com.android.launcher3.LauncherModel;
-import com.android.launcher3.Utilities;
-import com.android.launcher3.util.IntSet;
-=======
 import androidx.annotation.AnyThread;
 import androidx.annotation.Nullable;
 import androidx.annotation.WorkerThread;
 
->>>>>>> 7b96ec1f
+import androidx.annotation.Keep;
+import com.android.launcher3.Utilities;
 import com.android.launcher3.util.PackageUserKey;
 import com.android.launcher3.util.SecureSettingsObserver;
 
@@ -116,24 +111,16 @@
         }
     }
 
-<<<<<<< HEAD
     @Keep
     public static void setStatusBarNotificationsChangedListener
             (StatusBarNotificationsChangedListener listener) {
         sStatusBarNotificationsChangedListener = listener;
     }
 
-=======
->>>>>>> 7b96ec1f
     public static void removeNotificationsChangedListener() {
         sNotificationsChangedListener = null;
     }
 
-<<<<<<< HEAD
-    @Keep
-    public static void removeStatusBarNotificationsChangedListener() {
-        sStatusBarNotificationsChangedListener = null;
-=======
     private boolean handleWorkerMessage(Message message) {
         switch (message.what) {
             case MSG_NOTIFICATION_POSTED: {
@@ -223,7 +210,11 @@
                 break;
         }
         return true;
->>>>>>> 7b96ec1f
+    }
+
+    @Keep
+    public static void removeStatusBarNotificationsChangedListener() {
+        sStatusBarNotificationsChangedListener = null;
     }
 
     @Override
@@ -338,14 +329,6 @@
     @WorkerThread
     private boolean notificationIsValidForUI(StatusBarNotification sbn) {
         Notification notification = sbn.getNotification();
-<<<<<<< HEAD
-        if (Utilities.ATLEAST_OREO) {
-            updateGroupKeyIfNecessary(sbn);
-
-            getCurrentRanking().getRanking(sbn.getKey(), mTempRanking);
-            if (!mTempRanking.canShowBadge()) {
-                return true;
-=======
         updateGroupKeyIfNecessary(sbn);
 
         getCurrentRanking().getRanking(sbn.getKey(), mTempRanking);
@@ -356,7 +339,6 @@
             // Special filtering for the default, legacy "Miscellaneous" channel.
             if ((notification.flags & Notification.FLAG_ONGOING_EVENT) != 0) {
                 return false;
->>>>>>> 7b96ec1f
             }
             if (mTempRanking.getChannel().getId().equals(NotificationChannel.DEFAULT_CHANNEL_ID)) {
                 // Special filtering for the default, legacy "Miscellaneous" channel.
@@ -387,13 +369,4 @@
                 NotificationKeyData notificationKey);
         void onNotificationFullRefresh(List<StatusBarNotification> activeNotifications);
     }
-<<<<<<< HEAD
-
-    public interface StatusBarNotificationsChangedListener {
-        void onNotificationPosted(StatusBarNotification sbn);
-        void onNotificationRemoved(StatusBarNotification sbn);
-        void onNotificationFullRefresh();
-    }
-=======
->>>>>>> 7b96ec1f
 }