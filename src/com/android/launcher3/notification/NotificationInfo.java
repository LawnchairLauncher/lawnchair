/*
 * Copyright (C) 2017 The Android Open Source Project
 *
 * Licensed under the Apache License, Version 2.0 (the "License");
 * you may not use this file except in compliance with the License.
 * You may obtain a copy of the License at
 *
 *      http://www.apache.org/licenses/LICENSE-2.0
 *
 * Unless required by applicable law or agreed to in writing, software
 * distributed under the License is distributed on an "AS IS" BASIS,
 * WITHOUT WARRANTIES OR CONDITIONS OF ANY KIND, either express or implied.
 * See the License for the specific language governing permissions and
 * limitations under the License.
 */

package com.android.launcher3.notification;

import android.app.ActivityOptions;
import android.app.Notification;
import android.app.PendingIntent;
import android.content.Context;
import android.content.res.Resources;
import android.graphics.drawable.BitmapDrawable;
import android.graphics.drawable.Drawable;
import android.graphics.drawable.Icon;
import android.os.Bundle;
import android.service.notification.StatusBarNotification;
import android.view.View;
import ch.deletescape.lawnchair.LawnchairUtilsKt;
import com.android.launcher3.AbstractFloatingView;
import com.android.launcher3.Launcher;
import com.android.launcher3.LauncherAppState;
<<<<<<< HEAD
import com.android.launcher3.Utilities;
=======
import com.android.launcher3.dot.DotInfo;
>>>>>>> c87bbeea
import com.android.launcher3.graphics.IconPalette;
import com.android.launcher3.util.PackageUserKey;

/**
 * An object that contains relevant information from a {@link StatusBarNotification}. This should
 * only be created when we need to show the notification contents on the UI; until then, a
 * {@link DotInfo} with only the notification key should
 * be passed around, and then this can be constructed using the StatusBarNotification from
 * {@link NotificationListener#getNotificationsForKeys(java.util.List)}.
 */
public class NotificationInfo implements View.OnClickListener {

    public final PackageUserKey packageUserKey;
    public final String notificationKey;
    public final CharSequence title;
    public final CharSequence text;
    public final PendingIntent intent;
    public final boolean autoCancel;
    public final boolean dismissable;

    private Drawable mIconDrawable;
    private int mIconColor;
    private boolean mIsIconLarge;

    /**
     * Extracts the data that we need from the StatusBarNotification.
     */
    public NotificationInfo(Context context, StatusBarNotification statusBarNotification) {
        packageUserKey = PackageUserKey.fromNotification(statusBarNotification);
        notificationKey = statusBarNotification.getKey();
        Notification notification = statusBarNotification.getNotification();
        title = notification.extras.getCharSequence(Notification.EXTRA_TITLE);
        text = notification.extras.getCharSequence(Notification.EXTRA_TEXT);

<<<<<<< HEAD
        if (Utilities.ATLEAST_OREO) mBadgeIcon = notification.getBadgeIconType();
        else mBadgeIcon = Utilities.ATLEAST_MARSHMALLOW ? 2 : 1;
        // Load the icon. Since it is backed by ashmem, we won't copy the entire bitmap
        // into our process as long as we don't touch it and it exists in systemui.
        Icon icon = mBadgeIcon == Notification.BADGE_ICON_SMALL ? null : notification.getLargeIcon();
        Resources res = LawnchairUtilsKt.resourcesForApplication(context, statusBarNotification.getPackageName());
=======
        int iconType = notification.getBadgeIconType();
        // Load the icon. Since it is backed by ashmem, we won't copy the entire bitmap
        // into our process as long as we don't touch it and it exists in systemui.
        Icon icon = iconType == Notification.BADGE_ICON_SMALL ? null : notification.getLargeIcon();
>>>>>>> c87bbeea
        if (icon == null) {
            // Use the small icon.
            if (Utilities.ATLEAST_MARSHMALLOW) {
                icon = notification.getSmallIcon();
                mIconDrawable = icon == null ? null : icon.loadDrawable(context);
            } else {
                mIconDrawable = res.getDrawable(notification.icon);
            }
            mIconColor = statusBarNotification.getNotification().color;
            mIsIconLarge = false;
        } else {
            // Use the large icon.
            if (Utilities.ATLEAST_MARSHMALLOW) {
                mIconDrawable = icon.loadDrawable(context);
            } else {
                mIconDrawable = new BitmapDrawable(res, notification.largeIcon);
            }
            mIsIconLarge = true;
        }
        if (mIconDrawable == null) {
            mIconDrawable = new BitmapDrawable(context.getResources(), LauncherAppState
                    .getInstance(context).getIconCache()
                    .getDefaultIcon(statusBarNotification.getUser()).icon);
        }
        intent = notification.contentIntent;
        autoCancel = (notification.flags & Notification.FLAG_AUTO_CANCEL) != 0;
        dismissable = (notification.flags & Notification.FLAG_ONGOING_EVENT) == 0;
    }

    @Override
    public void onClick(View view) {
        if (intent == null) {
            return;
        }
        final Launcher launcher = Launcher.getLauncher(view.getContext());
        try {
            if (Utilities.ATLEAST_MARSHMALLOW) {
                Bundle activityOptions = ActivityOptions.makeClipRevealAnimation(
                        view, 0, 0, view.getWidth(), view.getHeight()).toBundle();
                intent.send(null, 0, null, null, null, null, activityOptions);
            } else {
                intent.send();
            }
            launcher.getUserEventDispatcher().logNotificationLaunch(view, intent);
        } catch (PendingIntent.CanceledException e) {
            e.printStackTrace();
        }
        if (autoCancel) {
            launcher.getPopupDataProvider().cancelNotification(notificationKey);
        }
        AbstractFloatingView.closeOpenContainer(launcher, AbstractFloatingView
                .TYPE_ACTION_POPUP);
    }

    public Drawable getIconForBackground(Context context, int background) {
        if (mIsIconLarge) {
            // Only small icons should be tinted.
            return mIconDrawable;
        }
        mIconColor = IconPalette.resolveContrastColor(context, mIconColor, background);
        Drawable icon = mIconDrawable.mutate();
        // DrawableContainer ignores the color filter if it's already set, so clear it first to
        // get it set and invalidated properly.
        icon.setTintList(null);
        icon.setTint(mIconColor);
        return icon;
    }
}<|MERGE_RESOLUTION|>--- conflicted
+++ resolved
@@ -31,11 +31,8 @@
 import com.android.launcher3.AbstractFloatingView;
 import com.android.launcher3.Launcher;
 import com.android.launcher3.LauncherAppState;
-<<<<<<< HEAD
 import com.android.launcher3.Utilities;
-=======
 import com.android.launcher3.dot.DotInfo;
->>>>>>> c87bbeea
 import com.android.launcher3.graphics.IconPalette;
 import com.android.launcher3.util.PackageUserKey;
 
@@ -70,36 +67,19 @@
         title = notification.extras.getCharSequence(Notification.EXTRA_TITLE);
         text = notification.extras.getCharSequence(Notification.EXTRA_TEXT);
 
-<<<<<<< HEAD
-        if (Utilities.ATLEAST_OREO) mBadgeIcon = notification.getBadgeIconType();
-        else mBadgeIcon = Utilities.ATLEAST_MARSHMALLOW ? 2 : 1;
-        // Load the icon. Since it is backed by ashmem, we won't copy the entire bitmap
-        // into our process as long as we don't touch it and it exists in systemui.
-        Icon icon = mBadgeIcon == Notification.BADGE_ICON_SMALL ? null : notification.getLargeIcon();
-        Resources res = LawnchairUtilsKt.resourcesForApplication(context, statusBarNotification.getPackageName());
-=======
-        int iconType = notification.getBadgeIconType();
+        int iconType = Utilities.ATLEAST_OREO ? notification.getBadgeIconType() : 2;
         // Load the icon. Since it is backed by ashmem, we won't copy the entire bitmap
         // into our process as long as we don't touch it and it exists in systemui.
         Icon icon = iconType == Notification.BADGE_ICON_SMALL ? null : notification.getLargeIcon();
->>>>>>> c87bbeea
         if (icon == null) {
             // Use the small icon.
-            if (Utilities.ATLEAST_MARSHMALLOW) {
-                icon = notification.getSmallIcon();
-                mIconDrawable = icon == null ? null : icon.loadDrawable(context);
-            } else {
-                mIconDrawable = res.getDrawable(notification.icon);
-            }
+            icon = notification.getSmallIcon();
+            mIconDrawable = icon == null ? null : icon.loadDrawable(context);
             mIconColor = statusBarNotification.getNotification().color;
             mIsIconLarge = false;
         } else {
             // Use the large icon.
-            if (Utilities.ATLEAST_MARSHMALLOW) {
-                mIconDrawable = icon.loadDrawable(context);
-            } else {
-                mIconDrawable = new BitmapDrawable(res, notification.largeIcon);
-            }
+            mIconDrawable = icon.loadDrawable(context);
             mIsIconLarge = true;
         }
         if (mIconDrawable == null) {
@@ -119,13 +99,9 @@
         }
         final Launcher launcher = Launcher.getLauncher(view.getContext());
         try {
-            if (Utilities.ATLEAST_MARSHMALLOW) {
-                Bundle activityOptions = ActivityOptions.makeClipRevealAnimation(
-                        view, 0, 0, view.getWidth(), view.getHeight()).toBundle();
-                intent.send(null, 0, null, null, null, null, activityOptions);
-            } else {
-                intent.send();
-            }
+            Bundle activityOptions = ActivityOptions.makeClipRevealAnimation(
+                    view, 0, 0, view.getWidth(), view.getHeight()).toBundle();
+            intent.send(null, 0, null, null, null, null, activityOptions);
             launcher.getUserEventDispatcher().logNotificationLaunch(view, intent);
         } catch (PendingIntent.CanceledException e) {
             e.printStackTrace();
