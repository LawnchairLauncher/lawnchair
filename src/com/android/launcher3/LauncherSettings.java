/*
 * Copyright (C) 2008 The Android Open Source Project
 *
 * Licensed under the Apache License, Version 2.0 (the "License");
 * you may not use this file except in compliance with the License.
 * You may obtain a copy of the License at
 *
 *      http://www.apache.org/licenses/LICENSE-2.0
 *
 * Unless required by applicable law or agreed to in writing, software
 * distributed under the License is distributed on an "AS IS" BASIS,
 * WITHOUT WARRANTIES OR CONDITIONS OF ANY KIND, either express or implied.
 * See the License for the specific language governing permissions and
 * limitations under the License.
 */

package com.android.launcher3;

import android.database.sqlite.SQLiteDatabase;
import android.provider.BaseColumns;

import androidx.annotation.NonNull;

import com.android.launcher3.model.data.ItemInfo;

import java.util.LinkedHashMap;
import java.util.stream.Collectors;

/**
 * Settings related utilities.
 */
public class LauncherSettings {

    /**
     * Types of animations.
     */
    public static final class Animation {
        /**
         * The default animation for a given view/item info type.
         */
        public static final int DEFAULT = 0;
        /**
         * An animation using the view's background.
         */
        public static final int VIEW_BACKGROUND = 1;
        /**
         * The default animation for a given view/item info type, but without the splash
         * icon.
         */
        public static final int DEFAULT_NO_ICON = 2;
    }

    /**
     * Favorites.
     */
    public static final class Favorites implements BaseColumns {
        /**
         * The time of the last update to this row.
         * <P>
         * Type: INTEGER
         * </P>
         */
        public static final String MODIFIED = "modified";

        /**
         * Descriptive name of the gesture that can be displayed to the user.
         * <P>
         * Type: TEXT
         * </P>
         */
        public static final String TITLE = "title";

        /**
         * The Intent URL of the gesture, describing what it points to. This
         * value is given to {@link android.content.Intent#parseUri(String, int)} to
         * create
         * an Intent that can be launched.
         * <P>
         * Type: TEXT
         * </P>
         */
        public static final String INTENT = "intent";

        /**
         * The type of the gesture
         *
         * <P>
         * Type: INTEGER
         * </P>
         */
        public static final String ITEM_TYPE = "itemType";

        /**
         * The gesture is a package
         */
        public static final int ITEM_TYPE_NON_ACTIONABLE = -1;
        /**
         * The gesture is an application
         */
        public static final int ITEM_TYPE_APPLICATION = 0;

        /**
         * The gesture is an application created shortcut
         * 
         * @deprecated This is no longer supported. Use {@link #ITEM_TYPE_DEEP_SHORTCUT}
         *             instead
         */
        @Deprecated
        public static final int ITEM_TYPE_SHORTCUT = 1;

        /**
         * The favorite is a user created folder
         */
        public static final int ITEM_TYPE_FOLDER = 2;

        /**
         * The favorite is a widget
         */
        public static final int ITEM_TYPE_APPWIDGET = 4;

        /**
         * The favorite is a custom widget provided by the launcher
         */
        public static final int ITEM_TYPE_CUSTOM_APPWIDGET = 5;

        /**
         * The gesture is an application created deep shortcut
         */
        public static final int ITEM_TYPE_DEEP_SHORTCUT = 6;

        /**
         * The favorite is an app pair for launching split screen
         */
        public static final int ITEM_TYPE_APP_PAIR = 10;

        // *** Below enum values are used for metrics purpose but not used in Favorites
        // DB ***

        /**
         * Type of the item is recents task.
         */
        public static final int ITEM_TYPE_TASK = 7;

        /**
         * The item is QSB
         */
        public static final int ITEM_TYPE_QSB = 8;

        /**
         * The favorite is a search action
         */
        public static final int ITEM_TYPE_SEARCH_ACTION = 9;

        /**
         * Private space install app button.
         */
        public static final int ITEM_TYPE_PRIVATE_SPACE_INSTALL_APP_BUTTON = 11;

        /**
         * The custom icon bitmap.
         * <P>
         * Type: BLOB
         * </P>
         */
        public static final String ICON = "icon";

        public static final String TABLE_NAME = "favorites";

        /**
         * Backup table created when user hotseat is moved to workspace for hybrid
         * hotseat
         */
        public static final String HYBRID_HOTSEAT_BACKUP_TABLE = "hotseat_restore_backup";

        /**
         * Temporary table used specifically for multi-db grid migrations
         */
        public static final String TMP_TABLE = "favorites_tmp";

        /**
         * The container holding the favorite
         * <P>
         * Type: INTEGER
         * </P>
         */
        public static final String CONTAINER = "container";

        /**
         * The icon is a resource identified by a package name and an integer id.
         */
        public static final int CONTAINER_DESKTOP = -100;
        public static final int CONTAINER_HOTSEAT = -101;
        public static final int CONTAINER_PREDICTION = -102;
        public static final int CONTAINER_WIDGETS_PREDICTION = -111;
        public static final int CONTAINER_HOTSEAT_PREDICTION = -103;
        public static final int CONTAINER_ALL_APPS = -104;
        public static final int CONTAINER_WIDGETS_TRAY = -105;
        public static final int CONTAINER_BOTTOM_WIDGETS_TRAY = -112;
        public static final int CONTAINER_PIN_WIDGETS = -113;
        public static final int CONTAINER_WALLPAPERS = -114;
        public static final int CONTAINER_SHORTCUTS = -107;
        public static final int CONTAINER_SETTINGS = -108;
        public static final int CONTAINER_TASKSWITCHER = -109;
        public static final int CONTAINER_PRIVATESPACE = -110;

        // Represents any of the extended containers implemented in non-AOSP variants.
        public static final int EXTENDED_CONTAINERS = -200;

        public static final int CONTAINER_UNKNOWN = -1;

        public static final String containerToString(int container) {
            switch (container) {
                case CONTAINER_DESKTOP:
                    return "desktop";
                case CONTAINER_HOTSEAT:
                    return "hotseat";
                case CONTAINER_PREDICTION:
                    return "prediction";
                case CONTAINER_ALL_APPS:
                    return "all_apps";
                case CONTAINER_WIDGETS_TRAY:
                    return "widgets_tray";
                case CONTAINER_SHORTCUTS:
                    return "shortcuts";
                default:
                    return String.valueOf(container);
            }
        }

        public static final String itemTypeToString(int type) {
<<<<<<< HEAD
            switch (type) {
                case ITEM_TYPE_APPLICATION:
                    return "APP";
                case ITEM_TYPE_FOLDER:
                    return "FOLDER";
                case ITEM_TYPE_APPWIDGET:
                    return "WIDGET";
                case ITEM_TYPE_CUSTOM_APPWIDGET:
                    return "CUSTOMWIDGET";
                case ITEM_TYPE_DEEP_SHORTCUT:
                    return "DEEPSHORTCUT";
                case ITEM_TYPE_TASK:
                    return "TASK";
                case ITEM_TYPE_QSB:
                    return "QSB";
                case ITEM_TYPE_APP_PAIR:
                    return "APP_PAIR";
                default:
                    return String.valueOf(type);
=======
            switch(type) {
                case ITEM_TYPE_APPLICATION: return "APP";
                case ITEM_TYPE_FOLDER: return "FOLDER";
                case ITEM_TYPE_APPWIDGET: return "WIDGET";
                case ITEM_TYPE_CUSTOM_APPWIDGET: return "CUSTOMWIDGET";
                case ITEM_TYPE_DEEP_SHORTCUT: return "DEEPSHORTCUT";
                case ITEM_TYPE_TASK: return "TASK";
                case ITEM_TYPE_QSB: return "QSB";
                case ITEM_TYPE_APP_PAIR: return "APP_PAIR";
                case ITEM_TYPE_PRIVATE_SPACE_INSTALL_APP_BUTTON:
                    return "PRIVATE_SPACE_INSTALL_APP_BUTTON";
                default: return String.valueOf(type);
>>>>>>> 904a97c6
            }
        }

        /**
         * The screen holding the favorite (if container is CONTAINER_DESKTOP)
         * <P>
         * Type: INTEGER
         * </P>
         */
        public static final String SCREEN = "screen";

        /**
         * The X coordinate of the cell holding the favorite
         * (if container is CONTAINER_HOTSEAT or CONTAINER_HOTSEAT)
         * <P>
         * Type: INTEGER
         * </P>
         */
        public static final String CELLX = "cellX";

        /**
         * The Y coordinate of the cell holding the favorite
         * (if container is CONTAINER_DESKTOP)
         * <P>
         * Type: INTEGER
         * </P>
         */
        public static final String CELLY = "cellY";

        /**
         * The X span of the cell holding the favorite
         * <P>
         * Type: INTEGER
         * </P>
         */
        public static final String SPANX = "spanX";

        /**
         * The Y span of the cell holding the favorite
         * <P>
         * Type: INTEGER
         * </P>
         */
        public static final String SPANY = "spanY";

        /**
         * The profile id of the item in the cell.
         * <P>
         * Type: INTEGER
         * </P>
         */
        public static final String PROFILE_ID = "profileId";

        /**
         * The appWidgetId of the widget
         *
         * <P>
         * Type: INTEGER
         * </P>
         */
        public static final String APPWIDGET_ID = "appWidgetId";

        /**
         * The ComponentName of the widget provider
         *
         * <P>
         * Type: STRING
         * </P>
         */
        public static final String APPWIDGET_PROVIDER = "appWidgetProvider";

        /**
         * Boolean indicating that his item was restored and not yet successfully bound.
         * <P>
         * Type: INTEGER
         * </P>
         */
        public static final String RESTORED = "restored";

        /**
         * Indicates the position of the item inside an auto-arranged view like folder
         * or hotseat.
         * <p>
         * Type: INTEGER
         * </p>
         */
        public static final String RANK = "rank";

        /**
         * Stores general flag based options for {@link ItemInfo}s.
         * <p>
         * Type: INTEGER
         * </p>
         */
        public static final String OPTIONS = "options";

        /**
         * Stores the source container that the widget was added from.
         * <p>
         * Type: INTEGER
         * </p>
         */
        public static final String APPWIDGET_SOURCE = "appWidgetSource";

        public static void addTableToDb(SQLiteDatabase db, long myProfileId, boolean optional) {
            addTableToDb(db, myProfileId, optional, TABLE_NAME);
        }

        public static void addTableToDb(SQLiteDatabase db, long myProfileId, boolean optional,
                String tableName) {
            db.execSQL("CREATE TABLE " + (optional ? " IF NOT EXISTS " : "") + tableName + " ("
                    + getJoinedColumnsToTypes(myProfileId) + ");");
        }

        // LinkedHashMap maintains Order of Insertion
        @NonNull
        private static LinkedHashMap<String, String> getColumnsToTypes(long profileId) {
            final LinkedHashMap<String, String> columnsToTypes = new LinkedHashMap<>();
            columnsToTypes.put(_ID, "INTEGER PRIMARY KEY");
            columnsToTypes.put(TITLE, "TEXT");
            columnsToTypes.put(INTENT, "TEXT");
            columnsToTypes.put(CONTAINER, "INTEGER");
            columnsToTypes.put(SCREEN, "INTEGER");
            columnsToTypes.put(CELLX, "INTEGER");
            columnsToTypes.put(CELLY, "INTEGER");
            columnsToTypes.put(SPANX, "INTEGER");
            columnsToTypes.put(SPANY, "INTEGER");
            columnsToTypes.put(ITEM_TYPE, "INTEGER");
            columnsToTypes.put(APPWIDGET_ID, "INTEGER NOT NULL DEFAULT -1");
            columnsToTypes.put(ICON, "BLOB");
            columnsToTypes.put(APPWIDGET_PROVIDER, "TEXT");
            columnsToTypes.put(MODIFIED, "INTEGER NOT NULL DEFAULT 0");
            columnsToTypes.put(RESTORED, "INTEGER NOT NULL DEFAULT 0");
            columnsToTypes.put(PROFILE_ID, "INTEGER DEFAULT " + profileId);
            columnsToTypes.put(RANK, "INTEGER NOT NULL DEFAULT 0");
            columnsToTypes.put(OPTIONS, "INTEGER NOT NULL DEFAULT 0");
            columnsToTypes.put(APPWIDGET_SOURCE, "INTEGER NOT NULL DEFAULT -1");
            return columnsToTypes;
        }

        private static String getJoinedColumnsToTypes(long profileId) {
            return getColumnsToTypes(profileId)
                    .entrySet()
                    .stream()
                    .map(it -> it.getKey() + " " + it.getValue())
                    .collect(Collectors.joining(", "));
        }

        /**
         * Returns an ordered list of columns in the Favorites table as one string, ready to use in
         * an SQL statement.
         */
        @NonNull
        public static String getColumns(long profileId) {
            return String.join(", ", getColumnsToTypes(profileId).keySet());
        }
    }

    /**
     * Launcher settings
     */
    public static final class Settings {
        public static final String LAYOUT_DIGEST_KEY = "launcher3.layout.provider.blob";
        public static final String LAYOUT_DIGEST_LABEL = "launcher-layout";
        public static final String LAYOUT_DIGEST_TAG = "ignore";
    }
}<|MERGE_RESOLUTION|>--- conflicted
+++ resolved
@@ -228,7 +228,6 @@
         }
 
         public static final String itemTypeToString(int type) {
-<<<<<<< HEAD
             switch (type) {
                 case ITEM_TYPE_APPLICATION:
                     return "APP";
@@ -246,22 +245,10 @@
                     return "QSB";
                 case ITEM_TYPE_APP_PAIR:
                     return "APP_PAIR";
+                case ITEM_TYPE_PRIVATE_SPACE_INSTALL_APP_BUTTON:
+                    return "PRIVATE_SPACE_INSTALL_APP_BUTTON";
                 default:
                     return String.valueOf(type);
-=======
-            switch(type) {
-                case ITEM_TYPE_APPLICATION: return "APP";
-                case ITEM_TYPE_FOLDER: return "FOLDER";
-                case ITEM_TYPE_APPWIDGET: return "WIDGET";
-                case ITEM_TYPE_CUSTOM_APPWIDGET: return "CUSTOMWIDGET";
-                case ITEM_TYPE_DEEP_SHORTCUT: return "DEEPSHORTCUT";
-                case ITEM_TYPE_TASK: return "TASK";
-                case ITEM_TYPE_QSB: return "QSB";
-                case ITEM_TYPE_APP_PAIR: return "APP_PAIR";
-                case ITEM_TYPE_PRIVATE_SPACE_INSTALL_APP_BUTTON:
-                    return "PRIVATE_SPACE_INSTALL_APP_BUTTON";
-                default: return String.valueOf(type);
->>>>>>> 904a97c6
             }
         }
 
@@ -411,7 +398,8 @@
         }
 
         /**
-         * Returns an ordered list of columns in the Favorites table as one string, ready to use in
+         * Returns an ordered list of columns in the Favorites table as one string,
+         * ready to use in
          * an SQL statement.
          */
         @NonNull
