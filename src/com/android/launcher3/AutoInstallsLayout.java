/*
 * Copyright (C) 2014 The Android Open Source Project
 *
 * Licensed under the Apache License, Version 2.0 (the "License");
 * you may not use this file except in compliance with the License.
 * You may obtain a copy of the License at
 *
 *      http://www.apache.org/licenses/LICENSE-2.0
 *
 * Unless required by applicable law or agreed to in writing, software
 * distributed under the License is distributed on an "AS IS" BASIS,
 * WITHOUT WARRANTIES OR CONDITIONS OF ANY KIND, either express or implied.
 * See the License for the specific language governing permissions and
 * limitations under the License.
 */

package com.android.launcher3;

import android.appwidget.AppWidgetHost;
import android.content.ComponentName;
import android.content.ContentValues;
import android.content.Context;
import android.content.Intent;
import android.content.pm.ActivityInfo;
import android.content.pm.PackageManager;
import android.content.res.Resources;
import android.database.sqlite.SQLiteDatabase;
import android.graphics.drawable.Drawable;
import android.net.Uri;
import android.os.Build.VERSION;
import android.os.Bundle;
import android.os.Process;
import android.text.TextUtils;
import android.util.ArrayMap;
import android.util.AttributeSet;
import android.util.Log;
import android.util.Pair;
import android.util.Patterns;
import android.util.Xml;

import com.android.launcher3.LauncherProvider.SqlArguments;
import com.android.launcher3.LauncherSettings.Favorites;
import com.android.launcher3.icons.GraphicsUtils;
import com.android.launcher3.icons.LauncherIcons;
import com.android.launcher3.util.IntArray;
import com.android.launcher3.util.Thunk;
<<<<<<< HEAD
import com.android.launcher3.widget.custom.CustomAppWidgetProviderInfo;
import com.android.launcher3.widget.custom.CustomWidgetParser;
import java.io.IOException;
import java.util.ArrayList;
import java.util.List;
import java.util.Locale;
=======

>>>>>>> c87bbeea
import org.xmlpull.v1.XmlPullParser;
import org.xmlpull.v1.XmlPullParserException;

import java.io.IOException;
import java.util.Locale;
import java.util.function.Supplier;

/**
 * Layout parsing code for auto installs layout
 */
public class AutoInstallsLayout {
    private static final String TAG = "AutoInstalls";
    private static final boolean LOGD = false;

    /** Marker action used to discover a package which defines launcher customization */
    static final String ACTION_LAUNCHER_CUSTOMIZATION =
            "android.autoinstalls.config.action.PLAY_AUTO_INSTALL";

    /**
     * Layout resource which also includes grid size and hotseat count, e.g., default_layout_6x6_h5
     */
    private static final String FORMATTED_LAYOUT_RES_WITH_HOSTEAT = "default_layout_%dx%d_h%s";
    private static final String FORMATTED_LAYOUT_RES = "default_layout_%dx%d";
    private static final String LAYOUT_RES = "default_layout";

    static AutoInstallsLayout get(Context context, AppWidgetHost appWidgetHost,
            LayoutParserCallback callback) {
        Pair<String, Resources> customizationApkInfo = Utilities.findSystemApk(
                ACTION_LAUNCHER_CUSTOMIZATION, context.getPackageManager());
        if (customizationApkInfo == null) {
            return null;
        }
        String pkg = customizationApkInfo.first;
        Resources targetRes = customizationApkInfo.second;
        InvariantDeviceProfile grid = LauncherAppState.getIDP(context);

        // Try with grid size and hotseat count
        String layoutName = String.format(Locale.ENGLISH, FORMATTED_LAYOUT_RES_WITH_HOSTEAT,
            grid.numColumns, grid.numRows, grid.numHotseatIcons);
        int layoutId = targetRes.getIdentifier(layoutName, "xml", pkg);

        // Try with only grid size
        if (layoutId == 0) {
            Log.d(TAG, "Formatted layout: " + layoutName
                    + " not found. Trying layout without hosteat");
            layoutName = String.format(Locale.ENGLISH, FORMATTED_LAYOUT_RES,
                grid.numColumns, grid.numRows);
            layoutId = targetRes.getIdentifier(layoutName, "xml", pkg);
        }

        // Try the default layout
        if (layoutId == 0) {
            Log.d(TAG, "Formatted layout: " + layoutName + " not found. Trying the default layout");
            layoutId = targetRes.getIdentifier(LAYOUT_RES, "xml", pkg);
        }

        if (layoutId == 0) {
            Log.e(TAG, "Layout definition not found in package: " + pkg);
            return null;
        }
        return new AutoInstallsLayout(context, appWidgetHost, callback, targetRes, layoutId,
                TAG_WORKSPACE);
    }

    // Object Tags
    private static final String TAG_INCLUDE = "include";
    public static final String TAG_WORKSPACE = "workspace";
    private static final String TAG_APP_ICON = "appicon";
    private static final String TAG_AUTO_INSTALL = "autoinstall";
    private static final String TAG_FOLDER = "folder";
    private static final String TAG_APPWIDGET = "appwidget";
    private static final String TAG_SHORTCUT = "shortcut";
    private static final String TAG_EXTRA = "extra";

    private static final String ATTR_CONTAINER = "container";
    private static final String ATTR_RANK = "rank";

    private static final String ATTR_PACKAGE_NAME = "packageName";
    private static final String ATTR_CLASS_NAME = "className";
    private static final String ATTR_TITLE = "title";
    private static final String ATTR_SCREEN = "screen";
    private static final String ATTR_PROVIDER_ID = "providerId";

    // x and y can be specified as negative integers, in which case -1 represents the
    // last row / column, -2 represents the second last, and so on.
    private static final String ATTR_X = "x";
    private static final String ATTR_Y = "y";

    private static final String ATTR_SPAN_X = "spanX";
    private static final String ATTR_SPAN_Y = "spanY";
    private static final String ATTR_ICON = "icon";
    private static final String ATTR_URL = "url";

    // Attrs for "Include"
    private static final String ATTR_WORKSPACE = "workspace";

    // Style attrs -- "Extra"
    private static final String ATTR_KEY = "key";
    private static final String ATTR_VALUE = "value";

    private static final String HOTSEAT_CONTAINER_NAME =
            Favorites.containerToString(Favorites.CONTAINER_HOTSEAT);

    @Thunk final Context mContext;
    @Thunk final AppWidgetHost mAppWidgetHost;
    protected final LayoutParserCallback mCallback;

    protected final PackageManager mPackageManager;
    protected final Resources mSourceRes;
    protected final Supplier<XmlPullParser> mInitialLayoutSupplier;

    private final InvariantDeviceProfile mIdp;
    private final int mRowCount;
    private final int mColumnCount;

    private final int[] mTemp = new int[2];
    @Thunk final ContentValues mValues;
    protected final String mRootTag;

    protected SQLiteDatabase mDb;

    public AutoInstallsLayout(Context context, AppWidgetHost appWidgetHost,
            LayoutParserCallback callback, Resources res,
            int layoutId, String rootTag) {
        this(context, appWidgetHost, callback, res, () -> res.getXml(layoutId), rootTag);
    }

    public AutoInstallsLayout(Context context, AppWidgetHost appWidgetHost,
            LayoutParserCallback callback, Resources res,
            Supplier<XmlPullParser> initialLayoutSupplier, String rootTag) {
        mContext = context;
        mAppWidgetHost = appWidgetHost;
        mCallback = callback;

        mPackageManager = context.getPackageManager();
        mValues = new ContentValues();
        mRootTag = rootTag;

        mSourceRes = res;
        mInitialLayoutSupplier = initialLayoutSupplier;

        mIdp = LauncherAppState.getIDP(context);
        mRowCount = mIdp.numRows;
        mColumnCount = mIdp.numColumns;
    }

    /**
     * Loads the layout in the db and returns the number of entries added on the desktop.
     */
    public int loadLayout(SQLiteDatabase db, IntArray screenIds) {
        mDb = db;
        try {
            return parseLayout(mInitialLayoutSupplier.get(), screenIds);
        } catch (Exception e) {
            Log.e(TAG, "Error parsing layout: ", e);
            return -1;
        }
    }

    /**
     * Parses the layout and returns the number of elements added on the homescreen.
     */
    protected int parseLayout(XmlPullParser parser, IntArray screenIds)
            throws XmlPullParserException, IOException {
        beginDocument(parser, mRootTag);
        final int depth = parser.getDepth();
        int type;
        ArrayMap<String, TagParser> tagParserMap = getLayoutElementsMap();
        int count = 0;

        while (((type = parser.next()) != XmlPullParser.END_TAG ||
                parser.getDepth() > depth) && type != XmlPullParser.END_DOCUMENT) {
            if (type != XmlPullParser.START_TAG) {
                continue;
            }
            count += parseAndAddNode(parser, tagParserMap, screenIds);
        }
        return count;
    }

    /**
     * Parses container and screenId attribute from the current tag, and puts it in the out.
     * @param out array of size 2.
     */
    protected void parseContainerAndScreen(XmlPullParser parser, int[] out) {
        if (HOTSEAT_CONTAINER_NAME.equals(getAttributeValue(parser, ATTR_CONTAINER))) {
            out[0] = Favorites.CONTAINER_HOTSEAT;
            // Hack: hotseat items are stored using screen ids
            out[1] = Integer.parseInt(getAttributeValue(parser, ATTR_RANK));
        } else {
            out[0] = Favorites.CONTAINER_DESKTOP;
            out[1] = Integer.parseInt(getAttributeValue(parser, ATTR_SCREEN));
        }
    }

    /**
     * Parses the current node and returns the number of elements added.
     */
    protected int parseAndAddNode(
            XmlPullParser parser, ArrayMap<String, TagParser> tagParserMap, IntArray screenIds)
        throws XmlPullParserException, IOException {

        if (TAG_INCLUDE.equals(parser.getName())) {
            final int resId = getAttributeResourceValue(parser, ATTR_WORKSPACE, 0);
            if (resId != 0) {
                // recursively load some more favorites, why not?
                return parseLayout(mSourceRes.getXml(resId), screenIds);
            } else {
                return 0;
            }
        }

        mValues.clear();
        parseContainerAndScreen(parser, mTemp);
        final int container = mTemp[0];
        final int screenId = mTemp[1];

        mValues.put(Favorites.CONTAINER, container);
        mValues.put(Favorites.SCREEN, screenId);

        mValues.put(Favorites.CELLX,
                convertToDistanceFromEnd(getAttributeValue(parser, ATTR_X), mColumnCount));
        mValues.put(Favorites.CELLY,
                convertToDistanceFromEnd(getAttributeValue(parser, ATTR_Y), mRowCount));

        TagParser tagParser = tagParserMap.get(parser.getName());
        if (tagParser == null) {
            if (LOGD) Log.d(TAG, "Ignoring unknown element tag: " + parser.getName());
            return 0;
        }
        int newElementId = tagParser.parseAndAdd(parser);
        if (newElementId >= 0) {
            // Keep track of the set of screens which need to be added to the db.
            if (!screenIds.contains(screenId) &&
                    container == Favorites.CONTAINER_DESKTOP) {
                screenIds.add(screenId);
            }
            return 1;
        }
        return 0;
    }

    protected int addShortcut(String title, Intent intent, int type) {
        int id = mCallback.generateNewItemId();
        mValues.put(Favorites.INTENT, intent.toUri(0));
        mValues.put(Favorites.TITLE, title);
        mValues.put(Favorites.ITEM_TYPE, type);
        mValues.put(Favorites.SPANX, 1);
        mValues.put(Favorites.SPANY, 1);
        mValues.put(Favorites._ID, id);
        if (mCallback.insertAndCheck(mDb, mValues) < 0) {
            return -1;
        } else {
            return id;
        }
    }

    protected ArrayMap<String, TagParser> getFolderElementsMap() {
        ArrayMap<String, TagParser> parsers = new ArrayMap<>();
        parsers.put(TAG_APP_ICON, new AppShortcutParser());
        parsers.put(TAG_AUTO_INSTALL, new AutoInstallParser());
        parsers.put(TAG_SHORTCUT, new ShortcutParser(mSourceRes));
        return parsers;
    }

    protected ArrayMap<String, TagParser> getLayoutElementsMap() {
        ArrayMap<String, TagParser> parsers = new ArrayMap<>();
        parsers.put(TAG_APP_ICON, new AppShortcutParser());
        parsers.put(TAG_AUTO_INSTALL, new AutoInstallParser());
        parsers.put(TAG_FOLDER, new FolderParser());
        parsers.put(TAG_APPWIDGET, new PendingWidgetParser());
        parsers.put(TAG_SHORTCUT, new ShortcutParser(mSourceRes));
        return parsers;
    }

    protected interface TagParser {
        /**
         * Parses the tag and adds to the db
         * @return the id of the row added or -1;
         */
        int parseAndAdd(XmlPullParser parser)
                throws XmlPullParserException, IOException;
    }

    /**
     * App shortcuts: required attributes packageName and className
     */
    protected class AppShortcutParser implements TagParser {

        @Override
        public int parseAndAdd(XmlPullParser parser) {
            final String packageName = getAttributeValue(parser, ATTR_PACKAGE_NAME);
            final String className = getAttributeValue(parser, ATTR_CLASS_NAME);

            if (!TextUtils.isEmpty(packageName) && !TextUtils.isEmpty(className)) {
                ActivityInfo info;
                try {
                    ComponentName cn;
                    try {
                        cn = new ComponentName(packageName, className);
                        info = mPackageManager.getActivityInfo(cn, 0);
                    } catch (PackageManager.NameNotFoundException nnfe) {
                        String[] packages = mPackageManager.currentToCanonicalPackageNames(
                                new String[] { packageName });
                        cn = new ComponentName(packages[0], className);
                        info = mPackageManager.getActivityInfo(cn, 0);
                    }
                    final Intent intent = new Intent(Intent.ACTION_MAIN, null)
                        .addCategory(Intent.CATEGORY_LAUNCHER)
                        .setComponent(cn)
                        .setFlags(Intent.FLAG_ACTIVITY_NEW_TASK |
                                Intent.FLAG_ACTIVITY_RESET_TASK_IF_NEEDED);

                    return addShortcut(info.loadLabel(mPackageManager).toString(),
                            intent, Favorites.ITEM_TYPE_APPLICATION);
                } catch (PackageManager.NameNotFoundException e) {
                    Log.e(TAG, "Favorite not found: " + packageName + "/" + className);
                }
                return -1;
            } else {
                return invalidPackageOrClass(parser);
            }
        }

        /**
         * Helper method to allow extending the parser capabilities
         */
        protected int invalidPackageOrClass(XmlPullParser parser) {
            Log.w(TAG, "Skipping invalid <favorite> with no component");
            return -1;
        }
    }

    /**
     * AutoInstall: required attributes packageName and className
     */
    protected class AutoInstallParser implements TagParser {

        @Override
        public int parseAndAdd(XmlPullParser parser) {
            final String packageName = getAttributeValue(parser, ATTR_PACKAGE_NAME);
            final String className = getAttributeValue(parser, ATTR_CLASS_NAME);
            if (TextUtils.isEmpty(packageName) || TextUtils.isEmpty(className)) {
                if (LOGD) Log.d(TAG, "Skipping invalid <favorite> with no component");
                return -1;
            }

            mValues.put(Favorites.RESTORED, WorkspaceItemInfo.FLAG_AUTOINSTALL_ICON);
            final Intent intent = new Intent(Intent.ACTION_MAIN, null)
                .addCategory(Intent.CATEGORY_LAUNCHER)
                .setComponent(new ComponentName(packageName, className))
                .setFlags(Intent.FLAG_ACTIVITY_NEW_TASK |
                        Intent.FLAG_ACTIVITY_RESET_TASK_IF_NEEDED);
            return addShortcut(mContext.getString(R.string.package_state_unknown), intent,
                    Favorites.ITEM_TYPE_APPLICATION);
        }
    }

    /**
     * Parses a web shortcut. Required attributes url, icon, title
     */
    protected class ShortcutParser implements TagParser {

        private final Resources mIconRes;

        public ShortcutParser(Resources iconRes) {
            mIconRes = iconRes;
        }

        @Override
        public int parseAndAdd(XmlPullParser parser) {
            final int titleResId = getAttributeResourceValue(parser, ATTR_TITLE, 0);
            final int iconId = getAttributeResourceValue(parser, ATTR_ICON, 0);

            if (titleResId == 0 || iconId == 0) {
                if (LOGD) Log.d(TAG, "Ignoring shortcut");
                return -1;
            }

            final Intent intent = parseIntent(parser);
            if (intent == null) {
                return -1;
            }

            Drawable icon = mIconRes.getDrawable(iconId);
            if (icon == null) {
                if (LOGD) Log.d(TAG, "Ignoring shortcut, can't load icon");
                return -1;
            }

            // Auto installs should always support the current platform version.
            LauncherIcons li = LauncherIcons.obtain(mContext);
            mValues.put(LauncherSettings.Favorites.ICON, GraphicsUtils.flattenBitmap(
                    li.createBadgedIconBitmap(icon, Process.myUserHandle(), VERSION.SDK_INT).icon));
            li.recycle();

            mValues.put(Favorites.ICON_PACKAGE, mIconRes.getResourcePackageName(iconId));
            mValues.put(Favorites.ICON_RESOURCE, mIconRes.getResourceName(iconId));

            intent.setFlags(Intent.FLAG_ACTIVITY_NEW_TASK |
                        Intent.FLAG_ACTIVITY_RESET_TASK_IF_NEEDED);
            return addShortcut(mSourceRes.getString(titleResId),
                    intent, Favorites.ITEM_TYPE_SHORTCUT);
        }

        protected Intent parseIntent(XmlPullParser parser) {
            final String url = getAttributeValue(parser, ATTR_URL);
            if (TextUtils.isEmpty(url) || !Patterns.WEB_URL.matcher(url).matches()) {
                if (LOGD) Log.d(TAG, "Ignoring shortcut, invalid url: " + url);
                return null;
            }
            return new Intent(Intent.ACTION_VIEW, null).setData(Uri.parse(url));
        }
    }

    /**
     * AppWidget parser: Required attributes packageName, className, spanX and spanY.
     * Options child nodes: <extra key=... value=... />
     * It adds a pending widget which allows the widget to come later. If there are extras, those
     * are passed to widget options during bind.
     * The config activity for the widget (if present) is not shown, so any optional configurations
     * should be passed as extras and the widget should support reading these widget options.
     */
    protected class PendingWidgetParser implements TagParser {

        @Override
        public int parseAndAdd(XmlPullParser parser)
                throws XmlPullParserException, IOException {
            final String packageName = getAttributeValue(parser, ATTR_PACKAGE_NAME);
            final String className = getAttributeValue(parser, ATTR_CLASS_NAME);
            if (TextUtils.isEmpty(packageName) || TextUtils.isEmpty(className)) {
                if (LOGD) Log.d(TAG, "Skipping invalid <appwidget> with no component");
                return -1;
            }

            mValues.put(Favorites.SPANX, getAttributeValue(parser, ATTR_SPAN_X));
            mValues.put(Favorites.SPANY, getAttributeValue(parser, ATTR_SPAN_Y));
            mValues.put(Favorites.ITEM_TYPE, Favorites.ITEM_TYPE_APPWIDGET);

            // Read the extras
            Bundle extras = new Bundle();
            int widgetDepth = parser.getDepth();
            int type;
            while ((type = parser.next()) != XmlPullParser.END_TAG ||
                    parser.getDepth() > widgetDepth) {
                if (type != XmlPullParser.START_TAG) {
                    continue;
                }

                if (TAG_EXTRA.equals(parser.getName())) {
                    String key = getAttributeValue(parser, ATTR_KEY);
                    String value = getAttributeValue(parser, ATTR_VALUE);
                    if (key != null && value != null) {
                        extras.putString(key, value);
                    } else {
                        throw new RuntimeException("Widget extras must have a key and value");
                    }
                } else {
                    throw new RuntimeException("Widgets can contain only extras");
                }
            }

            return verifyAndInsert(new ComponentName(packageName, className), extras);
        }

        protected int verifyAndInsert(ComponentName cn, Bundle extras) {
            mValues.put(Favorites.APPWIDGET_PROVIDER, cn.flattenToString());
            mValues.put(Favorites.RESTORED,
                    LauncherAppWidgetInfo.FLAG_ID_NOT_VALID |
                            LauncherAppWidgetInfo.FLAG_PROVIDER_NOT_READY |
                            LauncherAppWidgetInfo.FLAG_DIRECT_CONFIG);
            mValues.put(Favorites._ID, mCallback.generateNewItemId());
            if (!extras.isEmpty()) {
                mValues.put(Favorites.INTENT, new Intent().putExtras(extras).toUri(0));
            }

            int insertedId = mCallback.insertAndCheck(mDb, mValues);
            if (insertedId < 0) {
                return -1;
            } else {
                return insertedId;
            }
        }
    }

    protected class CustomAppWidgetParser implements TagParser {

        @Override
        public long parseAndAdd(XmlResourceParser parser)
                throws XmlPullParserException, IOException {
            final int providerId = Integer.parseInt(getAttributeValue(parser, ATTR_PROVIDER_ID));
            LauncherAppWidgetProviderInfo provider = null;

            for (LauncherAppWidgetProviderInfo each : CustomWidgetParser.getCustomWidgets(mContext)) {
                if (each instanceof CustomAppWidgetProviderInfo) {
                    if (((CustomAppWidgetProviderInfo) each).providerId == providerId) {
                        provider = each;
                        break;
                    }
                }
            }

            if (provider == null) {
                if (LOGD) Log.d(TAG, "Skipping invalid <custom-appwidget> with no provider");
                return -1;
            }

            mValues.put(Favorites.SPANX, getAttributeValue(parser, ATTR_SPAN_X));
            mValues.put(Favorites.SPANY, getAttributeValue(parser, ATTR_SPAN_Y));
            mValues.put(Favorites.ITEM_TYPE, Favorites.ITEM_TYPE_CUSTOM_APPWIDGET);
            mValues.put(Favorites.APPWIDGET_ID, CustomWidgetParser
                    .getWidgetIdForCustomProvider(mContext, provider.provider));

            // Read the extras
            Bundle extras = new Bundle();
            int widgetDepth = parser.getDepth();
            int type;
            while ((type = parser.next()) != XmlPullParser.END_TAG ||
                    parser.getDepth() > widgetDepth) {
                if (type != XmlPullParser.START_TAG) {
                    continue;
                }

                if (TAG_EXTRA.equals(parser.getName())) {
                    String key = getAttributeValue(parser, ATTR_KEY);
                    String value = getAttributeValue(parser, ATTR_VALUE);
                    if (key != null && value != null) {
                        extras.putString(key, value);
                    } else {
                        throw new RuntimeException("Widget extras must have a key and value");
                    }
                } else {
                    throw new RuntimeException("Widgets can contain only extras");
                }
            }

            return verifyAndInsert(provider.provider, extras);
        }

        protected long verifyAndInsert(ComponentName cn, Bundle extras) {
            mValues.put(Favorites.APPWIDGET_PROVIDER, cn.flattenToString());
            mValues.put(Favorites._ID, mCallback.generateNewItemId());
            if (!extras.isEmpty()) {
                mValues.put(Favorites.INTENT, new Intent().putExtras(extras).toUri(0));
            }

            long insertedId = mCallback.insertAndCheck(mDb, mValues);
            if (insertedId < 0) {
                return -1;
            } else {
                return insertedId;
            }
        }
    }

    protected class FolderParser implements TagParser {
        private final ArrayMap<String, TagParser> mFolderElements;

        public FolderParser() {
            this(getFolderElementsMap());
        }

        public FolderParser(ArrayMap<String, TagParser> elements) {
            mFolderElements = elements;
        }

        @Override
        public int parseAndAdd(XmlPullParser parser)
                throws XmlPullParserException, IOException {
            final String title;
            final int titleResId = getAttributeResourceValue(parser, ATTR_TITLE, 0);
            if (titleResId != 0) {
                title = mSourceRes.getString(titleResId);
            } else {
                title = mContext.getResources().getString(R.string.folder_name);
            }

            mValues.put(Favorites.TITLE, title);
            mValues.put(Favorites.ITEM_TYPE, Favorites.ITEM_TYPE_FOLDER);
            mValues.put(Favorites.SPANX, 1);
            mValues.put(Favorites.SPANY, 1);
            mValues.put(Favorites._ID, mCallback.generateNewItemId());
            int folderId = mCallback.insertAndCheck(mDb, mValues);
            if (folderId < 0) {
                if (LOGD) Log.e(TAG, "Unable to add folder");
                return -1;
            }

            final ContentValues myValues = new ContentValues(mValues);
            IntArray folderItems = new IntArray();

            int type;
            int folderDepth = parser.getDepth();
            int rank = 0;
            while ((type = parser.next()) != XmlPullParser.END_TAG ||
                    parser.getDepth() > folderDepth) {
                if (type != XmlPullParser.START_TAG) {
                    continue;
                }
                mValues.clear();
                mValues.put(Favorites.CONTAINER, folderId);
                mValues.put(Favorites.RANK, rank);

                TagParser tagParser = mFolderElements.get(parser.getName());
                if (tagParser != null) {
                    final int id = tagParser.parseAndAdd(parser);
                    if (id >= 0) {
                        folderItems.add(id);
                        rank++;
                    }
                } else {
                    throw new RuntimeException("Invalid folder item " + parser.getName());
                }
            }

            int addedId = folderId;

            // We can only have folders with >= 2 items, so we need to remove the
            // folder and clean up if less than 2 items were included, or some
            // failed to add, and less than 2 were actually added
            if (folderItems.size() < 2) {
                // Delete the folder
                Uri uri = Favorites.getContentUri(folderId);
                SqlArguments args = new SqlArguments(uri, null, null);
                mDb.delete(args.table, args.where, args.args);
                addedId = -1;

                // If we have a single item, promote it to where the folder
                // would have been.
                if (folderItems.size() == 1) {
                    final ContentValues childValues = new ContentValues();
                    copyInteger(myValues, childValues, Favorites.CONTAINER);
                    copyInteger(myValues, childValues, Favorites.SCREEN);
                    copyInteger(myValues, childValues, Favorites.CELLX);
                    copyInteger(myValues, childValues, Favorites.CELLY);

                    addedId = folderItems.get(0);
                    mDb.update(Favorites.TABLE_NAME, childValues,
                            Favorites._ID + "=" + addedId, null);
                }
            }
            return addedId;
        }
    }

    protected static void beginDocument(XmlPullParser parser, String firstElementName)
            throws XmlPullParserException, IOException {
        int type;
        while ((type = parser.next()) != XmlPullParser.START_TAG
                && type != XmlPullParser.END_DOCUMENT);

        if (type != XmlPullParser.START_TAG) {
            throw new XmlPullParserException("No start tag found");
        }

        if (!parser.getName().equals(firstElementName)) {
            throw new XmlPullParserException("Unexpected start tag: found " + parser.getName() +
                    ", expected " + firstElementName);
        }
    }

    private static String convertToDistanceFromEnd(String value, int endValue) {
        if (!TextUtils.isEmpty(value)) {
            int x = Integer.parseInt(value);
            if (x < 0) {
                return Integer.toString(endValue + x);
            }
        }
        return value;
    }

    /**
     * Return attribute value, attempting launcher-specific namespace first
     * before falling back to anonymous attribute.
     */
    protected static String getAttributeValue(XmlPullParser parser, String attribute) {
        String value = parser.getAttributeValue(
                "http://schemas.android.com/apk/res-auto", attribute);
        if (value == null) {
            value = parser.getAttributeValue(null, attribute);
        }
        return value;
    }

    /**
     * Return attribute resource value, attempting launcher-specific namespace
     * first before falling back to anonymous attribute.
     */
    protected static int getAttributeResourceValue(XmlPullParser parser, String attribute,
            int defaultValue) {
<<<<<<< HEAD
        int value = parser.getAttributeResourceValue(
                "http://schemas.android.com/apk/res-auto", attribute,
=======
        AttributeSet attrs = Xml.asAttributeSet(parser);
        int value = attrs.getAttributeResourceValue(
                "http://schemas.android.com/apk/res-auto/com.android.launcher3", attribute,
>>>>>>> c87bbeea
                defaultValue);
        if (value == defaultValue) {
            value = attrs.getAttributeResourceValue(null, attribute, defaultValue);
        }
        return value;
    }

    public interface LayoutParserCallback {
        int generateNewItemId();

        int insertAndCheck(SQLiteDatabase db, ContentValues values);
    }

    @Thunk static void copyInteger(ContentValues from, ContentValues to, String key) {
        to.put(key, from.getAsInteger(key));
    }
}<|MERGE_RESOLUTION|>--- conflicted
+++ resolved
@@ -24,6 +24,7 @@
 import android.content.pm.ActivityInfo;
 import android.content.pm.PackageManager;
 import android.content.res.Resources;
+import android.content.res.XmlResourceParser;
 import android.database.sqlite.SQLiteDatabase;
 import android.graphics.drawable.Drawable;
 import android.net.Uri;
@@ -44,16 +45,11 @@
 import com.android.launcher3.icons.LauncherIcons;
 import com.android.launcher3.util.IntArray;
 import com.android.launcher3.util.Thunk;
-<<<<<<< HEAD
 import com.android.launcher3.widget.custom.CustomAppWidgetProviderInfo;
 import com.android.launcher3.widget.custom.CustomWidgetParser;
 import java.io.IOException;
-import java.util.ArrayList;
-import java.util.List;
 import java.util.Locale;
-=======
-
->>>>>>> c87bbeea
+
 import org.xmlpull.v1.XmlPullParser;
 import org.xmlpull.v1.XmlPullParserException;
 
@@ -542,8 +538,7 @@
     protected class CustomAppWidgetParser implements TagParser {
 
         @Override
-        public long parseAndAdd(XmlResourceParser parser)
-                throws XmlPullParserException, IOException {
+        public int parseAndAdd(XmlPullParser parser) throws XmlPullParserException, IOException {
             final int providerId = Integer.parseInt(getAttributeValue(parser, ATTR_PROVIDER_ID));
             LauncherAppWidgetProviderInfo provider = null;
 
@@ -593,14 +588,14 @@
             return verifyAndInsert(provider.provider, extras);
         }
 
-        protected long verifyAndInsert(ComponentName cn, Bundle extras) {
+        protected int verifyAndInsert(ComponentName cn, Bundle extras) {
             mValues.put(Favorites.APPWIDGET_PROVIDER, cn.flattenToString());
             mValues.put(Favorites._ID, mCallback.generateNewItemId());
             if (!extras.isEmpty()) {
                 mValues.put(Favorites.INTENT, new Intent().putExtras(extras).toUri(0));
             }
 
-            long insertedId = mCallback.insertAndCheck(mDb, mValues);
+            int insertedId = mCallback.insertAndCheck(mDb, mValues);
             if (insertedId < 0) {
                 return -1;
             } else {
@@ -744,14 +739,9 @@
      */
     protected static int getAttributeResourceValue(XmlPullParser parser, String attribute,
             int defaultValue) {
-<<<<<<< HEAD
-        int value = parser.getAttributeResourceValue(
-                "http://schemas.android.com/apk/res-auto", attribute,
-=======
         AttributeSet attrs = Xml.asAttributeSet(parser);
         int value = attrs.getAttributeResourceValue(
                 "http://schemas.android.com/apk/res-auto/com.android.launcher3", attribute,
->>>>>>> c87bbeea
                 defaultValue);
         if (value == defaultValue) {
             value = attrs.getAttributeResourceValue(null, attribute, defaultValue);
