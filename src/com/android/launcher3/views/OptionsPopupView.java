--- conflicted
+++ resolved
@@ -31,19 +31,15 @@
 import android.view.View.OnClickListener;
 import android.view.View.OnLongClickListener;
 import android.widget.Toast;
-<<<<<<< HEAD
+
+import androidx.annotation.Nullable;
 import androidx.annotation.VisibleForTesting;
+
+import com.android.launcher3.Launcher;
+import com.android.launcher3.LauncherSettings;
 import ch.deletescape.lawnchair.util.WallpaperActivityInfo;
 import com.android.launcher3.Launcher;
 import com.android.launcher3.LauncherState;
-=======
-
-import androidx.annotation.Nullable;
-import androidx.annotation.VisibleForTesting;
-
-import com.android.launcher3.Launcher;
-import com.android.launcher3.LauncherSettings;
->>>>>>> 7b96ec1f
 import com.android.launcher3.R;
 import com.android.launcher3.Utilities;
 import com.android.launcher3.logging.StatsLogManager.EventEnum;
@@ -175,16 +171,11 @@
         int resDrawable = isStylesWallpapers ?
                 R.drawable.ic_palette : R.drawable.ic_wallpaper;
         options.add(new OptionItem(resString, resDrawable,
-<<<<<<< HEAD
-                ControlType.WALLPAPER_BUTTON, OptionsPopupView::startWallpaperPicker));
+                IGNORE,
+                OptionsPopupView::startWallpaperPicker));
         options.add(new OptionItem(R.string.button_organize_screens, R.drawable.ic_pages, -1,
                 OptionsPopupView::startOrganizer));
-        if (!FeatureFlags.GO_DISABLE_WIDGETS && !Utilities.getLawnchairPrefs(launcher).getLockDesktop()) {
-=======
-                IGNORE,
-                OptionsPopupView::startWallpaperPicker));
-        if (!WidgetsModel.GO_DISABLE_WIDGETS) {
->>>>>>> 7b96ec1f
+        if (!WidgetsModel.GO_DISABLE_WIDGETS && !Utilities.getLawnchairPrefs(launcher).getLockDesktop()) {
             options.add(new OptionItem(R.string.widget_button_text, R.drawable.ic_widget,
                     LAUNCHER_WIDGETSTRAY_BUTTON_TAP_OR_LONGPRESS,
                     OptionsPopupView::onWidgetsClicked));
