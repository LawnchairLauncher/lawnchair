--- conflicted
+++ resolved
@@ -26,6 +26,7 @@
 import android.annotation.SuppressLint;
 import android.content.Context;
 import android.content.Intent;
+import android.graphics.Color;
 import android.graphics.Rect;
 import android.graphics.RectF;
 import android.graphics.drawable.Drawable;
@@ -76,7 +77,8 @@
     private static final String EXTRA_WALLPAPER_OFFSET = "com.android.launcher3.WALLPAPER_OFFSET";
     private static final String EXTRA_WALLPAPER_FLAVOR = "com.android.launcher3.WALLPAPER_FLAVOR";
     // An intent extra to indicate the launch source by launcher.
-    private static final String EXTRA_WALLPAPER_LAUNCH_SOURCE = "com.android.wallpaper.LAUNCH_SOURCE";
+    private static final String EXTRA_WALLPAPER_LAUNCH_SOURCE =
+            "com.android.wallpaper.LAUNCH_SOURCE";
 
     private final ArrayMap<View, OptionItem> mItemMap = new ArrayMap<>();
     private RectF mTargetRect;
@@ -152,13 +154,10 @@
 
     @Override
     public void assignMarginsAndBackgrounds(ViewGroup viewGroup) {
-<<<<<<< HEAD
-        if (FeatureFlags.showMaterialUPopup(getContext())) {
-            assignMarginsAndBackgrounds(viewGroup,
-                    mColors[0]);
-        } else {
+        if (!FeatureFlags.showMaterialUPopup(getContext())) {
             assignMarginsAndBackgrounds(viewGroup, Color.TRANSPARENT);
-=======
+        }
+        
         assignMarginsAndBackgrounds(viewGroup,
                 getColorStateList(getContext(), mColorIds[0]).getDefaultColor());
         // last shortcut doesn't need bottom margin
@@ -167,7 +166,6 @@
             // These are shortcuts and not shortcut containers, but they still need bottom margin
             MarginLayoutParams mlp = (MarginLayoutParams) viewGroup.getChildAt(i).getLayoutParams();
             mlp.bottomMargin = mChildContainerMargin;
->>>>>>> 5f635e80
         }
     }
 
