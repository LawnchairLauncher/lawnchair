--- conflicted
+++ resolved
@@ -18,14 +18,9 @@
 import static com.android.launcher3.Utilities.EXTRA_WALLPAPER_FLAVOR;
 import static com.android.launcher3.Utilities.EXTRA_WALLPAPER_OFFSET;
 
-import android.content.ComponentName;
 import android.content.Context;
 import android.content.Intent;
-<<<<<<< HEAD
 import android.content.pm.PackageManager;
-=======
-import android.content.pm.ResolveInfo;
->>>>>>> c87bbeea
 import android.graphics.Rect;
 import android.graphics.RectF;
 import android.text.TextUtils;
@@ -36,7 +31,7 @@
 import android.view.View.OnClickListener;
 import android.view.View.OnLongClickListener;
 import android.widget.Toast;
-
+import androidx.annotation.VisibleForTesting;
 import com.android.launcher3.Launcher;
 import com.android.launcher3.LauncherState;
 import com.android.launcher3.R;
@@ -48,11 +43,8 @@
 import com.android.launcher3.userevent.nano.LauncherLogProto.ControlType;
 import com.android.launcher3.util.PackageManagerHelper;
 import com.android.launcher3.widget.WidgetsFullSheet;
-
 import java.util.ArrayList;
 import java.util.List;
-
-import androidx.annotation.VisibleForTesting;
 
 /**
  * Popup shown on long pressing an empty space in launcher
@@ -144,16 +136,12 @@
         popup.reorderAndShow(popup.getChildCount());
     }
 
-<<<<<<< HEAD
-    public static void show(Launcher launcher, float x, float y, List<OptionItem> items) {
-=======
     @VisibleForTesting
     public static ArrowPopup getOptionsPopup(Launcher launcher) {
         return launcher.findViewById(R.id.deep_shortcuts_container);
     }
 
-    public static void showDefaultOptions(Launcher launcher, float x, float y) {
->>>>>>> c87bbeea
+    public static void show(Launcher launcher, float x, float y, List<OptionItem> items) {
         float halfSize = launcher.getResources().getDimension(R.dimen.options_menu_thumb_size) / 2;
         if (x < 0 || y < 0) {
             x = launcher.getDragLayer().getWidth() / 2;
@@ -164,6 +152,13 @@
     }
 
     public static void showDefaultOptions(Launcher launcher, float x, float y) {
+        float halfSize = launcher.getResources().getDimension(R.dimen.options_menu_thumb_size) / 2;
+        if (x < 0 || y < 0) {
+            x = launcher.getDragLayer().getWidth() / 2;
+            y = launcher.getDragLayer().getHeight() / 2;
+        }
+        RectF target = new RectF(x - halfSize, y - halfSize, x + halfSize, y + halfSize);
+
         ArrayList<OptionItem> options = new ArrayList<>();
         int resString = Utilities.existsStyleWallpapers(launcher) ?
                 R.string.styles_wallpaper_button_text : R.string.wallpaper_button_text;
@@ -171,23 +166,16 @@
                 R.drawable.ic_palette : R.drawable.ic_wallpaper;
         options.add(new OptionItem(resString, resDrawable,
                 ControlType.WALLPAPER_BUTTON, OptionsPopupView::startWallpaperPicker));
-<<<<<<< HEAD
-        if (!Utilities.getLawnchairPrefs(launcher).getLockDesktop()) {
+        options.add(new OptionItem(R.string.button_organize_screens, R.drawable.ic_pages, -1,
+                OptionsPopupView::startOrganizer));
+        if (!FeatureFlags.GO_DISABLE_WIDGETS && !Utilities.getLawnchairPrefs(launcher).getLockDesktop()) {
             options.add(new OptionItem(R.string.widget_button_text, R.drawable.ic_widget,
                     ControlType.WIDGETS_BUTTON, OptionsPopupView::onWidgetsClicked));
         }
-        options.add(new OptionItem(R.string.button_organize_screens, R.drawable.ic_pages, -1,
-                OptionsPopupView::startOrganizer));
-=======
-        if (!FeatureFlags.GO_DISABLE_WIDGETS) {
-            options.add(new OptionItem(R.string.widget_button_text, R.drawable.ic_widget,
-                    ControlType.WIDGETS_BUTTON, OptionsPopupView::onWidgetsClicked));
-        }
->>>>>>> c87bbeea
         options.add(new OptionItem(R.string.settings_button_text, R.drawable.ic_setting,
                 ControlType.SETTINGS_BUTTON, OptionsPopupView::startSettings));
 
-        show(launcher, x, y, options);
+        show(launcher, target, options);
     }
 
     public static boolean onWidgetsClicked(View view) {
@@ -208,7 +196,7 @@
         Launcher launcher = Launcher.getLauncher(view.getContext());
         launcher.startActivitySafely(view, new Intent(Intent.ACTION_APPLICATION_PREFERENCES)
                 .setPackage(launcher.getPackageName())
-                .addFlags(Intent.FLAG_ACTIVITY_NEW_TASK), null);
+                .addFlags(Intent.FLAG_ACTIVITY_NEW_TASK), null, null);
         return true;
     }
 
@@ -232,17 +220,11 @@
                 .addFlags(Intent.FLAG_ACTIVITY_CLEAR_TASK)
                 .putExtra(EXTRA_WALLPAPER_OFFSET,
                         launcher.getWorkspace().getWallpaperOffsetForCenterPage());
-<<<<<<< HEAD
-        intent.addFlags(
-                Intent.FLAG_ACTIVITY_CLEAR_TASK | Intent.FLAG_ACTIVITY_EXCLUDE_FROM_RECENTS);
-
-=======
         if (!Utilities.existsStyleWallpapers(launcher)) {
             intent.putExtra(EXTRA_WALLPAPER_FLAVOR, "wallpaper_only");
         } else {
             intent.putExtra(EXTRA_WALLPAPER_FLAVOR, "focus_wallpaper");
         }
->>>>>>> c87bbeea
         String pickerPackage = launcher.getString(R.string.wallpaper_picker_package);
         PackageManager pm = v.getContext().getPackageManager();
         if (!TextUtils.isEmpty(pickerPackage) && PackageManagerHelper
