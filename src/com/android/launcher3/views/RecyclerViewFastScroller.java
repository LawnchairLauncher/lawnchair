/*
 * Copyright (C) 2017 The Android Open Source Project
 *
 * Licensed under the Apache License, Version 2.0 (the "License");
 * you may not use this file except in compliance with the License.
 * You may obtain a copy of the License at
 *
 *      http://www.apache.org/licenses/LICENSE-2.0
 *
 * Unless required by applicable law or agreed to in writing, software
 * distributed under the License is distributed on an "AS IS" BASIS,
 * WITHOUT WARRANTIES OR CONDITIONS OF ANY KIND, either express or implied.
 * See the License for the specific language governing permissions and
 * limitations under the License.
 */

package com.android.launcher3.views;

import android.animation.ObjectAnimator;
import android.content.Context;
import android.content.res.Resources;
import android.content.res.TypedArray;
import android.graphics.Canvas;
import android.graphics.Color;
import android.graphics.Paint;
import android.graphics.Point;
import android.graphics.Rect;
import android.graphics.RectF;
import android.util.AttributeSet;
import android.util.Property;
import android.view.MotionEvent;
import android.view.View;
import android.view.ViewConfiguration;
import android.widget.TextView;

<<<<<<< HEAD
import ch.deletescape.lawnchair.LawnchairPreferences;
=======
import androidx.recyclerview.widget.RecyclerView;

>>>>>>> c87bbeea
import com.android.launcher3.BaseRecyclerView;
import com.android.launcher3.BaseRecyclerView.PositionThumbInfo;
import com.android.launcher3.R;
import com.android.launcher3.Utilities;
import com.android.launcher3.graphics.FastScrollThumbDrawable;
import com.android.launcher3.util.Themes;

import java.util.Collections;
import java.util.List;

/**
 * The track and scrollbar that shows when you scroll the list.
 */
public class RecyclerViewFastScroller extends View {

    private static final int SCROLL_DELTA_THRESHOLD_DP = 4;
    private static final Rect sTempRect = new Rect();

    private static final Property<RecyclerViewFastScroller, Integer> TRACK_WIDTH =
            new Property<RecyclerViewFastScroller, Integer>(Integer.class, "width") {

                @Override
                public Integer get(RecyclerViewFastScroller scrollBar) {
                    return scrollBar.mWidth;
                }

                @Override
                public void set(RecyclerViewFastScroller scrollBar, Integer value) {
                    scrollBar.setTrackWidth(value);
                }
            };

    private final static int MAX_TRACK_ALPHA = 30;
    private final static int SCROLL_BAR_VIS_DURATION = 150;
    private static final float FAST_SCROLL_OVERLAY_Y_OFFSET_FACTOR = 0.75f;

    private static final List<Rect> SYSTEM_GESTURE_EXCLUSION_RECT =
            Collections.singletonList(new Rect());

    private final int mMinWidth;
    private final int mMaxWidth;
    private final int mThumbPadding;

    /**
     * Keeps the last known scrolling delta/velocity along y-axis.
     */
    private int mDy = 0;
    private final float mDeltaThreshold;

    private final ViewConfiguration mConfig;

    // Current width of the track
    private int mWidth;
    private ObjectAnimator mWidthAnimator;

    private final Paint mThumbPaint;
    protected final int mThumbHeight;
    private final RectF mThumbBounds = new RectF();
    private final Point mThumbDrawOffset = new Point();

    private final Paint mTrackPaint;

    private float mLastTouchY;
    private boolean mIsDragging;
    private boolean mIsThumbDetached;
    private final boolean mCanThumbDetach;
    private boolean mIgnoreDragGesture;

    // This is the offset from the top of the scrollbar when the user first starts touching.  To
    // prevent jumping, this offset is applied as the user scrolls.
    protected int mTouchOffsetY;
    protected int mThumbOffsetY;

    // Fast scroller popup
    private TextView mPopupView;
    private boolean mPopupVisible;
    private String mPopupSectionName;

    protected BaseRecyclerView mRv;
    private RecyclerView.OnScrollListener mOnScrollListener;

    private int mDownX;
    private int mDownY;
    private int mLastY;

    private LawnchairPreferences prefs;

    public RecyclerViewFastScroller(Context context) {
        this(context, null);
    }

    public RecyclerViewFastScroller(Context context, AttributeSet attrs) {
        this(context, attrs, 0);
    }

    public RecyclerViewFastScroller(Context context, AttributeSet attrs, int defStyleAttr) {
        super(context, attrs, defStyleAttr);

        mTrackPaint = new Paint();
        mTrackPaint.setColor(Themes.getAttrColor(context, android.R.attr.textColorPrimary));
        mTrackPaint.setAlpha(MAX_TRACK_ALPHA);

        mThumbPaint = new Paint();
        mThumbPaint.setAntiAlias(true);
        mThumbPaint.setStyle(Paint.Style.FILL);

        Resources res = getResources();
        mWidth = mMinWidth = res.getDimensionPixelSize(R.dimen.fastscroll_track_min_width);
        mMaxWidth = res.getDimensionPixelSize(R.dimen.fastscroll_track_max_width);

        mThumbPadding = res.getDimensionPixelSize(R.dimen.fastscroll_thumb_padding);
        mThumbHeight = res.getDimensionPixelSize(R.dimen.fastscroll_thumb_height);

        mConfig = ViewConfiguration.get(context);
        mDeltaThreshold = res.getDisplayMetrics().density * SCROLL_DELTA_THRESHOLD_DP;

        TypedArray ta =
                context.obtainStyledAttributes(attrs, R.styleable.RecyclerViewFastScroller,
                        defStyleAttr, 0);
        mCanThumbDetach = ta.getBoolean(R.styleable.RecyclerViewFastScroller_canThumbDetach, false);
        ta.recycle();

        prefs = Utilities.getLawnchairPrefs(context);
    }

    public void setRecyclerView(BaseRecyclerView rv, TextView popupView) {
        if (mRv != null && mOnScrollListener != null) {
            mRv.removeOnScrollListener(mOnScrollListener);
        }
        mRv = rv;

        mRv.addOnScrollListener(mOnScrollListener = new RecyclerView.OnScrollListener() {
            @Override
            public void onScrolled(RecyclerView recyclerView, int dx, int dy) {
                mDy = dy;

                // TODO(winsonc): If we want to animate the section heads while scrolling, we can
                //                initiate that here if the recycler view scroll state is not
                //                RecyclerView.SCROLL_STATE_IDLE.

                mRv.onUpdateScrollbar(dy);
            }
        });

        mPopupView = popupView;
        mPopupView.setBackground(
                new FastScrollThumbDrawable(mThumbPaint, Utilities.isRtl(getResources())));
    }

    public void reattachThumbToScroll() {
        mIsThumbDetached = false;
    }

    public void setThumbOffsetY(int y) {
        if (mThumbOffsetY == y) {
            return;
        }
        updatePopupY((int) y);
        mThumbOffsetY = y;
        invalidate();
    }

    public int getThumbOffsetY() {
        return mThumbOffsetY;
    }

    private void setTrackWidth(int width) {
        if (mWidth == width) {
            return;
        }
        mWidth = width;
        invalidate();
    }

    public int getThumbHeight() {
        return mThumbHeight;
    }

    public boolean isDraggingThumb() {
        return mIsDragging;
    }

    public boolean isThumbDetached() {
        return mIsThumbDetached;
    }

    /**
     * Handles the touch event and determines whether to show the fast scroller (or updates it if it
     * is already showing).
     */
    public boolean handleTouchEvent(MotionEvent ev, Point offset) {
        int x = (int) ev.getX() - offset.x;
        int y = (int) ev.getY() - offset.y;
        switch (ev.getAction()) {
            case MotionEvent.ACTION_DOWN:
                // Keep track of the down positions
                mDownX = x;
                mDownY = mLastY = y;

                if ((Math.abs(mDy) < mDeltaThreshold &&
                        mRv.getScrollState() != RecyclerView.SCROLL_STATE_IDLE)) {
                    // now the touch events are being passed to the {@link WidgetCell} until the
                    // touch sequence goes over the touch slop.
                    mRv.stopScroll();
                }
                if (isNearThumb(x, y)) {
                    mTouchOffsetY = mDownY - mThumbOffsetY;
                } else if (mRv.supportsFastScrolling()
                        && isNearScrollBar(mDownX)) {
                    calcTouchOffsetAndPrepToFastScroll(mDownY, mLastY);
                    updateFastScrollSectionNameAndThumbOffset(mLastY, y);
                }
                break;
            case MotionEvent.ACTION_MOVE:
                mLastY = y;

                // Check if we should start scrolling, but ignore this fastscroll gesture if we have
                // exceeded some fixed movement
                mIgnoreDragGesture |= Math.abs(y - mDownY) > mConfig.getScaledPagingTouchSlop();
                if (!mIsDragging && !mIgnoreDragGesture && mRv.supportsFastScrolling() &&
                        isNearThumb(mDownX, mLastY) &&
                        Math.abs(y - mDownY) > mConfig.getScaledTouchSlop()) {
                    calcTouchOffsetAndPrepToFastScroll(mDownY, mLastY);
                }
                if (mIsDragging) {
                    updateFastScrollSectionNameAndThumbOffset(mLastY, y);
                }
                break;
            case MotionEvent.ACTION_UP:
            case MotionEvent.ACTION_CANCEL:
                mRv.onFastScrollCompleted();
                mTouchOffsetY = 0;
                mLastTouchY = 0;
                mIgnoreDragGesture = false;
                if (mIsDragging) {
                    mIsDragging = false;
                    animatePopupVisibility(false);
                    showActiveScrollbar(false);
                }
                break;
        }
        return mIsDragging;
    }

    private void calcTouchOffsetAndPrepToFastScroll(int downY, int lastY) {
        mIsDragging = true;
        if (mCanThumbDetach) {
            mIsThumbDetached = true;
        }
        mTouchOffsetY += (lastY - downY);
        animatePopupVisibility(true);
        showActiveScrollbar(true);
    }

    private void updateFastScrollSectionNameAndThumbOffset(int lastY, int y) {
        // Update the fastscroller section name at this touch position
        int bottom = mRv.getScrollbarTrackHeight() - mThumbHeight;
        float boundedY = (float) Math.max(0, Math.min(bottom, y - mTouchOffsetY));
        PositionThumbInfo thumbInfo = mRv.scrollToPositionAtProgress(boundedY / bottom);
        String sectionName = thumbInfo.name;
        if (!sectionName.equals(mPopupSectionName)) {
            mPopupSectionName = sectionName;
            mPopupView.setText(sectionName);
        }
<<<<<<< HEAD
        int color = thumbInfo.color;
        if (color != 0 && prefs.getSortDrawerByColors()) {
            setColor(color, Color.WHITE);
            if (!prefs.getShowDebugInfo()) {
                mPopupSectionName = "";
                mPopupView.setText("");
            }
        } else {
            animatePopupVisibility(!sectionName.isEmpty());
        }
        updatePopupY(lastY);
=======
        animatePopupVisibility(!sectionName.isEmpty());
>>>>>>> c87bbeea
        mLastTouchY = boundedY;
        setThumbOffsetY((int) mLastTouchY);
    }

    public void onDraw(Canvas canvas) {
        if (mThumbOffsetY < 0) {
            return;
        }
        int saveCount = canvas.save();
        canvas.translate(getWidth() / 2, mRv.getScrollBarTop());
        mThumbDrawOffset.set(getWidth() / 2, mRv.getScrollBarTop());
        // Draw the track
        float halfW = mWidth / 2;
        canvas.drawRoundRect(-halfW, 0, halfW, mRv.getScrollbarTrackHeight(),
                mWidth, mWidth, mTrackPaint);

        canvas.translate(0, mThumbOffsetY);
        mThumbDrawOffset.y += mThumbOffsetY;
        halfW += mThumbPadding;
        float r = getScrollThumbRadius();
        mThumbBounds.set(-halfW, 0, halfW, mThumbHeight);
        canvas.drawRoundRect(mThumbBounds, r, r, mThumbPaint);
        if (Utilities.ATLEAST_Q) {
            mThumbBounds.roundOut(SYSTEM_GESTURE_EXCLUSION_RECT.get(0));
            SYSTEM_GESTURE_EXCLUSION_RECT.get(0).offset(mThumbDrawOffset.x, mThumbDrawOffset.y);
            setSystemGestureExclusionRects(SYSTEM_GESTURE_EXCLUSION_RECT);
        }
        canvas.restoreToCount(saveCount);
    }

    private float getScrollThumbRadius() {
        return mWidth + mThumbPadding + mThumbPadding;
    }

    /**
     * Animates the width of the scrollbar.
     */
    private void showActiveScrollbar(boolean isScrolling) {
        if (mWidthAnimator != null) {
            mWidthAnimator.cancel();
        }

        mWidthAnimator = ObjectAnimator.ofInt(this, TRACK_WIDTH,
                isScrolling ? mMaxWidth : mMinWidth);
        mWidthAnimator.setDuration(SCROLL_BAR_VIS_DURATION);
        mWidthAnimator.start();
    }

    /**
     * Returns whether the specified point is inside the thumb bounds.
     */
    private boolean isNearThumb(int x, int y) {
        int offset = y - mThumbOffsetY;

        return x >= 0 && x < getWidth() && offset >= 0 && offset <= mThumbHeight;
    }

    /**
     * Returns true if AllAppsTransitionController can handle vertical motion beginning at this
     * point.
     */
    public boolean shouldBlockIntercept(int x, int y) {
        return isNearThumb(x, y);
    }

    /**
     * Returns whether the specified x position is near the scroll bar.
     */
    public boolean isNearScrollBar(int x) {
        return x >= (getWidth() - mMaxWidth) / 2 && x <= (getWidth() + mMaxWidth) / 2;
    }

    private void animatePopupVisibility(boolean visible) {
        if (mPopupVisible != visible) {
            mPopupVisible = visible;
            mPopupView.animate().cancel();
            mPopupView.animate().alpha(visible ? 1f : 0f).setDuration(visible ? 200 : 150).start();
        }
    }

    private void updatePopupY(int lastTouchY) {
        if (!mPopupVisible) {
            return;
        }
        int height = mPopupView.getHeight();
        // Aligns the rounded corner of the pop up with the top of the thumb.
        float top = mRv.getScrollBarTop() + lastTouchY + (getScrollThumbRadius() / 2f)
                - (height / 2f);
        top = Utilities.boundToRange(top, 0,
                getTop() + mRv.getScrollBarTop() + mRv.getScrollbarTrackHeight() - height);
        mPopupView.setTranslationY(top);
    }

    public void setColor(int color, int foregroundColor) {
        mThumbPaint.setColor(color);
        mPopupView.setTextColor(foregroundColor);
    }

    public boolean isHitInParent(float x, float y, Point outOffset) {
        if (mThumbOffsetY < 0) {
            return false;
        }
        getHitRect(sTempRect);
        sTempRect.top += mRv.getScrollBarTop();
        if (outOffset != null) {
            outOffset.set(sTempRect.left, sTempRect.top);
        }
        return sTempRect.contains((int) x, (int) y);
    }

    @Override
    public boolean hasOverlappingRendering() {
        // There is actually some overlap between the track and the thumb. But since the track
        // alpha is so low, it does not matter.
        return false;
    }
}<|MERGE_RESOLUTION|>--- conflicted
+++ resolved
@@ -33,12 +33,9 @@
 import android.view.ViewConfiguration;
 import android.widget.TextView;
 
-<<<<<<< HEAD
 import ch.deletescape.lawnchair.LawnchairPreferences;
-=======
 import androidx.recyclerview.widget.RecyclerView;
 
->>>>>>> c87bbeea
 import com.android.launcher3.BaseRecyclerView;
 import com.android.launcher3.BaseRecyclerView.PositionThumbInfo;
 import com.android.launcher3.R;
@@ -303,7 +300,6 @@
             mPopupSectionName = sectionName;
             mPopupView.setText(sectionName);
         }
-<<<<<<< HEAD
         int color = thumbInfo.color;
         if (color != 0 && prefs.getSortDrawerByColors()) {
             setColor(color, Color.WHITE);
@@ -315,9 +311,6 @@
             animatePopupVisibility(!sectionName.isEmpty());
         }
         updatePopupY(lastY);
-=======
-        animatePopupVisibility(!sectionName.isEmpty());
->>>>>>> c87bbeea
         mLastTouchY = boundedY;
         setThumbOffsetY((int) mLastTouchY);
     }
