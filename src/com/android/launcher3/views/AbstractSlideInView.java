/*
 * Copyright (C) 2017 The Android Open Source Project
 *
 * Licensed under the Apache License, Version 2.0 (the "License");
 * you may not use this file except in compliance with the License.
 * You may obtain a copy of the License at
 *
 *      http://www.apache.org/licenses/LICENSE-2.0
 *
 * Unless required by applicable law or agreed to in writing, software
 * distributed under the License is distributed on an "AS IS" BASIS,
 * WITHOUT WARRANTIES OR CONDITIONS OF ANY KIND, either express or implied.
 * See the License for the specific language governing permissions and
 * limitations under the License.
 */
package com.android.launcher3.views;

import static com.android.launcher3.anim.Interpolators.scrollInterpolatorForVelocity;

import android.animation.Animator;
import android.animation.AnimatorListenerAdapter;
import android.animation.ObjectAnimator;
import android.animation.PropertyValuesHolder;
import android.content.Context;
import android.util.AttributeSet;
import android.util.Property;
import android.view.MotionEvent;
import android.view.View;
import android.view.animation.Interpolator;

import com.android.launcher3.AbstractFloatingView;
import com.android.launcher3.Launcher;
import com.android.launcher3.Utilities;
import com.android.launcher3.anim.Interpolators;
import com.android.launcher3.touch.SwipeDetector;

/**
 * Extension of AbstractFloatingView with common methods for sliding in from bottom
 */
public abstract class AbstractSlideInView extends AbstractFloatingView
        implements SwipeDetector.Listener {

    protected static Property<AbstractSlideInView, Float> TRANSLATION_SHIFT =
            new Property<AbstractSlideInView, Float>(Float.class, "translationShift") {

                @Override
                public Float get(AbstractSlideInView view) {
                    return view.mTranslationShift;
                }

                @Override
                public void set(AbstractSlideInView view, Float value) {
                    view.setTranslationShift(value);
                }
            };
    protected static final float TRANSLATION_SHIFT_CLOSED = 1f;
    protected static final float TRANSLATION_SHIFT_OPENED = 0f;

    protected final Launcher mLauncher;
    protected final SwipeDetector mSwipeDetector;
    protected final ObjectAnimator mOpenCloseAnimator;

    protected View mContent;
    protected Interpolator mScrollInterpolator;

    // range [0, 1], 0=> completely open, 1=> completely closed
    protected float mTranslationShift = TRANSLATION_SHIFT_CLOSED;

    protected boolean mNoIntercept;

    public AbstractSlideInView(Context context, AttributeSet attrs, int defStyleAttr) {
        super(context, attrs, defStyleAttr);
        mLauncher = Launcher.getLauncher(context);

        mScrollInterpolator = Interpolators.SCROLL_CUBIC;
        mSwipeDetector = new SwipeDetector(context, this, SwipeDetector.VERTICAL);

        mOpenCloseAnimator = ObjectAnimator.ofPropertyValuesHolder(this);
        mOpenCloseAnimator.addListener(new AnimatorListenerAdapter() {
            @Override
            public void onAnimationEnd(Animator animation) {
                mSwipeDetector.finishedScrolling();
                announceAccessibilityChanges();
            }
        });
    }

    protected void setTranslationShift(float translationShift) {
        mTranslationShift = translationShift;
        mContent.setTranslationY(mTranslationShift * mContent.getHeight());
    }

    @Override
    public boolean onControllerInterceptTouchEvent(MotionEvent ev) {
        if (mNoIntercept) {
            return false;
        }

        int directionsToDetectScroll = mSwipeDetector.isIdleState() ?
                SwipeDetector.DIRECTION_NEGATIVE : 0;
        mSwipeDetector.setDetectableScrollConditions(
                directionsToDetectScroll, false);
        mSwipeDetector.onTouchEvent(ev);
        return mSwipeDetector.isDraggingOrSettling()
                || !getPopupContainer().isEventOverView(mContent, ev);
    }

    @Override
    public boolean onControllerTouchEvent(MotionEvent ev) {
        mSwipeDetector.onTouchEvent(ev);
        if (ev.getAction() == MotionEvent.ACTION_UP && mSwipeDetector.isIdleState()
                && !isOpeningAnimationRunning()) {
            // If we got ACTION_UP without ever starting swipe, close the panel.
<<<<<<< HEAD
            boolean isOpening = mIsOpen && mOpenCloseAnimator.isRunning();
            if (!isOpening && !mLauncher.getDragLayer().isEventOverView(mContent, ev)) {
=======
            if (!getPopupContainer().isEventOverView(mContent, ev)) {
>>>>>>> c87bbeea
                close(true);
            }
        }
        return true;
    }

    private boolean isOpeningAnimationRunning() {
        return mIsOpen && mOpenCloseAnimator.isRunning();
    }

    /* SwipeDetector.Listener */

    @Override
    public void onDragStart(boolean start) { }

    @Override
    public boolean onDrag(float displacement) {
        float range = mContent.getHeight();
        displacement = Utilities.boundToRange(displacement, 0, range);
        setTranslationShift(displacement / range);
        return true;
    }

    @Override
    public void onDragEnd(float velocity, boolean fling) {
        if ((fling && velocity > 0) || mTranslationShift > 0.5f) {
            mScrollInterpolator = scrollInterpolatorForVelocity(velocity);
            mOpenCloseAnimator.setDuration(SwipeDetector.calculateDuration(
                    velocity, TRANSLATION_SHIFT_CLOSED - mTranslationShift));
            close(true);
        } else {
            mOpenCloseAnimator.setValues(PropertyValuesHolder.ofFloat(
                    TRANSLATION_SHIFT, TRANSLATION_SHIFT_OPENED));
            mOpenCloseAnimator.setDuration(
                    SwipeDetector.calculateDuration(velocity, mTranslationShift))
                    .setInterpolator(Interpolators.DEACCEL);
            mOpenCloseAnimator.start();
        }
    }

    protected void handleClose(boolean animate, long defaultDuration) {
        if (mIsOpen && !animate) {
            mOpenCloseAnimator.cancel();
            setTranslationShift(TRANSLATION_SHIFT_CLOSED);
            onCloseComplete();
            return;
        }
        if (!mIsOpen) {
            return;
        }
        mOpenCloseAnimator.setValues(
                PropertyValuesHolder.ofFloat(TRANSLATION_SHIFT, TRANSLATION_SHIFT_CLOSED));
        mOpenCloseAnimator.addListener(new AnimatorListenerAdapter() {
            @Override
            public void onAnimationEnd(Animator animation) {
                onCloseComplete();
            }
        });
        if (mSwipeDetector.isIdleState()) {
            mOpenCloseAnimator
                    .setDuration(defaultDuration)
                    .setInterpolator(Interpolators.ACCEL);
        } else {
            mOpenCloseAnimator.setInterpolator(mScrollInterpolator);
        }
        mOpenCloseAnimator.start();
    }

    protected void onCloseComplete() {
        mIsOpen = false;
        getPopupContainer().removeView(this);
    }

    protected BaseDragLayer getPopupContainer() {
        return mLauncher.getDragLayer();
    }
}<|MERGE_RESOLUTION|>--- conflicted
+++ resolved
@@ -111,12 +111,7 @@
         if (ev.getAction() == MotionEvent.ACTION_UP && mSwipeDetector.isIdleState()
                 && !isOpeningAnimationRunning()) {
             // If we got ACTION_UP without ever starting swipe, close the panel.
-<<<<<<< HEAD
-            boolean isOpening = mIsOpen && mOpenCloseAnimator.isRunning();
-            if (!isOpening && !mLauncher.getDragLayer().isEventOverView(mContent, ev)) {
-=======
             if (!getPopupContainer().isEventOverView(mContent, ev)) {
->>>>>>> c87bbeea
                 close(true);
             }
         }
