/*
 * Copyright (C) 2017 The Android Open Source Project
 *
 * Licensed under the Apache License, Version 2.0 (the "License");
 * you may not use this file except in compliance with the License.
 * You may obtain a copy of the License at
 *
 *      http://www.apache.org/licenses/LICENSE-2.0
 *
 * Unless required by applicable law or agreed to in writing, software
 * distributed under the License is distributed on an "AS IS" BASIS,
 * WITHOUT WARRANTIES OR CONDITIONS OF ANY KIND, either express or implied.
 * See the License for the specific language governing permissions and
 * limitations under the License.
 */
package com.android.launcher3.views;

import static android.view.ViewGroup.LayoutParams.MATCH_PARENT;

import static com.android.app.animation.Interpolators.LINEAR;
import static com.android.app.animation.Interpolators.scrollInterpolatorForVelocity;
import static com.android.launcher3.LauncherAnimUtils.SCALE_PROPERTY;
import static com.android.launcher3.LauncherAnimUtils.SUCCESS_TRANSITION_PROGRESS;
import static com.android.launcher3.LauncherAnimUtils.TABLET_BOTTOM_SHEET_SUCCESS_TRANSITION_PROGRESS;
import static com.android.launcher3.allapps.AllAppsTransitionController.REVERT_SWIPE_ALL_APPS_TO_HOME_ANIMATION_DURATION_MS;
import static com.android.launcher3.util.ScrollableLayoutManager.PREDICTIVE_BACK_MIN_SCALE;

import android.animation.ValueAnimator;
import android.content.Context;
import android.graphics.Canvas;
import android.graphics.Outline;
import android.graphics.drawable.Drawable;
import android.os.Build;
import android.util.AttributeSet;
import android.util.FloatProperty;
import android.view.MotionEvent;
import android.view.View;
import android.view.ViewGroup;
import android.view.ViewOutlineProvider;
import android.view.animation.Interpolator;
import android.window.BackEvent;

<<<<<<< HEAD
import androidx.annotation.FloatRange;
=======
>>>>>>> bcf36a18
import androidx.annotation.NonNull;
import androidx.annotation.Nullable;
import androidx.annotation.Px;
import androidx.annotation.RequiresApi;

import com.android.app.animation.Interpolators;
import com.android.launcher3.AbstractFloatingView;
import com.android.launcher3.Utilities;
import com.android.launcher3.anim.AnimatedFloat;
import com.android.launcher3.anim.AnimatorListeners;
import com.android.launcher3.anim.AnimatorPlaybackController;
import com.android.launcher3.anim.PendingAnimation;
import com.android.launcher3.touch.BaseSwipeDetector;
import com.android.launcher3.touch.SingleAxisSwipeDetector;

import java.util.ArrayList;
import java.util.List;
import java.util.Optional;

/**
 * Extension of {@link AbstractFloatingView} with common methods for sliding in
 * from bottom.
 *
 * @param <T> Type of ActivityContext inflating this view.
 */
public abstract class AbstractSlideInView<T extends Context & ActivityContext>
        extends AbstractFloatingView implements SingleAxisSwipeDetector.Listener {

<<<<<<< HEAD
    protected static final FloatProperty<AbstractSlideInView<?>> TRANSLATION_SHIFT = new FloatProperty<>(
            "translationShift") {
=======
    protected static final FloatProperty<AbstractSlideInView<?>> TRANSLATION_SHIFT =
            new FloatProperty<>("translationShift") {
>>>>>>> bcf36a18

        @Override
        public Float get(AbstractSlideInView view) {
            return view.mTranslationShift;
        }

<<<<<<< HEAD
        @Override
        public void setValue(AbstractSlideInView view, float value) {
            view.setTranslationShift(value);
        }
    };
=======
                @Override
                public void setValue(AbstractSlideInView view, float value) {
                    view.setTranslationShift(value);
                }
            };
>>>>>>> bcf36a18
    protected static final float TRANSLATION_SHIFT_CLOSED = 1f;
    protected static final float TRANSLATION_SHIFT_OPENED = 0f;
    private static final float VIEW_NO_SCALE = 1f;
    private static final int DEFAULT_DURATION = 300;

    protected final T mActivityContext;

    protected final SingleAxisSwipeDetector mSwipeDetector;
    protected @NonNull AnimatorPlaybackController mOpenCloseAnimation;

    protected ViewGroup mContent;
    protected final View mColorScrim;

    /**
<<<<<<< HEAD
     * Interpolator for {@link #mOpenCloseAnimation} when we are closing due to
     * dragging downwards.
=======
     * Interpolator for {@link #mOpenCloseAnimation} when we are closing due to dragging downwards.
>>>>>>> bcf36a18
     */
    private Interpolator mScrollInterpolator;
    private long mScrollDuration;
    /**
<<<<<<< HEAD
     * End progress for {@link #mOpenCloseAnimation} when we are closing due to
     * dragging downloads.
     * <p>
     * There are two cases that determine this value:
     * <ol>
     * <li>
     * If the drag interrupts the opening transition (i.e.
     * {@link #mToTranslationShift}
     * is {@link #TRANSLATION_SHIFT_OPENED}), we need to animate back to {@code 0}
     * to
     * reverse the animation that was paused at
     * {@link #onDragStart(boolean, float)}.
     * </li>
     * <li>
     * If the drag started after the view is fully opened (i.e.
     * {@link #mToTranslationShift} is {@link #TRANSLATION_SHIFT_CLOSED}), the
     * animation
     * that was set up at {@link #onDragStart(boolean, float)} for closing the view
     * should go forward to {@code 1}.
     * </li>
=======
     * End progress for {@link #mOpenCloseAnimation} when we are closing due to dragging downloads.
     * <p>
     * There are two cases that determine this value:
     * <ol>
     *     <li>
     *         If the drag interrupts the opening transition (i.e. {@link #mToTranslationShift}
     *         is {@link #TRANSLATION_SHIFT_OPENED}), we need to animate back to {@code 0} to
     *         reverse the animation that was paused at {@link #onDragStart(boolean, float)}.
     *     </li>
     *     <li>
     *         If the drag started after the view is fully opened (i.e.
     *         {@link #mToTranslationShift} is {@link #TRANSLATION_SHIFT_CLOSED}), the animation
     *         that was set up at {@link #onDragStart(boolean, float)} for closing the view
     *         should go forward to {@code 1}.
     *     </li>
>>>>>>> bcf36a18
     * </ol>
     */
    private float mScrollEndProgress;

    // range [0, 1], 0=> completely open, 1=> completely closed
    protected float mTranslationShift = TRANSLATION_SHIFT_CLOSED;
    protected float mFromTranslationShift;
    protected float mToTranslationShift;
<<<<<<< HEAD
    /**
     * {@link #mOpenCloseAnimation} progress at
     * {@link #onDragStart(boolean, float)}.
     */
=======
    /** {@link #mOpenCloseAnimation} progress at {@link #onDragStart(boolean, float)}. */
>>>>>>> bcf36a18
    private float mDragStartProgress;

    protected boolean mNoIntercept;
    protected @Nullable OnCloseListener mOnCloseBeginListener;
    protected List<OnCloseListener> mOnCloseListeners = new ArrayList<>();

<<<<<<< HEAD
    protected final AnimatedFloat mSlideInViewScale = new AnimatedFloat(this::onScaleProgressChanged, VIEW_NO_SCALE);
=======
    protected final AnimatedFloat mSlideInViewScale =
            new AnimatedFloat(this::onScaleProgressChanged, VIEW_NO_SCALE);
>>>>>>> bcf36a18
    protected boolean mIsBackProgressing;
    private @Nullable Drawable mContentBackground;
    private @Nullable View mContentBackgroundParentView;

    protected final ViewOutlineProvider mViewOutlineProvider = new ViewOutlineProvider() {
        @Override
        public void getOutline(View view, Outline outline) {
            outline.setRect(
                    0,
                    0,
                    view.getMeasuredWidth(),
<<<<<<< HEAD
                    view.getMeasuredHeight() + getBottomOffsetPx());
=======
                    view.getMeasuredHeight() + getBottomOffsetPx()
            );
>>>>>>> bcf36a18
        }
    };

    public AbstractSlideInView(Context context, AttributeSet attrs, int defStyleAttr) {
        super(context, attrs, defStyleAttr);
        mActivityContext = ActivityContext.lookupContext(context);

        mScrollInterpolator = Interpolators.SCROLL_CUBIC;
        mScrollDuration = DEFAULT_DURATION;
        mSwipeDetector = new SingleAxisSwipeDetector(context, this,
                SingleAxisSwipeDetector.VERTICAL);

        mOpenCloseAnimation = new PendingAnimation(0).createPlaybackController();

        int scrimColor = getScrimColor(context);
        mColorScrim = scrimColor != -1 ? createColorScrim(context, scrimColor) : null;
    }

    /**
     * Sets up a {@link #mOpenCloseAnimation} for opening with default parameters.
     *
     * @see #setUpOpenCloseAnimation(float, float, long)
     */
    protected final AnimatorPlaybackController setUpDefaultOpenAnimation() {
        AnimatorPlaybackController animation = setUpOpenCloseAnimation(
                TRANSLATION_SHIFT_CLOSED, TRANSLATION_SHIFT_OPENED, DEFAULT_DURATION);
        animation.getAnimationPlayer().setInterpolator(Interpolators.FAST_OUT_SLOW_IN);
        return animation;
<<<<<<< HEAD
    }

    /**
     * Sets up a {@link #mOpenCloseAnimation} for opening with a given duration.
     *
     * @see #setUpOpenCloseAnimation(float, float, long)
     */
    protected final AnimatorPlaybackController setUpOpenAnimation(long duration) {
        return setUpOpenCloseAnimation(
                TRANSLATION_SHIFT_CLOSED, TRANSLATION_SHIFT_OPENED, duration);
    }

    private AnimatorPlaybackController setUpCloseAnimation(long duration) {
        return setUpOpenCloseAnimation(
                TRANSLATION_SHIFT_OPENED, TRANSLATION_SHIFT_CLOSED, duration);
    }

    /**
     * Initializes a new {@link #mOpenCloseAnimation}.
     *
     * @param fromTranslationShift translation shift to animate from.
     * @param toTranslationShift   translation shift to animate to.
     * @param duration             animation duration.
     * @return {@link #mOpenCloseAnimation}
     */
    private AnimatorPlaybackController setUpOpenCloseAnimation(
            float fromTranslationShift, float toTranslationShift, long duration) {
        mFromTranslationShift = fromTranslationShift;
        mToTranslationShift = toTranslationShift;

        PendingAnimation animation = new PendingAnimation(duration);
        animation.addEndListener(b -> {
            mSwipeDetector.finishedScrolling();
            announceAccessibilityChanges();
        });

        animation.addFloat(
                this, TRANSLATION_SHIFT, fromTranslationShift, toTranslationShift, LINEAR);
        onOpenCloseAnimationPending(animation);

        mOpenCloseAnimation = animation.createPlaybackController();
        return mOpenCloseAnimation;
    }

    /**
     * Invoked when a {@link #mOpenCloseAnimation} is being set up.
     * <p>
     * Subclasses can override this method to modify the animation before it's used
     * to create a
     * {@link AnimatorPlaybackController}.
     */
    protected void onOpenCloseAnimationPending(PendingAnimation animation) {
=======
>>>>>>> bcf36a18
    }

    /**
     * Sets up a {@link #mOpenCloseAnimation} for opening with a given duration.
     *
     * @see #setUpOpenCloseAnimation(float, float, long)
     */
    protected final AnimatorPlaybackController setUpOpenAnimation(long duration) {
        return setUpOpenCloseAnimation(
                TRANSLATION_SHIFT_CLOSED, TRANSLATION_SHIFT_OPENED, duration);
    }

    private AnimatorPlaybackController setUpCloseAnimation(long duration) {
        return setUpOpenCloseAnimation(
                TRANSLATION_SHIFT_OPENED, TRANSLATION_SHIFT_CLOSED, duration);
    }

    /**
     * Initializes a new {@link #mOpenCloseAnimation}.
     *
     * @param fromTranslationShift translation shift to animate from.
     * @param toTranslationShift   translation shift to animate to.
     * @param duration             animation duration.
     * @return {@link #mOpenCloseAnimation}
     */
    private AnimatorPlaybackController setUpOpenCloseAnimation(
            float fromTranslationShift, float toTranslationShift, long duration) {
        mFromTranslationShift = fromTranslationShift;
        mToTranslationShift = toTranslationShift;

        PendingAnimation animation = new PendingAnimation(duration);
        animation.addEndListener(b -> {
            mSwipeDetector.finishedScrolling();
            announceAccessibilityChanges();
        });

        animation.addFloat(
                this, TRANSLATION_SHIFT, fromTranslationShift, toTranslationShift, LINEAR);
        onOpenCloseAnimationPending(animation);

        mOpenCloseAnimation = animation.createPlaybackController();
        return mOpenCloseAnimation;
    }

    /**
     * Invoked when a {@link #mOpenCloseAnimation} is being set up.
     * <p>
     * Subclasses can override this method to modify the animation before it's used to create a
     * {@link AnimatorPlaybackController}.
     */
    protected void onOpenCloseAnimationPending(PendingAnimation animation) {}

    protected void attachToContainer() {
        if (mColorScrim != null) {
            getPopupContainer().addView(mColorScrim);
        }
        getPopupContainer().addView(this);
    }

    /**
     * Returns a scrim color for a sliding view. if returned value is -1, no scrim
     * is added.
     */
    protected int getScrimColor(Context context) {
        return -1;
    }

    /**
     * Returns the range in height that the slide in view can be dragged.
     */
    protected float getShiftRange() {
        return mContent.getHeight();
    }

    protected void setTranslationShift(float translationShift) {
        mTranslationShift = translationShift;
        mContent.setTranslationY(mTranslationShift * getShiftRange());
        if (mColorScrim != null) {
            mColorScrim.setAlpha(1 - mTranslationShift);
        }
        invalidate();
    }

    @Override
    public boolean onControllerInterceptTouchEvent(MotionEvent ev) {
        if (mNoIntercept) {
            return false;
        }

        int directionsToDetectScroll = mSwipeDetector.isIdleState()
                ? SingleAxisSwipeDetector.DIRECTION_NEGATIVE
                : 0;
        mSwipeDetector.setDetectableScrollConditions(
                directionsToDetectScroll, false);
        mSwipeDetector.onTouchEvent(ev);
        return mSwipeDetector.isDraggingOrSettling() || !isEventOverContent(ev);
    }

    @Override
    public boolean onControllerTouchEvent(MotionEvent ev) {
        mSwipeDetector.onTouchEvent(ev);
        if (ev.getAction() == MotionEvent.ACTION_UP && mSwipeDetector.isIdleState()
                && !isOpeningAnimationRunning()) {
            // If we got ACTION_UP without ever starting swipe, close the panel.
            if (!isEventOverContent(ev)) {
                close(true);
            }
        }
        return true;
    }

    @Override
<<<<<<< HEAD
    public void onBackProgressed(float backProgress) {
        float deceleratedProgress = Interpolators.PREDICTIVE_BACK_DECELERATED_EASE.getInterpolation(backProgress);
        mIsBackProgressing = backProgress > 0f;
=======
    @RequiresApi(Build.VERSION_CODES.UPSIDE_DOWN_CAKE)
    public void onBackProgressed(BackEvent backEvent) {
        final float progress = backEvent.getProgress();
        float deceleratedProgress =
                Interpolators.PREDICTIVE_BACK_DECELERATED_EASE.getInterpolation(progress);
        mIsBackProgressing = progress > 0f;
>>>>>>> bcf36a18
        mSlideInViewScale.updateValue(PREDICTIVE_BACK_MIN_SCALE
                + (1 - PREDICTIVE_BACK_MIN_SCALE) * (1 - deceleratedProgress));
    }

    protected void onScaleProgressChanged() {
        float scaleProgress = mSlideInViewScale.value;
        SCALE_PROPERTY.set(this, scaleProgress);
        setClipChildren(!mIsBackProgressing);
        mContent.setClipChildren(!mIsBackProgressing);
        invalidate();
    }

    @Override
    public void onBackInvoked() {
        super.onBackInvoked();
        animateSlideInViewToNoScale();
    }

    @Override
    public void onBackCancelled() {
        super.onBackCancelled();
        animateSlideInViewToNoScale();
    }

    protected void animateSlideInViewToNoScale() {
        mSlideInViewScale.animateToValue(1f)
                .setDuration(REVERT_SWIPE_ALL_APPS_TO_HOME_ANIMATION_DURATION_MS)
                .start();
    }

    @Override
    protected void dispatchDraw(Canvas canvas) {
        drawScaledBackground(canvas);
        super.dispatchDraw(canvas);
    }

    /**
<<<<<<< HEAD
     * Set slide in view's background {@link Drawable} which will be draw onto a
     * parent view in
=======
     * Set slide in view's background {@link Drawable} which will be draw onto a parent view in
>>>>>>> bcf36a18
     * {@link #dispatchDraw(Canvas)}
     */
    protected void setContentBackgroundWithParent(
            @NonNull Drawable drawable, @NonNull View parentView) {
        mContentBackground = drawable;
        mContentBackgroundParentView = parentView;
    }

    /** Draw scaled background during predictive back animation. */
    private void drawScaledBackground(Canvas canvas) {
        if (mContentBackground == null || mContentBackgroundParentView == null) {
            return;
        }
        mContentBackground.setBounds(
                mContentBackgroundParentView.getLeft(),
                mContentBackgroundParentView.getTop() + (int) mContent.getTranslationY(),
                mContentBackgroundParentView.getRight(),
                mContentBackgroundParentView.getBottom()
                        + (mIsBackProgressing ? getBottomOffsetPx() : 0));
        mContentBackground.draw(canvas);
    }

    /** Return extra space revealed during predictive back animation. */
    @Px
    protected int getBottomOffsetPx() {
        final int height = getMeasuredHeight();
        return (int) ((height / PREDICTIVE_BACK_MIN_SCALE - height) / 2);
    }

    /**
     * Returns {@code true} if the touch event is over the visible area of the
     * bottom sheet.
     *
     * By default will check if the touch event is over {@code mContent}, subclasses
     * should override
     * this method if the visible area of the bottom sheet is different from
     * {@code mContent}.
     */
    protected boolean isEventOverContent(MotionEvent ev) {
        return getPopupContainer().isEventOverView(mContent, ev);
    }

    private boolean isOpeningAnimationRunning() {
        return mIsOpen && mOpenCloseAnimation.getAnimationPlayer().isRunning();
    }

    /* SingleAxisSwipeDetector.Listener */

    @Override
    public void onDragStart(boolean start, float startDisplacement) {
        if (mOpenCloseAnimation.getAnimationPlayer().isRunning()) {
            mOpenCloseAnimation.pause();
            mDragStartProgress = mOpenCloseAnimation.getProgressFraction();
        } else {
            setUpCloseAnimation(DEFAULT_DURATION);
            mDragStartProgress = 0;
        }
    }

    @Override
    public boolean onDrag(float displacement) {
        float progress = mDragStartProgress
                + Math.signum(mToTranslationShift - mFromTranslationShift)
<<<<<<< HEAD
                        * (displacement / getShiftRange());
=======
                * (displacement / getShiftRange());
>>>>>>> bcf36a18
        mOpenCloseAnimation.setPlayFraction(Utilities.boundToRange(progress, 0, 1));
        return true;
    }

    @Override
    public void onDragEnd(float velocity) {
        float successfulShiftThreshold = mActivityContext.getDeviceProfile().isTablet
                ? TABLET_BOTTOM_SHEET_SUCCESS_TRANSITION_PROGRESS
                : SUCCESS_TRANSITION_PROGRESS;
        if ((mSwipeDetector.isFling(velocity) && velocity > 0)
                || mTranslationShift > successfulShiftThreshold) {
            mScrollInterpolator = scrollInterpolatorForVelocity(velocity);
            mScrollDuration = BaseSwipeDetector.calculateDuration(
                    velocity, TRANSLATION_SHIFT_CLOSED - mTranslationShift);
            mScrollEndProgress = mToTranslationShift == TRANSLATION_SHIFT_OPENED ? 0 : 1;
            close(true);
        } else {
            ValueAnimator animator = mOpenCloseAnimation.getAnimationPlayer();
            animator.setInterpolator(Interpolators.DECELERATE);
            animator.setFloatValues(
                    mOpenCloseAnimation.getProgressFraction(),
                    mToTranslationShift == TRANSLATION_SHIFT_OPENED ? 1 : 0);
            animator.setDuration(BaseSwipeDetector.calculateDuration(velocity, mTranslationShift))
                    .start();
        }
    }

    /**
     * Callback invoked when the view is beginning to close (e.g. close animation is
     * started).
     */
    public void setOnCloseBeginListener(@Nullable OnCloseListener onCloseBeginListener) {
        mOnCloseBeginListener = onCloseBeginListener;
    }

    /** Registers an {@link OnCloseListener}. */
    public void addOnCloseListener(OnCloseListener listener) {
        mOnCloseListeners.add(listener);
    }

    protected void handleClose(boolean animate, long defaultDuration) {
        if (!mIsOpen) {
            return;
        }
        Optional.ofNullable(mOnCloseBeginListener).ifPresent(OnCloseListener::onSlideInViewClosed);

        if (!animate) {
            mOpenCloseAnimation.pause();
            setTranslationShift(TRANSLATION_SHIFT_CLOSED);
            onCloseComplete();
            return;
        }

        final ValueAnimator animator;
        if (mSwipeDetector.isIdleState()) {
            setUpCloseAnimation(defaultDuration);
            animator = mOpenCloseAnimation.getAnimationPlayer();
            animator.setInterpolator(getIdleInterpolator());
        } else {
            animator = mOpenCloseAnimation.getAnimationPlayer();
            animator.setInterpolator(mScrollInterpolator);
            animator.setDuration(mScrollDuration);
            mOpenCloseAnimation.getAnimationPlayer().setFloatValues(
                    mOpenCloseAnimation.getProgressFraction(), mScrollEndProgress);
        }

        animator.addListener(AnimatorListeners.forEndCallback(this::onCloseComplete));
        animator.start();
    }

    protected Interpolator getIdleInterpolator() {
        return Interpolators.ACCELERATE;
    }

    protected void onCloseComplete() {
        mIsOpen = false;
        getPopupContainer().removeView(this);
        if (mColorScrim != null) {
            getPopupContainer().removeView(mColorScrim);
        }
        mOnCloseListeners.forEach(OnCloseListener::onSlideInViewClosed);
    }

    protected BaseDragLayer getPopupContainer() {
        return mActivityContext.getDragLayer();
    }

    protected View createColorScrim(Context context, int bgColor) {
        View view = new View(context);
        view.forceHasOverlappingRendering(false);
        view.setBackgroundColor(bgColor);

        BaseDragLayer.LayoutParams lp = new BaseDragLayer.LayoutParams(MATCH_PARENT, MATCH_PARENT);
        lp.ignoreInsets = true;
        view.setLayoutParams(lp);

        return view;
    }

    /**
     * Interface to report that the {@link AbstractSlideInView} has closed.
     */
    public interface OnCloseListener {

        /**
         * Called when {@link AbstractSlideInView} closes.
         */
        void onSlideInViewClosed();
    }
}<|MERGE_RESOLUTION|>--- conflicted
+++ resolved
@@ -40,10 +40,7 @@
 import android.view.animation.Interpolator;
 import android.window.BackEvent;
 
-<<<<<<< HEAD
 import androidx.annotation.FloatRange;
-=======
->>>>>>> bcf36a18
 import androidx.annotation.NonNull;
 import androidx.annotation.Nullable;
 import androidx.annotation.Px;
@@ -72,32 +69,19 @@
 public abstract class AbstractSlideInView<T extends Context & ActivityContext>
         extends AbstractFloatingView implements SingleAxisSwipeDetector.Listener {
 
-<<<<<<< HEAD
     protected static final FloatProperty<AbstractSlideInView<?>> TRANSLATION_SHIFT = new FloatProperty<>(
             "translationShift") {
-=======
-    protected static final FloatProperty<AbstractSlideInView<?>> TRANSLATION_SHIFT =
-            new FloatProperty<>("translationShift") {
->>>>>>> bcf36a18
 
         @Override
         public Float get(AbstractSlideInView view) {
             return view.mTranslationShift;
         }
 
-<<<<<<< HEAD
         @Override
         public void setValue(AbstractSlideInView view, float value) {
             view.setTranslationShift(value);
         }
     };
-=======
-                @Override
-                public void setValue(AbstractSlideInView view, float value) {
-                    view.setTranslationShift(value);
-                }
-            };
->>>>>>> bcf36a18
     protected static final float TRANSLATION_SHIFT_CLOSED = 1f;
     protected static final float TRANSLATION_SHIFT_OPENED = 0f;
     private static final float VIEW_NO_SCALE = 1f;
@@ -112,17 +96,12 @@
     protected final View mColorScrim;
 
     /**
-<<<<<<< HEAD
      * Interpolator for {@link #mOpenCloseAnimation} when we are closing due to
      * dragging downwards.
-=======
-     * Interpolator for {@link #mOpenCloseAnimation} when we are closing due to dragging downwards.
->>>>>>> bcf36a18
      */
     private Interpolator mScrollInterpolator;
     private long mScrollDuration;
     /**
-<<<<<<< HEAD
      * End progress for {@link #mOpenCloseAnimation} when we are closing due to
      * dragging downloads.
      * <p>
@@ -143,23 +122,6 @@
      * that was set up at {@link #onDragStart(boolean, float)} for closing the view
      * should go forward to {@code 1}.
      * </li>
-=======
-     * End progress for {@link #mOpenCloseAnimation} when we are closing due to dragging downloads.
-     * <p>
-     * There are two cases that determine this value:
-     * <ol>
-     *     <li>
-     *         If the drag interrupts the opening transition (i.e. {@link #mToTranslationShift}
-     *         is {@link #TRANSLATION_SHIFT_OPENED}), we need to animate back to {@code 0} to
-     *         reverse the animation that was paused at {@link #onDragStart(boolean, float)}.
-     *     </li>
-     *     <li>
-     *         If the drag started after the view is fully opened (i.e.
-     *         {@link #mToTranslationShift} is {@link #TRANSLATION_SHIFT_CLOSED}), the animation
-     *         that was set up at {@link #onDragStart(boolean, float)} for closing the view
-     *         should go forward to {@code 1}.
-     *     </li>
->>>>>>> bcf36a18
      * </ol>
      */
     private float mScrollEndProgress;
@@ -168,26 +130,17 @@
     protected float mTranslationShift = TRANSLATION_SHIFT_CLOSED;
     protected float mFromTranslationShift;
     protected float mToTranslationShift;
-<<<<<<< HEAD
     /**
      * {@link #mOpenCloseAnimation} progress at
      * {@link #onDragStart(boolean, float)}.
      */
-=======
-    /** {@link #mOpenCloseAnimation} progress at {@link #onDragStart(boolean, float)}. */
->>>>>>> bcf36a18
     private float mDragStartProgress;
 
     protected boolean mNoIntercept;
     protected @Nullable OnCloseListener mOnCloseBeginListener;
     protected List<OnCloseListener> mOnCloseListeners = new ArrayList<>();
 
-<<<<<<< HEAD
     protected final AnimatedFloat mSlideInViewScale = new AnimatedFloat(this::onScaleProgressChanged, VIEW_NO_SCALE);
-=======
-    protected final AnimatedFloat mSlideInViewScale =
-            new AnimatedFloat(this::onScaleProgressChanged, VIEW_NO_SCALE);
->>>>>>> bcf36a18
     protected boolean mIsBackProgressing;
     private @Nullable Drawable mContentBackground;
     private @Nullable View mContentBackgroundParentView;
@@ -199,12 +152,7 @@
                     0,
                     0,
                     view.getMeasuredWidth(),
-<<<<<<< HEAD
                     view.getMeasuredHeight() + getBottomOffsetPx());
-=======
-                    view.getMeasuredHeight() + getBottomOffsetPx()
-            );
->>>>>>> bcf36a18
         }
     };
 
@@ -233,7 +181,6 @@
                 TRANSLATION_SHIFT_CLOSED, TRANSLATION_SHIFT_OPENED, DEFAULT_DURATION);
         animation.getAnimationPlayer().setInterpolator(Interpolators.FAST_OUT_SLOW_IN);
         return animation;
-<<<<<<< HEAD
     }
 
     /**
@@ -286,8 +233,6 @@
      * {@link AnimatorPlaybackController}.
      */
     protected void onOpenCloseAnimationPending(PendingAnimation animation) {
-=======
->>>>>>> bcf36a18
     }
 
     /**
@@ -400,18 +345,9 @@
     }
 
     @Override
-<<<<<<< HEAD
     public void onBackProgressed(float backProgress) {
         float deceleratedProgress = Interpolators.PREDICTIVE_BACK_DECELERATED_EASE.getInterpolation(backProgress);
         mIsBackProgressing = backProgress > 0f;
-=======
-    @RequiresApi(Build.VERSION_CODES.UPSIDE_DOWN_CAKE)
-    public void onBackProgressed(BackEvent backEvent) {
-        final float progress = backEvent.getProgress();
-        float deceleratedProgress =
-                Interpolators.PREDICTIVE_BACK_DECELERATED_EASE.getInterpolation(progress);
-        mIsBackProgressing = progress > 0f;
->>>>>>> bcf36a18
         mSlideInViewScale.updateValue(PREDICTIVE_BACK_MIN_SCALE
                 + (1 - PREDICTIVE_BACK_MIN_SCALE) * (1 - deceleratedProgress));
     }
@@ -449,12 +385,8 @@
     }
 
     /**
-<<<<<<< HEAD
      * Set slide in view's background {@link Drawable} which will be draw onto a
      * parent view in
-=======
-     * Set slide in view's background {@link Drawable} which will be draw onto a parent view in
->>>>>>> bcf36a18
      * {@link #dispatchDraw(Canvas)}
      */
     protected void setContentBackgroundWithParent(
@@ -518,11 +450,7 @@
     public boolean onDrag(float displacement) {
         float progress = mDragStartProgress
                 + Math.signum(mToTranslationShift - mFromTranslationShift)
-<<<<<<< HEAD
                         * (displacement / getShiftRange());
-=======
-                * (displacement / getShiftRange());
->>>>>>> bcf36a18
         mOpenCloseAnimation.setPlayFraction(Utilities.boundToRange(progress, 0, 1));
         return true;
     }
