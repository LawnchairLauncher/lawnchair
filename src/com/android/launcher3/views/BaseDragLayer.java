--- conflicted
+++ resolved
@@ -48,8 +48,6 @@
 
 import java.io.PrintWriter;
 import java.util.ArrayList;
-
-import app.lawnchair.preferences.PreferenceManager;
 
 /**
  * A viewgroup with utility methods for drag-n-drop and touch interception
@@ -127,14 +125,6 @@
         mActivity = (T) ActivityContext.lookupContext(context);
         mMultiValueAlpha = new MultiValueAlpha(this, alphaChannelCount);
         mWallpaperManager = context.getSystemService(WallpaperManager.class);
-<<<<<<< HEAD
-        mWallpapersWithoutSysuiScrims = getResources().getStringArray(
-                R.array.live_wallpapers_remove_sysui_scrims);
-
-        PreferenceManager prefs = PreferenceManager.getInstance(context);
-        prefs.getShowSysUiScrim().subscribeChanges(this, () -> onWallpaperChanged(null));
-=======
->>>>>>> af79a6ff
     }
 
     /**
@@ -558,53 +548,4 @@
         }
         return super.dispatchApplyWindowInsets(insets);
     }
-<<<<<<< HEAD
-
-    @Override
-    protected void onAttachedToWindow() {
-        super.onAttachedToWindow();
-        mWallpaperChangeReceiver.register(mActivity, Intent.ACTION_WALLPAPER_CHANGED);
-        onWallpaperChanged(null);
-    }
-
-    @Override
-    protected void onDetachedFromWindow() {
-        super.onDetachedFromWindow();
-        mActivity.unregisterReceiver(mWallpaperChangeReceiver);
-    }
-
-    private void onWallpaperChanged(Intent unusedBroadcastIntent) {
-        WallpaperInfo newWallpaperInfo = mWallpaperManager.getWallpaperInfo();
-        boolean oldAllowSysuiScrims = mAllowSysuiScrims;
-        mAllowSysuiScrims = computeAllowSysuiScrims(newWallpaperInfo);
-        if (mAllowSysuiScrims != oldAllowSysuiScrims) {
-            // Reapply insets so scrim can be removed or re-added if necessary.
-            setInsets(mInsets);
-        }
-    }
-
-    /**
-     * Determines whether we can scrim the status bar and nav bar for the given wallpaper by
-     * checking against a list of live wallpapers that we don't show the scrims on.
-     */
-    private boolean computeAllowSysuiScrims(@Nullable WallpaperInfo newWallpaperInfo) {
-        PreferenceManager prefs = PreferenceManager.getInstance(getContext());
-        if (!prefs.getShowSysUiScrim().get()) {
-            return false;
-        }
-        if (newWallpaperInfo == null) {
-            // Static wallpapers need scrim unless determined otherwise by wallpaperColors.
-            return true;
-        }
-        ComponentName newWallpaper = newWallpaperInfo.getComponent();
-        for (String wallpaperWithoutScrim : mWallpapersWithoutSysuiScrims) {
-            if (newWallpaper.equals(ComponentName.unflattenFromString(wallpaperWithoutScrim))) {
-                // New wallpaper does not need a scrim.
-                return false;
-            }
-        }
-        return true;
-    }
-=======
->>>>>>> af79a6ff
 }