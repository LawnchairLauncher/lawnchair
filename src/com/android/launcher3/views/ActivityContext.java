/*
 * Copyright (C) 2018 The Android Open Source Project
 *
 * Licensed under the Apache License, Version 2.0 (the "License");
 * you may not use this file except in compliance with the License.
 * You may obtain a copy of the License at
 *
 *      http://www.apache.org/licenses/LICENSE-2.0
 *
 * Unless required by applicable law or agreed to in writing, software
 * distributed under the License is distributed on an "AS IS" BASIS,
 * WITHOUT WARRANTIES OR CONDITIONS OF ANY KIND, either express or implied.
 * See the License for the specific language governing permissions and
 * limitations under the License.
 */
package com.android.launcher3.views;

import static android.window.SplashScreen.SPLASH_SCREEN_STYLE_SOLID_COLOR;

import static com.android.launcher3.LauncherSettings.Animation.DEFAULT_NO_ICON;
import static com.android.launcher3.Utilities.allowBGLaunch;
import static com.android.launcher3.logging.KeyboardStateManager.KeyboardState.HIDE;
import static com.android.launcher3.logging.StatsLogManager.LauncherEvent.LAUNCHER_ALLAPPS_KEYBOARD_CLOSED;
import static com.android.launcher3.logging.StatsLogManager.LauncherEvent.LAUNCHER_APP_LAUNCH_PENDING_INTENT;
import static com.android.launcher3.logging.StatsLogManager.LauncherEvent.LAUNCHER_APP_LAUNCH_TAP;
import static com.android.launcher3.model.WidgetsModel.GO_DISABLE_WIDGETS;
import static com.android.launcher3.util.Executors.MAIN_EXECUTOR;
import static com.android.launcher3.util.Executors.UI_HELPER_EXECUTOR;

import android.app.ActivityOptions;
import android.app.PendingIntent;
import android.content.ActivityNotFoundException;
import android.content.Context;
import android.content.ContextWrapper;
import android.content.Intent;
import android.content.pm.LauncherApps;
import android.content.res.Configuration;
import android.graphics.Rect;
import android.graphics.drawable.Drawable;
import android.os.Bundle;
import android.os.IBinder;
import android.os.Process;
import android.os.UserHandle;
import android.util.Log;
import android.view.Display;
import android.view.LayoutInflater;
import android.view.View;
import android.view.View.AccessibilityDelegate;
import android.view.WindowInsets;
import android.view.WindowInsetsController;
import android.view.inputmethod.InputMethodManager;
import android.widget.Toast;

import androidx.annotation.NonNull;
import androidx.annotation.Nullable;
import androidx.core.view.WindowInsetsCompat;

import com.android.launcher3.BubbleTextView;
import com.android.launcher3.DeviceProfile;
import com.android.launcher3.DeviceProfile.OnDeviceProfileChangeListener;
import com.android.launcher3.DropTargetHandler;
import com.android.launcher3.LauncherSettings;
import com.android.launcher3.R;
import com.android.launcher3.Utilities;
import com.android.launcher3.allapps.ActivityAllAppsContainerView;
import com.android.launcher3.celllayout.CellPosMapper;
import com.android.launcher3.dot.DotInfo;
import com.android.launcher3.dragndrop.DragController;
import com.android.launcher3.folder.FolderIcon;
import com.android.launcher3.logger.LauncherAtom;
import com.android.launcher3.logging.InstanceId;
import com.android.launcher3.logging.InstanceIdSequence;
import com.android.launcher3.logging.StatsLogManager;
import com.android.launcher3.model.StringCache;
import com.android.launcher3.model.data.ItemInfo;
import com.android.launcher3.model.data.WorkspaceItemInfo;
import com.android.launcher3.popup.PopupDataProvider;
import com.android.launcher3.util.ActivityOptionsWrapper;
import com.android.launcher3.util.PackageManagerHelper;
import com.android.launcher3.util.Preconditions;
import com.android.launcher3.util.RunnableList;
import com.android.launcher3.util.SplitConfigurationOptions;
import com.android.launcher3.util.ViewCache;

import java.util.List;

/**
 * An interface to be used along with a context for various activities in
 * Launcher. This allows a
 * generic class to depend on Context subclass instead of an Activity.
 */
public interface ActivityContext {

    String TAG = "ActivityContext";

    default boolean finishAutoCancelActionMode() {
        return false;
    }

    default DotInfo getDotInfoForItem(ItemInfo info) {
        return null;
    }

    /**
     * For items with tree hierarchy, notifies the activity to invalidate the parent
     * when a root
     * is invalidated
     * 
     * @param info info associated with a root node.
     */
    default void invalidateParent(ItemInfo info) {
    }

    default AccessibilityDelegate getAccessibilityDelegate() {
        return null;
    }

    default Rect getFolderBoundingBox() {
        return getDeviceProfile().getAbsoluteOpenFolderBounds();
    }

    /**
     * After calling {@link #getFolderBoundingBox()}, we calculate a (left, top)
     * position for a
     * Folder of size width x height to be within those bounds. However, the chosen
     * position may
     * not be visually ideal (e.g. uncanny valley of centeredness), so here's a
     * chance to update it.
     * 
     * @param inOutPosition A 2-size array where the first element is the left
     *                      position of the open
     *                      folder and the second element is the top position.
     *                      Should be updated in place if desired.
     * @param bounds        The bounds that the open folder should fit inside.
     * @param width         The width of the open folder.
     * @param height        The height of the open folder.
     */
    default void updateOpenFolderPosition(int[] inOutPosition, Rect bounds, int width, int height) {
    }

    /**
     * Returns a LayoutInflater that is cloned in this Context, so that Views
     * inflated by it will
     * have the same Context. (i.e. {@link #lookupContext(Context)} will find this
     * ActivityContext.)
     */
    default LayoutInflater getLayoutInflater() {
        if (this instanceof Context) {
            Context context = (Context) this;
            return LayoutInflater.from(context).cloneInContext(context);
        }
        return null;
    }

    /** Called when the first app in split screen has been selected */
    default void startSplitSelection(
            SplitConfigurationOptions.SplitSelectSource splitSelectSource) {
        // Overridden, intentionally empty
    }

    /**
     * @return {@code true} if user has selected the first split app and is in the process of
     *         selecting the second
     */
    default boolean isSplitSelectionEnabled() {
        // Overridden
        return false;
    }

    /**
     * The root view to support drag-and-drop and popup support.
     */
    BaseDragLayer getDragLayer();

    /**
     * The all apps container, if it exists in this context.
     */
    default ActivityAllAppsContainerView<?> getAppsView() {
        return null;
    }

    DeviceProfile getDeviceProfile();

    /** Registered {@link OnDeviceProfileChangeListener} instances. */
    List<OnDeviceProfileChangeListener> getOnDeviceProfileChangeListeners();

    /** Notifies listeners of a {@link DeviceProfile} change. */
    default void dispatchDeviceProfileChanged() {
        DeviceProfile deviceProfile = getDeviceProfile();
        List<OnDeviceProfileChangeListener> listeners = getOnDeviceProfileChangeListeners();
        for (int i = listeners.size() - 1; i >= 0; i--) {
            listeners.get(i).onDeviceProfileChanged(deviceProfile);
        }
    }

    /** Register listener for {@link DeviceProfile} changes. */
    default void addOnDeviceProfileChangeListener(OnDeviceProfileChangeListener listener) {
        getOnDeviceProfileChangeListeners().add(listener);
    }

    /** Unregister listener for {@link DeviceProfile} changes. */
    default void removeOnDeviceProfileChangeListener(OnDeviceProfileChangeListener listener) {
        getOnDeviceProfileChangeListeners().remove(listener);
    }

    default ViewCache getViewCache() {
        return new ViewCache();
    }

    /**
     * Controller for supporting item drag-and-drop
     */
    default <T extends DragController> T getDragController() {
        return null;
    }

    /**
     * Handler for actions taken on drop targets that require launcher
     */
    default DropTargetHandler getDropTargetHandler() {
        return null;
    }

    /**
     * Returns the FolderIcon with the given item id, if it exists.
     */
    default @Nullable FolderIcon findFolderIcon(final int folderIconId) {
        return null;
    }

    default StatsLogManager getStatsLogManager() {
        return StatsLogManager.newInstance((Context) this);
    }

    /**
     * Returns {@code true} if popups can use a range of color shades instead of a
     * singular color.
     */
    default boolean canUseMultipleShadesForPopup() {
        return true;
    }

    /**
     * Called just before logging the given item.
     */
    default void applyOverwritesToLogItem(LauncherAtom.ItemInfo.Builder itemInfoBuilder) {
    }

<<<<<<< HEAD
    /** Onboarding preferences for any onboarding data within this context. */
    @Nullable
    default OnboardingPrefs<?> getOnboardingPrefs() {
        return null;
    }

    /**
     * Returns {@code true} if items are currently being bound within this context.
     */
=======
    /** Returns {@code true} if items are currently being bound within this context. */
>>>>>>> 96fe8417
    default boolean isBindingItems() {
        return false;
    }

    default View.OnClickListener getItemOnClickListener() {
        return v -> {
            // No op.
        };
    }

    /** Long-click callback used for All Apps items. */
    default View.OnLongClickListener getAllAppsItemLongClickListener() {
        return v -> false;
    }

    @Nullable
    default PopupDataProvider getPopupDataProvider() {
        return null;
    }

    @Nullable
    default StringCache getStringCache() {
        return null;
    }

    /**
     * Hides the keyboard if it is visible
     */
    default void hideKeyboard() {
        View root = getDragLayer();
        if (root == null) {
            return;
        }
        if (Utilities.ATLEAST_R) {
            Preconditions.assertUIThread();
            // Hide keyboard with WindowInsetsController if could. In case
            // hideSoftInputFromWindow may get ignored by input connection being finished
            // when the screen is off.
            //
            // In addition, inside IMF, the keyboards are closed asynchronously that
            // launcher no
            // longer need to post to the message queue.
            final WindowInsetsController wic = root.getWindowInsetsController();
            WindowInsets insets = root.getRootWindowInsets();
            boolean isImeShown = insets != null && insets.isVisible(WindowInsets.Type.ime());
<<<<<<< HEAD
            if (wic != null && isImeShown) {
                StatsLogManager slm = getStatsLogManager();
                slm.keyboardStateManager().setKeyboardState(HIDE);
=======
            if (wic != null) {
                // Only hide the keyboard if it is actually showing.
                if (isImeShown) {
                    StatsLogManager slm = getStatsLogManager();
                    slm.keyboardStateManager().setKeyboardState(HIDE);

                    // this method cannot be called cross threads
                    wic.hide(WindowInsets.Type.ime());
                    slm.logger().log(LAUNCHER_ALLAPPS_KEYBOARD_CLOSED);
                }
>>>>>>> 96fe8417

                // If the WindowInsetsController is not null, we end here regardless of whether we
                // hid the keyboard or not.
                return;
            }
        }

        InputMethodManager imm = root.getContext().getSystemService(InputMethodManager.class);
        IBinder token = root.getWindowToken();
        if (imm != null && token != null) {
            UI_HELPER_EXECUTOR.execute(() -> {
                if (imm.hideSoftInputFromWindow(token, 0)) {
                    // log keyboard close event only when keyboard is actually closed
                    MAIN_EXECUTOR.execute(() -> getStatsLogManager().logger().log(LAUNCHER_ALLAPPS_KEYBOARD_CLOSED));
                }
            });
        }
    }

    /**
     * Returns if the connected keyboard is a hardware keyboard.
     */
    default boolean isHardwareKeyboard() {
        return Configuration.KEYBOARD_QWERTY
                == ((Context) this).getResources().getConfiguration().keyboard;
    }

    /**
     * Returns if the software keyboard is hidden. Hardware keyboards do not display on screen by
     * default.
     */
    default boolean isSoftwareKeyboardHidden() {
        if (isHardwareKeyboard()) {
            return true;
        } else {
            View dragLayer = getDragLayer();
            WindowInsets insets = dragLayer.getRootWindowInsets();
            if (insets == null) {
                return false;
            }
            WindowInsetsCompat insetsCompat =
                    WindowInsetsCompat.toWindowInsetsCompat(insets, dragLayer);
            return !insetsCompat.isVisible(WindowInsetsCompat.Type.ime());
        }
    }

    /**
     * Sends a pending intent animating from a view.
     *
     * @param v      View to animate.
     * @param intent The pending intent being launched.
     * @param item   Item associated with the view.
     * @return RunnableList for listening for animation finish if the activity was
     *         properly
     *         or started, {@code null} if the launch finished
     */
    default RunnableList sendPendingIntentWithAnimation(
            @NonNull View v, PendingIntent intent, @Nullable ItemInfo item) {
        ActivityOptionsWrapper options = getActivityLaunchOptions(v, item);
        try {
            intent.send(null, 0, null, null, null, null, options.toBundle());
            if (item != null) {
                InstanceId instanceId = new InstanceIdSequence().newInstanceId();
                getStatsLogManager().logger().withItemInfo(item).withInstanceId(instanceId)
                        .log(LAUNCHER_APP_LAUNCH_PENDING_INTENT);
            }
            return options.onEndCallback;
        } catch (PendingIntent.CanceledException e) {
            Toast.makeText(v.getContext(),
                    v.getContext().getResources().getText(R.string.shortcut_not_available),
                    Toast.LENGTH_SHORT).show();
        }
        return null;
    }

    /**
     * Safely starts an activity.
     *
     * @param v      View starting the activity.
     * @param intent Base intent being launched.
     * @param item   Item associated with the view.
     * @return RunnableList for listening for animation finish if the activity was
     *         properly
     *         or started, {@code null} if the launch finished
     */
    default RunnableList startActivitySafely(
            View v, Intent intent, @Nullable ItemInfo item) {
        Preconditions.assertUIThread();
        Context context = (Context) this;
        if (isAppBlockedForSafeMode() && !PackageManagerHelper.isSystemApp(context, intent)) {
            Toast.makeText(context, R.string.safemode_shortcut_error, Toast.LENGTH_SHORT).show();
            return null;
        }

        boolean isShortcut = (item instanceof WorkspaceItemInfo)
                && item.itemType == LauncherSettings.Favorites.ITEM_TYPE_DEEP_SHORTCUT
                && !((WorkspaceItemInfo) item).isPromise();
        if (isShortcut && GO_DISABLE_WIDGETS) {
            return null;
        }
        ActivityOptionsWrapper options = v != null ? getActivityLaunchOptions(v, item)
                : makeDefaultActivityOptions(item != null && item.animationType == DEFAULT_NO_ICON
                        ? SPLASH_SCREEN_STYLE_SOLID_COLOR
                        : -1 /* SPLASH_SCREEN_STYLE_UNDEFINED */);
        UserHandle user = item == null ? null : item.user;
        Bundle optsBundle = options.toBundle();
        // Prepare intent
        intent.addFlags(Intent.FLAG_ACTIVITY_NEW_TASK);
        if (v != null) {
            intent.setSourceBounds(Utilities.getViewBounds(v));
        }
        try {
            if (isShortcut) {
                String id = ((WorkspaceItemInfo) item).getDeepShortcutId();
                String packageName = intent.getPackage();
                ((Context) this).getSystemService(LauncherApps.class).startShortcut(
                        packageName, id, intent.getSourceBounds(), optsBundle, user);
            } else if (user == null || user.equals(Process.myUserHandle())) {
                // Could be launching some bookkeeping activity
                context.startActivity(intent, optsBundle);
            } else {
                context.getSystemService(LauncherApps.class).startMainActivity(
                        intent.getComponent(), user, intent.getSourceBounds(), optsBundle);
            }
            if (item != null) {
                InstanceId instanceId = new InstanceIdSequence().newInstanceId();
                logAppLaunch(getStatsLogManager(), item, instanceId);
            }
            return options.onEndCallback;
        } catch (NullPointerException | ActivityNotFoundException | SecurityException e) {
            Toast.makeText(context, R.string.activity_not_found, Toast.LENGTH_SHORT).show();
            Log.e(TAG, "Unable to launch. tag=" + item + " intent=" + intent, e);
        }
        return null;
    }

    /** Returns {@code true} if an app launch is blocked due to safe mode. */
    default boolean isAppBlockedForSafeMode() {
        return false;
    }

    /**
     * Creates and logs a new app launch event.
     */
    default void logAppLaunch(StatsLogManager statsLogManager, ItemInfo info,
            InstanceId instanceId) {
        statsLogManager.logger().withItemInfo(info).withInstanceId(instanceId)
                .log(LAUNCHER_APP_LAUNCH_TAP);
    }

    /**
     * Returns launch options for an Activity.
     *
     * @param v    View initiating a launch.
     * @param item Item associated with the view.
     */
    default ActivityOptionsWrapper getActivityLaunchOptions(View v, @Nullable ItemInfo item) {
        int left = 0, top = 0;
        int width = v.getMeasuredWidth(), height = v.getMeasuredHeight();
        if (v instanceof BubbleTextView) {
            // Launch from center of icon, not entire view
            Drawable icon = ((BubbleTextView) v).getIcon();
            if (icon != null) {
                Rect bounds = icon.getBounds();
                left = (width - bounds.width()) / 2;
                top = v.getPaddingTop();
                width = bounds.width();
                height = bounds.height();
            }
        }
        ActivityOptions options = allowBGLaunch(ActivityOptions.makeClipRevealAnimation(v, left, top, width, height));
        options.setLaunchDisplayId(
                (v != null && v.getDisplay() != null) ? v.getDisplay().getDisplayId()
                        : Display.DEFAULT_DISPLAY);
        RunnableList callback = new RunnableList();
        return new ActivityOptionsWrapper(options, callback);
    }

    /**
     * Creates a default activity option and we do not want association with any
     * launcher element.
     */
    default ActivityOptionsWrapper makeDefaultActivityOptions(int splashScreenStyle) {
        ActivityOptions options = allowBGLaunch(ActivityOptions.makeBasic());
        if (Utilities.ATLEAST_T) {
            options.setSplashScreenStyle(splashScreenStyle);
        }
        return new ActivityOptionsWrapper(options, new RunnableList());
    }

    default CellPosMapper getCellPosMapper() {
        DeviceProfile dp = getDeviceProfile();
        return new CellPosMapper(dp.isVerticalBarLayout(), dp.numShownHotseatIcons);
    }

    /** Whether bubbles are enabled. */
    default boolean isBubbleBarEnabled() {
        return false;
    }

    /** Whether the bubble bar has bubbles. */
    default boolean hasBubbles() {
        return false;
    }

    /**
     * Returns the ActivityContext associated with the given Context, or throws an
     * exception if
     * the Context is not associated with any ActivityContext.
     */
    static <T extends Context & ActivityContext> T lookupContext(Context context) {
        T activityContext = lookupContextNoThrow(context);
        if (activityContext == null) {
            throw new IllegalArgumentException("Cannot find ActivityContext in parent tree");
        }
        return activityContext;
    }

    /**
     * Returns the ActivityContext associated with the given Context, or null if
     * the Context is not associated with any ActivityContext.
     */
    static <T extends Context & ActivityContext> T lookupContextNoThrow(Context context) {
        if (context instanceof ActivityContext) {
            return (T) context;
        } else if (context instanceof ContextWrapper) {
            return lookupContextNoThrow(((ContextWrapper) context).getBaseContext());
        } else {
            return null;
        }
    }
}<|MERGE_RESOLUTION|>--- conflicted
+++ resolved
@@ -159,7 +159,8 @@
     }
 
     /**
-     * @return {@code true} if user has selected the first split app and is in the process of
+     * @return {@code true} if user has selected the first split app and is in the
+     *         process of
      *         selecting the second
      */
     default boolean isSplitSelectionEnabled() {
@@ -246,19 +247,9 @@
     default void applyOverwritesToLogItem(LauncherAtom.ItemInfo.Builder itemInfoBuilder) {
     }
 
-<<<<<<< HEAD
-    /** Onboarding preferences for any onboarding data within this context. */
-    @Nullable
-    default OnboardingPrefs<?> getOnboardingPrefs() {
-        return null;
-    }
-
     /**
      * Returns {@code true} if items are currently being bound within this context.
      */
-=======
-    /** Returns {@code true} if items are currently being bound within this context. */
->>>>>>> 96fe8417
     default boolean isBindingItems() {
         return false;
     }
@@ -304,11 +295,6 @@
             final WindowInsetsController wic = root.getWindowInsetsController();
             WindowInsets insets = root.getRootWindowInsets();
             boolean isImeShown = insets != null && insets.isVisible(WindowInsets.Type.ime());
-<<<<<<< HEAD
-            if (wic != null && isImeShown) {
-                StatsLogManager slm = getStatsLogManager();
-                slm.keyboardStateManager().setKeyboardState(HIDE);
-=======
             if (wic != null) {
                 // Only hide the keyboard if it is actually showing.
                 if (isImeShown) {
@@ -319,9 +305,9 @@
                     wic.hide(WindowInsets.Type.ime());
                     slm.logger().log(LAUNCHER_ALLAPPS_KEYBOARD_CLOSED);
                 }
->>>>>>> 96fe8417
-
-                // If the WindowInsetsController is not null, we end here regardless of whether we
+
+                // If the WindowInsetsController is not null, we end here regardless of whether
+                // we
                 // hid the keyboard or not.
                 return;
             }
@@ -343,12 +329,12 @@
      * Returns if the connected keyboard is a hardware keyboard.
      */
     default boolean isHardwareKeyboard() {
-        return Configuration.KEYBOARD_QWERTY
-                == ((Context) this).getResources().getConfiguration().keyboard;
-    }
-
-    /**
-     * Returns if the software keyboard is hidden. Hardware keyboards do not display on screen by
+        return Configuration.KEYBOARD_QWERTY == ((Context) this).getResources().getConfiguration().keyboard;
+    }
+
+    /**
+     * Returns if the software keyboard is hidden. Hardware keyboards do not display
+     * on screen by
      * default.
      */
     default boolean isSoftwareKeyboardHidden() {
@@ -360,8 +346,7 @@
             if (insets == null) {
                 return false;
             }
-            WindowInsetsCompat insetsCompat =
-                    WindowInsetsCompat.toWindowInsetsCompat(insets, dragLayer);
+            WindowInsetsCompat insetsCompat = WindowInsetsCompat.toWindowInsetsCompat(insets, dragLayer);
             return !insetsCompat.isVisible(WindowInsetsCompat.Type.ime());
         }
     }
