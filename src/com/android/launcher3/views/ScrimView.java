--- conflicted
+++ resolved
@@ -39,11 +39,8 @@
 import android.content.res.Resources;
 import android.graphics.Canvas;
 import android.graphics.Color;
-<<<<<<< HEAD
+import android.graphics.Point;
 import android.graphics.Paint;
-=======
-import android.graphics.Point;
->>>>>>> 7b96ec1f
 import android.graphics.Rect;
 import android.graphics.RectF;
 import android.graphics.drawable.Drawable;
@@ -119,9 +116,6 @@
     protected final T mLauncher;
     private final WallpaperColorInfo mWallpaperColorInfo;
     private final AccessibilityManager mAM;
-<<<<<<< HEAD
-    protected int mEndScrim;
-=======
     protected final int mEndScrim;
     protected final boolean mIsScrimDark;
 
@@ -134,7 +128,6 @@
                     : IMPORTANT_FOR_ACCESSIBILITY_AUTO);
         }
     };
->>>>>>> 7b96ec1f
 
     protected float mMaxScrimAlpha;
 
@@ -423,17 +416,8 @@
         updateDragHandleVisibility(null);
     }
 
-<<<<<<< HEAD
-    protected void updateDragHandleVisibility() {
-        updateDragHandleVisibility(null);
-    }
-
-    private void updateDragHandleVisibility(Drawable recycle) {
-        boolean visible = mLauncher.getDeviceProfile().isVerticalBarLayout() || Utilities.getLawnchairPrefs(mLauncher).getDockShowArrow();
-=======
     private void updateDragHandleVisibility(@Nullable Drawable recycle) {
         boolean visible = shouldDragHandleBeVisible();
->>>>>>> 7b96ec1f
         boolean wasVisible = mDragHandle != null;
         if (visible != wasVisible) {
             if (visible) {
