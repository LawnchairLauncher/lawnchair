/*
 * Copyright (C) 2018 The Android Open Source Project
 *
 * Licensed under the Apache License, Version 2.0 (the "License");
 * you may not use this file except in compliance with the License.
 * You may obtain a copy of the License at
 *
 *      http://www.apache.org/licenses/LICENSE-2.0
 *
 * Unless required by applicable law or agreed to in writing, software
 * distributed under the License is distributed on an "AS IS" BASIS,
 * WITHOUT WARRANTIES OR CONDITIONS OF ANY KIND, either express or implied.
 * See the License for the specific language governing permissions and
 * limitations under the License.
 */
package com.android.launcher3.views;

import static android.content.Context.ACCESSIBILITY_SERVICE;
import static android.support.v4.graphics.ColorUtils.compositeColors;
import static android.support.v4.graphics.ColorUtils.setAlphaComponent;
import static android.view.MotionEvent.ACTION_DOWN;

import static com.android.launcher3.LauncherState.ALL_APPS;
import static com.android.launcher3.LauncherState.NORMAL;
import static com.android.launcher3.anim.Interpolators.ACCEL;
import static com.android.launcher3.anim.Interpolators.DEACCEL;

import android.animation.Animator;
import android.animation.AnimatorListenerAdapter;
import android.animation.Keyframe;
import android.animation.ObjectAnimator;
import android.animation.PropertyValuesHolder;
import android.animation.RectEvaluator;
import android.content.Context;
import android.graphics.*;
import android.graphics.drawable.Drawable;
import android.os.Bundle;
import android.support.annotation.NonNull;
import android.support.annotation.Nullable;
import android.support.v4.view.ViewCompat;
import android.support.v4.view.accessibility.AccessibilityNodeInfoCompat;
import android.support.v4.view.accessibility.AccessibilityNodeInfoCompat.AccessibilityActionCompat;
import android.support.v4.widget.ExploreByTouchHelper;
import android.util.AttributeSet;
import android.util.Property;
import android.view.KeyEvent;
import android.view.MotionEvent;
import android.view.View;
import android.view.accessibility.AccessibilityManager;
import android.view.accessibility.AccessibilityManager.AccessibilityStateChangeListener;

import ch.deletescape.lawnchair.LawnchairPreferences;
import ch.deletescape.lawnchair.preferences.CaretDrawable;
import com.android.launcher3.DeviceProfile;
import com.android.launcher3.Insettable;
import com.android.launcher3.Launcher;
import com.android.launcher3.LauncherState;
import com.android.launcher3.LauncherStateManager;
import com.android.launcher3.LauncherStateManager.StateListener;
import com.android.launcher3.R;
import com.android.launcher3.Utilities;
import com.android.launcher3.uioverrides.WallpaperColorInfo;
import com.android.launcher3.uioverrides.WallpaperColorInfo.OnChangeListener;
import com.android.launcher3.userevent.nano.LauncherLogProto.Action;
import com.android.launcher3.userevent.nano.LauncherLogProto.ControlType;
import com.android.launcher3.util.Themes;

import java.util.List;
import org.jetbrains.annotations.NotNull;

/**
 * Simple scrim which draws a flat color
 */
public class ScrimView extends View implements Insettable, OnChangeListener,
        AccessibilityStateChangeListener, StateListener,
        LawnchairPreferences.OnPreferenceChangeListener {

    public static final Property<ScrimView, Integer> DRAG_HANDLE_ALPHA =
            new Property<ScrimView, Integer>(Integer.TYPE, "dragHandleAlpha") {

                @Override
                public Integer get(ScrimView scrimView) {
                    return scrimView.mDragHandleAlpha;
                }

                @Override
                public void set(ScrimView scrimView, Integer value) {
                    scrimView.setDragHandleAlpha(value);
                }
            };
    private static final int WALLPAPERS = R.string.wallpaper_button_text;
    private static final int WIDGETS = R.string.widget_button_text;
    private static final int SETTINGS = R.string.settings_button_text;

    private final Rect mTempRect = new Rect();
    private final int[] mTempPos = new int[2];

    protected final Launcher mLauncher;
    private final WallpaperColorInfo mWallpaperColorInfo;
    private final AccessibilityManager mAM;
    protected int mEndScrim;

    protected float mMaxScrimAlpha;

    protected float mProgress = 1;
    protected int mScrimColor;

    protected int mCurrentFlatColor;
    protected int mEndFlatColor;
    protected int mEndFlatColorAlpha;

    protected final int mDragHandleSize;
    protected float mDragHandleOffset;
    private final Rect mDragHandleBounds;
    private final RectF mHitRect = new RectF();

    private final AccessibilityHelper mAccessibilityHelper;
    protected final CaretDrawable mDragHandle;

    private int mDragHandleAlpha = 255;

    protected boolean mHide = false;

    protected final LawnchairPreferences prefs;

    public ScrimView(Context context, AttributeSet attrs) {
        super(context, attrs);
        mLauncher = Launcher.getLauncher(context);
        mWallpaperColorInfo = WallpaperColorInfo.getInstance(context);
        mEndScrim = Themes.getAttrColor(context, R.attr.allAppsScrimColor);

        mMaxScrimAlpha = 0.7f;

        prefs = Utilities.getLawnchairPrefs(context);
        prefs.addOnPreferenceChangeListener("pref_hotseatShowArrow", this);

        DeviceProfile grid = mLauncher.getDeviceProfile();
        int caretSize = mLauncher.getResources()
                .getDimensionPixelSize(R.dimen.all_apps_caret_size);
        int dragHandleSize = grid.verticalDragHandleSizePx;

        mDragHandleSize = (prefs.getDockShowArrow() || grid.isVerticalBarLayout()) ? caretSize
                : dragHandleSize;
        mDragHandleBounds = new Rect(0, 0, mDragHandleSize, mDragHandleSize);

        mAccessibilityHelper = createAccessibilityHelper();
        ViewCompat.setAccessibilityDelegate(this, mAccessibilityHelper);

        mAM = (AccessibilityManager) context.getSystemService(ACCESSIBILITY_SERVICE);
        setFocusable(false);

        mDragHandle = new CaretDrawable(context);
    }

    @NonNull
    protected AccessibilityHelper createAccessibilityHelper() {
        return new AccessibilityHelper();
    }

    @Override
    public void setInsets(Rect insets) {
        updateDragHandleBounds();
        updateDragHandleVisibility(null);
    }

    @Override
    protected void onMeasure(int widthMeasureSpec, int heightMeasureSpec) {
        super.onMeasure(widthMeasureSpec, heightMeasureSpec);
        updateDragHandleBounds();
    }

    @Override
    protected void onAttachedToWindow() {
        super.onAttachedToWindow();
        mWallpaperColorInfo.addOnChangeListener(this);
        onExtractedColorsChanged(mWallpaperColorInfo);

        mAM.addAccessibilityStateChangeListener(this);
        onAccessibilityStateChanged(mAM.isEnabled());
    }

    @Override
    protected void onDetachedFromWindow() {
        super.onDetachedFromWindow();
        mWallpaperColorInfo.removeOnChangeListener(this);
        mAM.removeAccessibilityStateChangeListener(this);
    }

    @Override
    public boolean hasOverlappingRendering() {
        return false;
    }

    @Override
    public void onExtractedColorsChanged(WallpaperColorInfo wallpaperColorInfo) {
        mScrimColor = wallpaperColorInfo.getMainColor();
        mEndFlatColor = compositeColors(mEndScrim, setAlphaComponent(
                mScrimColor, Math.round(mMaxScrimAlpha * 255)));
        mEndFlatColorAlpha = Color.alpha(mEndFlatColor);
        updateColors();
        invalidate();
    }

    public void setProgress(float progress) {
        if (mProgress != progress) {
            mProgress = progress;
            updateColors();
            updateDragHandleAlpha();
            invalidate();
        }
    }

    public void reInitUi() { }

    protected void updateColors() {
        mCurrentFlatColor = mProgress >= 1 ? 0 : setAlphaComponent(
                mEndFlatColor, Math.round((1 - mProgress) * mEndFlatColorAlpha));
    }

    public void hide() {
        mHide = true;
        reInitUi();
        mHide = false;
    }

    protected void updateDragHandleAlpha() {
        if (mDragHandle != null) {
            mDragHandle.setAlpha(mDragHandleAlpha);
        }
    }

    private void setDragHandleAlpha(int alpha) {
        if (alpha != mDragHandleAlpha) {
            mDragHandleAlpha = alpha;
            if (mDragHandle != null) {
                mDragHandle.setAlpha(mDragHandleAlpha);
                invalidate();
            }
        }
    }

    @Override
    protected void onDraw(Canvas canvas) {
        if (mCurrentFlatColor != 0) {
            canvas.drawColor(mCurrentFlatColor);
        }
        drawDragHandle(canvas);
    }

    protected void drawDragHandle(Canvas canvas) {
        if (mDragHandle != null) {
            canvas.translate(0, -mDragHandleOffset);
            mDragHandle.draw(canvas);
            canvas.translate(0, mDragHandleOffset);
        }
    }

    @Override
    public boolean onTouchEvent(MotionEvent event) {
        boolean value = super.onTouchEvent(event);
        if (!value && mDragHandle != null && event.getAction() == ACTION_DOWN
                && mDragHandle.getAlpha() == 255
                && mHitRect.contains(event.getX(), event.getY())) {

            final Drawable drawable = mDragHandle;
<<<<<<< HEAD
            drawable.setBounds(mDragHandleBounds);
=======
            mDragHandle = null;
>>>>>>> cbab862c

            Rect bounds = new Rect(mDragHandleBounds);
            bounds.offset(0, -(int) mDragHandleOffset);
            drawable.setBounds(bounds);

            Rect topBounds = new Rect(bounds);
            topBounds.offset(0, -bounds.height() / 2);

            Rect invalidateRegion = new Rect(bounds);
            invalidateRegion.top = topBounds.top;

            Keyframe frameTop = Keyframe.ofObject(0.6f, topBounds);
            frameTop.setInterpolator(DEACCEL);
            Keyframe frameBot = Keyframe.ofObject(1, bounds);
            frameBot.setInterpolator(ACCEL);
            PropertyValuesHolder holder = PropertyValuesHolder .ofKeyframe("bounds",
                    Keyframe.ofObject(0, bounds), frameTop, frameBot);
            holder.setEvaluator(new RectEvaluator());

            ObjectAnimator anim = ObjectAnimator.ofPropertyValuesHolder(drawable, holder);
            anim.addListener(new AnimatorListenerAdapter() {
                @Override
                public void onAnimationEnd(Animator animation) {
                    getOverlay().remove(drawable);
                    updateDragHandleVisibility(drawable);
                }
            });
            anim.addUpdateListener((v) -> invalidate(invalidateRegion));
            getOverlay().add(drawable);
            anim.start();
        }
        return value;
    }

    protected void updateDragHandleBounds() {
        DeviceProfile grid = mLauncher.getDeviceProfile();
        final int left;
        final int width = getMeasuredWidth();
        final int top = getMeasuredHeight() - mDragHandleSize - grid.getInsets().bottom;
        final int topMargin;

        if (grid.isVerticalBarLayout()) {
            topMargin = grid.workspacePadding.bottom;
            if (grid.isSeascape()) {
                left = width - grid.getInsets().right - mDragHandleSize;
            } else {
                left = mDragHandleSize + grid.getInsets().left;
            }
        } else {
            left = (width - mDragHandleSize) / 2;
            topMargin = grid.shelfBarSizePx;
        }
        mDragHandleBounds.offsetTo(left, top - topMargin);
        mHitRect.set(mDragHandleBounds);
        float inset = -mDragHandleSize / 2;
        mHitRect.inset(inset, inset);

        if (mDragHandle != null) {
            mDragHandle.setBounds(mDragHandleBounds);
        }
    }

    @Override
    public void onAccessibilityStateChanged(boolean enabled) {
        LauncherStateManager stateManager = mLauncher.getStateManager();
        stateManager.removeStateListener(this);

        if (enabled) {
            stateManager.addStateListener(this);
            onStateSetImmediately(mLauncher.getStateManager().getState());
        } else {
            setImportantForAccessibility(IMPORTANT_FOR_ACCESSIBILITY_NO_HIDE_DESCENDANTS);
        }
        updateDragHandleVisibility(null);
    }

    private void updateDragHandleVisibility(Drawable recycle) {
        boolean visible =
                mLauncher.getDeviceProfile().isVerticalBarLayout() || prefs
                        .getDockShowArrow(); // || mAM.isEnabled(); // nani tf google
        boolean wasVisible = !mDragHandle.isHidden();
        if (visible != wasVisible) {
            mDragHandle.setHidden(!visible);
            if (visible) {
                mDragHandle.setBounds(mDragHandleBounds);

                updateDragHandleAlpha();
            }
            invalidate();
        }
    }

    @Override
    public boolean dispatchHoverEvent(MotionEvent event) {
        return mAccessibilityHelper.dispatchHoverEvent(event) || super.dispatchHoverEvent(event);
    }

    @Override
    public boolean dispatchKeyEvent(KeyEvent event) {
        return mAccessibilityHelper.dispatchKeyEvent(event) || super.dispatchKeyEvent(event);
    }

    @Override
    public void onFocusChanged(boolean gainFocus, int direction,
            Rect previouslyFocusedRect) {
        super.onFocusChanged(gainFocus, direction, previouslyFocusedRect);
        mAccessibilityHelper.onFocusChanged(gainFocus, direction, previouslyFocusedRect);
    }

    @Override
    public void onStateTransitionStart(LauncherState toState) {}

    @Override
    public void onStateTransitionComplete(LauncherState finalState) {
        onStateSetImmediately(finalState);
    }

    @Override
    public void onStateSetImmediately(LauncherState state) {
        setImportantForAccessibility(state == ALL_APPS
                ? IMPORTANT_FOR_ACCESSIBILITY_NO_HIDE_DESCENDANTS
                : IMPORTANT_FOR_ACCESSIBILITY_AUTO);
    }

    @Override
    public void onValueChanged(@NotNull String key, @NotNull LawnchairPreferences prefs,
            boolean force) {
        updateDragHandleBounds();
        updateDragHandleVisibility(mDragHandle);
    }

    protected class AccessibilityHelper extends ExploreByTouchHelper {

        private static final int DRAG_HANDLE_ID = 1;

        public AccessibilityHelper() {
            super(ScrimView.this);
        }

        @Override
        protected int getVirtualViewAt(float x, float y) {
            return  mDragHandleBounds.contains((int) x, (int) y)
                    ? DRAG_HANDLE_ID : INVALID_ID;
        }

        @Override
        protected void getVisibleVirtualViews(List<Integer> virtualViewIds) {
            virtualViewIds.add(DRAG_HANDLE_ID);
        }

        @Override
        protected void onPopulateNodeForVirtualView(int virtualViewId,
                AccessibilityNodeInfoCompat node) {
            node.setContentDescription(getContext().getString(R.string.all_apps_button_label));
            node.setBoundsInParent(mDragHandleBounds);

            getLocationOnScreen(mTempPos);
            mTempRect.set(mDragHandleBounds);
            mTempRect.offset(mTempPos[0], mTempPos[1]);
            node.setBoundsInScreen(mTempRect);

            node.addAction(AccessibilityNodeInfoCompat.ACTION_CLICK);
            node.setClickable(true);
            node.setFocusable(true);

            if (mLauncher.isInState(NORMAL)) {
                Context context = getContext();
                if (Utilities.isWallpaperAllowed(context)) {
                    node.addAction(
                            new AccessibilityActionCompat(WALLPAPERS, context.getText(WALLPAPERS)));
                }
                node.addAction(new AccessibilityActionCompat(WIDGETS, context.getText(WIDGETS)));
                node.addAction(new AccessibilityActionCompat(SETTINGS, context.getText(SETTINGS)));
            }
        }

        @Override
        protected boolean onPerformActionForVirtualView(
                int virtualViewId, int action, Bundle arguments) {
            if (action == AccessibilityNodeInfoCompat.ACTION_CLICK) {
                mLauncher.getUserEventDispatcher().logActionOnControl(
                        Action.Touch.TAP, ControlType.ALL_APPS_BUTTON,
                        mLauncher.getStateManager().getState().containerType);
                mLauncher.getStateManager().goToState(ALL_APPS);
                return true;
            } else if (action == WALLPAPERS) {
                return OptionsPopupView.startWallpaperPicker(ScrimView.this);
            } else if (action == WIDGETS) {
                return OptionsPopupView.onWidgetsClicked(ScrimView.this);
            } else if (action == SETTINGS) {
                return OptionsPopupView.startSettings(ScrimView.this);
            }

            return false;
        }
    }

    public int getDragHandleSize() {
        return mDragHandleSize;
    }

    protected void onDrawFlatColor(Canvas canvas) {

    }

    protected void onDrawRoundRect(Canvas canvas, float left, float top, float right, float bottom, float rx, float ry, Paint paint) {

    }
}<|MERGE_RESOLUTION|>--- conflicted
+++ resolved
@@ -32,7 +32,10 @@
 import android.animation.PropertyValuesHolder;
 import android.animation.RectEvaluator;
 import android.content.Context;
-import android.graphics.*;
+import android.graphics.Canvas;
+import android.graphics.Color;
+import android.graphics.Rect;
+import android.graphics.RectF;
 import android.graphics.drawable.Drawable;
 import android.os.Bundle;
 import android.support.annotation.NonNull;
@@ -49,8 +52,6 @@
 import android.view.accessibility.AccessibilityManager;
 import android.view.accessibility.AccessibilityManager.AccessibilityStateChangeListener;
 
-import ch.deletescape.lawnchair.LawnchairPreferences;
-import ch.deletescape.lawnchair.preferences.CaretDrawable;
 import com.android.launcher3.DeviceProfile;
 import com.android.launcher3.Insettable;
 import com.android.launcher3.Launcher;
@@ -66,14 +67,12 @@
 import com.android.launcher3.util.Themes;
 
 import java.util.List;
-import org.jetbrains.annotations.NotNull;
 
 /**
  * Simple scrim which draws a flat color
  */
 public class ScrimView extends View implements Insettable, OnChangeListener,
-        AccessibilityStateChangeListener, StateListener,
-        LawnchairPreferences.OnPreferenceChangeListener {
+        AccessibilityStateChangeListener, StateListener {
 
     public static final Property<ScrimView, Integer> DRAG_HANDLE_ALPHA =
             new Property<ScrimView, Integer>(Integer.TYPE, "dragHandleAlpha") {
@@ -98,7 +97,7 @@
     protected final Launcher mLauncher;
     private final WallpaperColorInfo mWallpaperColorInfo;
     private final AccessibilityManager mAM;
-    protected int mEndScrim;
+    protected final int mEndScrim;
 
     protected float mMaxScrimAlpha;
 
@@ -115,13 +114,10 @@
     private final RectF mHitRect = new RectF();
 
     private final AccessibilityHelper mAccessibilityHelper;
-    protected final CaretDrawable mDragHandle;
+    @Nullable
+    protected Drawable mDragHandle;
 
     private int mDragHandleAlpha = 255;
-
-    protected boolean mHide = false;
-
-    protected final LawnchairPreferences prefs;
 
     public ScrimView(Context context, AttributeSet attrs) {
         super(context, attrs);
@@ -131,16 +127,8 @@
 
         mMaxScrimAlpha = 0.7f;
 
-        prefs = Utilities.getLawnchairPrefs(context);
-        prefs.addOnPreferenceChangeListener("pref_hotseatShowArrow", this);
-
-        DeviceProfile grid = mLauncher.getDeviceProfile();
-        int caretSize = mLauncher.getResources()
-                .getDimensionPixelSize(R.dimen.all_apps_caret_size);
-        int dragHandleSize = grid.verticalDragHandleSizePx;
-
-        mDragHandleSize = (prefs.getDockShowArrow() || grid.isVerticalBarLayout()) ? caretSize
-                : dragHandleSize;
+        mDragHandleSize = context.getResources()
+                .getDimensionPixelSize(R.dimen.vertical_drag_handle_size);
         mDragHandleBounds = new Rect(0, 0, mDragHandleSize, mDragHandleSize);
 
         mAccessibilityHelper = createAccessibilityHelper();
@@ -148,8 +136,6 @@
 
         mAM = (AccessibilityManager) context.getSystemService(ACCESSIBILITY_SERVICE);
         setFocusable(false);
-
-        mDragHandle = new CaretDrawable(context);
     }
 
     @NonNull
@@ -217,12 +203,6 @@
                 mEndFlatColor, Math.round((1 - mProgress) * mEndFlatColorAlpha));
     }
 
-    public void hide() {
-        mHide = true;
-        reInitUi();
-        mHide = false;
-    }
-
     protected void updateDragHandleAlpha() {
         if (mDragHandle != null) {
             mDragHandle.setAlpha(mDragHandleAlpha);
@@ -263,11 +243,7 @@
                 && mHitRect.contains(event.getX(), event.getY())) {
 
             final Drawable drawable = mDragHandle;
-<<<<<<< HEAD
-            drawable.setBounds(mDragHandleBounds);
-=======
             mDragHandle = null;
->>>>>>> cbab862c
 
             Rect bounds = new Rect(mDragHandleBounds);
             bounds.offset(0, -(int) mDragHandleOffset);
@@ -318,7 +294,7 @@
             }
         } else {
             left = (width - mDragHandleSize) / 2;
-            topMargin = grid.shelfBarSizePx;
+            topMargin = grid.hotseatBarSizePx;
         }
         mDragHandleBounds.offsetTo(left, top - topMargin);
         mHitRect.set(mDragHandleBounds);
@@ -345,16 +321,17 @@
     }
 
     private void updateDragHandleVisibility(Drawable recycle) {
-        boolean visible =
-                mLauncher.getDeviceProfile().isVerticalBarLayout() || prefs
-                        .getDockShowArrow(); // || mAM.isEnabled(); // nani tf google
-        boolean wasVisible = !mDragHandle.isHidden();
+        boolean visible = mLauncher.getDeviceProfile().isVerticalBarLayout() || mAM.isEnabled();
+        boolean wasVisible = mDragHandle != null;
         if (visible != wasVisible) {
-            mDragHandle.setHidden(!visible);
             if (visible) {
+                mDragHandle = recycle != null ? recycle :
+                        mLauncher.getDrawable(R.drawable.drag_handle_indicator);
                 mDragHandle.setBounds(mDragHandleBounds);
 
                 updateDragHandleAlpha();
+            } else {
+                mDragHandle = null;
             }
             invalidate();
         }
@@ -390,13 +367,6 @@
         setImportantForAccessibility(state == ALL_APPS
                 ? IMPORTANT_FOR_ACCESSIBILITY_NO_HIDE_DESCENDANTS
                 : IMPORTANT_FOR_ACCESSIBILITY_AUTO);
-    }
-
-    @Override
-    public void onValueChanged(@NotNull String key, @NotNull LawnchairPreferences prefs,
-            boolean force) {
-        updateDragHandleBounds();
-        updateDragHandleVisibility(mDragHandle);
     }
 
     protected class AccessibilityHelper extends ExploreByTouchHelper {
@@ -468,12 +438,4 @@
     public int getDragHandleSize() {
         return mDragHandleSize;
     }
-
-    protected void onDrawFlatColor(Canvas canvas) {
-
-    }
-
-    protected void onDrawRoundRect(Canvas canvas, float left, float top, float right, float bottom, float rx, float ry, Paint paint) {
-
-    }
 }