--- conflicted
+++ resolved
@@ -36,65 +36,8 @@
 /**
  * Simple scrim which draws a flat color
  */
-<<<<<<< HEAD
-public class ScrimView<T extends Launcher> extends View implements Insettable, OnChangeListener,
-        AccessibilityStateChangeListener {
-
-    public static final IntProperty<ScrimView> DRAG_HANDLE_ALPHA =
-            new IntProperty<ScrimView>("dragHandleAlpha") {
-
-                @Override
-                public Integer get(ScrimView scrimView) {
-                    return scrimView.mDragHandleAlpha;
-                }
-
-                @Override
-                public void setValue(ScrimView scrimView, int value) {
-                    scrimView.setDragHandleAlpha(value);
-                }
-            };
-    private static final int WALLPAPERS = R.string.wallpaper_button_text;
-    private static final int WIDGETS = R.string.widget_button_text;
-    private static final int SETTINGS = R.string.settings_button_text;
-    private static final int ALPHA_CHANNEL_COUNT = 1;
-
-    private static final long DRAG_HANDLE_BOUNCE_DURATION_MS = 300;
-    // How much to delay before repeating the bounce.
-    private static final long DRAG_HANDLE_BOUNCE_DELAY_MS = 200;
-    // Repeat this many times (i.e. total number of bounces is 1 + this).
-    private static final int DRAG_HANDLE_BOUNCE_REPEAT_COUNT = 2;
-
-    private final Rect mTempRect = new Rect();
-    private final int[] mTempPos = new int[2];
-
-    protected final T mLauncher;
-    private final WallpaperColorInfo mWallpaperColorInfo;
-    private final AccessibilityManager mAM;
-    protected final int mEndScrim;
-    protected boolean mIsScrimDark;
-
-    private final StateListener<LauncherState> mAccessibilityLauncherStateListener =
-            new StateListener<LauncherState>() {
-        @Override
-        public void onStateTransitionComplete(LauncherState finalState) {
-            setImportantForAccessibility(finalState == ALL_APPS
-                    ? IMPORTANT_FOR_ACCESSIBILITY_NO_HIDE_DESCENDANTS
-                    : IMPORTANT_FOR_ACCESSIBILITY_AUTO);
-        }
-    };
-
-    protected float mMaxScrimAlpha;
-
-    protected float mProgress = 1;
-    protected int mScrimColor;
-
-    protected int mCurrentFlatColor;
-    protected int mEndFlatColor;
-    protected int mEndFlatColorAlpha;
-=======
 public class ScrimView extends View implements Insettable {
     private static final float STATUS_BAR_COLOR_FORCE_UPDATE_THRESHOLD = 0.9f;
->>>>>>> af79a6ff
 
     private SystemUiController mSystemUiController;
 
