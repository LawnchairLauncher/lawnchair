/*
 * Copyright (C) 2018 The Android Open Source Project
 *
 * Licensed under the Apache License, Version 2.0 (the "License");
 * you may not use this file except in compliance with the License.
 * You may obtain a copy of the License at
 *
 *      http://www.apache.org/licenses/LICENSE-2.0
 *
 * Unless required by applicable law or agreed to in writing, software
 * distributed under the License is distributed on an "AS IS" BASIS,
 * WITHOUT WARRANTIES OR CONDITIONS OF ANY KIND, either express or implied.
 * See the License for the specific language governing permissions and
 * limitations under the License.
 *
 * Modifications copyright 2021, Lawnchair
 */
package com.android.launcher3.views;

import static com.android.launcher3.util.SystemUiController.UI_STATE_SCRIM_VIEW;

import android.content.Context;
import android.graphics.Canvas;
import android.graphics.Color;
import android.graphics.Rect;
import android.graphics.drawable.ColorDrawable;
import android.util.AttributeSet;
import android.view.View;

import androidx.annotation.NonNull;
import androidx.core.graphics.ColorUtils;

import com.android.launcher3.BaseActivity;
import com.android.launcher3.Insettable;
import com.android.launcher3.util.SystemUiController;

import java.util.ArrayList;

/**
 * Simple scrim which draws a flat color
 */
public class ScrimView extends View implements Insettable {
    protected static final float STATUS_BAR_COLOR_FORCE_UPDATE_THRESHOLD = 0.9f;

    private final ArrayList<Runnable> mOpaquenessListeners = new ArrayList<>(1);
    private SystemUiController mSystemUiController;
    private ScrimDrawingController mDrawingController;
    protected int mBackgroundColor;
    private boolean mIsVisible = true;
    private boolean mLastDispatchedOpaqueness;

    public ScrimView(Context context, AttributeSet attrs) {
        super(context, attrs);
        setFocusable(false);
    }

    @Override
    public void setInsets(Rect insets) {
    }

    @Override
    public boolean hasOverlappingRendering() {
        return false;
    }

    @Override
    protected boolean onSetAlpha(int alpha) {
        updateSysUiColors();
        dispatchVisibilityListenersIfNeeded();
        return super.onSetAlpha(alpha);
    }

    @Override
    public void setBackgroundColor(int color) {
        mBackgroundColor = color;
        updateSysUiColors();
        dispatchVisibilityListenersIfNeeded();
        super.setBackgroundColor(color);
    }

    @Override
    public void onVisibilityAggregated(boolean isVisible) {
        super.onVisibilityAggregated(isVisible);
        mIsVisible = isVisible;
        dispatchVisibilityListenersIfNeeded();
    }

    public boolean isFullyOpaque() {
        return mIsVisible && getAlpha() == 1 && Color.alpha(mBackgroundColor) == 255;
    }

    @Override
    protected void onDraw(Canvas canvas) {
        super.onDraw(canvas);
        if (mDrawingController != null) {
            mDrawingController.drawOnScrim(canvas);
        }
    }

    @Override
    protected void onVisibilityChanged(View changedView, int visibility) {
        super.onVisibilityChanged(changedView, visibility);
        updateSysUiColors();
    }

    protected void updateSysUiColors() {
        // Use a light system UI (dark icons) if all apps is behind at least half of the
        // status bar.
        final float threshold = STATUS_BAR_COLOR_FORCE_UPDATE_THRESHOLD;
        boolean forceChange = getVisibility() == VISIBLE
                && getAlpha() > threshold
                && (Color.alpha(mBackgroundColor) / 255f) > threshold;
        if (forceChange) {
            getSystemUiController().updateUiState(UI_STATE_SCRIM_VIEW, !isScrimDark());
        } else {
            getSystemUiController().updateUiState(UI_STATE_SCRIM_VIEW, 0);
        }
    }

<<<<<<< HEAD
    protected SystemUiController getSystemUiController() {
=======
    private void dispatchVisibilityListenersIfNeeded() {
        boolean fullyOpaque = isFullyOpaque();
        if (mLastDispatchedOpaqueness == fullyOpaque) {
            return;
        }
        mLastDispatchedOpaqueness = fullyOpaque;
        for (int i = 0; i < mOpaquenessListeners.size(); i++) {
            mOpaquenessListeners.get(i).run();
        }
    }

    private SystemUiController getSystemUiController() {
>>>>>>> 62d30d71
        if (mSystemUiController == null) {
            mSystemUiController = BaseActivity.fromContext(getContext()).getSystemUiController();
        }
        return mSystemUiController;
    }

    protected boolean isScrimDark() {
        if (!(getBackground() instanceof ColorDrawable)) {
            throw new IllegalStateException(
                    "ScrimView must have a ColorDrawable background, this one has: "
                            + getBackground());
        }
        return ColorUtils.calculateLuminance(
                ((ColorDrawable) getBackground()).getColor()) < 0.5f;
    }

    /**
     * Sets drawing controller. Invalidates ScrimView if drawerController has changed.
     */
    public void setDrawingController(ScrimDrawingController drawingController) {
        if (mDrawingController != drawingController) {
            mDrawingController = drawingController;
            invalidate();
        }
    }

    /**
     * Registers a listener to be notified of whether the scrim is occluding other UI elements.
     * @see #isFullyOpaque()
     */
    public void addOpaquenessListener(@NonNull Runnable listener) {
        mOpaquenessListeners.add(listener);
    }

    /**
     * Removes previously registered listener.
     * @see #addOpaquenessListener(Runnable)
     */
    public void removeOpaquenessListener(@NonNull Runnable listener) {
        mOpaquenessListeners.remove(listener);
    }

    /**
     * A Utility interface allowing for other surfaces to draw on ScrimView
     */
    public interface ScrimDrawingController {
        /**
         * Called inside ScrimView#OnDraw
         */
        void drawOnScrim(Canvas canvas);
    }
}<|MERGE_RESOLUTION|>--- conflicted
+++ resolved
@@ -117,9 +117,6 @@
         }
     }
 
-<<<<<<< HEAD
-    protected SystemUiController getSystemUiController() {
-=======
     private void dispatchVisibilityListenersIfNeeded() {
         boolean fullyOpaque = isFullyOpaque();
         if (mLastDispatchedOpaqueness == fullyOpaque) {
@@ -131,8 +128,7 @@
         }
     }
 
-    private SystemUiController getSystemUiController() {
->>>>>>> 62d30d71
+    protected SystemUiController getSystemUiController() {
         if (mSystemUiController == null) {
             mSystemUiController = BaseActivity.fromContext(getContext()).getSystemUiController();
         }
