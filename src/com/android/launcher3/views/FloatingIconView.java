--- conflicted
+++ resolved
@@ -234,11 +234,7 @@
         }
 
         Utilities.getBoundsForViewInDragLayer(launcher.getDragLayer(), v, outViewBounds,
-<<<<<<< HEAD
-                ignoreTransform, outRect);
-=======
                 ignoreTransform, null /** recycle */, outRect);
->>>>>>> 433f5b42
     }
 
     /**
