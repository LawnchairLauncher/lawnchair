/*
 * Copyright (C) 2019 The Android Open Source Project
 *
 * Licensed under the Apache License, Version 2.0 (the "License");
 * you may not use this file except in compliance with the License.
 * You may obtain a copy of the License at
 *
 *      http://www.apache.org/licenses/LICENSE-2.0
 *
 * Unless required by applicable law or agreed to in writing, software
 * distributed under the License is distributed on an "AS IS" BASIS,
 * WITHOUT WARRANTIES OR CONDITIONS OF ANY KIND, either express or implied.
 * See the License for the specific language governing permissions and
 * limitations under the License.
 */
package com.android.launcher3.views;

import static android.view.Gravity.LEFT;

import static com.android.app.animation.Interpolators.LINEAR;
import static com.android.launcher3.Utilities.getFullDrawable;
import static com.android.launcher3.Utilities.mapToRange;
import static com.android.launcher3.util.Executors.MODEL_EXECUTOR;
import static com.android.launcher3.views.IconLabelDotView.setIconAndDotVisible;

import android.animation.Animator;
import android.annotation.TargetApi;
import android.content.Context;
import android.graphics.Canvas;
import android.graphics.Rect;
import android.graphics.RectF;
import android.graphics.drawable.AdaptiveIconDrawable;
import android.graphics.drawable.Drawable;
import android.os.Build;
import android.os.CancellationSignal;
import android.util.AttributeSet;
import android.util.Log;
import android.util.Pair;
import android.view.View;
import android.view.ViewGroup;
import android.view.ViewTreeObserver.OnGlobalLayoutListener;
import android.widget.FrameLayout;
import android.widget.ImageView;

import androidx.annotation.Nullable;
import androidx.annotation.UiThread;
import androidx.annotation.WorkerThread;

import com.android.launcher3.BubbleTextView;
import com.android.launcher3.DeviceProfile;
import com.android.launcher3.InsettableFrameLayout;
import com.android.launcher3.Launcher;
import com.android.launcher3.R;
import com.android.launcher3.Utilities;
import com.android.launcher3.dragndrop.DragLayer;
import com.android.launcher3.folder.FolderIcon;
import com.android.launcher3.graphics.PreloadIconDrawable;
import com.android.launcher3.icons.FastBitmapDrawable;
import com.android.launcher3.icons.LauncherIcons;
import com.android.launcher3.model.data.ItemInfo;
import com.android.launcher3.model.data.ItemInfoWithIcon;
import com.android.launcher3.popup.SystemShortcut;
import com.android.launcher3.shortcuts.DeepShortcutView;

import java.util.function.Supplier;

/**
 * A view that is created to look like another view with the purpose of creating
 * fluid animations.
 */
@TargetApi(Build.VERSION_CODES.Q)
public class FloatingIconView extends FrameLayout implements
        Animator.AnimatorListener, OnGlobalLayoutListener, FloatingView {

    private static final String TAG = FloatingIconView.class.getSimpleName();

    // Manages loading the icon on a worker thread
    private static @Nullable IconLoadResult sIconLoadResult;
    private static long sFetchIconId = 0;
    private static long sRecycledFetchIconId = sFetchIconId;

    public static final float SHAPE_PROGRESS_DURATION = 0.10f;
    private static final RectF sTmpRectF = new RectF();

    private Runnable mEndRunnable;
    private CancellationSignal mLoadIconSignal;

    private final Launcher mLauncher;
    private final boolean mIsRtl;

    private boolean mIsOpening;

    private IconLoadResult mIconLoadResult;

    private View mBtvDrawable;

    private ClipIconView mClipIconView;
    private @Nullable Drawable mBadge;

    // A view whose visibility should update in sync with mOriginalIcon.
    private @Nullable View mMatchVisibilityView;

    // A view that will fade out as the animation progresses.
    private @Nullable View mFadeOutView;

    private View mOriginalIcon;
    private RectF mPositionOut;
    private Runnable mOnTargetChangeRunnable;

    private final Rect mFinalDrawableBounds = new Rect();

    private ListenerView mListenerView;
    private Runnable mFastFinishRunnable;

    private float mIconOffsetY;

    public FloatingIconView(Context context) {
        this(context, null);
    }

    public FloatingIconView(Context context, AttributeSet attrs) {
        this(context, attrs, 0);
    }

    public FloatingIconView(Context context, AttributeSet attrs, int defStyleAttr) {
        super(context, attrs, defStyleAttr);
        mLauncher = Launcher.getLauncher(context);
        mIsRtl = Utilities.isRtl(getResources());
        mListenerView = new ListenerView(context, attrs);
        mClipIconView = new ClipIconView(context, attrs);
        mBtvDrawable = new ImageView(context, attrs);
        addView(mBtvDrawable);
        addView(mClipIconView);
        setWillNotDraw(false);
    }

    @Override
    protected void onAttachedToWindow() {
        super.onAttachedToWindow();
        if (!mIsOpening) {
            getViewTreeObserver().addOnGlobalLayoutListener(this);
        }
    }

    @Override
    protected void onDetachedFromWindow() {
        getViewTreeObserver().removeOnGlobalLayoutListener(this);
        super.onDetachedFromWindow();
    }

    /**
     * Positions this view to match the size and location of {@param rect}.
     * 
     * @param alpha              The alpha[0, 1] of the entire floating view.
     * @param progress           A value from [0, 1] that represents the animation
     *                           progress.
     * @param shapeProgressStart The progress value at which to start the shape
     *                           reveal.
     * @param cornerRadius       The corner radius of {@param rect}.
     * @param isOpening          True if view is used for app open animation, false
     *                           for app close animation.
     */
    public void update(float alpha, RectF rect, float progress, float shapeProgressStart,
            float cornerRadius, boolean isOpening) {
        setAlpha(alpha);
        mClipIconView.update(rect, progress, shapeProgressStart, cornerRadius, isOpening, this,
                mLauncher.getDeviceProfile());

        if (mFadeOutView != null) {
            // The alpha goes from 1 to 0 when progress is 0 and 0.33 respectively.
            mFadeOutView.setAlpha(1 - Math.min(1f, mapToRange(progress, 0, 0.33f, 0, 1, LINEAR)));
        }
    }

    @Override
    public void onAnimationEnd(Animator animator) {
        if (mLoadIconSignal != null) {
            mLoadIconSignal.cancel();
        }
        if (mEndRunnable != null) {
            mEndRunnable.run();
        } else {
            // End runnable also ends the reveal animator, so we manually handle it here.
            mClipIconView.endReveal();
        }
    }

    /**
     * Sets the size and position of this view to match {@param v}.
     *
     * @param v           The view to copy
     * @param positionOut Rect that will hold the size and position of v.
     */
    private void matchPositionOf(Launcher launcher, View v, boolean isOpening, RectF positionOut) {
        getLocationBoundsForView(launcher, v, isOpening, positionOut);
        final InsettableFrameLayout.LayoutParams lp = new InsettableFrameLayout.LayoutParams(
                Math.round(positionOut.width()),
                Math.round(positionOut.height()));
        updatePosition(positionOut, lp);
        setLayoutParams(lp);

        // For code simplicity, we always layout the child views using Gravity.LEFT
        // and manually handle RTL for FloatingIconView when positioning it on the
        // screen.
        mClipIconView.setLayoutParams(new FrameLayout.LayoutParams(lp.width, lp.height, LEFT));
        mBtvDrawable.setLayoutParams(new FrameLayout.LayoutParams(lp.width, lp.height, LEFT));
    }

    private void updatePosition(RectF pos, InsettableFrameLayout.LayoutParams lp) {
        mPositionOut.set(pos);
        lp.ignoreInsets = true;
        // Position the floating view exactly on top of the original
        lp.topMargin = Math.round(pos.top);
        if (mIsRtl) {
            lp.setMarginStart(Math.round(mLauncher.getDeviceProfile().widthPx - pos.right));
        } else {
            lp.setMarginStart(Math.round(pos.left));
        }
        // Set the properties here already to make sure they are available when running
        // the first
        // animation frame.
        int left = mIsRtl
                ? mLauncher.getDeviceProfile().widthPx - lp.getMarginStart() - lp.width
                : lp.leftMargin;
        layout(left, lp.topMargin, left + lp.width, lp.topMargin + lp.height);
    }

    private static void getLocationBoundsForView(Launcher launcher, View v, boolean isOpening,
            RectF outRect) {
        getLocationBoundsForView(launcher, v, isOpening, outRect, new Rect());
    }

    /**
     * Gets the location bounds of a view and returns the overall rotation.
     * - For DeepShortcutView, we return the bounds of the icon view.
     * - For BubbleTextView, we return the icon bounds.
     */
    public static void getLocationBoundsForView(Launcher launcher, View v, boolean isOpening,
            RectF outRect, Rect outViewBounds) {
        boolean ignoreTransform = !isOpening;
        if (v instanceof BubbleTextHolder) {
            v = ((BubbleTextHolder) v).getBubbleText();
            ignoreTransform = false;
        } else if (v.getParent() instanceof DeepShortcutView) {
            v = ((DeepShortcutView) v.getParent()).getIconView();
            ignoreTransform = false;
        }
        if (v == null) {
            return;
        }

        if (v instanceof BubbleTextView) {
            ((BubbleTextView) v).getIconBounds(outViewBounds);
        } else if (v instanceof FolderIcon) {
            ((FolderIcon) v).getPreviewBounds(outViewBounds);
        } else {
            outViewBounds.set(0, 0, v.getWidth(), v.getHeight());
        }

        Utilities.getBoundsForViewInDragLayer(launcher.getDragLayer(), v, outViewBounds,
                ignoreTransform, null /** recycle */
                , outRect);
    }

    /**
     * Loads the icon and saves the results to {@link #sIconLoadResult}.
     * Runs onIconLoaded callback (if any), which signifies that the
     * FloatingIconView is
     * ready to display the icon. Otherwise, the FloatingIconView will grab the
     * results when its
     * initialized.
     *
     * @param originalView      The View that the FloatingIconView will replace.
     * @param info              ItemInfo of the originalView
     * @param pos               The position of the view.
     * @param btvIcon           The drawable of the BubbleTextView. May be null if
     *                          original view is not a BTV
     * @param outIconLoadResult We store the icon results into this object.
     */
    @WorkerThread
    @SuppressWarnings("WrongThread")
    private static void getIconResult(Launcher l, View originalView, ItemInfo info, RectF pos,
            @Nullable Drawable btvIcon, IconLoadResult outIconLoadResult) {
        Drawable drawable;
        boolean supportsAdaptiveIcons = !info.isDisabled(); // Use original icon for disabled icons.

        Drawable badge = null;
        if (info instanceof SystemShortcut) {
            if (originalView instanceof ImageView) {
                drawable = ((ImageView) originalView).getDrawable();
            } else if (originalView instanceof DeepShortcutView) {
                drawable = ((DeepShortcutView) originalView).getIconView().getBackground();
            } else {
                drawable = originalView.getBackground();
            }
        } else if (btvIcon instanceof PreloadIconDrawable) {
            // Force the progress bar to display.
            drawable = btvIcon;
        } else {
            int width = (int) pos.width();
            int height = (int) pos.height();
            Pair<AdaptiveIconDrawable, Drawable> fullIcon = null;
            if (supportsAdaptiveIcons) {
<<<<<<< HEAD
                boolean useTheme = originalView instanceof BubbleTextView
                        && ((BubbleTextView) originalView).shouldUseTheme();
                drawable = getFullDrawable(l, info, width, height, tmpObjArray, useTheme);
                if (drawable instanceof AdaptiveIconDrawable) {
                    badge = getBadge(l, info, tmpObjArray[0], outIsIconThemed[0]);
                } else {
                    // The drawable we get back is not an adaptive icon, so we need to use the
                    // BubbleTextView icon that is already legacy treated.
                    drawable = btvIcon;
                }
=======
                boolean shouldThemeIcon = (btvIcon instanceof FastBitmapDrawable fbd)
                        && fbd.isCreatedForTheme();
                fullIcon = getFullDrawable(l, info, width, height, shouldThemeIcon);
            } else if (!(originalView instanceof BubbleTextView)) {
                fullIcon = getFullDrawable(l, info, width, height, true /* shouldThemeIcon */);
            }

            if (fullIcon != null) {
                drawable = fullIcon.first;
                badge = fullIcon.second;
>>>>>>> 96fe8417
            } else {
                drawable = btvIcon;
            }
        }

        drawable = drawable == null ? null : drawable.getConstantState().newDrawable();
        int iconOffset = getOffsetForIconBounds(l, drawable, pos);
        // Clone right away as we are on the background thread instead of blocking the
        // main thread later
        Drawable btvClone = btvIcon == null ? null : btvIcon.getConstantState().newDrawable();
        synchronized (outIconLoadResult) {
            outIconLoadResult.btvDrawable = () -> btvClone;
            outIconLoadResult.drawable = drawable;
            outIconLoadResult.badge = badge;
            outIconLoadResult.iconOffset = iconOffset;
            if (outIconLoadResult.onIconLoaded != null) {
                l.getMainExecutor().execute(outIconLoadResult.onIconLoaded);
                outIconLoadResult.onIconLoaded = null;
            }
            outIconLoadResult.isIconLoaded = true;
        }
    }

    /**
     * Sets the drawables of the {@param originalView} onto this view.
     *
     * @param drawable   The drawable of the original view.
     * @param badge      The badge of the original view.
     * @param iconOffset The amount of offset needed to match this view with the
     *                   original view.
     */
    @UiThread
    private void setIcon(@Nullable Drawable drawable, @Nullable Drawable badge,
            @Nullable Supplier<Drawable> btvIcon, int iconOffset) {
        final DeviceProfile dp = mLauncher.getDeviceProfile();
        final InsettableFrameLayout.LayoutParams lp = (InsettableFrameLayout.LayoutParams) getLayoutParams();
        mBadge = badge;
        mClipIconView.setIcon(drawable, iconOffset, lp, mIsOpening, dp);
        if (drawable instanceof AdaptiveIconDrawable) {
            final int originalHeight = lp.height;
            final int originalWidth = lp.width;

            mFinalDrawableBounds.set(0, 0, originalWidth, originalHeight);

            float aspectRatio = mLauncher.getDeviceProfile().aspectRatio;
            if (dp.isLandscape) {
                lp.width = (int) Math.max(lp.width, lp.height * aspectRatio);
            } else {
                lp.height = (int) Math.max(lp.height, lp.width * aspectRatio);
            }
            setLayoutParams(lp);

            final LayoutParams clipViewLp = (LayoutParams) mClipIconView.getLayoutParams();
            if (mBadge != null) {
                Rect badgeBounds = new Rect(0, 0, clipViewLp.width, clipViewLp.height);
                FastBitmapDrawable.setBadgeBounds(mBadge, badgeBounds);
            }
            clipViewLp.width = lp.width;
            clipViewLp.height = lp.height;
            mClipIconView.setLayoutParams(clipViewLp);
        }

        setOriginalDrawableBackground(btvIcon);
        invalidate();
    }

    /**
     * Draws the drawable of the BubbleTextView behind ClipIconView
     *
     * This is used to:
     * - Have icon displayed while Adaptive Icon is loading
     * - Displays the built in shadow to ensure a clean handoff
     *
     * Allows nullable as this may be cleared when drawing is deferred to
     * ClipIconView.
     */
    private void setOriginalDrawableBackground(@Nullable Supplier<Drawable> btvIcon) {
        if (!mIsOpening) {
            mBtvDrawable.setBackground(btvIcon == null ? null : btvIcon.get());
        }
    }

    /**
     * Returns true if the icon is different from main app icon
     */
    public boolean isDifferentFromAppIcon() {
        return mIconLoadResult == null ? false : mIconLoadResult.isThemed;
    }

    /**
     * Checks if the icon result is loaded. If true, we set the icon immediately.
     * Else, we add a
     * callback to set the icon once the icon result is loaded.
     */
    private void checkIconResult() {
        CancellationSignal cancellationSignal = new CancellationSignal();

        if (mIconLoadResult == null) {
            Log.w(TAG, "No icon load result found in checkIconResult");
            return;
        }

        synchronized (mIconLoadResult) {
            if (mIconLoadResult.isIconLoaded) {
                setIcon(mIconLoadResult.drawable, mIconLoadResult.badge,
                        mIconLoadResult.btvDrawable, mIconLoadResult.iconOffset);
                setVisibility(VISIBLE);
                updateViewsVisibility(false /* isVisible */);
            } else {
                mIconLoadResult.onIconLoaded = () -> {
                    if (cancellationSignal.isCanceled()) {
                        return;
                    }

                    setIcon(mIconLoadResult.drawable, mIconLoadResult.badge,
                            mIconLoadResult.btvDrawable, mIconLoadResult.iconOffset);

                    setVisibility(VISIBLE);
                    updateViewsVisibility(false /* isVisible */);
                };
                mLoadIconSignal = cancellationSignal;
            }
        }
    }

    @WorkerThread
    @SuppressWarnings("WrongThread")
    private static int getOffsetForIconBounds(Launcher l, Drawable drawable, RectF position) {
        if (!(drawable instanceof AdaptiveIconDrawable)) {
            return 0;
        }
        int blurSizeOutline = l.getResources().getDimensionPixelSize(R.dimen.blur_size_medium_outline);

        Rect bounds = new Rect(0, 0, (int) position.width() + blurSizeOutline,
                (int) position.height() + blurSizeOutline);
        bounds.inset(blurSizeOutline / 2, blurSizeOutline / 2);

        try (LauncherIcons li = LauncherIcons.obtain(l)) {
            Utilities.scaleRectAboutCenter(bounds, li.getNormalizer().getScale(drawable, null,
                    null, null));
        }

        bounds.inset(
                (int) (-bounds.width() * AdaptiveIconDrawable.getExtraInsetFraction()),
                (int) (-bounds.height() * AdaptiveIconDrawable.getExtraInsetFraction()));

        return bounds.left;
    }

    @Override
    protected void dispatchDraw(Canvas canvas) {
        super.dispatchDraw(canvas);
        if (mBadge != null) {
            mBadge.draw(canvas);
        }
    }

    /**
     * Sets a runnable that is called after a call to {@link #fastFinish()}.
     */
    public void setFastFinishRunnable(Runnable runnable) {
        mFastFinishRunnable = runnable;
    }

    @Override
    public void fastFinish() {
        if (mFastFinishRunnable != null) {
            mFastFinishRunnable.run();
            mFastFinishRunnable = null;
        }
        if (mLoadIconSignal != null) {
            mLoadIconSignal.cancel();
            mLoadIconSignal = null;
        }
        if (mEndRunnable != null) {
            mEndRunnable.run();
            mEndRunnable = null;
        }
    }

    @Override
    public void onAnimationStart(Animator animator) {
        if ((mIconLoadResult != null && mIconLoadResult.isIconLoaded)
                || (!mIsOpening && mBtvDrawable.getBackground() != null)) {
            // No need to wait for icon load since we can display the BubbleTextView
            // drawable.
            setVisibility(View.VISIBLE);
        }
        if (!mIsOpening) {
            // When closing an app, we want the item on the workspace to be invisible
            // immediately
            updateViewsVisibility(false /* isVisible */);
        }
    }

    @Override
    public void onAnimationCancel(Animator animator) {
    }

    @Override
    public void onAnimationRepeat(Animator animator) {
    }

    @Override
    public void setPositionOffsetY(float y) {
        mIconOffsetY = y;
        onGlobalLayout();
    }

    @Override
    public void onGlobalLayout() {
        if (mOriginalIcon != null && mOriginalIcon.isAttachedToWindow() && mPositionOut != null) {
            getLocationBoundsForView(mLauncher, mOriginalIcon, mIsOpening, sTmpRectF);
            sTmpRectF.offset(0, mIconOffsetY);
            if (!sTmpRectF.equals(mPositionOut)) {
                updatePosition(sTmpRectF, (InsettableFrameLayout.LayoutParams) getLayoutParams());
                if (mOnTargetChangeRunnable != null) {
                    mOnTargetChangeRunnable.run();
                }
            }
        }
    }

    public void setOnTargetChangeListener(Runnable onTargetChangeListener) {
        mOnTargetChangeRunnable = onTargetChangeListener;
    }

    /**
     * Loads the icon drawable on a worker thread to reduce latency between swapping
     * views.
     */
    @UiThread
    public static IconLoadResult fetchIcon(Launcher l, View v, ItemInfo info, boolean isOpening) {
        RectF position = new RectF();
        getLocationBoundsForView(l, v, isOpening, position);

        final FastBitmapDrawable btvIcon;
        final Supplier<Drawable> btvDrawableSupplier;
        if (v instanceof BubbleTextView) {
            BubbleTextView btv = (BubbleTextView) v;
            if (info instanceof ItemInfoWithIcon
                    && (((ItemInfoWithIcon) info).runtimeStatusFlags
                            & ItemInfoWithIcon.FLAG_SHOW_DOWNLOAD_PROGRESS_MASK) != 0) {
                btvIcon = btv.makePreloadIcon();
                btvDrawableSupplier = () -> btvIcon;
            } else {
                btvIcon = btv.getIcon();
                // Clone when needed
                btvDrawableSupplier = () -> btvIcon.getConstantState().newDrawable();
            }
        } else {
            btvIcon = null;
            btvDrawableSupplier = null;
        }

        IconLoadResult result = new IconLoadResult(info, btvIcon != null && btvIcon.isThemed());
        result.btvDrawable = btvDrawableSupplier;

        final long fetchIconId = sFetchIconId++;
        MODEL_EXECUTOR.getHandler().postAtFrontOfQueue(() -> {
            if (fetchIconId < sRecycledFetchIconId) {
                return;
            }
            getIconResult(l, v, info, position, btvIcon, result);
        });

        sIconLoadResult = result;
        return result;
    }

    /**
     * Resets the static icon load result used for preloading the icon for a
     * launching app.
     */
    public static void resetIconLoadResult() {
        sIconLoadResult = null;
    }

    /**
     * Creates a floating icon view for {@param originalView}.
     * 
     * @param originalView       The view to copy
     * @param visibilitySyncView A view whose visibility should update in sync with
     *                           originalView.
     * @param fadeOutView        A view that will fade out as the animation
     *                           progresses.
     * @param hideOriginal       If true, it will hide {@param originalView} while
     *                           this view is visible.
     *                           Else, we will not draw anything in this view.
     * @param positionOut        Rect that will hold the size and position of v.
     * @param isOpening          True if this view replaces the icon for app open
     *                           animation.
     */
    public static FloatingIconView getFloatingIconView(Launcher launcher, View originalView,
            @Nullable View visibilitySyncView, @Nullable View fadeOutView, boolean hideOriginal,
            RectF positionOut, boolean isOpening) {
        final DragLayer dragLayer = launcher.getDragLayer();
        ViewGroup parent = (ViewGroup) dragLayer.getParent();
        FloatingIconView view = launcher.getViewCache().getView(R.layout.floating_icon_view,
                launcher, parent);
        view.recycle();

        // Init properties before getting the drawable.
        view.mIsOpening = isOpening;
        view.mOriginalIcon = originalView;
        view.mMatchVisibilityView = visibilitySyncView;
        view.mFadeOutView = fadeOutView;
        view.mPositionOut = positionOut;

        // Get the drawable on the background thread
        boolean shouldLoadIcon = originalView.getTag() instanceof ItemInfo && hideOriginal;
        if (shouldLoadIcon) {
            if (sIconLoadResult != null && sIconLoadResult.itemInfo == originalView.getTag()) {
                view.mIconLoadResult = sIconLoadResult;
            } else {
                view.mIconLoadResult = fetchIcon(launcher, originalView,
                        (ItemInfo) originalView.getTag(), isOpening);
            }
            view.setOriginalDrawableBackground(view.mIconLoadResult.btvDrawable);
        }
        resetIconLoadResult();

        // Match the position of the original view.
        view.matchPositionOf(launcher, originalView, isOpening, positionOut);

        // We need to add it to the overlay, but keep it invisible until animation
        // starts..
        view.setVisibility(View.INVISIBLE);

        parent.addView(view);
        dragLayer.addView(view.mListenerView);
        view.mListenerView.setListener(view::fastFinish);

        view.mEndRunnable = () -> {
            view.mEndRunnable = null;

            if (view.mFadeOutView != null) {
                view.mFadeOutView.setAlpha(1f);
            }

            if (hideOriginal) {
                view.updateViewsVisibility(true /* isVisible */);
                view.finish(dragLayer);
            } else {
                view.finish(dragLayer);
            }
        };

        // Must be called after matchPositionOf so that we know what size to load.
        // Must be called after the fastFinish listener and end runnable is created so
        // that
        // the icon is not left in a hidden state.
        if (shouldLoadIcon) {
            view.checkIconResult();
        }

        return view;
    }

    private void updateViewsVisibility(boolean isVisible) {
        if (mOriginalIcon != null) {
            setIconAndDotVisible(mOriginalIcon, isVisible);
        }
        if (mMatchVisibilityView != null) {
            setIconAndDotVisible(mMatchVisibilityView, isVisible);
        }
    }

    private void finish(DragLayer dragLayer) {
        ((ViewGroup) dragLayer.getParent()).removeView(this);
        dragLayer.removeView(mListenerView);
        recycle();
        mLauncher.getViewCache().recycleView(R.layout.floating_icon_view, this);
    }

    private void recycle() {
        setTranslationX(0);
        setTranslationY(0);
        setScaleX(1);
        setScaleY(1);
        setAlpha(1);
        if (mLoadIconSignal != null) {
            mLoadIconSignal.cancel();
        }
        mLoadIconSignal = null;
        mEndRunnable = null;
        mFinalDrawableBounds.setEmpty();
        mIsOpening = false;
        mPositionOut = null;
        mListenerView.setListener(null);
        mOriginalIcon = null;
        mOnTargetChangeRunnable = null;
        mBadge = null;
        sRecycledFetchIconId = sFetchIconId;
        mIconLoadResult = null;
        mClipIconView.recycle();
        mBtvDrawable.setBackground(null);
        mFastFinishRunnable = null;
        mIconOffsetY = 0;
        mMatchVisibilityView = null;
        mFadeOutView = null;
    }

    private static class IconLoadResult {
        final ItemInfo itemInfo;
        final boolean isThemed;
        Supplier<Drawable> btvDrawable;
        Drawable drawable;
        Drawable badge;
        int iconOffset;
        Runnable onIconLoaded;
        boolean isIconLoaded;

        IconLoadResult(ItemInfo itemInfo, boolean isThemed) {
            this.itemInfo = itemInfo;
            this.isThemed = isThemed;
        }
    }
}<|MERGE_RESOLUTION|>--- conflicted
+++ resolved
@@ -301,7 +301,6 @@
             int height = (int) pos.height();
             Pair<AdaptiveIconDrawable, Drawable> fullIcon = null;
             if (supportsAdaptiveIcons) {
-<<<<<<< HEAD
                 boolean useTheme = originalView instanceof BubbleTextView
                         && ((BubbleTextView) originalView).shouldUseTheme();
                 drawable = getFullDrawable(l, info, width, height, tmpObjArray, useTheme);
@@ -312,18 +311,6 @@
                     // BubbleTextView icon that is already legacy treated.
                     drawable = btvIcon;
                 }
-=======
-                boolean shouldThemeIcon = (btvIcon instanceof FastBitmapDrawable fbd)
-                        && fbd.isCreatedForTheme();
-                fullIcon = getFullDrawable(l, info, width, height, shouldThemeIcon);
-            } else if (!(originalView instanceof BubbleTextView)) {
-                fullIcon = getFullDrawable(l, info, width, height, true /* shouldThemeIcon */);
-            }
-
-            if (fullIcon != null) {
-                drawable = fullIcon.first;
-                badge = fullIcon.second;
->>>>>>> 96fe8417
             } else {
                 drawable = btvIcon;
             }
