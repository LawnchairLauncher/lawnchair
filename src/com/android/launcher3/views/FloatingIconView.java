--- conflicted
+++ resolved
@@ -31,11 +31,7 @@
 import android.graphics.Canvas;
 import android.graphics.Rect;
 import android.graphics.RectF;
-<<<<<<< HEAD
-import android.graphics.drawable.ColorDrawable;
-=======
 import android.graphics.drawable.AdaptiveIconDrawable;
->>>>>>> 7b96ec1f
 import android.graphics.drawable.Drawable;
 import android.os.Build;
 import android.os.CancellationSignal;
@@ -47,14 +43,10 @@
 import android.widget.FrameLayout;
 import android.widget.ImageView;
 
-<<<<<<< HEAD
-import ch.deletescape.lawnchair.iconpack.AdaptiveIconCompat;
-=======
 import androidx.annotation.Nullable;
 import androidx.annotation.UiThread;
 import androidx.annotation.WorkerThread;
 
->>>>>>> 7b96ec1f
 import com.android.launcher3.BubbleTextView;
 import com.android.launcher3.InsettableFrameLayout;
 import com.android.launcher3.Launcher;
@@ -280,13 +272,8 @@
             int width = (int) pos.width();
             int height = (int) pos.height();
             if (supportsAdaptiveIcons) {
-<<<<<<< HEAD
-                drawable = getFullDrawable(l, info, width, height, false, sTmpObjArray);
-                if (drawable instanceof AdaptiveIconCompat) {
-=======
                 drawable = getFullDrawable(l, info, width, height, sTmpObjArray);
                 if (drawable instanceof AdaptiveIconDrawable) {
->>>>>>> 7b96ec1f
                     badge = getBadge(l, info, sTmpObjArray[0]);
                 } else {
                     // The drawable we get back is not an adaptive icon, so we need to use the
@@ -329,30 +316,9 @@
         final InsettableFrameLayout.LayoutParams lp =
                 (InsettableFrameLayout.LayoutParams) getLayoutParams();
         mBadge = badge;
-<<<<<<< HEAD
-
-        mIsAdaptiveIcon = drawable instanceof AdaptiveIconCompat;
-        if (mIsAdaptiveIcon) {
-            boolean isFolderIcon = drawable instanceof FolderAdaptiveIcon;
-
-            AdaptiveIconCompat adaptiveIcon = (AdaptiveIconCompat) drawable;
-            Drawable background = adaptiveIcon.getBackground();
-            if (background == null) {
-                background = new ColorDrawable(Color.TRANSPARENT);
-            }
-            mBackground = background;
-            Drawable foreground = adaptiveIcon.getForeground();
-            if (foreground == null) {
-                foreground = new ColorDrawable(Color.TRANSPARENT);
-            }
-            mForeground = foreground;
-
-            final LayoutParams lp = (LayoutParams) getLayoutParams();
-=======
         mClipIconView.setIcon(drawable, iconOffset, lp, mIsOpening, mIsVerticalBarLayout,
                 mLauncher.getDeviceProfile());
         if (drawable instanceof AdaptiveIconDrawable) {
->>>>>>> 7b96ec1f
             final int originalHeight = lp.height;
             final int originalWidth = lp.width;
 
@@ -417,14 +383,9 @@
     @WorkerThread
     @SuppressWarnings("WrongThread")
     private static int getOffsetForIconBounds(Launcher l, Drawable drawable, RectF position) {
-<<<<<<< HEAD
-        if (Build.VERSION.SDK_INT < Build.VERSION_CODES.O ||
-                !(drawable instanceof AdaptiveIconCompat)) {
-=======
         if (Build.VERSION.SDK_INT < Build.VERSION_CODES.O
                 || !(drawable instanceof AdaptiveIconDrawable)
                 || (drawable instanceof FolderAdaptiveIcon)) {
->>>>>>> 7b96ec1f
             return 0;
         }
         int blurSizeOutline =
@@ -440,8 +401,8 @@
         }
 
         bounds.inset(
-                (int) (-bounds.width() * AdaptiveIconCompat.getExtraInsetFraction()),
-                (int) (-bounds.height() * AdaptiveIconCompat.getExtraInsetFraction())
+                (int) (-bounds.width() * AdaptiveIconDrawable.getExtraInsetFraction()),
+                (int) (-bounds.height() * AdaptiveIconDrawable.getExtraInsetFraction())
         );
 
         return bounds.left;
