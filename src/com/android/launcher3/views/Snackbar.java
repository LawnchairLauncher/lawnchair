--- conflicted
+++ resolved
@@ -103,16 +103,12 @@
         params.setMargins(0, 0, 0, marginBottom + insets.bottom);
 
         TextView labelView = snackbar.findViewById(R.id.label);
-<<<<<<< HEAD
+        String labelText = res.getString(labelStringResId);
+        labelView.setText(labelText);
+
         TextView actionView = snackbar.findViewById(R.id.action);
         labelView.setTextColor(ColorTokens.TextColorPrimary.resolveColor(activity));
         actionView.setTextColor(ColorTokens.ColorAccent.resolveColor(activity));
-=======
->>>>>>> 62d30d71
-        String labelText = res.getString(labelStringResId);
-        labelView.setText(labelText);
-
-        TextView actionView = snackbar.findViewById(R.id.action);
         float actionWidth;
         if (actionStringResId != NO_ID) {
             String actionText = res.getString(actionStringResId);
