/*
 * Copyright (C) 2017 The Android Open Source Project
 *
 * Licensed under the Apache License, Version 2.0 (the "License");
 * you may not use this file except in compliance with the License.
 * You may obtain a copy of the License at
 *
 *      http://www.apache.org/licenses/LICENSE-2.0
 *
 * Unless required by applicable law or agreed to in writing, software
 * distributed under the License is distributed on an "AS IS" BASIS,
 * WITHOUT WARRANTIES OR CONDITIONS OF ANY KIND, either express or implied.
 * See the License for the specific language governing permissions and
 * limitations under the License.
 */
package com.android.launcher3.states;

import android.content.Context;
import android.graphics.Rect;

import ch.deletescape.lawnchair.states.HomeState;
import com.android.launcher3.DeviceProfile;
import com.android.launcher3.Launcher;
import com.android.launcher3.LauncherState;
import com.android.launcher3.Workspace;
import com.android.launcher3.userevent.nano.LauncherLogProto.ContainerType;

/**
 * Definition for spring loaded state used during drag and drop.
 */
public class SpringLoadedState extends HomeState {

    private static final int STATE_FLAGS = FLAG_MULTI_PAGE
            | FLAG_WORKSPACE_INACCESSIBLE | FLAG_DISABLE_RESTORE
            | FLAG_WORKSPACE_ICONS_CAN_BE_DRAGGED | FLAG_WORKSPACE_HAS_BACKGROUNDS
            | FLAG_HIDE_BACK_BUTTON;

    public SpringLoadedState(int id) {
        super(id, ContainerType.WORKSPACE, STATE_FLAGS);
    }

    @Override
    public int getTransitionDuration(Context context) {
        return 150;
    }

    @Override
    public ScaleAndTranslation getWorkspaceScaleAndTranslation(Launcher launcher) {
        DeviceProfile grid = launcher.getDeviceProfile();
        Workspace ws = launcher.getWorkspace();
        if (ws.getChildCount() == 0) {
            return super.getWorkspaceScaleAndTranslation(launcher);
        }

        if (grid.isVerticalBarLayout()) {
            float scale = grid.workspaceSpringLoadShrinkFactor;
            return new ScaleAndTranslation(scale, 0, 0);
        }

        float scale = grid.workspaceSpringLoadShrinkFactor;
        Rect insets = launcher.getDragLayer().getInsets();

        float scaledHeight = scale * ws.getNormalChildHeight();
        float shrunkTop = insets.top + grid.dropTargetBarSizePx;
        float shrunkBottom = ws.getMeasuredHeight() - insets.bottom
                - grid.workspacePadding.bottom
                - grid.workspaceSpringLoadedBottomSpace;
        float totalShrunkSpace = shrunkBottom - shrunkTop;

        float desiredCellTop = shrunkTop + (totalShrunkSpace - scaledHeight) / 2;

        float halfHeight = ws.getHeight() / 2;
        float myCenter = ws.getTop() + halfHeight;
        float cellTopFromCenter = halfHeight - ws.getChildAt(0).getTop();
        float actualCellTop = myCenter - cellTopFromCenter * scale;
        return new ScaleAndTranslation(scale, 0, (desiredCellTop - actualCellTop) / scale);
    }

    @Override
    protected float getDepthUnchecked(Context context) {
        return 0.5f;
    }

    @Override
    public ScaleAndTranslation getHotseatScaleAndTranslation(Launcher launcher) {
        return new ScaleAndTranslation(1, 0, 0);
    }

    @Override
    public float getWorkspaceScrimAlpha(Launcher launcher) {
        return 0.3f;
    }
<<<<<<< HEAD

    @Override
    public float getWorkspaceBlurAlpha(Launcher launcher) {
        return 1f;
    }

    @Override
    public void onStateDisabled(final Launcher launcher) {
        launcher.getWorkspace().getPageIndicator().setShouldAutoHide(true);

        // Re-enable any Un/InstallShortcutReceiver and now process any queued items
        InstallShortcutReceiver.disableAndFlushInstallQueue(
                InstallShortcutReceiver.FLAG_DRAG_AND_DROP, launcher);
    }
=======
>>>>>>> 7b96ec1f
}<|MERGE_RESOLUTION|>--- conflicted
+++ resolved
@@ -90,21 +90,9 @@
     public float getWorkspaceScrimAlpha(Launcher launcher) {
         return 0.3f;
     }
-<<<<<<< HEAD
 
     @Override
     public float getWorkspaceBlurAlpha(Launcher launcher) {
         return 1f;
     }
-
-    @Override
-    public void onStateDisabled(final Launcher launcher) {
-        launcher.getWorkspace().getPageIndicator().setShouldAutoHide(true);
-
-        // Re-enable any Un/InstallShortcutReceiver and now process any queued items
-        InstallShortcutReceiver.disableAndFlushInstallQueue(
-                InstallShortcutReceiver.FLAG_DRAG_AND_DROP, launcher);
-    }
-=======
->>>>>>> 7b96ec1f
 }