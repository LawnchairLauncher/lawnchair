/*
 * Copyright (C) 2009 The Android Open Source Project
 *
 * Licensed under the Apache License, Version 2.0 (the "License");
 * you may not use this file except in compliance with the License.
 * You may obtain a copy of the License at
 *
 *      http://www.apache.org/licenses/LICENSE-2.0
 *
 * Unless required by applicable law or agreed to in writing, software
 * distributed under the License is distributed on an "AS IS" BASIS,
 * WITHOUT WARRANTIES OR CONDITIONS OF ANY KIND, either express or implied.
 * See the License for the specific language governing permissions and
 * limitations under the License.
 */

package com.android.launcher3.widget;

import static com.android.launcher3.widget.LauncherWidgetHolder.APPWIDGET_HOST_ID;

import android.appwidget.AppWidgetHost;
import android.appwidget.AppWidgetProviderInfo;
import android.content.Context;
import android.view.accessibility.AccessibilityNodeInfo;
import android.widget.RemoteViews;

import androidx.annotation.NonNull;
import androidx.annotation.Nullable;

import com.android.launcher3.LauncherAppState;
import com.android.launcher3.util.Executors;
import com.android.launcher3.util.SafeCloseable;
import com.android.launcher3.widget.LauncherWidgetHolder.ProviderChangedListener;

import java.util.ArrayList;
import java.util.Collections;
import java.util.List;
import java.util.Set;
import java.util.WeakHashMap;
import java.util.function.IntConsumer;

import app.lawnchair.LawnchairAppWidgetHostView;

/**
 * Specific {@link AppWidgetHost} that creates our
 * {@link LauncherAppWidgetHostView}
 * which correctly captures all long-press events. This ensures that users can
 * always pick up and move widgets.
 */
class LauncherAppWidgetHost extends AppWidgetHost {
    @NonNull
<<<<<<< HEAD
    private final ArrayList<LauncherWidgetHolder.ProviderChangedListener> mProviderChangeListeners = new ArrayList<>();
=======
    private final List<ProviderChangedListener> mProviderChangeListeners;
>>>>>>> 904a97c6

    @NonNull
    private final Context mContext;

    @Nullable
    private final IntConsumer mAppWidgetRemovedCallback;

    @Nullable
    private ListenableHostView mViewToRecycle;

    public LauncherAppWidgetHost(@NonNull Context context,
            @Nullable IntConsumer appWidgetRemovedCallback,
            List<ProviderChangedListener> providerChangeListeners) {
        super(context, APPWIDGET_HOST_ID);
        mContext = context;
        mAppWidgetRemovedCallback = appWidgetRemovedCallback;
<<<<<<< HEAD
        mHolder = holder;
    }

    /**
     * Add a listener that is triggered when the providers of the widgets are
     * changed
     * 
     * @param listener The listener that notifies when the providers changed
     */
    public void addProviderChangeListener(
            @NonNull LauncherWidgetHolder.ProviderChangedListener listener) {
        mProviderChangeListeners.add(listener);
    }

    /**
     * Remove the specified listener from the host
     * 
     * @param listener The listener that is to be removed from the host
     */
    public void removeProviderChangeListener(
            LauncherWidgetHolder.ProviderChangedListener listener) {
        mProviderChangeListeners.remove(listener);
=======
        mProviderChangeListeners = providerChangeListeners;
>>>>>>> 904a97c6
    }

    @Override
    protected void onProvidersChanged() {
        if (!mProviderChangeListeners.isEmpty()) {
            for (LauncherWidgetHolder.ProviderChangedListener callback : new ArrayList<>(mProviderChangeListeners)) {
                callback.notifyWidgetProvidersChanged();
            }
        }
    }

    /**
     * Sets the view to be recycled for the next widget creation.
     */
    public void recycleViewForNextCreation(ListenableHostView viewToRecycle) {
        mViewToRecycle = viewToRecycle;
    }

    @Override
    @NonNull
    public LauncherAppWidgetHostView onCreateView(Context context, int appWidgetId,
            AppWidgetProviderInfo appWidget) {
        ListenableHostView result =
                mViewToRecycle != null ? mViewToRecycle : new ListenableHostView(context);
        mViewToRecycle = null;
        return result;
    }

    /**
     * Called when the AppWidget provider for a AppWidget has been upgraded to a new
     * apk.
     */
    @Override
    protected void onProviderChanged(int appWidgetId, @NonNull AppWidgetProviderInfo appWidget) {
        LauncherAppWidgetProviderInfo info = LauncherAppWidgetProviderInfo.fromProviderInfo(
                mContext, appWidget);
        super.onProviderChanged(appWidgetId, info);
        // The super method updates the dimensions of the providerInfo. Update the
        // launcher spans accordingly.
        info.initSpans(mContext, LauncherAppState.getIDP(mContext));
    }

    /**
     * Called on an appWidget is removed for a widgetId
     *
     * @param appWidgetId TODO: make this override when SDK is updated
     */
    @Override
    public void onAppWidgetRemoved(int appWidgetId) {
        if (mAppWidgetRemovedCallback == null) {
            return;
        }
        // Route the call via model thread, in case it comes while a loader-bind is in progress
        Executors.MODEL_EXECUTOR.execute(
                () -> Executors.MAIN_EXECUTOR.execute(
                        () -> mAppWidgetRemovedCallback.accept(appWidgetId)));
    }

    /**
     * The same as super.clearViews(), except with the scope exposed
     */
    @Override
    public void clearViews() {
        super.clearViews();
    }

    public static class ListenableHostView extends LauncherAppWidgetHostView {

        private Set<Runnable> mUpdateListeners = Collections.EMPTY_SET;

        ListenableHostView(Context context) {
            super(context);
        }

        @Override
        public void updateAppWidget(RemoteViews remoteViews) {
            super.updateAppWidget(remoteViews);
            mUpdateListeners.forEach(Runnable::run);
        }

        @Override
        public void onInitializeAccessibilityNodeInfo(AccessibilityNodeInfo info) {
            super.onInitializeAccessibilityNodeInfo(info);
            info.setClassName(LauncherAppWidgetHostView.class.getName());
        }

        /**
         * Adds a callback to be run everytime the provided app widget updates.
         * @return a closable to remove this callback
         */
        public SafeCloseable addUpdateListener(Runnable callback) {
            if (mUpdateListeners == Collections.EMPTY_SET) {
                mUpdateListeners = Collections.newSetFromMap(new WeakHashMap<>());
            }
            mUpdateListeners.add(callback);
            return () -> mUpdateListeners.remove(callback);
        }
    }
}<|MERGE_RESOLUTION|>--- conflicted
+++ resolved
@@ -49,11 +49,7 @@
  */
 class LauncherAppWidgetHost extends AppWidgetHost {
     @NonNull
-<<<<<<< HEAD
-    private final ArrayList<LauncherWidgetHolder.ProviderChangedListener> mProviderChangeListeners = new ArrayList<>();
-=======
     private final List<ProviderChangedListener> mProviderChangeListeners;
->>>>>>> 904a97c6
 
     @NonNull
     private final Context mContext;
@@ -70,32 +66,7 @@
         super(context, APPWIDGET_HOST_ID);
         mContext = context;
         mAppWidgetRemovedCallback = appWidgetRemovedCallback;
-<<<<<<< HEAD
-        mHolder = holder;
-    }
-
-    /**
-     * Add a listener that is triggered when the providers of the widgets are
-     * changed
-     * 
-     * @param listener The listener that notifies when the providers changed
-     */
-    public void addProviderChangeListener(
-            @NonNull LauncherWidgetHolder.ProviderChangedListener listener) {
-        mProviderChangeListeners.add(listener);
-    }
-
-    /**
-     * Remove the specified listener from the host
-     * 
-     * @param listener The listener that is to be removed from the host
-     */
-    public void removeProviderChangeListener(
-            LauncherWidgetHolder.ProviderChangedListener listener) {
-        mProviderChangeListeners.remove(listener);
-=======
         mProviderChangeListeners = providerChangeListeners;
->>>>>>> 904a97c6
     }
 
     @Override
@@ -118,8 +89,7 @@
     @NonNull
     public LauncherAppWidgetHostView onCreateView(Context context, int appWidgetId,
             AppWidgetProviderInfo appWidget) {
-        ListenableHostView result =
-                mViewToRecycle != null ? mViewToRecycle : new ListenableHostView(context);
+        ListenableHostView result = mViewToRecycle != null ? mViewToRecycle : new ListenableHostView(context);
         mViewToRecycle = null;
         return result;
     }
@@ -148,7 +118,8 @@
         if (mAppWidgetRemovedCallback == null) {
             return;
         }
-        // Route the call via model thread, in case it comes while a loader-bind is in progress
+        // Route the call via model thread, in case it comes while a loader-bind is in
+        // progress
         Executors.MODEL_EXECUTOR.execute(
                 () -> Executors.MAIN_EXECUTOR.execute(
                         () -> mAppWidgetRemovedCallback.accept(appWidgetId)));
@@ -184,6 +155,7 @@
 
         /**
          * Adds a callback to be run everytime the provided app widget updates.
+         * 
          * @return a closable to remove this callback
          */
         public SafeCloseable addUpdateListener(Runnable callback) {
