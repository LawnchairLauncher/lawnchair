--- conflicted
+++ resolved
@@ -30,21 +30,17 @@
 import java.util.ArrayList;
 import java.util.function.IntConsumer;
 
-<<<<<<< HEAD
 import app.lawnchair.LawnchairAppWidgetHostView;
 
-
-=======
->>>>>>> fc786807
 /**
- * Specific {@link AppWidgetHost} that creates our {@link LauncherAppWidgetHostView}
+ * Specific {@link AppWidgetHost} that creates our
+ * {@link LauncherAppWidgetHostView}
  * which correctly captures all long-press events. This ensures that users can
  * always pick up and move widgets.
  */
 class LauncherAppWidgetHost extends AppWidgetHost {
     @NonNull
-    private final ArrayList<LauncherWidgetHolder.ProviderChangedListener>
-            mProviderChangeListeners = new ArrayList<>();
+    private final ArrayList<LauncherWidgetHolder.ProviderChangedListener> mProviderChangeListeners = new ArrayList<>();
 
     @NonNull
     private final Context mContext;
@@ -60,68 +56,13 @@
         super(context, APPWIDGET_HOST_ID);
         mContext = context;
         mAppWidgetRemovedCallback = appWidgetRemovedCallback;
-<<<<<<< HEAD
-    }
-
-    @Override
-    protected LauncherAppWidgetHostView onCreateView(Context context, int appWidgetId,
-            AppWidgetProviderInfo appWidget) {
-        final LauncherAppWidgetHostView view;
-        if (mPendingViews.get(appWidgetId) != null) {
-            view = mPendingViews.get(appWidgetId);
-            mPendingViews.remove(appWidgetId);
-        } else {
-            view = new LawnchairAppWidgetHostView(context);
-        }
-        mViews.put(appWidgetId, view);
-        return view;
-    }
-
-    @Override
-    public void startListening() {
-        if (WidgetsModel.GO_DISABLE_WIDGETS) {
-            return;
-        }
-        mFlags |= FLAG_LISTENING;
-        try {
-            super.startListening();
-        } catch (Exception e) {
-            if (!Utilities.isBinderSizeError(e)) {
-                throw new RuntimeException(e);
-            }
-            // We're willing to let this slide. The exception is being caused by the list of
-            // RemoteViews which is being passed back. The startListening relationship will
-            // have been established by this point, and we will end up populating the
-            // widgets upon bind anyway. See issue 14255011 for more context.
-        }
-
-        // We go in reverse order and inflate any deferred widget
-        for (int i = mViews.size() - 1; i >= 0; i--) {
-            LauncherAppWidgetHostView view = mViews.valueAt(i);
-            if (view instanceof DeferredAppWidgetHostView) {
-                view.reInflate();
-            }
-        }
-    }
-
-    @Override
-    public void stopListening() {
-        if (WidgetsModel.GO_DISABLE_WIDGETS) {
-            return;
-        }
-        mFlags &= ~FLAG_LISTENING;
-        super.stopListening();
-    }
-
-    public boolean isListening() {
-        return (mFlags & FLAG_LISTENING) != 0;
-=======
         mHolder = holder;
->>>>>>> fc786807
     }
 
     /**
-     * Add a listener that is triggered when the providers of the widgets are changed
+     * Add a listener that is triggered when the providers of the widgets are
+     * changed
+     * 
      * @param listener The listener that notifies when the providers changed
      */
     public void addProviderChangeListener(
@@ -131,6 +72,7 @@
 
     /**
      * Remove the specified listener from the host
+     * 
      * @param listener The listener that is to be removed from the host
      */
     public void removeProviderChangeListener(
@@ -141,61 +83,22 @@
     @Override
     protected void onProvidersChanged() {
         if (!mProviderChangeListeners.isEmpty()) {
-            for (LauncherWidgetHolder.ProviderChangedListener callback :
-                    new ArrayList<>(mProviderChangeListeners)) {
+            for (LauncherWidgetHolder.ProviderChangedListener callback : new ArrayList<>(mProviderChangeListeners)) {
                 callback.notifyWidgetProvidersChanged();
             }
         }
     }
 
-<<<<<<< HEAD
-    public void addPendingView(int appWidgetId, PendingAppWidgetHostView view) {
-        mPendingViews.put(appWidgetId, view);
-    }
-
-    public AppWidgetHostView createView(Context context, int appWidgetId,
-            LauncherAppWidgetProviderInfo appWidget) {
-        if (appWidget.isCustomWidget()) {
-            LauncherAppWidgetHostView lahv = new LawnchairAppWidgetHostView(context);
-            lahv.setAppWidget(0, appWidget);
-            CustomWidgetManager.INSTANCE.get(context).onViewCreated(lahv);
-            return lahv;
-        } else if ((mFlags & FLAG_LISTENING) == 0) {
-            DeferredAppWidgetHostView view = new DeferredAppWidgetHostView(context);
-            view.setAppWidget(appWidgetId, appWidget);
-            mViews.put(appWidgetId, view);
-            return view;
-        } else {
-            try {
-                return super.createView(context, appWidgetId, appWidget);
-            } catch (Exception e) {
-                if (!Utilities.isBinderSizeError(e)) {
-                    throw new RuntimeException(e);
-                }
-
-                // If the exception was thrown while fetching the remote views, let the view stay.
-                // This will ensure that if the widget posts a valid update later, the view
-                // will update.
-                LauncherAppWidgetHostView view = mViews.get(appWidgetId);
-                if (view == null) {
-                    view = onCreateView(mContext, appWidgetId, appWidget);
-                }
-                view.setAppWidget(appWidgetId, appWidget);
-                view.switchToErrorView();
-                return view;
-            }
-        }
-=======
     @Override
     @NonNull
     public LauncherAppWidgetHostView onCreateView(Context context, int appWidgetId,
             AppWidgetProviderInfo appWidget) {
         return mHolder.onCreateView(context, appWidgetId, appWidget);
->>>>>>> fc786807
     }
 
     /**
-     * Called when the AppWidget provider for a AppWidget has been upgraded to a new apk.
+     * Called when the AppWidget provider for a AppWidget has been upgraded to a new
+     * apk.
      */
     @Override
     protected void onProviderChanged(int appWidgetId, @NonNull AppWidgetProviderInfo appWidget) {
