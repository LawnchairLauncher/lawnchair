--- conflicted
+++ resolved
@@ -107,21 +107,13 @@
     private final Paint mPreviewPaint;
     private Layout mSetupTextLayout;
 
-    @Nullable private Bitmap mPreviewBitmap;
-
-<<<<<<< HEAD
-        mPaint = new TextPaint();
-        mPaint.setColor(ColorTokens.TextColorPrimary.resolveColor(getContext()));
-        mPaint.setTextSize(TypedValue.applyDimension(TypedValue.COMPLEX_UNIT_PX,
-                mLauncher.getDeviceProfile().iconTextSizePx, getResources().getDisplayMetrics()));
-        setBackgroundResource(R.drawable.pending_widget_bg);
-        setWillNotDraw(false);
-=======
+    @Nullable
+    private Bitmap mPreviewBitmap;
+
     public PendingAppWidgetHostView(Context context, LauncherWidgetHolder widgetHolder,
             LauncherAppWidgetInfo info, @Nullable LauncherAppWidgetProviderInfo appWidget) {
         this(context, widgetHolder, info, appWidget, null);
     }
->>>>>>> 904a97c6
 
     public PendingAppWidgetHostView(Context context, LauncherWidgetHolder widgetHolder,
             LauncherAppWidgetInfo info, @Nullable LauncherAppWidgetProviderInfo appWidget,
@@ -155,7 +147,8 @@
     }
 
     /**
-     * Set {@link Bitmap} of widget preview and update background drawable. When showing preview
+     * Set {@link Bitmap} of widget preview and update background drawable. When
+     * showing preview
      * bitmap, we shouldn't draw background.
      */
     public void setPreviewBitmapAndUpdateBackground(@Nullable Bitmap previewBitmap) {
@@ -253,13 +246,14 @@
         }
         LauncherAppWidgetInfo info = (LauncherAppWidgetInfo) getTag();
         if (info == null) {
-            // This occurs when LauncherAppWidgetHostView is used to render a preview layout.
+            // This occurs when LauncherAppWidgetHostView is used to render a preview
+            // layout.
             return;
         }
         if (mActivityContext instanceof Launcher launcher) {
             // Remove and rebind the current widget (which was inflated in the wrong
             // orientation), but don't delete it from the database
-            launcher.removeItem(this, info, false  /* deleteFromDb */,
+            launcher.removeItem(this, info, false /* deleteFromDb */,
                     "widget removed because of configuration change");
             launcher.bindAppWidget(info);
         }
@@ -312,9 +306,9 @@
 
             Drawable widgetCategoryIcon = getWidgetCategoryIcon();
             // The view displays three modes,
-            //   1) App icon in the center
-            //   2) Preload icon in the center
-            //   3) App icon in the center with a setup icon on the top left corner.
+            // 1) App icon in the center
+            // 2) Preload icon in the center
+            // 3) App icon in the center with a setup icon on the top left corner.
             if (mDisabledForSafeMode) {
                 if (widgetCategoryIcon == null) {
                     FastBitmapDrawable disabledIcon = info.newIcon(getContext());
@@ -352,7 +346,7 @@
         Color.colorToHSV(dominantColor, hsv);
         hsv[1] = Math.min(hsv[1], MIN_SATURATION);
         hsv[2] = 1;
-        mSettingIconDrawable.setColorFilter(Color.HSVToColor(hsv),  PorterDuff.Mode.SRC_IN);
+        mSettingIconDrawable.setColorFilter(Color.HSVToColor(hsv), PorterDuff.Mode.SRC_IN);
     }
 
     @Override
@@ -368,7 +362,8 @@
 
     @Override
     public void onClick(View v) {
-        // AppWidgetHostView blocks all click events on the root view. Instead handle click events
+        // AppWidgetHostView blocks all click events on the root view. Instead handle
+        // click events
         // on the content and pass it along.
         if (mClickListener != null) {
             mClickListener.onClick(this);
@@ -377,17 +372,19 @@
 
     /**
      * A pending widget is ready for setup after the provider is installed and
-     *   1) Widget id is not valid: the widget id is not yet bound to the provider, probably
-     *                              because the launcher doesn't have appropriate permissions.
-     *                              Note that we would still have an allocated id as that does not
-     *                              require any permissions and can be done during view inflation.
-     *   2) UI is not ready: the id is valid and the bound. But the widget has a configure activity
-     *                       which needs to be called once.
+     * 1) Widget id is not valid: the widget id is not yet bound to the provider,
+     * probably
+     * because the launcher doesn't have appropriate permissions.
+     * Note that we would still have an allocated id as that does not
+     * require any permissions and can be done during view inflation.
+     * 2) UI is not ready: the id is valid and the bound. But the widget has a
+     * configure activity
+     * which needs to be called once.
      */
     public boolean isReadyForClickSetup() {
         return !mInfo.hasRestoreFlag(LauncherAppWidgetInfo.FLAG_PROVIDER_NOT_READY)
                 && (mInfo.hasRestoreFlag(LauncherAppWidgetInfo.FLAG_UI_NOT_READY)
-                || mInfo.hasRestoreFlag(LauncherAppWidgetInfo.FLAG_ID_NOT_VALID));
+                        || mInfo.hasRestoreFlag(LauncherAppWidgetInfo.FLAG_ID_NOT_VALID));
     }
 
     private void updateDrawableBounds() {
@@ -405,7 +402,8 @@
 
         float iconSize = ((mDragFlags & FLAG_DRAW_ICON) == 0) ? 0
                 : Math.max(0, Math.min(availableWidth, availableHeight));
-        // Use twice the setting size factor, as the setting is drawn at a corner and the
+        // Use twice the setting size factor, as the setting is drawn at a corner and
+        // the
         // icon is drawn in the center.
         float settingIconScaleFactor = ((mDragFlags & FLAG_DRAW_SETTINGS) == 0) ? 0
                 : 1 + SETUP_ICON_SIZE_FACTOR * 2;
@@ -499,7 +497,9 @@
     /**
      * Returns the widget category icon for {@link #mInfo}.
      *
-     * <p>If {@link #mInfo}'s category is {@code PackageItemInfo#NO_CATEGORY} or unknown, returns
+     * <p>
+     * If {@link #mInfo}'s category is {@code PackageItemInfo#NO_CATEGORY} or
+     * unknown, returns
      * {@code null}.
      */
     @Nullable
