/*
 * Copyright (C) 2015 The Android Open Source Project
 *
 * Licensed under the Apache License, Version 2.0 (the "License");
 * you may not use this file except in compliance with the License.
 * You may obtain a copy of the License at
 *
 *      http://www.apache.org/licenses/LICENSE-2.0
 *
 * Unless required by applicable law or agreed to in writing, software
 * distributed under the License is distributed on an "AS IS" BASIS,
 * WITHOUT WARRANTIES OR CONDITIONS OF ANY KIND, either express or implied.
 * See the License for the specific language governing permissions and
 * limitations under the License.
 */

package com.android.launcher3.widget;

import android.content.Context;
<<<<<<< HEAD
=======
import android.graphics.Point;
>>>>>>> 73859d05
import android.support.v7.widget.LinearLayoutManager;
import android.support.v7.widget.RecyclerView;
import android.support.v7.widget.RecyclerView.OnItemTouchListener;
import android.util.AttributeSet;
import android.view.MotionEvent;
import android.view.View;
import com.android.launcher3.BaseRecyclerView;
import com.android.launcher3.R;

/**
 * The widgets recycler view.
 */
public class WidgetsRecyclerView extends BaseRecyclerView implements OnItemTouchListener {

<<<<<<< HEAD
    private static final String TAG = "WidgetsRecyclerView";
    private final int mScrollbarTopMargin;
=======
>>>>>>> 73859d05
    private WidgetsListAdapter mAdapter;

    private final int mScrollbarTop;

    private final Point mFastScrollerOffset = new Point();
    private boolean mTouchDownOnScroller;

    public WidgetsRecyclerView(Context context) {
        this(context, null);
    }

    public WidgetsRecyclerView(Context context, AttributeSet attrs) {
        this(context, attrs, 0);
    }

    public WidgetsRecyclerView(Context context, AttributeSet attrs, int defStyleAttr) {
        // API 21 and below only support 3 parameter ctor.
        super(context, attrs, defStyleAttr);
<<<<<<< HEAD

        mScrollbarTopMargin = getResources().getDimensionPixelSize(R.dimen.bg_round_rect_radius);
=======
        mScrollbarTop = getResources().getDimensionPixelSize(R.dimen.dynamic_grid_edge_margin);
        addOnItemTouchListener(this);
>>>>>>> 73859d05
    }

    public WidgetsRecyclerView(Context context, AttributeSet attrs, int defStyleAttr,
            int defStyleRes) {
        this(context, attrs, defStyleAttr);
    }

    @Override
    protected void onFinishInflate() {
        super.onFinishInflate();
        // create a layout manager with Launcher's context so that scroll position
        // can be preserved during screen rotation.
        setLayoutManager(new LinearLayoutManager(getContext()));
    }

    @Override
    public void setAdapter(Adapter adapter) {
        super.setAdapter(adapter);
        mAdapter = (WidgetsListAdapter) adapter;
    }

    /**
     * Maps the touch (from 0..1) to the adapter position that should be visible.
     */
    @Override
    public String scrollToPositionAtProgress(float touchFraction) {
        // Skip early if widgets are not bound.
        if (isModelNotReady()) {
            return "";
        }

        // Stop the scroller if it is scrolling
        stopScroll();

        int rowCount = mAdapter.getItemCount();
        float pos = rowCount * touchFraction;
        int availableScrollHeight = getAvailableScrollHeight();
        LinearLayoutManager layoutManager = ((LinearLayoutManager) getLayoutManager());
        layoutManager.scrollToPositionWithOffset(0, (int) -(availableScrollHeight * touchFraction));

        int posInt = (int) ((touchFraction == 1)? pos -1 : pos);
        return mAdapter.getSectionName(posInt);
    }

    /**
     * Updates the bounds for the scrollbar.
     */
    @Override
    public void onUpdateScrollbar(int dy) {
        // Skip early if widgets are not bound.
        if (isModelNotReady()) {
            return;
        }

        // Skip early if, there no child laid out in the container.
        int scrollY = getCurrentScrollY();
        if (scrollY < 0) {
            mScrollbar.setThumbOffsetY(-1);
            return;
        }

        synchronizeScrollBarThumbOffsetToViewScroll(scrollY, getAvailableScrollHeight());
    }

    @Override
    public int getCurrentScrollY() {
        // Skip early if widgets are not bound.
        if (isModelNotReady() || getChildCount() == 0) {
            return -1;
        }

        View child = getChildAt(0);
        int rowIndex = getChildPosition(child);
        int y = (child.getMeasuredHeight() * rowIndex);
        int offset = getLayoutManager().getDecoratedTop(child);

        return getPaddingTop() + y - offset;
    }

    /**
     * Returns the available scroll height:
     *   AvailableScrollHeight = Total height of the all items - last page height
     */
    @Override
    protected int getAvailableScrollHeight() {
        View child = getChildAt(0);
        return child.getMeasuredHeight() * mAdapter.getItemCount() - getScrollbarTrackHeight()
                - mScrollbarTop;
    }

    private boolean isModelNotReady() {
        return mAdapter.getItemCount() == 0;
    }

    @Override
<<<<<<< HEAD
    public int getScrollbarTrackHeight() {
        return super.getScrollbarTrackHeight() - mScrollbarTopMargin;
    }
=======
    public int getScrollBarTop() {
        return mScrollbarTop;
    }

    @Override
    public boolean onInterceptTouchEvent(RecyclerView rv, MotionEvent e) {
        if (e.getAction() == MotionEvent.ACTION_DOWN) {
            mTouchDownOnScroller =
                    mScrollbar.isHitInParent(e.getX(), e.getY(), mFastScrollerOffset);
        }
        if (mTouchDownOnScroller) {
            return mScrollbar.handleTouchEvent(e, mFastScrollerOffset);
        }
        return false;
    }

    @Override
    public void onTouchEvent(RecyclerView rv, MotionEvent e) {
        if (mTouchDownOnScroller) {
            mScrollbar.handleTouchEvent(e, mFastScrollerOffset);
        }
    }

    @Override
    public void onRequestDisallowInterceptTouchEvent(boolean disallowIntercept) { }
>>>>>>> 73859d05
}<|MERGE_RESOLUTION|>--- conflicted
+++ resolved
@@ -17,16 +17,14 @@
 package com.android.launcher3.widget;
 
 import android.content.Context;
-<<<<<<< HEAD
-=======
 import android.graphics.Point;
->>>>>>> 73859d05
 import android.support.v7.widget.LinearLayoutManager;
 import android.support.v7.widget.RecyclerView;
 import android.support.v7.widget.RecyclerView.OnItemTouchListener;
 import android.util.AttributeSet;
 import android.view.MotionEvent;
 import android.view.View;
+
 import com.android.launcher3.BaseRecyclerView;
 import com.android.launcher3.R;
 
@@ -35,11 +33,6 @@
  */
 public class WidgetsRecyclerView extends BaseRecyclerView implements OnItemTouchListener {
 
-<<<<<<< HEAD
-    private static final String TAG = "WidgetsRecyclerView";
-    private final int mScrollbarTopMargin;
-=======
->>>>>>> 73859d05
     private WidgetsListAdapter mAdapter;
 
     private final int mScrollbarTop;
@@ -58,17 +51,12 @@
     public WidgetsRecyclerView(Context context, AttributeSet attrs, int defStyleAttr) {
         // API 21 and below only support 3 parameter ctor.
         super(context, attrs, defStyleAttr);
-<<<<<<< HEAD
-
-        mScrollbarTopMargin = getResources().getDimensionPixelSize(R.dimen.bg_round_rect_radius);
-=======
         mScrollbarTop = getResources().getDimensionPixelSize(R.dimen.dynamic_grid_edge_margin);
         addOnItemTouchListener(this);
->>>>>>> 73859d05
     }
 
     public WidgetsRecyclerView(Context context, AttributeSet attrs, int defStyleAttr,
-            int defStyleRes) {
+                               int defStyleRes) {
         this(context, attrs, defStyleAttr);
     }
 
@@ -160,11 +148,6 @@
     }
 
     @Override
-<<<<<<< HEAD
-    public int getScrollbarTrackHeight() {
-        return super.getScrollbarTrackHeight() - mScrollbarTopMargin;
-    }
-=======
     public int getScrollBarTop() {
         return mScrollbarTop;
     }
@@ -190,5 +173,4 @@
 
     @Override
     public void onRequestDisallowInterceptTouchEvent(boolean disallowIntercept) { }
->>>>>>> 73859d05
 }