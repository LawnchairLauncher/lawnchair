/*
 * Copyright (C) 2015 The Android Open Source Project
 *
 * Licensed under the Apache License, Version 2.0 (the "License");
 * you may not use this file except in compliance with the License.
 * You may obtain a copy of the License at
 *
 *      http://www.apache.org/licenses/LICENSE-2.0
 *
 * Unless required by applicable law or agreed to in writing, software
 * distributed under the License is distributed on an "AS IS" BASIS,
 * WITHOUT WARRANTIES OR CONDITIONS OF ANY KIND, either express or implied.
 * See the License for the specific language governing permissions and
 * limitations under the License.
 */

package com.android.launcher3.widget;

import android.content.Context;
import android.graphics.Point;
import android.util.AttributeSet;
import android.view.MotionEvent;
import android.view.View;

import com.android.launcher3.BaseRecyclerView;
import com.android.launcher3.R;

import androidx.recyclerview.widget.LinearLayoutManager;
import androidx.recyclerview.widget.RecyclerView;
import androidx.recyclerview.widget.RecyclerView.OnItemTouchListener;

/**
 * The widgets recycler view.
 */
public class WidgetsRecyclerView extends BaseRecyclerView implements OnItemTouchListener {

    private WidgetsListAdapter mAdapter;

    private final int mScrollbarTop;

    private final Point mFastScrollerOffset = new Point();
    private boolean mTouchDownOnScroller;

    public WidgetsRecyclerView(Context context) {
        this(context, null);
    }

    public WidgetsRecyclerView(Context context, AttributeSet attrs) {
        this(context, attrs, 0);
    }

    public WidgetsRecyclerView(Context context, AttributeSet attrs, int defStyleAttr) {
        // API 21 and below only support 3 parameter ctor.
        super(context, attrs, defStyleAttr);
        mScrollbarTop = getResources().getDimensionPixelSize(R.dimen.dynamic_grid_edge_margin);
        addOnItemTouchListener(this);
    }

<<<<<<< HEAD
    public WidgetsRecyclerView(Context context, AttributeSet attrs, int defStyleAttr,
                               int defStyleRes) {
        this(context, attrs, defStyleAttr);
    }

=======
>>>>>>> c87bbeea
    @Override
    protected void onFinishInflate() {
        super.onFinishInflate();
        // create a layout manager with Launcher's context so that scroll position
        // can be preserved during screen rotation.
        setLayoutManager(new LinearLayoutManager(getContext()));
    }

    @Override
    public void setAdapter(Adapter adapter) {
        super.setAdapter(adapter);
        mAdapter = (WidgetsListAdapter) adapter;
    }

    /**
     * Maps the touch (from 0..1) to the adapter position that should be visible.
     */
    @Override
    public PositionThumbInfo scrollToPositionAtProgress(float touchFraction) {
        // Skip early if widgets are not bound.
        if (isModelNotReady()) {
            return new PositionThumbInfo("", 0);
        }

        // Stop the scroller if it is scrolling
        stopScroll();

        int rowCount = mAdapter.getItemCount();
        float pos = rowCount * touchFraction;
        int availableScrollHeight = getAvailableScrollHeight();
        LinearLayoutManager layoutManager = ((LinearLayoutManager) getLayoutManager());
        layoutManager.scrollToPositionWithOffset(0, (int) -(availableScrollHeight * touchFraction));

        int posInt = (int) ((touchFraction == 1)? pos -1 : pos);
        return new PositionThumbInfo(mAdapter.getSectionName(posInt), 0);
    }

    /**
     * Updates the bounds for the scrollbar.
     */
    @Override
    public void onUpdateScrollbar(int dy) {
        // Skip early if widgets are not bound.
        if (isModelNotReady()) {
            return;
        }

        // Skip early if, there no child laid out in the container.
        int scrollY = getCurrentScrollY();
        if (scrollY < 0) {
            mScrollbar.setThumbOffsetY(-1);
            return;
        }

        synchronizeScrollBarThumbOffsetToViewScroll(scrollY, getAvailableScrollHeight());
    }

    @Override
    public int getCurrentScrollY() {
        // Skip early if widgets are not bound.
        if (isModelNotReady() || getChildCount() == 0) {
            return -1;
        }

        View child = getChildAt(0);
        int rowIndex = getChildPosition(child);
        int y = (child.getMeasuredHeight() * rowIndex);
        int offset = getLayoutManager().getDecoratedTop(child);

        return getPaddingTop() + y - offset;
    }

    /**
     * Returns the available scroll height:
     *   AvailableScrollHeight = Total height of the all items - last page height
     */
    @Override
    protected int getAvailableScrollHeight() {
        View child = getChildAt(0);
        return child.getMeasuredHeight() * mAdapter.getItemCount() - getScrollbarTrackHeight()
                - mScrollbarTop;
    }

    private boolean isModelNotReady() {
        return mAdapter.getItemCount() == 0;
    }

    @Override
    public int getScrollBarTop() {
        return mScrollbarTop;
    }

    @Override
    public boolean onInterceptTouchEvent(RecyclerView rv, MotionEvent e) {
        if (e.getAction() == MotionEvent.ACTION_DOWN) {
            mTouchDownOnScroller =
                    mScrollbar.isHitInParent(e.getX(), e.getY(), mFastScrollerOffset);
        }
        if (mTouchDownOnScroller) {
            return mScrollbar.handleTouchEvent(e, mFastScrollerOffset);
        }
        return false;
    }

    @Override
    public void onTouchEvent(RecyclerView rv, MotionEvent e) {
        if (mTouchDownOnScroller) {
            mScrollbar.handleTouchEvent(e, mFastScrollerOffset);
        }
    }

    @Override
    public void onRequestDisallowInterceptTouchEvent(boolean disallowIntercept) { }
}<|MERGE_RESOLUTION|>--- conflicted
+++ resolved
@@ -56,14 +56,6 @@
         addOnItemTouchListener(this);
     }
 
-<<<<<<< HEAD
-    public WidgetsRecyclerView(Context context, AttributeSet attrs, int defStyleAttr,
-                               int defStyleRes) {
-        this(context, attrs, defStyleAttr);
-    }
-
-=======
->>>>>>> c87bbeea
     @Override
     protected void onFinishInflate() {
         super.onFinishInflate();
