--- conflicted
+++ resolved
@@ -102,37 +102,20 @@
     private static final long FADE_IN_DURATION = 150;
     private static final long EDUCATION_TIP_DELAY_MS = 200;
     private static final long EDUCATION_DIALOG_DELAY_MS = 500;
-<<<<<<< HEAD
-    private static final float VERTICAL_START_POSITION = 0.3f;
+
     // The widget recommendation table can easily take over the entire screen on
     // devices with small
     // resolution or landscape on phone. This ratio defines the max percentage of
     // content area that
     // the table can display.
     private static final float RECOMMENDATION_TABLE_HEIGHT_RATIO = 0.75f;
-    private static final String KEY_WIDGETS_EDUCATION_DIALOG_SEEN = "launcher.widgets_education_dialog_seen";
-=======
-
-    // The widget recommendation table can easily take over the entire screen on devices with small
-    // resolution or landscape on phone. This ratio defines the max percentage of content area that
-    // the table can display.
-    private static final float RECOMMENDATION_TABLE_HEIGHT_RATIO = 0.75f;
->>>>>>> 96fe8417
 
     private final UserCache mUserCache;
     private final UserManagerState mUserManagerState = new UserManagerState();
     private final UserHandle mCurrentUser = Process.myUserHandle();
-<<<<<<< HEAD
     private final Predicate<WidgetsListBaseEntry> mPrimaryWidgetsFilter = entry -> mCurrentUser
             .equals(entry.mPkgItem.user);
-    private final Predicate<WidgetsListBaseEntry> mWorkWidgetsFilter = entry -> !mCurrentUser
-            .equals(entry.mPkgItem.user)
-            && !mUserManagerState.isUserQuiet(entry.mPkgItem.user);
-=======
-    private final Predicate<WidgetsListBaseEntry> mPrimaryWidgetsFilter =
-            entry -> mCurrentUser.equals(entry.mPkgItem.user);
     private final Predicate<WidgetsListBaseEntry> mWorkWidgetsFilter;
->>>>>>> 96fe8417
     protected final boolean mHasWorkProfile;
     protected boolean mHasRecommendedWidgets;
     protected final SparseArray<AdapterHolder> mAdapters = new SparseArray();
@@ -191,16 +174,9 @@
     PersonalWorkPagedView mViewPager;
     private boolean mIsInSearchMode;
     private boolean mIsNoWidgetsViewNeeded;
-<<<<<<< HEAD
     @Px
     private int mMaxSpanPerRow;
-    private DeviceProfile mDeviceProfile;
-
-    private int mOrientation;
-=======
-    @Px private int mMaxSpanPerRow;
     protected DeviceProfile mDeviceProfile;
->>>>>>> 96fe8417
 
     protected TextView mNoWidgetsView;
     protected StickyHeaderLayout mSearchScrollView;
@@ -360,8 +336,8 @@
             mNoWidgetsView.setText(R.string.no_search_results);
         } else if (adapterHolder.mAdapterType == AdapterHolder.WORK
                 && mUserCache.getUserProfiles().stream()
-                .filter(userHandle -> mUserCache.getUserInfo(userHandle).isWork())
-                .anyMatch(mUserManagerState::isUserQuiet)
+                        .filter(userHandle -> mUserCache.getUserInfo(userHandle).isWork())
+                        .anyMatch(mUserManagerState::isUserQuiet)
                 && mActivityContext.getStringCache() != null) {
             mNoWidgetsView.setText(mActivityContext.getStringCache().workProfilePausedTitle);
         } else {
@@ -847,7 +823,8 @@
             reset();
         }
 
-        // When folding/unfolding the foldables, we need to switch between the regular widget picker
+        // When folding/unfolding the foldables, we need to switch between the regular
+        // widget picker
         // and the two pane picker, so we rebuild the picker with the correct layout.
         if (mDeviceProfile.isTwoPanels != dp.isTwoPanels && enableUnfoldedTwoPanePicker()) {
             handleClose(false);
@@ -870,18 +847,12 @@
     @Override
     public void onDragStart(boolean start, float startDisplacement) {
         super.onDragStart(start, startDisplacement);
-<<<<<<< HEAD
         if (Utilities.ATLEAST_R) {
             getWindowInsetsController().hide(WindowInsets.Type.ime());
         } else {
             Window window = mActivityContext.getWindow();
             WindowInsetsControllerCompat controller = new WindowInsetsControllerCompat(window, this);
             controller.hide(WindowInsetsCompat.Type.ime());
-=======
-        WindowInsetsController insetsController = getWindowInsetsController();
-        if (insetsController != null) {
-            insetsController.hide(WindowInsets.Type.ime());
->>>>>>> 96fe8417
         }
     }
 
