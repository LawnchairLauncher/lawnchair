--- conflicted
+++ resolved
@@ -39,11 +39,8 @@
 import android.view.MotionEvent;
 import android.view.View;
 import android.view.ViewGroup;
-<<<<<<< HEAD
 import android.view.Window;
 import android.view.ViewOutlineProvider;
-=======
->>>>>>> bcf36a18
 import android.view.WindowInsets;
 import android.view.animation.AnimationUtils;
 import android.view.animation.Interpolator;
@@ -104,7 +101,6 @@
     private static final long EDUCATION_TIP_DELAY_MS = 200;
     private static final long EDUCATION_DIALOG_DELAY_MS = 500;
     private static final float VERTICAL_START_POSITION = 0.3f;
-<<<<<<< HEAD
     // The widget recommendation table can easily take over the entire screen on
     // devices with small
     // resolution or landscape on phone. This ratio defines the max percentage of
@@ -133,35 +129,6 @@
                 removeOnLayoutChangeListener(this);
                 return;
             }
-=======
-    // The widget recommendation table can easily take over the entire screen on devices with small
-    // resolution or landscape on phone. This ratio defines the max percentage of content area that
-    // the table can display.
-    private static final float RECOMMENDATION_TABLE_HEIGHT_RATIO = 0.75f;
-    private static final String KEY_WIDGETS_EDUCATION_DIALOG_SEEN =
-            "launcher.widgets_education_dialog_seen";
-
-    private final UserManagerState mUserManagerState = new UserManagerState();
-    private final UserHandle mCurrentUser = Process.myUserHandle();
-    private final Predicate<WidgetsListBaseEntry> mPrimaryWidgetsFilter =
-            entry -> mCurrentUser.equals(entry.mPkgItem.user);
-    private final Predicate<WidgetsListBaseEntry> mWorkWidgetsFilter =
-            entry -> !mCurrentUser.equals(entry.mPkgItem.user)
-                    && !mUserManagerState.isUserQuiet(entry.mPkgItem.user);
-    protected final boolean mHasWorkProfile;
-    protected boolean mHasRecommendedWidgets;
-    protected final SparseArray<AdapterHolder> mAdapters = new SparseArray();
-    @Nullable private ArrowTipView mLatestEducationalTip;
-    private final OnLayoutChangeListener mLayoutChangeListenerToShowTips =
-            new OnLayoutChangeListener() {
-                @Override
-                public void onLayoutChange(View v, int left, int top, int right, int bottom,
-                        int oldLeft, int oldTop, int oldRight, int oldBottom) {
-                    if (hasSeenEducationTip()) {
-                        removeOnLayoutChangeListener(this);
-                        return;
-                    }
->>>>>>> bcf36a18
 
             // Widgets are loaded asynchronously, We are adding a delay because we only want
             // to show the tip when the widget preview has finished loading and rendering in
@@ -191,7 +158,6 @@
             }
         }
 
-<<<<<<< HEAD
         @Override
         public void onViewDetachedFromWindow(View view) {
         }
@@ -210,16 +176,6 @@
     private boolean mIsNoWidgetsViewNeeded;
     @Px
     private int mMaxSpanPerRow;
-=======
-    @Px private final int mTabsHeight;
-
-    @Nullable private WidgetsRecyclerView mCurrentWidgetsRecyclerView;
-    @Nullable private WidgetsRecyclerView mCurrentTouchEventRecyclerView;
-    @Nullable PersonalWorkPagedView mViewPager;
-    private boolean mIsInSearchMode;
-    private boolean mIsNoWidgetsViewNeeded;
-    @Px private int mMaxSpanPerRow;
->>>>>>> bcf36a18
     private DeviceProfile mDeviceProfile;
 
     private int mOrientation;
@@ -258,14 +214,11 @@
     @Override
     protected void onFinishInflate() {
         super.onFinishInflate();
-<<<<<<< HEAD
         mContent = findViewById(R.id.container);
         mContent.setBackground(DrawableTokens.BgWidgetsFullSheet.resolve(getContext()));
 
         View collapseHandle = findViewById(R.id.collapse_handle);
         collapseHandle.setBackgroundColor(ColorTokens.TextColorSecondary.resolveColor(getContext()));
-=======
->>>>>>> bcf36a18
 
         mContent = findViewById(R.id.container);
         setContentBackgroundWithParent(getContext().getDrawable(R.drawable.bg_widgets_full_sheet),
@@ -355,15 +308,9 @@
 
     @Override
     @RequiresApi(Build.VERSION_CODES.UPSIDE_DOWN_CAKE)
-<<<<<<< HEAD
     public void onBackProgressed(float backProgress) {
         super.onBackProgressed(backProgress);
         mFastScroller.setVisibility(backProgress > 0 ? View.INVISIBLE : View.VISIBLE);
-=======
-    public void onBackProgressed(@NonNull BackEvent backEvent) {
-        super.onBackProgressed(backEvent);
-        mFastScroller.setVisibility(backEvent.getProgress() > 0 ? View.INVISIBLE : View.VISIBLE);
->>>>>>> bcf36a18
     }
 
     private void attachScrollbarToRecyclerView(WidgetsRecyclerView recyclerView) {
@@ -515,12 +462,8 @@
         if (getMeasuredWidth() == 0)
             return false;
 
-<<<<<<< HEAD
         @Px
         int maxHorizontalSpan = getContentView().getMeasuredWidth()
-=======
-        @Px int maxHorizontalSpan = getContentView().getMeasuredWidth()
->>>>>>> bcf36a18
                 - (2 * mContentHorizontalMargin);
         if (mMaxSpanPerRow != maxHorizontalSpan) {
             mMaxSpanPerRow = maxHorizontalSpan;
@@ -635,12 +578,8 @@
             mNoWidgetsView.setVisibility(GONE);
         } else {
             mAdapters.get(AdapterHolder.SEARCH).mWidgetsRecyclerView.setVisibility(GONE);
-<<<<<<< HEAD
             // Visibility of recommended widgets, recycler views and headers are handled in
             // methods
-=======
-            // Visibility of recommended widgets, recycler views and headers are handled in methods
->>>>>>> bcf36a18
             // below.
             onRecommendedWidgetsBound();
             onWidgetsBound();
@@ -657,12 +596,7 @@
         if (mIsInSearchMode) {
             return;
         }
-<<<<<<< HEAD
         List<WidgetItem> recommendedWidgets = mActivityContext.getPopupDataProvider().getRecommendedWidgets();
-=======
-        List<WidgetItem> recommendedWidgets =
-                mActivityContext.getPopupDataProvider().getRecommendedWidgets();
->>>>>>> bcf36a18
         mHasRecommendedWidgets = recommendedWidgets.size() > 0;
         if (mHasRecommendedWidgets) {
             float noWidgetsViewHeight = 0;
@@ -683,13 +617,8 @@
             }
             float maxTableHeight = getMaxTableHeight(noWidgetsViewHeight);
 
-<<<<<<< HEAD
             List<ArrayList<WidgetItem>> recommendedWidgetsInTable = WidgetsTableUtils
                     .groupWidgetItemsUsingRowPxWithoutReordering(
-=======
-            List<ArrayList<WidgetItem>> recommendedWidgetsInTable =
-                    WidgetsTableUtils.groupWidgetItemsUsingRowPxWithoutReordering(
->>>>>>> bcf36a18
                             recommendedWidgets,
                             mActivityContext,
                             mActivityContext.getDeviceProfile(),
@@ -994,14 +923,10 @@
         return mContent;
     }
 
-<<<<<<< HEAD
     /**
      * Opens the first header in widget picker and scrolls to the top of the
      * RecyclerView.
      */
-=======
-    /** Opens the first header in widget picker and scrolls to the top of the RecyclerView. */
->>>>>>> bcf36a18
     @VisibleForTesting
     public void openFirstHeader() {
         mAdapters.get(AdapterHolder.PRIMARY).mWidgetsListAdapter.selectFirstHeaderEntry();
