--- conflicted
+++ resolved
@@ -30,11 +30,8 @@
 import android.widget.TableLayout;
 
 import androidx.annotation.Nullable;
-<<<<<<< HEAD
 import androidx.core.view.ViewCompat;
-=======
 import androidx.annotation.Px;
->>>>>>> 904a97c6
 
 import com.android.launcher3.DeviceProfile;
 import com.android.launcher3.R;
@@ -54,8 +51,10 @@
     private final float mWidgetCellVerticalPadding;
     private final float mWidgetCellTextViewsHeight;
 
-    @Nullable private OnLongClickListener mWidgetCellOnLongClickListener;
-    @Nullable private OnClickListener mWidgetCellOnClickListener;
+    @Nullable
+    private OnLongClickListener mWidgetCellOnLongClickListener;
+    @Nullable
+    private OnClickListener mWidgetCellOnClickListener;
 
     public WidgetsRecommendationTableLayout(Context context) {
         this(context, /* attrs= */ null);
@@ -63,21 +62,27 @@
 
     public WidgetsRecommendationTableLayout(Context context, AttributeSet attrs) {
         super(context, attrs);
-        // There are 1 row for title, 1 row for dimension and max 3 rows for description.
+        // There are 1 row for title, 1 row for dimension and max 3 rows for
+        // description.
         mWidgetsRecommendationTableVerticalPadding = 2 * getResources()
                 .getDimensionPixelSize(R.dimen.widget_recommendations_table_vertical_padding);
         mWidgetCellVerticalPadding = 2 * getResources()
                 .getDimensionPixelSize(R.dimen.widget_cell_vertical_padding);
-        mWidgetCellTextViewsHeight =
-                getResources().getDimension(R.dimen.widget_cell_title_line_height);
+        mWidgetCellTextViewsHeight = getResources().getDimension(R.dimen.widget_cell_title_line_height);
     }
 
-    /** Sets a {@link android.view.View.OnLongClickListener} for all widget cells in this table. */
+    /**
+     * Sets a {@link android.view.View.OnLongClickListener} for all widget cells in
+     * this table.
+     */
     public void setWidgetCellLongClickListener(OnLongClickListener onLongClickListener) {
         mWidgetCellOnLongClickListener = onLongClickListener;
     }
 
-    /** Sets a {@link android.view.View.OnClickListener} for all widget cells in this table. */
+    /**
+     * Sets a {@link android.view.View.OnClickListener} for all widget cells in this
+     * table.
+     */
     public void setWidgetCellOnClickListener(OnClickListener widgetCellOnClickListener) {
         mWidgetCellOnClickListener = widgetCellOnClickListener;
     }
@@ -91,13 +96,19 @@
     }
 
     /**
-     * Sets a list of recommended widgets that would like to be displayed in this table within the
+     * Sets a list of recommended widgets that would like to be displayed in this
+     * table within the
      * desired {@code recommendationTableMaxHeight}.
      *
-     * <p>If the content can't fit {@code recommendationTableMaxHeight}, this view will remove a
-     * last row from the {@code recommendedWidgets} until it fits or only one row left.
+     * <p>
+     * If the content can't fit {@code recommendationTableMaxHeight}, this view will
+     * remove a
+     * last row from the {@code recommendedWidgets} until it fits or only one row
+     * left.
      *
-     * <p>Returns the list of widgets that could fit</p>
+     * <p>
+     * Returns the list of widgets that could fit
+     * </p>
      */
     public List<ArrayList<WidgetItem>> setRecommendedWidgets(
             List<ArrayList<WidgetItem>> recommendedWidgets,
@@ -119,7 +130,7 @@
         for (int i = 0; i < recommendationTable.size(); i++) {
             List<WidgetItem> widgetItems = recommendationTable.get(i);
             WidgetTableRow tableRow = new WidgetTableRow(getContext());
-            tableRow.setupRow(widgetItems.size(), /*resizeDelayMs=*/ 0);
+            tableRow.setupRow(widgetItems.size(), /* resizeDelayMs= */ 0);
             tableRow.setGravity(Gravity.TOP);
             for (WidgetItem widgetItem : widgetItems) {
                 WidgetCell widgetCell = addItemCell(tableRow);
@@ -155,7 +166,8 @@
             List<ArrayList<WidgetItem>> recommendedWidgets, @Px float recommendationTableMaxHeight,
             DeviceProfile deviceProfile) {
         List<ArrayList<WidgetItem>> filteredRows = new ArrayList<>();
-        // A naive estimation of the widgets recommendation table height without inflation.
+        // A naive estimation of the widgets recommendation table height without
+        // inflation.
         float totalHeight = mWidgetsRecommendationTableVerticalPadding;
 
         for (int i = 0; i < recommendedWidgets.size(); i++) {
@@ -163,8 +175,8 @@
             float rowHeight = 0;
             for (int j = 0; j < widgetItems.size(); j++) {
                 WidgetItem widgetItem = widgetItems.get(j);
-                WidgetPreviewContainerSize previewContainerSize =
-                        WidgetPreviewContainerSize.Companion.forItem(widgetItem, deviceProfile);
+                WidgetPreviewContainerSize previewContainerSize = WidgetPreviewContainerSize.Companion
+                        .forItem(widgetItem, deviceProfile);
                 float widgetItemHeight = getWidgetSizePx(deviceProfile, previewContainerSize.spanX,
                         previewContainerSize.spanY).getHeight();
                 rowHeight = max(rowHeight,
