--- conflicted
+++ resolved
@@ -37,6 +37,7 @@
 import com.android.launcher3.LauncherAppState;
 import com.android.launcher3.R;
 import com.android.launcher3.ResourceUtils;
+import com.android.launcher3.Utilities;
 import com.android.launcher3.anim.Interpolators;
 import com.android.launcher3.model.WidgetItem;
 import com.android.launcher3.util.PackageUserKey;
@@ -181,7 +182,6 @@
         int rightInset = insets.right - mInsets.right;
         int bottomInset = insets.bottom - mInsets.bottom;
         mInsets.set(insets);
-<<<<<<< HEAD
 
         if (!Utilities.ATLEAST_OREO && !mLauncher.getDeviceProfile().isVerticalBarLayout()) {
             View navBarBg = findViewById(R.id.nav_bar_bg);
@@ -191,11 +191,7 @@
             bottomInset = 0;
         }
 
-        setPadding(getPaddingLeft() + leftInset, getPaddingTop(),
-                getPaddingRight() + rightInset, getPaddingBottom() + bottomInset);
-=======
         setPadding(leftInset, getPaddingTop(), rightInset, bottomInset);
->>>>>>> c87bbeea
     }
 
     @Override
