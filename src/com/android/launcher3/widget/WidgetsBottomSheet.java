/*
 * Copyright (C) 2017 The Android Open Source Project
 *
 * Licensed under the Apache License, Version 2.0 (the "License");
 * you may not use this file except in compliance with the License.
 * You may obtain a copy of the License at
 *
 *      http://www.apache.org/licenses/LICENSE-2.0
 *
 * Unless required by applicable law or agreed to in writing, software
 * distributed under the License is distributed on an "AS IS" BASIS,
 * WITHOUT WARRANTIES OR CONDITIONS OF ANY KIND, either express or implied.
 * See the License for the specific language governing permissions and
 * limitations under the License.
 */

package com.android.launcher3.widget;

import android.animation.PropertyValuesHolder;
import android.content.Context;
import android.graphics.Rect;
import android.util.AttributeSet;
import android.util.Pair;
import android.view.Gravity;
import android.view.LayoutInflater;
import android.view.View;
import android.view.ViewGroup;
import android.widget.TextView;

import com.android.launcher3.Insettable;
import com.android.launcher3.ItemInfo;
import com.android.launcher3.LauncherAppState;
import com.android.launcher3.R;
import com.android.launcher3.Utilities;
import com.android.launcher3.anim.Interpolators;
import com.android.launcher3.model.WidgetItem;
import com.android.launcher3.util.PackageUserKey;

import java.util.List;

/**
 * Bottom sheet for the "Widgets" system shortcut in the long-press popup.
 */
public class WidgetsBottomSheet extends BaseWidgetSheet implements Insettable {

    private static final int DEFAULT_CLOSE_DURATION = 200;
    private ItemInfo mOriginalItemInfo;
    private Rect mInsets;

    public boolean mNoIntercept;

    public WidgetsBottomSheet(Context context, AttributeSet attrs) {
        this(context, attrs, 0);
    }

    public WidgetsBottomSheet(Context context, AttributeSet attrs, int defStyleAttr) {
        super(context, attrs, defStyleAttr);
        setWillNotDraw(false);
        mInsets = new Rect();
        mContent = this;
    }

    @Override
    protected void onLayout(boolean changed, int l, int t, int r, int b) {
        super.onLayout(changed, l, t, r, b);
        setTranslationShift(mTranslationShift);
    }

    public void populateAndShow(ItemInfo itemInfo) {
        mOriginalItemInfo = itemInfo;
        if (itemInfo != null) {
            ((TextView) findViewById(R.id.title)).setText(getContext().getString(
                    R.string.widgets_bottom_sheet_title, mOriginalItemInfo.title));
        }

        onWidgetsBound();

        mLauncher.getDragLayer().addView(this);
        mIsOpen = false;
        animateOpen();
    }

    @Override
    protected void onWidgetsBound() {
        List<WidgetItem> widgets = mLauncher.getPopupDataProvider().getWidgetsForPackageUser(
                new PackageUserKey(
                        mOriginalItemInfo.getTargetComponent().getPackageName(),
                        mOriginalItemInfo.user));

        ViewGroup widgetRow = findViewById(R.id.widgets);
        ViewGroup widgetCells = widgetRow.findViewById(R.id.widgets_cell_list);

        widgetCells.removeAllViews();

        for (int i = 0; i < widgets.size(); i++) {
            WidgetCell widget = addItemCell(widgetCells);
            widget.applyFromCellItem(widgets.get(i), LauncherAppState.getInstance(mLauncher)
                    .getWidgetCache());
            widget.ensurePreview();
            widget.setVisibility(View.VISIBLE);
            if (i < widgets.size() - 1) {
                addDivider(widgetCells);
            }
        }

        if (widgets.size() == 1) {
            // If there is only one widget, we want to center it instead of left-align.
            WidgetsBottomSheet.LayoutParams params = (WidgetsBottomSheet.LayoutParams)
                    widgetRow.getLayoutParams();
            params.gravity = Gravity.CENTER_HORIZONTAL;
        } else {
            // Otherwise, add an empty view to the start as padding (but still scroll edge to edge).
            View leftPaddingView = LayoutInflater.from(getContext()).inflate(
                    R.layout.widget_list_divider, widgetRow, false);
            leftPaddingView.getLayoutParams().width = Utilities.pxFromDp(
                    16, getResources().getDisplayMetrics());
            widgetCells.addView(leftPaddingView, 0);
        }
    }

    private void addDivider(ViewGroup parent) {
        LayoutInflater.from(getContext()).inflate(R.layout.widget_list_divider, parent, true);
    }

    private WidgetCell addItemCell(ViewGroup parent) {
        WidgetCell widget = (WidgetCell) LayoutInflater.from(getContext()).inflate(
                R.layout.widget_cell, parent, false);

        widget.setOnClickListener(this);
        widget.setOnLongClickListener(this);
        widget.setAnimatePreview(false);

        parent.addView(widget);
        return widget;
    }

    private void animateOpen() {
        if (mIsOpen || mOpenCloseAnimator.isRunning()) {
            return;
        }
        mIsOpen = true;
        setupNavBarColor();
        mOpenCloseAnimator.setValues(
                PropertyValuesHolder.ofFloat(TRANSLATION_SHIFT, TRANSLATION_SHIFT_OPENED));
        mOpenCloseAnimator.setInterpolator(Interpolators.FAST_OUT_SLOW_IN);
        mOpenCloseAnimator.start();
    }

    @Override
    protected void handleClose(boolean animate) {
<<<<<<< HEAD
        if (!mIsOpen || mOpenCloseAnimator.isRunning()) {
            return;
        }
        if (animate) {
            mOpenCloseAnimator.setValues(new PropertyListBuilder()
                    .translationY(mTranslationYClosed).build());
            mOpenCloseAnimator.addListener(new AnimatorListenerAdapter() {
                @Override
                public void onAnimationEnd(Animator animation) {
                    mSwipeDetector.finishedScrolling();
                    onCloseComplete();
                }
            });
            mOpenCloseAnimator.setInterpolator(mSwipeDetector.isIdleState()
                    ? mFastOutSlowInInterpolator : mScrollInterpolator);
            mOpenCloseAnimator.start();
        } else {
            setTranslationY(mTranslationYClosed);
            onCloseComplete();
        }
    }

    protected void onCloseComplete() {
        mIsOpen = false;
        mLauncher.getDragLayer().removeView(mGradientBackground);
        mLauncher.getDragLayer().removeView(WidgetsBottomSheet.this);
        mLauncher.getSystemUiController().updateUiState(
                SystemUiController.UI_STATE_WIDGET_BOTTOM_SHEET, 0);
=======
        handleClose(animate, DEFAULT_CLOSE_DURATION);
>>>>>>> 73859d05
    }

    @Override
    protected boolean isOfType(@FloatingViewType int type) {
        return (type & TYPE_WIDGETS_BOTTOM_SHEET) != 0;
    }

    @Override
    public void setInsets(Rect insets) {
        // Extend behind left, right, and bottom insets.
        int leftInset = insets.left - mInsets.left;
        int rightInset = insets.right - mInsets.right;
        int bottomInset = insets.bottom - mInsets.bottom;
        mInsets.set(insets);

        if (!Utilities.ATLEAST_OREO && !mLauncher.getDeviceProfile().isVerticalBarLayout()) {
            View navBarBg = findViewById(R.id.nav_bar_bg);
            ViewGroup.LayoutParams navBarBgLp = navBarBg.getLayoutParams();
            navBarBgLp.height = bottomInset;
            navBarBg.setLayoutParams(navBarBgLp);
            bottomInset = 0;
        }

        setPadding(getPaddingLeft() + leftInset, getPaddingTop(),
                getPaddingRight() + rightInset, getPaddingBottom() + bottomInset);
    }

<<<<<<< HEAD
    /* SwipeDetector.Listener */

    @Override
    public void onDragStart(boolean start) {
    }

    @Override
    public boolean onDrag(float displacement, float velocity) {
        setTranslationY(Utilities.boundToRange(displacement, mTranslationYOpen,
                mTranslationYClosed));
        return true;
    }

    @Override
    public void setTranslationY(float translationY) {
        super.setTranslationY(translationY);
        if (mGradientBackground == null) return;
        float p = (mTranslationYClosed - translationY) / mTranslationYRange;
        boolean showScrim = p <= 0;
        mGradientBackground.setProgress(p, showScrim);
    }

    @Override
    public void onDragEnd(float velocity, boolean fling) {
        if ((fling && velocity > 0) || getTranslationY() > (mTranslationYRange) / 2) {
            mScrollInterpolator.setVelocityAtZero(velocity);
            mOpenCloseAnimator.setDuration(SwipeDetector.calculateDuration(velocity,
                    (mTranslationYClosed - getTranslationY()) / mTranslationYRange));
            close(true);
        } else {
            mIsOpen = false;
            mOpenCloseAnimator.setDuration(SwipeDetector.calculateDuration(velocity,
                    (getTranslationY() - mTranslationYOpen) / mTranslationYRange));
            open(true);
        }
    }

    @Override
    public boolean onControllerTouchEvent(MotionEvent ev) {
        return mSwipeDetector.onTouchEvent(ev);
    }

    @Override
    public boolean onControllerInterceptTouchEvent(MotionEvent ev) {
        if (mNoIntercept) return false;
        int directionsToDetectScroll = mSwipeDetector.isIdleState() ?
                SwipeDetector.DIRECTION_NEGATIVE : 0;
        mSwipeDetector.setDetectableScrollConditions(
                directionsToDetectScroll, false);
        mSwipeDetector.onTouchEvent(ev);
        return mSwipeDetector.isDraggingOrSettling();
    }

    /* DragListener */

=======
>>>>>>> 73859d05
    @Override
    protected int getElementsRowCount() {
        return 1;
    }

    @Override
    protected Pair<View, String> getAccessibilityTarget() {
        return Pair.create(findViewById(R.id.title),  getContext().getString(
                mIsOpen ? R.string.widgets_list : R.string.widgets_list_closed));
    }
}<|MERGE_RESOLUTION|>--- conflicted
+++ resolved
@@ -148,38 +148,7 @@
 
     @Override
     protected void handleClose(boolean animate) {
-<<<<<<< HEAD
-        if (!mIsOpen || mOpenCloseAnimator.isRunning()) {
-            return;
-        }
-        if (animate) {
-            mOpenCloseAnimator.setValues(new PropertyListBuilder()
-                    .translationY(mTranslationYClosed).build());
-            mOpenCloseAnimator.addListener(new AnimatorListenerAdapter() {
-                @Override
-                public void onAnimationEnd(Animator animation) {
-                    mSwipeDetector.finishedScrolling();
-                    onCloseComplete();
-                }
-            });
-            mOpenCloseAnimator.setInterpolator(mSwipeDetector.isIdleState()
-                    ? mFastOutSlowInInterpolator : mScrollInterpolator);
-            mOpenCloseAnimator.start();
-        } else {
-            setTranslationY(mTranslationYClosed);
-            onCloseComplete();
-        }
-    }
-
-    protected void onCloseComplete() {
-        mIsOpen = false;
-        mLauncher.getDragLayer().removeView(mGradientBackground);
-        mLauncher.getDragLayer().removeView(WidgetsBottomSheet.this);
-        mLauncher.getSystemUiController().updateUiState(
-                SystemUiController.UI_STATE_WIDGET_BOTTOM_SHEET, 0);
-=======
         handleClose(animate, DEFAULT_CLOSE_DURATION);
->>>>>>> 73859d05
     }
 
     @Override
@@ -207,64 +176,6 @@
                 getPaddingRight() + rightInset, getPaddingBottom() + bottomInset);
     }
 
-<<<<<<< HEAD
-    /* SwipeDetector.Listener */
-
-    @Override
-    public void onDragStart(boolean start) {
-    }
-
-    @Override
-    public boolean onDrag(float displacement, float velocity) {
-        setTranslationY(Utilities.boundToRange(displacement, mTranslationYOpen,
-                mTranslationYClosed));
-        return true;
-    }
-
-    @Override
-    public void setTranslationY(float translationY) {
-        super.setTranslationY(translationY);
-        if (mGradientBackground == null) return;
-        float p = (mTranslationYClosed - translationY) / mTranslationYRange;
-        boolean showScrim = p <= 0;
-        mGradientBackground.setProgress(p, showScrim);
-    }
-
-    @Override
-    public void onDragEnd(float velocity, boolean fling) {
-        if ((fling && velocity > 0) || getTranslationY() > (mTranslationYRange) / 2) {
-            mScrollInterpolator.setVelocityAtZero(velocity);
-            mOpenCloseAnimator.setDuration(SwipeDetector.calculateDuration(velocity,
-                    (mTranslationYClosed - getTranslationY()) / mTranslationYRange));
-            close(true);
-        } else {
-            mIsOpen = false;
-            mOpenCloseAnimator.setDuration(SwipeDetector.calculateDuration(velocity,
-                    (getTranslationY() - mTranslationYOpen) / mTranslationYRange));
-            open(true);
-        }
-    }
-
-    @Override
-    public boolean onControllerTouchEvent(MotionEvent ev) {
-        return mSwipeDetector.onTouchEvent(ev);
-    }
-
-    @Override
-    public boolean onControllerInterceptTouchEvent(MotionEvent ev) {
-        if (mNoIntercept) return false;
-        int directionsToDetectScroll = mSwipeDetector.isIdleState() ?
-                SwipeDetector.DIRECTION_NEGATIVE : 0;
-        mSwipeDetector.setDetectableScrollConditions(
-                directionsToDetectScroll, false);
-        mSwipeDetector.onTouchEvent(ev);
-        return mSwipeDetector.isDraggingOrSettling();
-    }
-
-    /* DragListener */
-
-=======
->>>>>>> 73859d05
     @Override
     protected int getElementsRowCount() {
         return 1;
