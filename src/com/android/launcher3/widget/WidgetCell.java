/*
 * Copyright (C) 2015 The Android Open Source Project
 *
 * Licensed under the Apache License, Version 2.0 (the "License");
 * you may not use this file except in compliance with the License.
 * You may obtain a copy of the License at
 *
 *      http://www.apache.org/licenses/LICENSE-2.0
 *
 * Unless required by applicable law or agreed to in writing, software
 * distributed under the License is distributed on an "AS IS" BASIS,
 * WITHOUT WARRANTIES OR CONDITIONS OF ANY KIND, either express or implied.
 * See the License for the specific language governing permissions and
 * limitations under the License.
 */

package com.android.launcher3.widget;

import static android.view.View.MeasureSpec.makeMeasureSpec;
import static android.view.ViewGroup.LayoutParams.MATCH_PARENT;
import static android.view.ViewGroup.LayoutParams.WRAP_CONTENT;

import static com.android.launcher3.LauncherSettings.Favorites.CONTAINER_WIDGETS_TRAY;
import static com.android.launcher3.Utilities.ATLEAST_S;
import static com.android.launcher3.util.MultiTranslateDelegate.INDEX_WIDGET_CENTERING;

import android.content.Context;
import android.graphics.Bitmap;
import android.graphics.drawable.Drawable;
import android.os.Process;
import android.util.AttributeSet;
import android.util.Log;
import android.util.Size;
import android.view.ContextThemeWrapper;
import android.view.Gravity;
import android.view.MotionEvent;
import android.view.View;
import android.view.ViewGroup;
import android.view.ViewPropertyAnimator;
import android.view.accessibility.AccessibilityNodeInfo;
import android.widget.FrameLayout;
import android.widget.ImageView;
import android.widget.LinearLayout;
import android.widget.RemoteViews;
import android.widget.TextView;

import androidx.annotation.NonNull;
import androidx.annotation.Nullable;

import com.android.launcher3.CheckLongPressHelper;
import com.android.launcher3.DeviceProfile;
import com.android.launcher3.Launcher;
import com.android.launcher3.R;
import com.android.launcher3.icons.FastBitmapDrawable;
import com.android.launcher3.icons.RoundDrawableWrapper;
import com.android.launcher3.icons.cache.HandlerRunnable;
import com.android.launcher3.model.WidgetItem;
import com.android.launcher3.util.Themes;
import com.android.launcher3.views.ActivityContext;
import com.android.launcher3.widget.util.WidgetSizes;

import java.util.function.Consumer;

import app.lawnchair.LawnchairAppWidgetHostView;

/**
 * Represents the individual cell of the widget inside the widget tray. The preview is drawn
 * horizontally centered, and scaled down if needed.
 *
 * This view does not support padding. Since the image is scaled down to fit the view, padding will
 * further decrease the scaling factor. Drag-n-drop uses the view bounds for showing a smooth
 * transition from the view to drag view, so when adding padding support, DnD would need to
 * consider the appropriate scaling factor.
 */
public class WidgetCell extends LinearLayout {

    private static final String TAG = "WidgetCell";
    private static final boolean DEBUG = false;

    private static final int FADE_IN_DURATION_MS = 90;

    /** Widget cell width is calculated by multiplying this factor to grid cell width. */
    private static final float WIDTH_SCALE = 3f;

    /** Widget preview width is calculated by multiplying this factor to the widget cell width. */
    private static final float PREVIEW_SCALE = 0.8f;

    /**
     * The maximum dimension that can be used as the size in
     * {@link android.view.View.MeasureSpec#makeMeasureSpec(int, int)}.
     *
     * <p>This is equal to (1 << MeasureSpec.MODE_SHIFT) - 1.
     */
    private static final int MAX_MEASURE_SPEC_DIMENSION = (1 << 30) - 1;

    /**
     * The target preview width, in pixels, of a widget or a shortcut.
     *
     * <p>The actual preview width may be smaller than or equal to this value subjected to scaling.
     */
    protected int mTargetPreviewWidth;

    /**
     * The target preview height, in pixels, of a widget or a shortcut.
     *
     * <p>The actual preview height may be smaller than or equal to this value subjected to scaling.
     */
    protected int mTargetPreviewHeight;

    protected int mPresetPreviewSize;

    private int mCellSize;

    /**
     * The scale of the preview container.
     */
    private float mPreviewContainerScale = 1f;

    private FrameLayout mWidgetImageContainer;
    private WidgetImageView mWidgetImage;
    private ImageView mWidgetBadge;
    private TextView mWidgetName;
    private TextView mWidgetDims;
    private TextView mWidgetDescription;

    protected WidgetItem mItem;

    private final DatabaseWidgetPreviewLoader mWidgetPreviewLoader;

    protected HandlerRunnable mActiveRequest;
    private boolean mAnimatePreview = true;

    protected final ActivityContext mActivity;
    private final CheckLongPressHelper mLongPressHelper;
    private final float mEnforcedCornerRadius;

    private RemoteViews mRemoteViewsPreview;
    private NavigableAppWidgetHostView mAppWidgetHostViewPreview;
    private float mAppWidgetHostViewScale = 1f;
    private int mSourceContainer = CONTAINER_WIDGETS_TRAY;

    public WidgetCell(Context context) {
        this(context, null);
    }

    public WidgetCell(Context context, AttributeSet attrs) {
        this(context, attrs, 0);
    }

    public WidgetCell(Context context, AttributeSet attrs, int defStyle) {
        super(context, attrs, defStyle);

        mActivity = ActivityContext.lookupContext(context);
        mWidgetPreviewLoader = new DatabaseWidgetPreviewLoader(context);
        mLongPressHelper = new CheckLongPressHelper(this);
        mLongPressHelper.setLongPressTimeoutFactor(1);

        setContainerWidth();
        setWillNotDraw(false);
        setClipToPadding(false);
        setAccessibilityDelegate(mActivity.getAccessibilityDelegate());
        mEnforcedCornerRadius = RoundedCornerEnforcement.computeEnforcedRadius(context);
    }

    private void setContainerWidth() {
        mCellSize = (int) (mActivity.getDeviceProfile().allAppsIconSizePx * WIDTH_SCALE);
        mPresetPreviewSize = (int) (mCellSize * PREVIEW_SCALE);
        mTargetPreviewWidth = mTargetPreviewHeight = mPresetPreviewSize;
    }

    @Override
    protected void onFinishInflate() {
        super.onFinishInflate();

        mWidgetImageContainer = findViewById(R.id.widget_preview_container);
        mWidgetImage = findViewById(R.id.widget_preview);
        mWidgetBadge = findViewById(R.id.widget_badge);
        mWidgetName = findViewById(R.id.widget_name);
        mWidgetDims = findViewById(R.id.widget_dims);
        mWidgetDescription = findViewById(R.id.widget_description);
    }

    public void setRemoteViewsPreview(RemoteViews view) {
        mRemoteViewsPreview = view;
    }

    @Nullable
    public RemoteViews getRemoteViewsPreview() {
        return mRemoteViewsPreview;
    }

    /** Returns the app widget host view scale, which is a value between [0f, 1f]. */
    public float getAppWidgetHostViewScale() {
        return mAppWidgetHostViewScale;
    }

    /**
     * Called to clear the view and free attached resources. (e.g., {@link Bitmap}
     */
    public void clear() {
        if (DEBUG) {
            Log.d(TAG, "reset called on:" + mWidgetName.getText());
        }
        mWidgetImage.animate().cancel();
        mWidgetImage.setDrawable(null);
        mWidgetImage.setVisibility(View.VISIBLE);
        mWidgetBadge.setImageDrawable(null);
        mWidgetBadge.setVisibility(View.GONE);
        mWidgetName.setText(null);
        mWidgetDims.setText(null);
        mWidgetDescription.setText(null);
        mWidgetDescription.setVisibility(GONE);
        mTargetPreviewWidth = mTargetPreviewHeight = mPresetPreviewSize;

        if (mActiveRequest != null) {
            mActiveRequest.cancel();
            mActiveRequest = null;
        }
        mRemoteViewsPreview = null;
        if (mAppWidgetHostViewPreview != null) {
            mWidgetImageContainer.removeView(mAppWidgetHostViewPreview);
        }
        mAppWidgetHostViewPreview = null;
        mAppWidgetHostViewScale = 1f;
        mItem = null;
    }

    public void setSourceContainer(int sourceContainer) {
        this.mSourceContainer = sourceContainer;
    }

    /**
     * Applies the item to this view
     */
    public void applyFromCellItem(WidgetItem item) {
        applyFromCellItem(item, 1f);
    }

    /**
     * Applies the item to this view
     */
    public void applyFromCellItem(WidgetItem item, float previewScale) {
        applyFromCellItem(item, previewScale, this::applyPreview, null);
    }

    /**
     * Applies the item to this view
     * @param item item to apply
     * @param previewScale factor to scale the preview
     * @param callback callback when preview is loaded in case the preview is being loaded or cached
     * @param cachedPreview previously cached preview bitmap is present
     */
    public void applyFromCellItem(WidgetItem item, float previewScale,
            @NonNull Consumer<Bitmap> callback, @Nullable Bitmap cachedPreview) {
        // setPreviewSize
        DeviceProfile deviceProfile = mActivity.getDeviceProfile();
        Size widgetSize = WidgetSizes.getWidgetItemSizePx(getContext(), deviceProfile, item);
        mTargetPreviewWidth = widgetSize.getWidth();
        mTargetPreviewHeight = widgetSize.getHeight();
        mPreviewContainerScale = previewScale;

        applyPreviewOnAppWidgetHostView(item);

        Context context = getContext();
        mItem = item;
        mWidgetName.setText(mItem.label);
        mWidgetName.setContentDescription(
                context.getString(R.string.widget_preview_context_description, mItem.label));
        mWidgetDims.setText(context.getString(R.string.widget_dims_format,
                mItem.spanX, mItem.spanY));
        mWidgetDims.setContentDescription(context.getString(
                R.string.widget_accessible_dims_format, mItem.spanX, mItem.spanY));
        if (ATLEAST_S && mItem.widgetInfo != null) {
            CharSequence description = mItem.widgetInfo.loadDescription(context);
            if (description != null && description.length() > 0) {
                mWidgetDescription.setText(description);
                mWidgetDescription.setVisibility(VISIBLE);
            } else {
                mWidgetDescription.setVisibility(GONE);
            }
        }

        if (item.activityInfo != null) {
            setTag(new PendingAddShortcutInfo(item.activityInfo));
        } else {
            setTag(new PendingAddWidgetInfo(item.widgetInfo, mSourceContainer));
        }

        ensurePreviewWithCallback(callback, cachedPreview);
    }

    private static class ScaledAppWidgetHostView extends LauncherAppWidgetHostView {
        private boolean mKeepOrigForDragging = true;

        ScaledAppWidgetHostView(Context context) {
            super(context);
        }

        /**
         * Set if the view will keep its original scale when dragged
         * @param isKeepOrig True if keep original scale when dragged, false otherwise
         */
        public void setKeepOrigForDragging(boolean isKeepOrig) {
            mKeepOrigForDragging = isKeepOrig;
        }

        /**
         * @return True if the view is set to preserve original scale when dragged, false otherwise
         */
        public boolean isKeepOrigForDragging() {
            return mKeepOrigForDragging;
        }

        @Override
        public void startDrag() {
            super.startDrag();
            if (!isKeepOrigForDragging()) {
                // restore to original scale when being dragged, if set to do so
                setScaleToFit(1.0f);
            }
            // When the drag start, translations need to be set to zero to center the view
            getTranslateDelegate().setTranslation(INDEX_WIDGET_CENTERING, 0f, 0f);
        }
    }

    private void applyPreviewOnAppWidgetHostView(WidgetItem item) {
        if (mRemoteViewsPreview != null) {
            mAppWidgetHostViewPreview = createAppWidgetHostView(getContext());
            setAppWidgetHostViewPreview(mAppWidgetHostViewPreview, item.widgetInfo,
                    mRemoteViewsPreview);
            return;
        }

        if (!item.hasPreviewLayout()) return;

        Context context = getContext();
        // If the context is a Launcher activity, DragView will show mAppWidgetHostViewPreview as
        // a preview during drag & drop. And thus, we should use LauncherAppWidgetHostView, which
        // supports applying local color extraction during drag & drop.
        mAppWidgetHostViewPreview = isLauncherContext(context)
<<<<<<< HEAD
                ? new LawnchairAppWidgetHostView(context, true)
=======
                ? new ScaledAppWidgetHostView(context)
>>>>>>> fc786807
                : createAppWidgetHostView(context);
        LauncherAppWidgetProviderInfo launcherAppWidgetProviderInfo =
                LauncherAppWidgetProviderInfo.fromProviderInfo(context, item.widgetInfo.clone());
        // A hack to force the initial layout to be the preview layout since there is no API for
        // rendering a preview layout for work profile apps yet. For non-work profile layout, a
        // proper solution is to use RemoteViews(PackageName, LayoutId).
        launcherAppWidgetProviderInfo.initialLayout = item.widgetInfo.previewLayout;
        setAppWidgetHostViewPreview(mAppWidgetHostViewPreview,
                launcherAppWidgetProviderInfo, /* remoteViews= */ null);
    }

    private void setAppWidgetHostViewPreview(
            NavigableAppWidgetHostView appWidgetHostViewPreview,
            LauncherAppWidgetProviderInfo providerInfo,
            @Nullable RemoteViews remoteViews) {
        appWidgetHostViewPreview.setImportantForAccessibility(IMPORTANT_FOR_ACCESSIBILITY_NO);
        appWidgetHostViewPreview.setAppWidget(/* appWidgetId= */ -1, providerInfo);
        appWidgetHostViewPreview.updateAppWidget(remoteViews);
    }

    public WidgetImageView getWidgetView() {
        return mWidgetImage;
    }

    @Nullable
    public NavigableAppWidgetHostView getAppWidgetHostViewPreview() {
        return mAppWidgetHostViewPreview;
    }

    public void setAnimatePreview(boolean shouldAnimate) {
        mAnimatePreview = shouldAnimate;
    }

    private void applyPreview(Bitmap bitmap) {
        if (bitmap != null) {
            Drawable drawable = new RoundDrawableWrapper(
                    new FastBitmapDrawable(bitmap), mEnforcedCornerRadius);

            // Scale down the preview size if it's wider than the cell.
            float scale = 1f;
            if (mTargetPreviewWidth > 0) {
                float maxWidth = mTargetPreviewWidth;
                float previewWidth = drawable.getIntrinsicWidth() * mPreviewContainerScale;
                scale = Math.min(maxWidth / previewWidth, 1);
            }
            setContainerSize(
                    Math.round(drawable.getIntrinsicWidth() * scale * mPreviewContainerScale),
                    Math.round(drawable.getIntrinsicHeight() * scale * mPreviewContainerScale));
            mWidgetImage.setDrawable(drawable);
            mWidgetImage.setVisibility(View.VISIBLE);
            if (mAppWidgetHostViewPreview != null) {
                removeView(mAppWidgetHostViewPreview);
                mAppWidgetHostViewPreview = null;
            }
        }

        if (mAnimatePreview) {
            mWidgetImageContainer.setAlpha(0f);
            ViewPropertyAnimator anim = mWidgetImageContainer.animate();
            anim.alpha(1.0f).setDuration(FADE_IN_DURATION_MS);
        } else {
            mWidgetImageContainer.setAlpha(1f);
        }
        if (mActiveRequest != null) {
            mActiveRequest.cancel();
            mActiveRequest = null;
        }
    }

    /** Used to show the badge when the widget is in the recommended section
     */
    public void showBadge() {
        if (Process.myUserHandle().equals(mItem.user)) {
            mWidgetBadge.setVisibility(View.GONE);
        } else {
            mWidgetBadge.setVisibility(View.VISIBLE);
            mWidgetBadge.setImageResource(R.drawable.ic_work_app_badge);
        }
    }

    private void setContainerSize(int width, int height) {
        LayoutParams layoutParams = (LayoutParams) mWidgetImageContainer.getLayoutParams();
        layoutParams.width = width;
        layoutParams.height = height;
        mWidgetImageContainer.setLayoutParams(layoutParams);
    }

    /**
     * Ensures that the preview is already loaded or being loaded. If the preview is not loaded,
     * it applies the provided cachedPreview. If that is null, it starts a loader and notifies the
     * callback on successful load.
     */
    private void ensurePreviewWithCallback(Consumer<Bitmap> callback,
            @Nullable Bitmap cachedPreview) {
        if (mAppWidgetHostViewPreview != null) {
            int containerWidth = (int) (mTargetPreviewWidth * mPreviewContainerScale);
            int containerHeight = (int) (mTargetPreviewHeight * mPreviewContainerScale);
            setContainerSize(containerWidth, containerHeight);
            boolean shouldMeasureAndScale = false;
            if (mAppWidgetHostViewPreview.getChildCount() == 1) {
                View widgetContent = mAppWidgetHostViewPreview.getChildAt(0);
                ViewGroup.LayoutParams layoutParams = widgetContent.getLayoutParams();
                // We only scale preview if both the width & height of the outermost view group are
                // not set to MATCH_PARENT.
                shouldMeasureAndScale =
                        layoutParams.width != MATCH_PARENT && layoutParams.height != MATCH_PARENT;
                if (shouldMeasureAndScale) {
                    setNoClip(mWidgetImageContainer);
                    setNoClip(mAppWidgetHostViewPreview);
                    mAppWidgetHostViewScale = measureAndComputeWidgetPreviewScale();
                }
            }

            FrameLayout.LayoutParams params = new FrameLayout.LayoutParams(
                    mTargetPreviewWidth, mTargetPreviewHeight, Gravity.FILL);
            mAppWidgetHostViewPreview.setLayoutParams(params);

            if (!shouldMeasureAndScale
                    && mAppWidgetHostViewPreview instanceof ScaledAppWidgetHostView) {
                // If the view is not measured & scaled, at least one side will match the grid size,
                // so it should be safe to restore the original scale once it is dragged.
                ScaledAppWidgetHostView tempView =
                        (ScaledAppWidgetHostView) mAppWidgetHostViewPreview;
                tempView.setKeepOrigForDragging(false);
                tempView.setScaleToFit(mPreviewContainerScale);
            } else if (!shouldMeasureAndScale) {
                mAppWidgetHostViewPreview.setScaleToFit(mPreviewContainerScale);
            } else {
                mAppWidgetHostViewPreview.setScaleToFit(mAppWidgetHostViewScale);
            }
            mAppWidgetHostViewPreview.getTranslateDelegate().setTranslation(
                    INDEX_WIDGET_CENTERING,
                    -(params.width - (params.width * mPreviewContainerScale)) / 2.0f,
                    -(params.height - (params.height * mPreviewContainerScale)) / 2.0f);
            mWidgetImageContainer.addView(mAppWidgetHostViewPreview, /* index= */ 0);
            mWidgetImage.setVisibility(View.GONE);
            applyPreview(null);
            return;
        }
        if (cachedPreview != null) {
            applyPreview(cachedPreview);
            return;
        }
        if (mActiveRequest != null) {
            return;
        }
        mActiveRequest = mWidgetPreviewLoader.loadPreview(
                mItem, new Size(mTargetPreviewWidth, mTargetPreviewHeight), callback);
    }

    @Override
    public boolean onTouchEvent(MotionEvent ev) {
        super.onTouchEvent(ev);
        mLongPressHelper.onTouchEvent(ev);
        return true;
    }

    @Override
    public void cancelLongPress() {
        super.cancelLongPress();
        mLongPressHelper.cancelLongPress();
    }

    private static NavigableAppWidgetHostView createAppWidgetHostView(Context context) {
        return new NavigableAppWidgetHostView(context) {
            @Override
            protected boolean shouldAllowDirectClick() {
                return false;
            }
        };
    }

    private static boolean isLauncherContext(Context context) {
        return ActivityContext.lookupContext(context) instanceof Launcher;
    }

    @Override
    public CharSequence getAccessibilityClassName() {
        return WidgetCell.class.getName();
    }

    @Override
    public void onInitializeAccessibilityNodeInfo(AccessibilityNodeInfo info) {
        super.onInitializeAccessibilityNodeInfo(info);
        info.removeAction(AccessibilityNodeInfo.AccessibilityAction.ACTION_CLICK);
    }

    private static void setNoClip(ViewGroup view) {
        view.setClipChildren(false);
        view.setClipToPadding(false);
    }

    private float measureAndComputeWidgetPreviewScale() {
        if (mAppWidgetHostViewPreview.getChildCount() != 1) {
            return 1f;
        }

        // Measure the largest possible width & height that the app widget wants to display.
        mAppWidgetHostViewPreview.measure(
                makeMeasureSpec(MAX_MEASURE_SPEC_DIMENSION, MeasureSpec.UNSPECIFIED),
                makeMeasureSpec(MAX_MEASURE_SPEC_DIMENSION, MeasureSpec.UNSPECIFIED));
        if (mRemoteViewsPreview != null) {
            // If RemoteViews contains multiple sizes, the best fit sized RemoteViews will be
            // selected in onLayout. To work out the right measurement, let's layout and then
            // measure again.
            mAppWidgetHostViewPreview.layout(
                    /* left= */ 0,
                    /* top= */ 0,
                    /* right= */ mTargetPreviewWidth,
                    /* bottom= */ mTargetPreviewHeight);
            mAppWidgetHostViewPreview.measure(
                    makeMeasureSpec(mTargetPreviewWidth, MeasureSpec.UNSPECIFIED),
                    makeMeasureSpec(mTargetPreviewHeight, MeasureSpec.UNSPECIFIED));

        }
        View widgetContent = mAppWidgetHostViewPreview.getChildAt(0);
        int appWidgetContentWidth = widgetContent.getMeasuredWidth();
        int appWidgetContentHeight = widgetContent.getMeasuredHeight();
        if (appWidgetContentWidth == 0 || appWidgetContentHeight == 0) {
            return 1f;
        }

        // If the width / height of the widget content is set to wrap content, overrides the width /
        // height with the measured dimension. This avoids incorrect measurement after scaling.
        FrameLayout.LayoutParams layoutParam =
                (FrameLayout.LayoutParams) widgetContent.getLayoutParams();
        if (layoutParam.width == WRAP_CONTENT) {
            layoutParam.width = widgetContent.getMeasuredWidth();
        }
        if (layoutParam.height == WRAP_CONTENT) {
            layoutParam.height = widgetContent.getMeasuredHeight();
        }
        widgetContent.setLayoutParams(layoutParam);

        int horizontalPadding = mAppWidgetHostViewPreview.getPaddingStart()
                + mAppWidgetHostViewPreview.getPaddingEnd();
        int verticalPadding = mAppWidgetHostViewPreview.getPaddingTop()
                + mAppWidgetHostViewPreview.getPaddingBottom();
        return Math.min(
                (mTargetPreviewWidth - horizontalPadding) * mPreviewContainerScale
                        / appWidgetContentWidth,
                (mTargetPreviewHeight - verticalPadding) * mPreviewContainerScale
                        / appWidgetContentHeight);
    }
}<|MERGE_RESOLUTION|>--- conflicted
+++ resolved
@@ -64,12 +64,16 @@
 import app.lawnchair.LawnchairAppWidgetHostView;
 
 /**
- * Represents the individual cell of the widget inside the widget tray. The preview is drawn
+ * Represents the individual cell of the widget inside the widget tray. The
+ * preview is drawn
  * horizontally centered, and scaled down if needed.
  *
- * This view does not support padding. Since the image is scaled down to fit the view, padding will
- * further decrease the scaling factor. Drag-n-drop uses the view bounds for showing a smooth
- * transition from the view to drag view, so when adding padding support, DnD would need to
+ * This view does not support padding. Since the image is scaled down to fit the
+ * view, padding will
+ * further decrease the scaling factor. Drag-n-drop uses the view bounds for
+ * showing a smooth
+ * transition from the view to drag view, so when adding padding support, DnD
+ * would need to
  * consider the appropriate scaling factor.
  */
 public class WidgetCell extends LinearLayout {
@@ -79,31 +83,42 @@
 
     private static final int FADE_IN_DURATION_MS = 90;
 
-    /** Widget cell width is calculated by multiplying this factor to grid cell width. */
+    /**
+     * Widget cell width is calculated by multiplying this factor to grid cell
+     * width.
+     */
     private static final float WIDTH_SCALE = 3f;
 
-    /** Widget preview width is calculated by multiplying this factor to the widget cell width. */
+    /**
+     * Widget preview width is calculated by multiplying this factor to the widget
+     * cell width.
+     */
     private static final float PREVIEW_SCALE = 0.8f;
 
     /**
      * The maximum dimension that can be used as the size in
      * {@link android.view.View.MeasureSpec#makeMeasureSpec(int, int)}.
      *
-     * <p>This is equal to (1 << MeasureSpec.MODE_SHIFT) - 1.
+     * <p>
+     * This is equal to (1 << MeasureSpec.MODE_SHIFT) - 1.
      */
     private static final int MAX_MEASURE_SPEC_DIMENSION = (1 << 30) - 1;
 
     /**
      * The target preview width, in pixels, of a widget or a shortcut.
      *
-     * <p>The actual preview width may be smaller than or equal to this value subjected to scaling.
+     * <p>
+     * The actual preview width may be smaller than or equal to this value subjected
+     * to scaling.
      */
     protected int mTargetPreviewWidth;
 
     /**
      * The target preview height, in pixels, of a widget or a shortcut.
      *
-     * <p>The actual preview height may be smaller than or equal to this value subjected to scaling.
+     * <p>
+     * The actual preview height may be smaller than or equal to this value
+     * subjected to scaling.
      */
     protected int mTargetPreviewHeight;
 
@@ -189,7 +204,9 @@
         return mRemoteViewsPreview;
     }
 
-    /** Returns the app widget host view scale, which is a value between [0f, 1f]. */
+    /**
+     * Returns the app widget host view scale, which is a value between [0f, 1f].
+     */
     public float getAppWidgetHostViewScale() {
         return mAppWidgetHostViewScale;
     }
@@ -245,9 +262,11 @@
 
     /**
      * Applies the item to this view
-     * @param item item to apply
-     * @param previewScale factor to scale the preview
-     * @param callback callback when preview is loaded in case the preview is being loaded or cached
+     * 
+     * @param item          item to apply
+     * @param previewScale  factor to scale the preview
+     * @param callback      callback when preview is loaded in case the preview is
+     *                      being loaded or cached
      * @param cachedPreview previously cached preview bitmap is present
      */
     public void applyFromCellItem(WidgetItem item, float previewScale,
@@ -298,6 +317,7 @@
 
         /**
          * Set if the view will keep its original scale when dragged
+         * 
          * @param isKeepOrig True if keep original scale when dragged, false otherwise
          */
         public void setKeepOrigForDragging(boolean isKeepOrig) {
@@ -305,7 +325,8 @@
         }
 
         /**
-         * @return True if the view is set to preserve original scale when dragged, false otherwise
+         * @return True if the view is set to preserve original scale when dragged,
+         *         false otherwise
          */
         public boolean isKeepOrigForDragging() {
             return mKeepOrigForDragging;
@@ -331,23 +352,24 @@
             return;
         }
 
-        if (!item.hasPreviewLayout()) return;
+        if (!item.hasPreviewLayout())
+            return;
 
         Context context = getContext();
-        // If the context is a Launcher activity, DragView will show mAppWidgetHostViewPreview as
-        // a preview during drag & drop. And thus, we should use LauncherAppWidgetHostView, which
+        // If the context is a Launcher activity, DragView will show
+        // mAppWidgetHostViewPreview as
+        // a preview during drag & drop. And thus, we should use
+        // LauncherAppWidgetHostView, which
         // supports applying local color extraction during drag & drop.
         mAppWidgetHostViewPreview = isLauncherContext(context)
-<<<<<<< HEAD
                 ? new LawnchairAppWidgetHostView(context, true)
-=======
-                ? new ScaledAppWidgetHostView(context)
->>>>>>> fc786807
                 : createAppWidgetHostView(context);
-        LauncherAppWidgetProviderInfo launcherAppWidgetProviderInfo =
-                LauncherAppWidgetProviderInfo.fromProviderInfo(context, item.widgetInfo.clone());
-        // A hack to force the initial layout to be the preview layout since there is no API for
-        // rendering a preview layout for work profile apps yet. For non-work profile layout, a
+        LauncherAppWidgetProviderInfo launcherAppWidgetProviderInfo = LauncherAppWidgetProviderInfo
+                .fromProviderInfo(context, item.widgetInfo.clone());
+        // A hack to force the initial layout to be the preview layout since there is no
+        // API for
+        // rendering a preview layout for work profile apps yet. For non-work profile
+        // layout, a
         // proper solution is to use RemoteViews(PackageName, LayoutId).
         launcherAppWidgetProviderInfo.initialLayout = item.widgetInfo.previewLayout;
         setAppWidgetHostViewPreview(mAppWidgetHostViewPreview,
@@ -412,7 +434,8 @@
         }
     }
 
-    /** Used to show the badge when the widget is in the recommended section
+    /**
+     * Used to show the badge when the widget is in the recommended section
      */
     public void showBadge() {
         if (Process.myUserHandle().equals(mItem.user)) {
@@ -431,8 +454,10 @@
     }
 
     /**
-     * Ensures that the preview is already loaded or being loaded. If the preview is not loaded,
-     * it applies the provided cachedPreview. If that is null, it starts a loader and notifies the
+     * Ensures that the preview is already loaded or being loaded. If the preview is
+     * not loaded,
+     * it applies the provided cachedPreview. If that is null, it starts a loader
+     * and notifies the
      * callback on successful load.
      */
     private void ensurePreviewWithCallback(Consumer<Bitmap> callback,
@@ -445,10 +470,10 @@
             if (mAppWidgetHostViewPreview.getChildCount() == 1) {
                 View widgetContent = mAppWidgetHostViewPreview.getChildAt(0);
                 ViewGroup.LayoutParams layoutParams = widgetContent.getLayoutParams();
-                // We only scale preview if both the width & height of the outermost view group are
+                // We only scale preview if both the width & height of the outermost view group
+                // are
                 // not set to MATCH_PARENT.
-                shouldMeasureAndScale =
-                        layoutParams.width != MATCH_PARENT && layoutParams.height != MATCH_PARENT;
+                shouldMeasureAndScale = layoutParams.width != MATCH_PARENT && layoutParams.height != MATCH_PARENT;
                 if (shouldMeasureAndScale) {
                     setNoClip(mWidgetImageContainer);
                     setNoClip(mAppWidgetHostViewPreview);
@@ -462,10 +487,10 @@
 
             if (!shouldMeasureAndScale
                     && mAppWidgetHostViewPreview instanceof ScaledAppWidgetHostView) {
-                // If the view is not measured & scaled, at least one side will match the grid size,
+                // If the view is not measured & scaled, at least one side will match the grid
+                // size,
                 // so it should be safe to restore the original scale once it is dragged.
-                ScaledAppWidgetHostView tempView =
-                        (ScaledAppWidgetHostView) mAppWidgetHostViewPreview;
+                ScaledAppWidgetHostView tempView = (ScaledAppWidgetHostView) mAppWidgetHostViewPreview;
                 tempView.setKeepOrigForDragging(false);
                 tempView.setScaleToFit(mPreviewContainerScale);
             } else if (!shouldMeasureAndScale) {
@@ -540,13 +565,16 @@
             return 1f;
         }
 
-        // Measure the largest possible width & height that the app widget wants to display.
+        // Measure the largest possible width & height that the app widget wants to
+        // display.
         mAppWidgetHostViewPreview.measure(
                 makeMeasureSpec(MAX_MEASURE_SPEC_DIMENSION, MeasureSpec.UNSPECIFIED),
                 makeMeasureSpec(MAX_MEASURE_SPEC_DIMENSION, MeasureSpec.UNSPECIFIED));
         if (mRemoteViewsPreview != null) {
-            // If RemoteViews contains multiple sizes, the best fit sized RemoteViews will be
-            // selected in onLayout. To work out the right measurement, let's layout and then
+            // If RemoteViews contains multiple sizes, the best fit sized RemoteViews will
+            // be
+            // selected in onLayout. To work out the right measurement, let's layout and
+            // then
             // measure again.
             mAppWidgetHostViewPreview.layout(
                     /* left= */ 0,
@@ -565,10 +593,11 @@
             return 1f;
         }
 
-        // If the width / height of the widget content is set to wrap content, overrides the width /
-        // height with the measured dimension. This avoids incorrect measurement after scaling.
-        FrameLayout.LayoutParams layoutParam =
-                (FrameLayout.LayoutParams) widgetContent.getLayoutParams();
+        // If the width / height of the widget content is set to wrap content, overrides
+        // the width /
+        // height with the measured dimension. This avoids incorrect measurement after
+        // scaling.
+        FrameLayout.LayoutParams layoutParam = (FrameLayout.LayoutParams) widgetContent.getLayoutParams();
         if (layoutParam.width == WRAP_CONTENT) {
             layoutParam.width = widgetContent.getMeasuredWidth();
         }
