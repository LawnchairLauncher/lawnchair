package com.android.launcher3.widget;

import android.appwidget.AppWidgetHostView;
import android.appwidget.AppWidgetManager;
import android.content.Context;
import android.graphics.Rect;
import android.os.Bundle;
import android.os.Handler;
import android.util.Log;
import android.view.View;

import com.android.launcher3.AppWidgetResizeFrame;
import com.android.launcher3.DropTarget;
import com.android.launcher3.Launcher;
import com.android.launcher3.LauncherAppWidgetProviderInfo;
import com.android.launcher3.compat.AppWidgetManagerCompat;
import com.android.launcher3.dragndrop.DragController;
import com.android.launcher3.dragndrop.DragLayer;
import com.android.launcher3.dragndrop.DragOptions;
import com.android.launcher3.util.Thunk;

public class WidgetHostViewLoader implements DragController.DragListener {
    private static final String TAG = "WidgetHostViewLoader";
    private static final boolean LOGD = false;

    /* Runnables to handle inflation and binding. */
    @Thunk Runnable mInflateWidgetRunnable = null;
    private Runnable mBindWidgetRunnable = null;

    // TODO: technically, this class should not have to know the existence of the launcher.
    @Thunk Launcher mLauncher;
    @Thunk Handler mHandler;
    @Thunk final View mView;
    @Thunk final PendingAddWidgetInfo mInfo;

    // Widget id generated for binding a widget host view or -1 for invalid id. The id is
    // not is use as long as it is stored here and can be deleted safely. Once its used, this value
    // to be set back to -1.
    @Thunk int mWidgetLoadingId = -1;

    public WidgetHostViewLoader(Launcher launcher, View view) {
        mLauncher = launcher;
        mHandler = new Handler();
        mView = view;
        mInfo = (PendingAddWidgetInfo) view.getTag();
    }

    @Override
    public void onDragStart(DropTarget.DragObject dragObject, DragOptions options) {
        preloadWidget();
    }

    @Override
    public void onDragEnd() {
        if (LOGD) {
            Log.d(TAG, "Cleaning up in onDragEnd()...");
        }

        // Cleanup up preloading state.
        mLauncher.getDragController().removeDragListener(this);

        mHandler.removeCallbacks(mBindWidgetRunnable);
        mHandler.removeCallbacks(mInflateWidgetRunnable);

        // Cleanup widget id
        if (mWidgetLoadingId != -1) {
            mLauncher.getAppWidgetHost().deleteAppWidgetId(mWidgetLoadingId);
            mWidgetLoadingId = -1;
        }

        // The widget was inflated and added to the DragLayer -- remove it.
        if (mInfo.boundWidget != null) {
            if (LOGD) {
                Log.d(TAG, "...removing widget from drag layer");
            }
            mLauncher.getDragLayer().removeView(mInfo.boundWidget);
            mLauncher.getAppWidgetHost().deleteAppWidgetId(mInfo.boundWidget.getAppWidgetId());
            mInfo.boundWidget = null;
        }
    }

    /**
     * Start preloading the widget.
     */
    private boolean preloadWidget() {
        final LauncherAppWidgetProviderInfo pInfo = mInfo.info;

        if (pInfo.isCustomWidget()) {
            return false;
        }
        final Bundle options = getDefaultOptionsForWidget(mLauncher, mInfo);

        // If there is a configuration activity, do not follow thru bound and inflate.
        if (mInfo.getHandler().needsConfigure()) {
            mInfo.bindOptions = options;
            return false;
        }

        mBindWidgetRunnable = new Runnable() {
            @Override
            public void run() {
                try {
                    mWidgetLoadingId = mLauncher.getAppWidgetHost().allocateAppWidgetId();
                    if (LOGD) {
                        Log.d(TAG, "Binding widget, id: " + mWidgetLoadingId);
                    }
                    if (AppWidgetManagerCompat.getInstance(mLauncher).bindAppWidgetIdIfAllowed(
                            mWidgetLoadingId, pInfo, options)) {

                        // Widget id bound. Inflate the widget.
                        mHandler.post(mInflateWidgetRunnable);
                    }
                } catch(NullPointerException e){
                    Log.e(TAG, "mBindWidgetRunnable: ", e);
                }
            }
        };

        mInflateWidgetRunnable = new Runnable() {
            @Override
            public void run() {
<<<<<<< HEAD
                try {
                    if (LOGD) {
                        Log.d(TAG, "Inflating widget, id: " + mWidgetLoadingId);
                    }
                    if (mWidgetLoadingId == -1) {
                        return;
                    }
                    AppWidgetHostView hostView = mLauncher.getAppWidgetHost().createView(
                            (Context) mLauncher, mWidgetLoadingId, pInfo);
                    mInfo.boundWidget = hostView;

                    // We used up the widget Id in binding the above view.
                    mWidgetLoadingId = -1;

                    hostView.setVisibility(View.INVISIBLE);
                    int[] unScaledSize = mLauncher.getWorkspace().estimateItemSize(mInfo, false, true);
                    // We want the first widget layout to be the correct size. This will be important
                    // for width size reporting to the AppWidgetManager.
                    DragLayer.LayoutParams lp = new DragLayer.LayoutParams(unScaledSize[0],
                            unScaledSize[1]);
                    lp.x = lp.y = 0;
                    lp.customPosition = true;
                    hostView.setLayoutParams(lp);
                    if (LOGD) {
                        Log.d(TAG, "Adding host view to drag layer");
                    }
                    mLauncher.getDragLayer().addView(hostView);
                    mView.setTag(mInfo);
                } catch(NullPointerException e){
                    Log.e(TAG, "mInflateWidgetRunnable: ", e);
=======
                if (LOGD) {
                    Log.d(TAG, "Inflating widget, id: " + mWidgetLoadingId);
                }
                if (mWidgetLoadingId == -1) {
                    return;
                }
                AppWidgetHostView hostView = mLauncher.getAppWidgetHost().createView(
                        (Context) mLauncher, mWidgetLoadingId, pInfo);
                mInfo.boundWidget = hostView;

                // We used up the widget Id in binding the above view.
                mWidgetLoadingId = -1;

                hostView.setVisibility(View.INVISIBLE);
                int[] unScaledSize = mLauncher.getWorkspace().estimateItemSize(mInfo);
                // We want the first widget layout to be the correct size. This will be important
                // for width size reporting to the AppWidgetManager.
                DragLayer.LayoutParams lp = new DragLayer.LayoutParams(unScaledSize[0],
                        unScaledSize[1]);
                lp.x = lp.y = 0;
                lp.customPosition = true;
                hostView.setLayoutParams(lp);
                if (LOGD) {
                    Log.d(TAG, "Adding host view to drag layer");
>>>>>>> 73859d05
                }
            }
        };

        if (LOGD) {
            Log.d(TAG, "About to bind/inflate widget");
        }
        mHandler.post(mBindWidgetRunnable);
        return true;
    }

    public static Bundle getDefaultOptionsForWidget(Context context, PendingAddWidgetInfo info) {
        Rect rect = new Rect();
        AppWidgetResizeFrame.getWidgetSizeRanges(context, info.spanX, info.spanY, rect);
        Rect padding = AppWidgetHostView.getDefaultPaddingForWidget(context,
                info.componentName, null);

        float density = context.getResources().getDisplayMetrics().density;
        int xPaddingDips = (int) ((padding.left + padding.right) / density);
        int yPaddingDips = (int) ((padding.top + padding.bottom) / density);

        Bundle options = new Bundle();
        options.putInt(AppWidgetManager.OPTION_APPWIDGET_MIN_WIDTH,
                rect.left - xPaddingDips);
        options.putInt(AppWidgetManager.OPTION_APPWIDGET_MIN_HEIGHT,
                rect.top - yPaddingDips);
        options.putInt(AppWidgetManager.OPTION_APPWIDGET_MAX_WIDTH,
                rect.right - xPaddingDips);
        options.putInt(AppWidgetManager.OPTION_APPWIDGET_MAX_HEIGHT,
                rect.bottom - yPaddingDips);
        return options;
    }
}<|MERGE_RESOLUTION|>--- conflicted
+++ resolved
@@ -119,38 +119,6 @@
         mInflateWidgetRunnable = new Runnable() {
             @Override
             public void run() {
-<<<<<<< HEAD
-                try {
-                    if (LOGD) {
-                        Log.d(TAG, "Inflating widget, id: " + mWidgetLoadingId);
-                    }
-                    if (mWidgetLoadingId == -1) {
-                        return;
-                    }
-                    AppWidgetHostView hostView = mLauncher.getAppWidgetHost().createView(
-                            (Context) mLauncher, mWidgetLoadingId, pInfo);
-                    mInfo.boundWidget = hostView;
-
-                    // We used up the widget Id in binding the above view.
-                    mWidgetLoadingId = -1;
-
-                    hostView.setVisibility(View.INVISIBLE);
-                    int[] unScaledSize = mLauncher.getWorkspace().estimateItemSize(mInfo, false, true);
-                    // We want the first widget layout to be the correct size. This will be important
-                    // for width size reporting to the AppWidgetManager.
-                    DragLayer.LayoutParams lp = new DragLayer.LayoutParams(unScaledSize[0],
-                            unScaledSize[1]);
-                    lp.x = lp.y = 0;
-                    lp.customPosition = true;
-                    hostView.setLayoutParams(lp);
-                    if (LOGD) {
-                        Log.d(TAG, "Adding host view to drag layer");
-                    }
-                    mLauncher.getDragLayer().addView(hostView);
-                    mView.setTag(mInfo);
-                } catch(NullPointerException e){
-                    Log.e(TAG, "mInflateWidgetRunnable: ", e);
-=======
                 if (LOGD) {
                     Log.d(TAG, "Inflating widget, id: " + mWidgetLoadingId);
                 }
@@ -175,7 +143,6 @@
                 hostView.setLayoutParams(lp);
                 if (LOGD) {
                     Log.d(TAG, "Adding host view to drag layer");
->>>>>>> 73859d05
                 }
             }
         };
