--- conflicted
+++ resolved
@@ -85,8 +85,7 @@
                         + ", TextUtils.isEmpty=" + TextUtils.isEmpty(info.getAppPackageName())
                         + ", info.getInstallReason()=" + info.getInstallReason()
                         + ", INSTALL_REASON_USER=" + PackageManager.INSTALL_REASON_USER
-                        + ", icon added=" + packageInstallerCompat.promiseIconAddedForId(id)
-                );
+                        + ", icon added=" + packageInstallerCompat.promiseIconAddedForId(id));
             }
             return;
         }
@@ -101,11 +100,8 @@
     }
 
     public static boolean isEnabled(Context context) {
-<<<<<<< HEAD
-        if (PreferenceExtensionsKt.firstBlocking(PreferenceManager2.getInstance(context).getLockHomeScreen())) return false;
+        if (PreferenceExtensionsKt.firstBlocking(PreferenceManager2.getInstance(context).getLockHomeScreen()))
+            return false;
         return Utilities.getPrefs(context).getBoolean(ADD_ICON_PREFERENCE_KEY, true);
-=======
-        return LauncherPrefs.getPrefs(context).getBoolean(ADD_ICON_PREFERENCE_KEY, true);
->>>>>>> fc786807
     }
 }