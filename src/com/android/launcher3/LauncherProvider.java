/*
 * Copyright (C) 2008 The Android Open Source Project
 *
 * Licensed under the Apache License, Version 2.0 (the "License");
 * you may not use this file except in compliance with the License.
 * You may obtain a copy of the License at
 *
 *      http://www.apache.org/licenses/LICENSE-2.0
 *
 * Unless required by applicable law or agreed to in writing, software
 * distributed under the License is distributed on an "AS IS" BASIS,
 * WITHOUT WARRANTIES OR CONDITIONS OF ANY KIND, either express or implied.
 * See the License for the specific language governing permissions and
 * limitations under the License.
 */

package com.android.launcher3;

import static com.android.launcher3.util.Executors.MAIN_EXECUTOR;
import static com.android.launcher3.util.Executors.MODEL_EXECUTOR;

import android.appwidget.AppWidgetManager;
import android.content.ComponentName;
import android.content.ContentProvider;
import android.content.ContentUris;
import android.content.ContentValues;
import android.database.Cursor;
import android.database.sqlite.SQLiteQueryBuilder;
import android.net.Uri;
import android.os.Binder;
import android.os.Process;
import android.text.TextUtils;
import android.util.Log;

import com.android.launcher3.LauncherSettings.Favorites;
import com.android.launcher3.model.ModelDbController;
import com.android.launcher3.widget.LauncherWidgetHolder;

import java.io.FileDescriptor;
import java.io.PrintWriter;
import java.util.function.ToIntFunction;

public class LauncherProvider extends ContentProvider {
    private static final String TAG = "LauncherProvider";

    /**
     * $ adb shell dumpsys activity provider com.android.launcher3
     */
    @Override
    public void dump(FileDescriptor fd, PrintWriter writer, String[] args) {
        LauncherAppState appState = LauncherAppState.getInstanceNoCreate();
        if (appState == null || !appState.getModel().isModelLoaded()) {
            return;
        }
        appState.getModel().dumpState("", fd, writer, args);
    }

    @Override
    public boolean onCreate() {
<<<<<<< HEAD
        if (FeatureFlags.IS_STUDIO_BUILD) {
            Log.d(TAG, "Launcher process started");
        }

        // The content provider exists for the entire duration of the launcher main
        // process and
        // is the first component to get created.
        MainProcessInitializer.initialize(getContext().getApplicationContext());
=======
>>>>>>> 5f635e80
        return true;
    }

    public ModelDbController getModelDbController() {
        return LauncherAppState.getInstance(getContext()).getModel().getModelDbController();
    }

    @Override
    public String getType(Uri uri) {
        SqlArguments args = new SqlArguments(uri, null, null);
        if (TextUtils.isEmpty(args.where)) {
            return "vnd.android.cursor.dir/" + args.table;
        } else {
            return "vnd.android.cursor.item/" + args.table;
        }
    }

    @Override
    public Cursor query(Uri uri, String[] projection, String selection,
            String[] selectionArgs, String sortOrder) {
        SqlArguments args = new SqlArguments(uri, selection, selectionArgs);
        SQLiteQueryBuilder qb = new SQLiteQueryBuilder();
        qb.setTables(args.table);

        Cursor[] result = new Cursor[1];
        executeControllerTask(controller -> {
            result[0] = controller.query(args.table, projection, args.where, args.args, sortOrder);
            return 0;
        });
        return result[0];
    }

    @Override
    public Uri insert(Uri uri, ContentValues values) {
        int rowId = executeControllerTask(controller -> {
            // 1. Ensure that externally added items have a valid item id
            int id = controller.generateNewItemId();
            values.put(LauncherSettings.Favorites._ID, id);

            // 2. In the case of an app widget, and if no app widget id is specified, we
            // attempt allocate and bind the widget.
            Integer itemType = values.getAsInteger(Favorites.ITEM_TYPE);
            if (itemType != null
                    && itemType.intValue() == Favorites.ITEM_TYPE_APPWIDGET
                    && !values.containsKey(Favorites.APPWIDGET_ID)) {

                ComponentName cn = ComponentName.unflattenFromString(
                        values.getAsString(Favorites.APPWIDGET_PROVIDER));
                if (cn == null) {
                    return 0;
                }

                LauncherWidgetHolder widgetHolder = LauncherWidgetHolder.newInstance(getContext());
                try {
                    int appWidgetId = widgetHolder.allocateAppWidgetId();
                    values.put(LauncherSettings.Favorites.APPWIDGET_ID, appWidgetId);
                    if (!AppWidgetManager.getInstance(getContext())
                            .bindAppWidgetIdIfAllowed(appWidgetId, cn)) {
                        widgetHolder.deleteAppWidgetId(appWidgetId);
                        return 0;
                    }
                } catch (RuntimeException e) {
                    Log.e(TAG, "Failed to initialize external widget", e);
                    return 0;
                } finally {
                    // Necessary to destroy the holder to free up possible activity context
                    widgetHolder.destroy();
                }
            }

            SqlArguments args = new SqlArguments(uri);
            return controller.insert(args.table, values);
        });

        return rowId < 0 ? null : ContentUris.withAppendedId(uri, rowId);
    }

    @Override
    public int delete(Uri uri, String selection, String[] selectionArgs) {
        SqlArguments args = new SqlArguments(uri, selection, selectionArgs);
        return executeControllerTask(c -> c.delete(args.table, args.where, args.args));
    }

    @Override
    public int update(Uri uri, ContentValues values, String selection, String[] selectionArgs) {
        SqlArguments args = new SqlArguments(uri, selection, selectionArgs);
        return executeControllerTask(c -> c.update(args.table, values, args.where, args.args));
    }

    private int executeControllerTask(ToIntFunction<ModelDbController> task) {
        if (Binder.getCallingPid() == Process.myPid()) {
            throw new IllegalArgumentException("Same process should call model directly");
        }
        try {
            return MODEL_EXECUTOR.submit(() -> {
                LauncherModel model = LauncherAppState.getInstance(getContext()).getModel();
                int count = task.applyAsInt(model.getModelDbController());
                if (count > 0) {
                    MAIN_EXECUTOR.submit(model::forceReload);
                }
                return count;
            }).get();
        } catch (Exception e) {
            throw new IllegalStateException(e);
        }
    }

    static class SqlArguments {
        public final String table;
        public final String where;
        public final String[] args;

        SqlArguments(Uri url, String where, String[] args) {
            if (url.getPathSegments().size() == 1) {
                this.table = url.getPathSegments().get(0);
                this.where = where;
                this.args = args;
            } else if (url.getPathSegments().size() != 2) {
                throw new IllegalArgumentException("Invalid URI: " + url);
            } else if (!TextUtils.isEmpty(where)) {
                throw new UnsupportedOperationException("WHERE clause not supported: " + url);
            } else {
                this.table = url.getPathSegments().get(0);
                this.where = "_id=" + ContentUris.parseId(url);
                this.args = null;
            }
        }

        SqlArguments(Uri url) {
            if (url.getPathSegments().size() == 1) {
                table = url.getPathSegments().get(0);
                where = null;
                args = null;
            } else {
                throw new IllegalArgumentException("Invalid URI: " + url);
            }
        }
    }
}<|MERGE_RESOLUTION|>--- conflicted
+++ resolved
@@ -57,7 +57,6 @@
 
     @Override
     public boolean onCreate() {
-<<<<<<< HEAD
         if (FeatureFlags.IS_STUDIO_BUILD) {
             Log.d(TAG, "Launcher process started");
         }
@@ -66,8 +65,6 @@
         // process and
         // is the first component to get created.
         MainProcessInitializer.initialize(getContext().getApplicationContext());
-=======
->>>>>>> 5f635e80
         return true;
     }
 
