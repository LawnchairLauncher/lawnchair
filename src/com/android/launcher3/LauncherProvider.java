--- conflicted
+++ resolved
@@ -96,11 +96,7 @@
      * Represents the schema of the database. Changes in scheme need not be backwards compatible.
      * When increasing the scheme version, ensure that downgrade_schema.json is updated
      */
-<<<<<<< HEAD
-    public static final int SCHEMA_VERSION = 31;
-=======
-    public static final int SCHEMA_VERSION = 28;
->>>>>>> c87bbeea
+    public static final int SCHEMA_VERSION = 32;
 
     public static final String AUTHORITY = BuildConfig.APPLICATION_ID + ".settings";
 
@@ -760,7 +756,6 @@
                             !LauncherDbUtils.prepareScreenZeroToHostQsb(mContext, db)) {
                         break;
                     }
-<<<<<<< HEAD
                 case 27:
                     db.execSQL("ALTER TABLE " + Favorites.TABLE_NAME + " ADD COLUMN " + Favorites.TITLE_ALIAS + " TEXT;");
                     db.execSQL("ALTER TABLE " + Favorites.TABLE_NAME + " ADD COLUMN " + Favorites.CUSTOM_ICON + " BLOB;");
@@ -768,8 +763,7 @@
                     db.execSQL("ALTER TABLE " + Favorites.TABLE_NAME + " ADD COLUMN " + Favorites.CUSTOM_ICON_ENTRY + " TEXT;");
                 case 30:
                     db.execSQL("ALTER TABLE " + Favorites.TABLE_NAME + " ADD COLUMN " + Favorites.SWIPE_UP_ACTION + " TEXT;");
-=======
-                case 27: {
+                case 31: {
                     // Update the favorites table so that the screen ids are ordered based on
                     // workspace page rank.
                     IntArray finalScreens = LauncherDbUtils.queryIntArray(db, "workspaceScreens",
@@ -792,9 +786,8 @@
                     }
                     dropTable(db, "workspaceScreens");
                 }
-                case 28:
+                case 32:
                     // DB Upgraded successfully
->>>>>>> c87bbeea
                     return;
             }
 
