/*
 * Copyright (C) 2008 The Android Open Source Project
 *
 * Licensed under the Apache License, Version 2.0 (the "License");
 * you may not use this file except in compliance with the License.
 * You may obtain a copy of the License at
 *
 *      http://www.apache.org/licenses/LICENSE-2.0
 *
 * Unless required by applicable law or agreed to in writing, software
 * distributed under the License is distributed on an "AS IS" BASIS,
 * WITHOUT WARRANTIES OR CONDITIONS OF ANY KIND, either express or implied.
 * See the License for the specific language governing permissions and
 * limitations under the License.
 */

package com.android.launcher3;

import android.content.ComponentName;
import android.content.Context;
import android.content.Intent;
import android.content.pm.ApplicationInfo;
import android.content.pm.LauncherActivityInfo;
import android.os.Build;
import android.os.Process;
import android.os.UserHandle;
import com.android.launcher3.compat.UserManagerCompat;
import com.android.launcher3.config.FeatureFlags;
import com.android.launcher3.util.ComponentKey;
import com.android.launcher3.util.PackageManagerHelper;

/**
 * Represents an app in AllAppsView.
 */
public class AppInfo extends ItemInfoWithIcon {

    /**
     * The intent used to start the application.
     */
    public Intent intent;

    public ComponentName componentName;

<<<<<<< HEAD
    public CharSequence originalTitle;

    /**
     * {@see ShortcutInfo#isDisabled}
     */
    public int isDisabled = ShortcutInfo.DEFAULT;

    /**
     * Stores if the app is a system app or not.
     */
    public int isSystemApp;

=======
>>>>>>> 73859d05
    public AppInfo() {
        itemType = LauncherSettings.Favorites.ITEM_TYPE_APPLICATION;
    }

    @Override
    public Intent getIntent() {
        return intent;
    }

    /**
     * Must not hold the Context.
     */
    public AppInfo(Context context, LauncherActivityInfo info, UserHandle user) {
        this(info, user, UserManagerCompat.getInstance(context).isQuietModeEnabled(user));
    }

    public AppInfo(LauncherActivityInfo info, UserHandle user, boolean quietModeEnabled) {
        this.componentName = info.getComponentName();
        this.container = ItemInfo.NO_ID;
        this.user = user;
        intent = makeLaunchIntent(info);

        if (quietModeEnabled) {
            runtimeStatusFlags |= FLAG_DISABLED_QUIET_USER;
        }
        updateRuntimeFlagsForActivityTarget(this, info);
    }

    public AppInfo(AppInfo info) {
        super(info);
        componentName = info.componentName;
        originalTitle = Utilities.trim(info.originalTitle);
        title = Utilities.trim(info.title);
        intent = new Intent(info.intent);
    }

    @Override
    protected String dumpProperties() {
        return super.dumpProperties() + " componentName=" + componentName;
    }

    public ShortcutInfo makeShortcut() {
        return new ShortcutInfo(this);
    }

    public ComponentKey toComponentKey() {
        return new ComponentKey(componentName, user);
    }

    public static Intent makeLaunchIntent(LauncherActivityInfo info) {
        return makeLaunchIntent(info.getComponentName());
    }

    public static Intent makeLaunchIntent(ComponentName cn) {
        return new Intent(Intent.ACTION_MAIN)
                .addCategory(Intent.CATEGORY_LAUNCHER)
                .setComponent(cn)
                .setFlags(Intent.FLAG_ACTIVITY_NEW_TASK | Intent.FLAG_ACTIVITY_RESET_TASK_IF_NEEDED);
    }

    public static void updateRuntimeFlagsForActivityTarget(
            ItemInfoWithIcon info, LauncherActivityInfo lai) {
        ApplicationInfo appInfo = lai.getApplicationInfo();
        if (PackageManagerHelper.isAppSuspended(appInfo)) {
            info.runtimeStatusFlags |= FLAG_DISABLED_SUSPENDED;
        }
        info.runtimeStatusFlags |= (appInfo.flags & ApplicationInfo.FLAG_SYSTEM) == 0
                ? FLAG_SYSTEM_NO : FLAG_SYSTEM_YES;

        if (Utilities.ATLEAST_OREO
                && appInfo.targetSdkVersion >= Build.VERSION_CODES.O
                && Process.myUserHandle().equals(lai.getUser())) {
            // The icon for a non-primary user is badged, hence it's not exactly an adaptive icon.
            info.runtimeStatusFlags |= FLAG_ADAPTIVE_ICON;
        }
    }
}<|MERGE_RESOLUTION|>--- conflicted
+++ resolved
@@ -41,21 +41,8 @@
 
     public ComponentName componentName;
 
-<<<<<<< HEAD
     public CharSequence originalTitle;
 
-    /**
-     * {@see ShortcutInfo#isDisabled}
-     */
-    public int isDisabled = ShortcutInfo.DEFAULT;
-
-    /**
-     * Stores if the app is a system app or not.
-     */
-    public int isSystemApp;
-
-=======
->>>>>>> 73859d05
     public AppInfo() {
         itemType = LauncherSettings.Favorites.ITEM_TYPE_APPLICATION;
     }
