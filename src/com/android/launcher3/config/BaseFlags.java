--- conflicted
+++ resolved
@@ -16,6 +16,8 @@
 
 package com.android.launcher3.config;
 
+import com.android.launcher3.BuildConfig;
+
 /**
  * Defines a set of flags used to control various launcher behaviors.
  *
@@ -29,27 +31,12 @@
     BaseFlags() {}
 
     public static final boolean IS_DOGFOOD_BUILD = false;
-    public static final String AUTHORITY = "com.android.launcher3.settings".intern();
+    public static final String AUTHORITY = BuildConfig.APPLICATION_ID + ".settings".intern();
 
-<<<<<<< HEAD
-    // Custom flags go below this
-    public static boolean LAUNCHER3_DISABLE_ICON_NORMALIZATION = false;
-    public static boolean LAUNCHER3_LEGACY_FOLDER_ICON = false;
-    public static boolean LAUNCHER3_DISABLE_PINCH_TO_OVERVIEW = true;
-    public static boolean LAUNCHER3_NEW_FOLDER_ANIMATION = true;
-=======
->>>>>>> 73859d05
     // When enabled allows to use any point on the fast scrollbar to start dragging.
     public static final boolean LAUNCHER3_DIRECT_SCROLL = true;
     // When enabled the promise icon is visible in all apps while installation an app.
     public static final boolean LAUNCHER3_PROMISE_APPS_IN_ALL_APPS = false;
-<<<<<<< HEAD
-    // When enabled uses the AllAppsRadialGradientAndScrimDrawable for all apps
-    public static boolean LAUNCHER3_GRADIENT_ALL_APPS = true;
-    // When enabled allows use of physics based motions in the Launcher.
-    public static boolean LAUNCHER3_PHYSICS = true;
-=======
->>>>>>> 73859d05
     // When enabled allows use of spring motions on the icons.
     public static final boolean LAUNCHER3_SPRING_ICONS = true;
 
