--- conflicted
+++ resolved
@@ -143,12 +143,6 @@
             "ASSISTANT_GIVES_LAUNCHER_FOCUS", false,
             "Allow Launcher to handle nav bar gestures while Assistant is running over it");
 
-<<<<<<< HEAD
-    public static final BooleanFlag ENABLE_HYBRID_HOTSEAT = getDebugFlag(
-            "ENABLE_HYBRID_HOTSEAT", Utilities.ATLEAST_R, "Fill gaps in hotseat with predicted apps");
-
-=======
->>>>>>> af79a6ff
     public static final BooleanFlag HOTSEAT_MIGRATE_TO_FOLDER = getDebugFlag(
             "HOTSEAT_MIGRATE_TO_FOLDER", false, "Should move hotseat items into a folder");
 
