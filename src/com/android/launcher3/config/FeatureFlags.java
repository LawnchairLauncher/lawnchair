/*
 * Copyright (C) 2017 The Android Open Source Project
 *
 * Licensed under the Apache License, Version 2.0 (the "License");
 * you may not use this file except in compliance with the License.
 * You may obtain a copy of the License at
 *
 *      http://www.apache.org/licenses/LICENSE-2.0
 *
 * Unless required by applicable law or agreed to in writing, software
 * distributed under the License is distributed on an "AS IS" BASIS,
 * WITHOUT WARRANTIES OR CONDITIONS OF ANY KIND, either express or implied.
 * See the License for the specific language governing permissions and
 * limitations under the License.
 */

package com.android.launcher3.config;

import static com.android.launcher3.uioverrides.flags.FlagsFactory.getDebugFlag;
import static com.android.launcher3.uioverrides.flags.FlagsFactory.getReleaseFlag;

import android.content.Context;

import androidx.annotation.VisibleForTesting;

import com.android.launcher3.BuildConfig;
import com.android.launcher3.Utilities;
<<<<<<< HEAD
import com.android.launcher3.uioverrides.DeviceFlag;
import com.android.systemui.shared.system.BlurUtils;
import com.patrykmichalik.opto.core.PreferenceExtensionsKt;
=======
>>>>>>> fc786807

import java.util.function.Predicate;
import java.util.function.ToIntFunction;

import app.lawnchair.config.DynamicFlag;
import app.lawnchair.preferences.PreferenceManager;
import app.lawnchair.preferences2.PreferenceManager2;

/**
 * Defines a set of flags used to control various launcher behaviors.
 *
 * <p>All the flags should be defined here with appropriate default values.
 */
public final class FeatureFlags {

    public static final String FLAGS_PREF_NAME = "featureFlags";

    @VisibleForTesting
    public static Predicate<BooleanFlag> sBooleanReader = f -> f.mCurrentValue;
    @VisibleForTesting
    public static ToIntFunction<IntFlag> sIntReader = f -> f.mCurrentValue;

    private FeatureFlags() { }

    public static boolean showFlagTogglerUi(Context context) {
<<<<<<< HEAD
        return true;
=======
        return BuildConfig.IS_DEBUG_DEVICE && Utilities.isDevelopersOptionsEnabled(context);
>>>>>>> fc786807
    }

    /**
     * True when the build has come from Android Studio and is being used for local debugging.
     * @deprecated Use {@link BuildConfig#IS_STUDIO_BUILD} directly
     */
    @Deprecated
    public static final boolean IS_STUDIO_BUILD = BuildConfig.IS_STUDIO_BUILD;

    /**
     * Enable moving the QSB on the 0th screen of the workspace. This is not a configuration feature
     * and should be modified at a project level.
     * @deprecated Use {@link BuildConfig#QSB_ON_FIRST_SCREEN} directly
     */
<<<<<<< HEAD
    public static boolean topQsbOnFirstScreenEnabled(Context context) {
        PreferenceManager2 preferenceManager2 = PreferenceManager2.getInstance(context);
        return PreferenceExtensionsKt.firstBlocking(preferenceManager2.getEnableSmartspace());
    }
=======
    @Deprecated
    public static final boolean QSB_ON_FIRST_SCREEN = BuildConfig.QSB_ON_FIRST_SCREEN;
>>>>>>> fc786807

    /**
     * Feature flag to handle define config changes dynamically instead of killing the process.
     *
     *
     * To add a new flag that can be toggled through the flags UI:
     *
<<<<<<< HEAD
     * Declare a new ToggleableFlag below. Give it a unique key (e.g. "PROMISE_APPS_IN_ALL_APPS"),
     *    and set a default value for the flag. This will be the default value on Debug builds.
=======
     * Declare a new ToggleableFlag below. Give it a unique key (e.g. "QSB_ON_FIRST_SCREEN"),
     * and set a default value for the flag. This will be the default value on Debug builds.
>>>>>>> fc786807
     */
    public static final BooleanFlag ENABLE_INPUT_CONSUMER_REASON_LOGGING = getDebugFlag(270390028,
            "ENABLE_INPUT_CONSUMER_REASON_LOGGING",
            true,
            "Log the reason why an Input Consumer was selected for a gesture.");

    public static final BooleanFlag ENABLE_GESTURE_ERROR_DETECTION = getDebugFlag(270389990,
            "ENABLE_GESTURE_ERROR_DETECTION",
            true,
            "Analyze gesture events and log detected errors");

    // When enabled the promise icon is visible in all apps while installation an app.
    public static final BooleanFlag PROMISE_APPS_IN_ALL_APPS = getDebugFlag(270390012,
            "PROMISE_APPS_IN_ALL_APPS", false, "Add promise icon in all-apps");

    public static final BooleanFlag KEYGUARD_ANIMATION = getDebugFlag(270390904,
            "KEYGUARD_ANIMATION", false, "Enable animation for keyguard going away on wallpaper");

    public static final BooleanFlag ENABLE_DEVICE_SEARCH = getReleaseFlag(270390907,
            "ENABLE_DEVICE_SEARCH", true, "Allows on device search in all apps");

    public static final BooleanFlag ENABLE_FLOATING_SEARCH_BAR =
            getDebugFlag(270390286, "ENABLE_FLOATING_SEARCH_BAR", false,
                    "Keep All Apps search bar at the bottom (but above keyboard if open)");

    public static final BooleanFlag ENABLE_HIDE_HEADER = getReleaseFlag(270390930,
            "ENABLE_HIDE_HEADER", true, "Hide header on keyboard before typing in all apps");

<<<<<<< HEAD
    public static final BooleanFlag ENABLE_QUICKSTEP_LIVE_TILE = new DynamicFlag("ENABLE_QUICKSTEP_LIVE_TILE", context -> {
        if (!Utilities.ATLEAST_S) return false;
        if (!BlurUtils.supportsBlursOnWindows()) return true;
        if (context == null) return true;
        return !PreferenceManager.getInstance(context).getRecentsTranslucentBackground().get();
    }, Utilities.ATLEAST_S);

    public static final BooleanFlag ENABLE_QUICKSTEP_WIDGET_APP_START = getDebugFlag(
            "ENABLE_QUICKSTEP_WIDGET_APP_START", Utilities.ATLEAST_S,
            "Enable Quickstep animation when launching activities from an app widget");
=======
    public static final BooleanFlag ENABLE_EXPANDING_PAUSE_WORK_BUTTON = getReleaseFlag(270390779,
            "ENABLE_EXPANDING_PAUSE_WORK_BUTTON", false,
            "Expand and collapse pause work button while scrolling");

    public static final BooleanFlag ENABLE_RECENT_BLOCK = getDebugFlag(270390950,
            "ENABLE_RECENT_BLOCK", false, "Show recently tapped search target block in zero state");
>>>>>>> fc786807

    public static final BooleanFlag COLLECT_SEARCH_HISTORY = getReleaseFlag(270391455,
            "COLLECT_SEARCH_HISTORY", false, "Allow launcher to collect search history for log");

    public static final BooleanFlag ENABLE_TWOLINE_ALLAPPS = getDebugFlag(270390937,
            "ENABLE_TWOLINE_ALLAPPS", false, "Enables two line label inside all apps.");

    public static final BooleanFlag ENABLE_TWOLINE_DEVICESEARCH = getDebugFlag(201388851,
            "ENABLE_TWOLINE_DEVICESEARCH", false,
            "Enable two line label for icons with labels on device search.");

    public static final BooleanFlag ENABLE_DEVICE_SEARCH_PERFORMANCE_LOGGING = getReleaseFlag(
            270391397, "ENABLE_DEVICE_SEARCH_PERFORMANCE_LOGGING", false,
            "Allows on device search in all apps logging");

    public static final BooleanFlag IME_STICKY_SNACKBAR_EDU = getDebugFlag(270391693,
            "IME_STICKY_SNACKBAR_EDU", true, "Show sticky IME edu in AllApps");

    public static final BooleanFlag ENABLE_PEOPLE_TILE_PREVIEW = getDebugFlag(270391653,
            "ENABLE_PEOPLE_TILE_PREVIEW", false,
            "Experimental: Shows conversation shortcuts on home screen as search results");

    public static final BooleanFlag FOLDER_NAME_MAJORITY_RANKING = getDebugFlag(270391638,
            "FOLDER_NAME_MAJORITY_RANKING", true,
            "Suggests folder names based on majority based ranking.");

    public static final BooleanFlag INJECT_FALLBACK_APP_CORPUS_RESULTS = getReleaseFlag(270391706,
            "INJECT_FALLBACK_APP_CORPUS_RESULTS", false,
            "Inject fallback app corpus result when AiAi fails to return it.");

    public static final BooleanFlag ASSISTANT_GIVES_LAUNCHER_FOCUS = getDebugFlag(270391641,
            "ASSISTANT_GIVES_LAUNCHER_FOCUS", false,
            "Allow Launcher to handle nav bar gestures while Assistant is running over it");

    public static final BooleanFlag ENABLE_BULK_WORKSPACE_ICON_LOADING = getDebugFlag(270392203,
            "ENABLE_BULK_WORKSPACE_ICON_LOADING",
            true,
            "Enable loading workspace icons in bulk.");

    public static final BooleanFlag ENABLE_BULK_ALL_APPS_ICON_LOADING = getDebugFlag(270392465,
            "ENABLE_BULK_ALL_APPS_ICON_LOADING",
            true,
            "Enable loading all apps icons in bulk.");

    public static final BooleanFlag ENABLE_DATABASE_RESTORE = getDebugFlag(270392706,
            "ENABLE_DATABASE_RESTORE", false,
            "Enable database restore when new restore session is created");

    public static final BooleanFlag ENABLE_SMARTSPACE_DISMISS = getDebugFlag(270391664,
            "ENABLE_SMARTSPACE_DISMISS", true,
            "Adds a menu option to dismiss the current Enhanced Smartspace card.");

    public static final BooleanFlag ENABLE_OVERLAY_CONNECTION_OPTIM = getDebugFlag(270392629,
            "ENABLE_OVERLAY_CONNECTION_OPTIM",
            false,
            "Enable optimizing overlay service connection");

    /**
     * Enables region sampling for text color: Needs system health assessment before turning on
     */
    public static final BooleanFlag ENABLE_REGION_SAMPLING = getDebugFlag(270391669,
            "ENABLE_REGION_SAMPLING", false,
            "Enable region sampling to determine color of text on screen.");

    public static final BooleanFlag ALWAYS_USE_HARDWARE_OPTIMIZATION_FOR_FOLDER_ANIMATIONS =
            getDebugFlag(270393096,
                    "ALWAYS_USE_HARDWARE_OPTIMIZATION_FOR_FOLDER_ANIMATIONS", false,
                    "Always use hardware optimization for folder animations.");

    public static final BooleanFlag SEPARATE_RECENTS_ACTIVITY = getDebugFlag(270392980,
            "SEPARATE_RECENTS_ACTIVITY", false,
            "Uses a separate recents activity instead of using the integrated recents+Launcher UI");

    public static final BooleanFlag ENABLE_MINIMAL_DEVICE = getDebugFlag(270392984,
            "ENABLE_MINIMAL_DEVICE", false,
            "Allow user to toggle minimal device mode in launcher.");

    public static final BooleanFlag ENABLE_TASKBAR_POPUP_MENU = getDebugFlag(
            270392477, "ENABLE_TASKBAR_POPUP_MENU", true,
            "Enables long pressing taskbar icons to show the popup menu.");

    public static final BooleanFlag ENABLE_TWO_PANEL_HOME = getDebugFlag(270392643,
            "ENABLE_TWO_PANEL_HOME", true,
            "Uses two panel on home screen. Only applicable on large screen devices.");

    public static final BooleanFlag ENABLE_SCRIM_FOR_APP_LAUNCH = getDebugFlag(270393276,
            "ENABLE_SCRIM_FOR_APP_LAUNCH", false,
            "Enables scrim during app launch animation.");

    public static final BooleanFlag ENABLE_ENFORCED_ROUNDED_CORNERS = getReleaseFlag(270393258,
            "ENABLE_ENFORCED_ROUNDED_CORNERS", true, "Enforce rounded corners on all App Widgets");

    public static final BooleanFlag NOTIFY_CRASHES = getDebugFlag(
            270393108, "NOTIFY_CRASHES", false,
            "Sends a notification whenever launcher encounters an uncaught exception.");

    public static final BooleanFlag ENABLE_WALLPAPER_SCRIM = getDebugFlag(270393604,
            "ENABLE_WALLPAPER_SCRIM", false,
            "Enables scrim over wallpaper for text protection.");

    public static final BooleanFlag WIDGETS_IN_LAUNCHER_PREVIEW = getDebugFlag(270393268,
            "WIDGETS_IN_LAUNCHER_PREVIEW", true,
            "Enables widgets in Launcher preview for the Wallpaper app.");

    public static final BooleanFlag QUICK_WALLPAPER_PICKER = getDebugFlag(270393112,
            "QUICK_WALLPAPER_PICKER", true,
            "Shows quick wallpaper picker in long-press menu");

    public static final BooleanFlag ENABLE_BACK_SWIPE_HOME_ANIMATION = getDebugFlag(270393426,
            "ENABLE_BACK_SWIPE_HOME_ANIMATION", true,
            "Enables home animation to icon when user swipes back.");

    public static final BooleanFlag ENABLE_ICON_LABEL_AUTO_SCALING = getDebugFlag(270393294,
            "ENABLE_ICON_LABEL_AUTO_SCALING", true,
            "Enables scaling/spacing for icon labels to make more characters visible");

    public static final BooleanFlag ENABLE_ALL_APPS_BUTTON_IN_HOTSEAT = getDebugFlag(270393897,
            "ENABLE_ALL_APPS_BUTTON_IN_HOTSEAT", false,
            "Enables displaying the all apps button in the hotseat.");

    public static final BooleanFlag ENABLE_ALL_APPS_ONE_SEARCH_IN_TASKBAR = getDebugFlag(270393900,
            "ENABLE_ALL_APPS_ONE_SEARCH_IN_TASKBAR", false,
            "Enables One Search box in Taskbar All Apps.");

    public static final BooleanFlag ENABLE_SPLIT_FROM_WORKSPACE = getDebugFlag(270393906,
            "ENABLE_SPLIT_FROM_WORKSPACE", true,
            "Enable initiating split screen from workspace.");

    public static final BooleanFlag ENABLE_SPLIT_FROM_FULLSCREEN_WITH_KEYBOARD_SHORTCUTS =
            getDebugFlag(270394122, "ENABLE_SPLIT_FROM_FULLSCREEN_SHORTCUT", false,
                    "Enable splitting from fullscreen app with keyboard shortcuts");

    public static final BooleanFlag ENABLE_SPLIT_FROM_WORKSPACE_TO_WORKSPACE = getDebugFlag(
            270393453, "ENABLE_SPLIT_FROM_WORKSPACE_TO_WORKSPACE", false,
            "Enable initiating split screen from workspace to workspace.");

    public static final BooleanFlag ENABLE_NEW_MIGRATION_LOGIC = getDebugFlag(270393455,
            "ENABLE_NEW_MIGRATION_LOGIC", true,
            "Enable the new grid migration logic, keeping pages when src < dest");

    public static final BooleanFlag ENABLE_WIDGET_HOST_IN_BACKGROUND = getDebugFlag(270394384,
            "ENABLE_WIDGET_HOST_IN_BACKGROUND", false,
            "Enable background widget updates listening for widget holder");

    public static final BooleanFlag ENABLE_ONE_SEARCH_MOTION = getReleaseFlag(270394223,
            "ENABLE_ONE_SEARCH_MOTION", true, "Enables animations in OneSearch.");

    public static final BooleanFlag ENABLE_SEARCH_RESULT_BACKGROUND_DRAWABLES = getReleaseFlag(
            270394041, "ENABLE_SEARCH_RESULT_BACKGROUND_DRAWABLES", false,
            "Enable option to replace decorator-based search result backgrounds with drawables");

    public static final BooleanFlag ENABLE_SEARCH_RESULT_LAUNCH_TRANSITION = getReleaseFlag(
            270394392, "ENABLE_SEARCH_RESULT_LAUNCH_TRANSITION", false,
            "Enable option to launch search results using the new view container transitions");

    public static final BooleanFlag ENABLE_SHOW_KEYBOARD_OPTION_IN_ALL_APPS = getReleaseFlag(
            270394468, "ENABLE_SHOW_KEYBOARD_OPTION_IN_ALL_APPS", true,
            "Enable option to show keyboard when going to all-apps");

    public static final BooleanFlag USE_LOCAL_ICON_OVERRIDES = getDebugFlag(270394973,
            "USE_LOCAL_ICON_OVERRIDES", true,
            "Use inbuilt monochrome icons if app doesn't provide one");

    public static final BooleanFlag ENABLE_DISMISS_PREDICTION_UNDO = getDebugFlag(270394476,
            "ENABLE_DISMISS_PREDICTION_UNDO", false,
            "Show an 'Undo' snackbar when users dismiss a predicted hotseat item");

    public static final BooleanFlag ENABLE_CACHED_WIDGET = getDebugFlag(270395008,
            "ENABLE_CACHED_WIDGET", true,
            "Show previously cached widgets as opposed to deferred widget where available");

    public static final BooleanFlag USE_SEARCH_REQUEST_TIMEOUT_OVERRIDES = getDebugFlag(270395010,
            "USE_SEARCH_REQUEST_TIMEOUT_OVERRIDES", false,
            "Use local overrides for search request timeout");

    public static final BooleanFlag CONTINUOUS_VIEW_TREE_CAPTURE = getDebugFlag(270395171,
            "CONTINUOUS_VIEW_TREE_CAPTURE", false, "Capture View tree every frame");

    public static final BooleanFlag FOLDABLE_WORKSPACE_REORDER = getDebugFlag(270395070,
            "FOLDABLE_WORKSPACE_REORDER", true,
            "In foldables, when reordering the icons and widgets, is now going to use both sides");

    public static final BooleanFlag ENABLE_MULTI_DISPLAY_PARTIAL_DEPTH = getDebugFlag(270395073,
            "ENABLE_MULTI_DISPLAY_PARTIAL_DEPTH", false,
            "Allow bottom sheet depth to be smaller than 1 for multi-display devices.");

    public static final BooleanFlag SCROLL_TOP_TO_RESET = getReleaseFlag(
            270395177, "SCROLL_TOP_TO_RESET", true,
            "Bring up IME and focus on input when scroll to top if 'Always show keyboard'"
                    + " is enabled or in prefix state");

    public static final BooleanFlag ENABLE_MATERIAL_U_POPUP = getDebugFlag(270395516,
            "ENABLE_MATERIAL_U_POPUP", false, "Switch popup UX to use material U");

    public static final BooleanFlag ENABLE_SEARCH_UNINSTALLED_APPS = getReleaseFlag(270395269,
            "ENABLE_SEARCH_UNINSTALLED_APPS", false, "Search uninstalled app results.");

    public static final BooleanFlag SHOW_HOME_GARDENING = getDebugFlag(270395183,
            "SHOW_HOME_GARDENING", false,
            "Show the new home gardening mode");

    public static final BooleanFlag HOME_GARDENING_WORKSPACE_BUTTONS = getDebugFlag(270395133,
            "HOME_GARDENING_WORKSPACE_BUTTONS", false,
            "Change workspace edit buttons to reflect home gardening");

    public static final BooleanFlag ENABLE_DOWNLOAD_APP_UX_V2 = getReleaseFlag(270395134,
            "ENABLE_DOWNLOAD_APP_UX_V2", true, "Updates the download app UX"
                    + " to have better visuals");

    public static final BooleanFlag ENABLE_DOWNLOAD_APP_UX_V3 = getDebugFlag(270395186,
            "ENABLE_DOWNLOAD_APP_UX_V3", false, "Updates the download app UX"
                    + " to have better visuals, improve contrast, and color");

    public static final BooleanFlag FORCE_PERSISTENT_TASKBAR = getDebugFlag(270395077,
            "FORCE_PERSISTENT_TASKBAR", false, "Forces taskbar to be persistent, even in gesture"
                    + " nav mode and when transient taskbar is enabled.");

    public static final BooleanFlag FOLDABLE_SINGLE_PAGE = getDebugFlag(270395274,
            "FOLDABLE_SINGLE_PAGE", false,
            "Use a single page for the workspace");

    public static final BooleanFlag ENABLE_TRANSIENT_TASKBAR = getDebugFlag(270395798,
            "ENABLE_TRANSIENT_TASKBAR", true, "Enables transient taskbar.");

    public static final BooleanFlag SECONDARY_DRAG_N_DROP_TO_PIN = getDebugFlag(270395140,
            "SECONDARY_DRAG_N_DROP_TO_PIN", false,
            "Enable dragging and dropping to pin apps within secondary display");

    public static final BooleanFlag ENABLE_ICON_IN_TEXT_HEADER = getDebugFlag(270395143,
            "ENABLE_ICON_IN_TEXT_HEADER", false, "Show icon in textheader");

    public static final BooleanFlag ENABLE_APP_ICON_FOR_INLINE_SHORTCUTS = getDebugFlag(270395087,
            "ENABLE_APP_ICON_IN_INLINE_SHORTCUTS", false, "Show app icon for inline shortcut");

    public static final BooleanFlag SHOW_DOT_PAGINATION = getDebugFlag(270395278,
            "SHOW_DOT_PAGINATION", false, "Enable showing dot pagination in workspace");

    public static final BooleanFlag LARGE_SCREEN_WIDGET_PICKER = getDebugFlag(270395809,
            "LARGE_SCREEN_WIDGET_PICKER", false, "Enable new widget picker that takes "
                    + "advantage of large screen format");

    public static final BooleanFlag ENABLE_NEW_GESTURE_NAV_TUTORIAL = getDebugFlag(270396257,
            "ENABLE_NEW_GESTURE_NAV_TUTORIAL", false,
            "Enable the redesigned gesture navigation tutorial");

    public static final BooleanFlag ENABLE_LAUNCH_FROM_STAGED_APP = getDebugFlag(270395567,
            "ENABLE_LAUNCH_FROM_STAGED_APP", true,
            "Enable the ability to tap a staged app during split select to launch it in full screen"
    );

    public static final BooleanFlag ENABLE_PREMIUM_HAPTICS_ALL_APPS = getDebugFlag(270396358,
            "ENABLE_PREMIUM_HAPTICS_ALL_APPS", false,
            "Enables haptics opening/closing All apps");

    public static final BooleanFlag ENABLE_FORCED_MONO_ICON = getDebugFlag(270396209,
            "ENABLE_FORCED_MONO_ICON", false,
            "Enable the ability to generate monochromatic icons, if it is not provided by the app"
    );

    public static final BooleanFlag ENABLE_TASKBAR_EDU_TOOLTIP = getDebugFlag(270396268,
            "ENABLE_TASKBAR_EDU_TOOLTIP", true,
            "Enable the tooltip version of the Taskbar education flow.");

    public static final BooleanFlag ENABLE_MULTI_INSTANCE = getDebugFlag(270396680,
            "ENABLE_MULTI_INSTANCE", false,
            "Enables creation and filtering of multiple task instances in overview");

    public static final BooleanFlag ENABLE_TASKBAR_PINNING = getDebugFlag(270396583,
            "ENABLE_TASKBAR_PINNING", false,
            "Enables taskbar pinning to allow user to switch between transient and persistent "
                    + "taskbar flavors");

    public static final BooleanFlag ENABLE_WORKSPACE_LOADING_OPTIMIZATION = getDebugFlag(251502424,
            "ENABLE_WORKSPACE_LOADING_OPTIMIZATION", false, "load the current workspace screen "
                    + "visible to the user before the rest rather than loading all of them at once."
    );

    public static final BooleanFlag ENABLE_GRID_ONLY_OVERVIEW = getDebugFlag(270397206,
            "ENABLE_GRID_ONLY_OVERVIEW", false,
            "Enable a grid-only overview without a focused task.");

    public static final BooleanFlag RECEIVE_UNFOLD_EVENTS_FROM_SYSUI = getDebugFlag(270397209,
            "RECEIVE_UNFOLD_EVENTS_FROM_SYSUI", true,
            "Enables receiving unfold animation events from sysui instead of calculating "
                    + "them in launcher process using hinge sensor values.");

    public static final BooleanFlag ENABLE_KEYBOARD_QUICK_SWITCH = getDebugFlag(270396844,
            "ENABLE_KEYBOARD_QUICK_SWITCH", false,
            "Enables keyboard quick switching");

    public static class BooleanFlag {

        private final boolean mCurrentValue;

        public BooleanFlag(boolean currentValue) {
            mCurrentValue = currentValue;
        }

        public boolean get() {
            return sBooleanReader.test(this);
        }
    }

    /**
     * Class representing an integer flag
     */
    public static class IntFlag {

        private final int mCurrentValue;

        public IntFlag(int currentValue) {
            mCurrentValue = currentValue;
        }

<<<<<<< HEAD
    private static BooleanFlag getDebugFlag(String key, boolean defaultValue, String description) {
        return true
                ? new DebugFlag(key, defaultValue, description)
                : new BooleanFlag(key, defaultValue);
=======
        public int get() {
            return sIntReader.applyAsInt(this);
        }
>>>>>>> fc786807
    }
}<|MERGE_RESOLUTION|>--- conflicted
+++ resolved
@@ -25,12 +25,7 @@
 
 import com.android.launcher3.BuildConfig;
 import com.android.launcher3.Utilities;
-<<<<<<< HEAD
-import com.android.launcher3.uioverrides.DeviceFlag;
-import com.android.systemui.shared.system.BlurUtils;
 import com.patrykmichalik.opto.core.PreferenceExtensionsKt;
-=======
->>>>>>> fc786807
 
 import java.util.function.Predicate;
 import java.util.function.ToIntFunction;
@@ -42,432 +37,406 @@
 /**
  * Defines a set of flags used to control various launcher behaviors.
  *
- * <p>All the flags should be defined here with appropriate default values.
+ * <p>
+ * All the flags should be defined here with appropriate default values.
  */
 public final class FeatureFlags {
 
-    public static final String FLAGS_PREF_NAME = "featureFlags";
-
-    @VisibleForTesting
-    public static Predicate<BooleanFlag> sBooleanReader = f -> f.mCurrentValue;
-    @VisibleForTesting
-    public static ToIntFunction<IntFlag> sIntReader = f -> f.mCurrentValue;
-
-    private FeatureFlags() { }
-
-    public static boolean showFlagTogglerUi(Context context) {
-<<<<<<< HEAD
-        return true;
-=======
-        return BuildConfig.IS_DEBUG_DEVICE && Utilities.isDevelopersOptionsEnabled(context);
->>>>>>> fc786807
-    }
-
-    /**
-     * True when the build has come from Android Studio and is being used for local debugging.
-     * @deprecated Use {@link BuildConfig#IS_STUDIO_BUILD} directly
-     */
-    @Deprecated
-    public static final boolean IS_STUDIO_BUILD = BuildConfig.IS_STUDIO_BUILD;
-
-    /**
-     * Enable moving the QSB on the 0th screen of the workspace. This is not a configuration feature
-     * and should be modified at a project level.
-     * @deprecated Use {@link BuildConfig#QSB_ON_FIRST_SCREEN} directly
-     */
-<<<<<<< HEAD
-    public static boolean topQsbOnFirstScreenEnabled(Context context) {
-        PreferenceManager2 preferenceManager2 = PreferenceManager2.getInstance(context);
-        return PreferenceExtensionsKt.firstBlocking(preferenceManager2.getEnableSmartspace());
-    }
-=======
-    @Deprecated
-    public static final boolean QSB_ON_FIRST_SCREEN = BuildConfig.QSB_ON_FIRST_SCREEN;
->>>>>>> fc786807
-
-    /**
-     * Feature flag to handle define config changes dynamically instead of killing the process.
-     *
-     *
-     * To add a new flag that can be toggled through the flags UI:
-     *
-<<<<<<< HEAD
-     * Declare a new ToggleableFlag below. Give it a unique key (e.g. "PROMISE_APPS_IN_ALL_APPS"),
-     *    and set a default value for the flag. This will be the default value on Debug builds.
-=======
-     * Declare a new ToggleableFlag below. Give it a unique key (e.g. "QSB_ON_FIRST_SCREEN"),
-     * and set a default value for the flag. This will be the default value on Debug builds.
->>>>>>> fc786807
-     */
-    public static final BooleanFlag ENABLE_INPUT_CONSUMER_REASON_LOGGING = getDebugFlag(270390028,
-            "ENABLE_INPUT_CONSUMER_REASON_LOGGING",
-            true,
-            "Log the reason why an Input Consumer was selected for a gesture.");
-
-    public static final BooleanFlag ENABLE_GESTURE_ERROR_DETECTION = getDebugFlag(270389990,
-            "ENABLE_GESTURE_ERROR_DETECTION",
-            true,
-            "Analyze gesture events and log detected errors");
-
-    // When enabled the promise icon is visible in all apps while installation an app.
-    public static final BooleanFlag PROMISE_APPS_IN_ALL_APPS = getDebugFlag(270390012,
-            "PROMISE_APPS_IN_ALL_APPS", false, "Add promise icon in all-apps");
-
-    public static final BooleanFlag KEYGUARD_ANIMATION = getDebugFlag(270390904,
-            "KEYGUARD_ANIMATION", false, "Enable animation for keyguard going away on wallpaper");
-
-    public static final BooleanFlag ENABLE_DEVICE_SEARCH = getReleaseFlag(270390907,
-            "ENABLE_DEVICE_SEARCH", true, "Allows on device search in all apps");
-
-    public static final BooleanFlag ENABLE_FLOATING_SEARCH_BAR =
-            getDebugFlag(270390286, "ENABLE_FLOATING_SEARCH_BAR", false,
-                    "Keep All Apps search bar at the bottom (but above keyboard if open)");
-
-    public static final BooleanFlag ENABLE_HIDE_HEADER = getReleaseFlag(270390930,
-            "ENABLE_HIDE_HEADER", true, "Hide header on keyboard before typing in all apps");
-
-<<<<<<< HEAD
-    public static final BooleanFlag ENABLE_QUICKSTEP_LIVE_TILE = new DynamicFlag("ENABLE_QUICKSTEP_LIVE_TILE", context -> {
-        if (!Utilities.ATLEAST_S) return false;
-        if (!BlurUtils.supportsBlursOnWindows()) return true;
-        if (context == null) return true;
-        return !PreferenceManager.getInstance(context).getRecentsTranslucentBackground().get();
-    }, Utilities.ATLEAST_S);
-
-    public static final BooleanFlag ENABLE_QUICKSTEP_WIDGET_APP_START = getDebugFlag(
-            "ENABLE_QUICKSTEP_WIDGET_APP_START", Utilities.ATLEAST_S,
-            "Enable Quickstep animation when launching activities from an app widget");
-=======
-    public static final BooleanFlag ENABLE_EXPANDING_PAUSE_WORK_BUTTON = getReleaseFlag(270390779,
-            "ENABLE_EXPANDING_PAUSE_WORK_BUTTON", false,
-            "Expand and collapse pause work button while scrolling");
-
-    public static final BooleanFlag ENABLE_RECENT_BLOCK = getDebugFlag(270390950,
-            "ENABLE_RECENT_BLOCK", false, "Show recently tapped search target block in zero state");
->>>>>>> fc786807
-
-    public static final BooleanFlag COLLECT_SEARCH_HISTORY = getReleaseFlag(270391455,
-            "COLLECT_SEARCH_HISTORY", false, "Allow launcher to collect search history for log");
-
-    public static final BooleanFlag ENABLE_TWOLINE_ALLAPPS = getDebugFlag(270390937,
-            "ENABLE_TWOLINE_ALLAPPS", false, "Enables two line label inside all apps.");
-
-    public static final BooleanFlag ENABLE_TWOLINE_DEVICESEARCH = getDebugFlag(201388851,
-            "ENABLE_TWOLINE_DEVICESEARCH", false,
-            "Enable two line label for icons with labels on device search.");
-
-    public static final BooleanFlag ENABLE_DEVICE_SEARCH_PERFORMANCE_LOGGING = getReleaseFlag(
-            270391397, "ENABLE_DEVICE_SEARCH_PERFORMANCE_LOGGING", false,
-            "Allows on device search in all apps logging");
-
-    public static final BooleanFlag IME_STICKY_SNACKBAR_EDU = getDebugFlag(270391693,
-            "IME_STICKY_SNACKBAR_EDU", true, "Show sticky IME edu in AllApps");
-
-    public static final BooleanFlag ENABLE_PEOPLE_TILE_PREVIEW = getDebugFlag(270391653,
-            "ENABLE_PEOPLE_TILE_PREVIEW", false,
-            "Experimental: Shows conversation shortcuts on home screen as search results");
-
-    public static final BooleanFlag FOLDER_NAME_MAJORITY_RANKING = getDebugFlag(270391638,
-            "FOLDER_NAME_MAJORITY_RANKING", true,
-            "Suggests folder names based on majority based ranking.");
-
-    public static final BooleanFlag INJECT_FALLBACK_APP_CORPUS_RESULTS = getReleaseFlag(270391706,
-            "INJECT_FALLBACK_APP_CORPUS_RESULTS", false,
-            "Inject fallback app corpus result when AiAi fails to return it.");
-
-    public static final BooleanFlag ASSISTANT_GIVES_LAUNCHER_FOCUS = getDebugFlag(270391641,
-            "ASSISTANT_GIVES_LAUNCHER_FOCUS", false,
-            "Allow Launcher to handle nav bar gestures while Assistant is running over it");
-
-    public static final BooleanFlag ENABLE_BULK_WORKSPACE_ICON_LOADING = getDebugFlag(270392203,
-            "ENABLE_BULK_WORKSPACE_ICON_LOADING",
-            true,
-            "Enable loading workspace icons in bulk.");
-
-    public static final BooleanFlag ENABLE_BULK_ALL_APPS_ICON_LOADING = getDebugFlag(270392465,
-            "ENABLE_BULK_ALL_APPS_ICON_LOADING",
-            true,
-            "Enable loading all apps icons in bulk.");
-
-    public static final BooleanFlag ENABLE_DATABASE_RESTORE = getDebugFlag(270392706,
-            "ENABLE_DATABASE_RESTORE", false,
-            "Enable database restore when new restore session is created");
-
-    public static final BooleanFlag ENABLE_SMARTSPACE_DISMISS = getDebugFlag(270391664,
-            "ENABLE_SMARTSPACE_DISMISS", true,
-            "Adds a menu option to dismiss the current Enhanced Smartspace card.");
-
-    public static final BooleanFlag ENABLE_OVERLAY_CONNECTION_OPTIM = getDebugFlag(270392629,
-            "ENABLE_OVERLAY_CONNECTION_OPTIM",
-            false,
-            "Enable optimizing overlay service connection");
-
-    /**
-     * Enables region sampling for text color: Needs system health assessment before turning on
-     */
-    public static final BooleanFlag ENABLE_REGION_SAMPLING = getDebugFlag(270391669,
-            "ENABLE_REGION_SAMPLING", false,
-            "Enable region sampling to determine color of text on screen.");
-
-    public static final BooleanFlag ALWAYS_USE_HARDWARE_OPTIMIZATION_FOR_FOLDER_ANIMATIONS =
-            getDebugFlag(270393096,
-                    "ALWAYS_USE_HARDWARE_OPTIMIZATION_FOR_FOLDER_ANIMATIONS", false,
-                    "Always use hardware optimization for folder animations.");
-
-    public static final BooleanFlag SEPARATE_RECENTS_ACTIVITY = getDebugFlag(270392980,
-            "SEPARATE_RECENTS_ACTIVITY", false,
-            "Uses a separate recents activity instead of using the integrated recents+Launcher UI");
-
-    public static final BooleanFlag ENABLE_MINIMAL_DEVICE = getDebugFlag(270392984,
-            "ENABLE_MINIMAL_DEVICE", false,
-            "Allow user to toggle minimal device mode in launcher.");
-
-    public static final BooleanFlag ENABLE_TASKBAR_POPUP_MENU = getDebugFlag(
-            270392477, "ENABLE_TASKBAR_POPUP_MENU", true,
-            "Enables long pressing taskbar icons to show the popup menu.");
-
-    public static final BooleanFlag ENABLE_TWO_PANEL_HOME = getDebugFlag(270392643,
-            "ENABLE_TWO_PANEL_HOME", true,
-            "Uses two panel on home screen. Only applicable on large screen devices.");
-
-    public static final BooleanFlag ENABLE_SCRIM_FOR_APP_LAUNCH = getDebugFlag(270393276,
-            "ENABLE_SCRIM_FOR_APP_LAUNCH", false,
-            "Enables scrim during app launch animation.");
-
-    public static final BooleanFlag ENABLE_ENFORCED_ROUNDED_CORNERS = getReleaseFlag(270393258,
-            "ENABLE_ENFORCED_ROUNDED_CORNERS", true, "Enforce rounded corners on all App Widgets");
-
-    public static final BooleanFlag NOTIFY_CRASHES = getDebugFlag(
-            270393108, "NOTIFY_CRASHES", false,
-            "Sends a notification whenever launcher encounters an uncaught exception.");
-
-    public static final BooleanFlag ENABLE_WALLPAPER_SCRIM = getDebugFlag(270393604,
-            "ENABLE_WALLPAPER_SCRIM", false,
-            "Enables scrim over wallpaper for text protection.");
-
-    public static final BooleanFlag WIDGETS_IN_LAUNCHER_PREVIEW = getDebugFlag(270393268,
-            "WIDGETS_IN_LAUNCHER_PREVIEW", true,
-            "Enables widgets in Launcher preview for the Wallpaper app.");
-
-    public static final BooleanFlag QUICK_WALLPAPER_PICKER = getDebugFlag(270393112,
-            "QUICK_WALLPAPER_PICKER", true,
-            "Shows quick wallpaper picker in long-press menu");
-
-    public static final BooleanFlag ENABLE_BACK_SWIPE_HOME_ANIMATION = getDebugFlag(270393426,
-            "ENABLE_BACK_SWIPE_HOME_ANIMATION", true,
-            "Enables home animation to icon when user swipes back.");
-
-    public static final BooleanFlag ENABLE_ICON_LABEL_AUTO_SCALING = getDebugFlag(270393294,
-            "ENABLE_ICON_LABEL_AUTO_SCALING", true,
-            "Enables scaling/spacing for icon labels to make more characters visible");
-
-    public static final BooleanFlag ENABLE_ALL_APPS_BUTTON_IN_HOTSEAT = getDebugFlag(270393897,
-            "ENABLE_ALL_APPS_BUTTON_IN_HOTSEAT", false,
-            "Enables displaying the all apps button in the hotseat.");
-
-    public static final BooleanFlag ENABLE_ALL_APPS_ONE_SEARCH_IN_TASKBAR = getDebugFlag(270393900,
-            "ENABLE_ALL_APPS_ONE_SEARCH_IN_TASKBAR", false,
-            "Enables One Search box in Taskbar All Apps.");
-
-    public static final BooleanFlag ENABLE_SPLIT_FROM_WORKSPACE = getDebugFlag(270393906,
-            "ENABLE_SPLIT_FROM_WORKSPACE", true,
-            "Enable initiating split screen from workspace.");
-
-    public static final BooleanFlag ENABLE_SPLIT_FROM_FULLSCREEN_WITH_KEYBOARD_SHORTCUTS =
-            getDebugFlag(270394122, "ENABLE_SPLIT_FROM_FULLSCREEN_SHORTCUT", false,
-                    "Enable splitting from fullscreen app with keyboard shortcuts");
-
-    public static final BooleanFlag ENABLE_SPLIT_FROM_WORKSPACE_TO_WORKSPACE = getDebugFlag(
-            270393453, "ENABLE_SPLIT_FROM_WORKSPACE_TO_WORKSPACE", false,
-            "Enable initiating split screen from workspace to workspace.");
-
-    public static final BooleanFlag ENABLE_NEW_MIGRATION_LOGIC = getDebugFlag(270393455,
-            "ENABLE_NEW_MIGRATION_LOGIC", true,
-            "Enable the new grid migration logic, keeping pages when src < dest");
-
-    public static final BooleanFlag ENABLE_WIDGET_HOST_IN_BACKGROUND = getDebugFlag(270394384,
-            "ENABLE_WIDGET_HOST_IN_BACKGROUND", false,
-            "Enable background widget updates listening for widget holder");
-
-    public static final BooleanFlag ENABLE_ONE_SEARCH_MOTION = getReleaseFlag(270394223,
-            "ENABLE_ONE_SEARCH_MOTION", true, "Enables animations in OneSearch.");
-
-    public static final BooleanFlag ENABLE_SEARCH_RESULT_BACKGROUND_DRAWABLES = getReleaseFlag(
-            270394041, "ENABLE_SEARCH_RESULT_BACKGROUND_DRAWABLES", false,
-            "Enable option to replace decorator-based search result backgrounds with drawables");
-
-    public static final BooleanFlag ENABLE_SEARCH_RESULT_LAUNCH_TRANSITION = getReleaseFlag(
-            270394392, "ENABLE_SEARCH_RESULT_LAUNCH_TRANSITION", false,
-            "Enable option to launch search results using the new view container transitions");
-
-    public static final BooleanFlag ENABLE_SHOW_KEYBOARD_OPTION_IN_ALL_APPS = getReleaseFlag(
-            270394468, "ENABLE_SHOW_KEYBOARD_OPTION_IN_ALL_APPS", true,
-            "Enable option to show keyboard when going to all-apps");
-
-    public static final BooleanFlag USE_LOCAL_ICON_OVERRIDES = getDebugFlag(270394973,
-            "USE_LOCAL_ICON_OVERRIDES", true,
-            "Use inbuilt monochrome icons if app doesn't provide one");
-
-    public static final BooleanFlag ENABLE_DISMISS_PREDICTION_UNDO = getDebugFlag(270394476,
-            "ENABLE_DISMISS_PREDICTION_UNDO", false,
-            "Show an 'Undo' snackbar when users dismiss a predicted hotseat item");
-
-    public static final BooleanFlag ENABLE_CACHED_WIDGET = getDebugFlag(270395008,
-            "ENABLE_CACHED_WIDGET", true,
-            "Show previously cached widgets as opposed to deferred widget where available");
-
-    public static final BooleanFlag USE_SEARCH_REQUEST_TIMEOUT_OVERRIDES = getDebugFlag(270395010,
-            "USE_SEARCH_REQUEST_TIMEOUT_OVERRIDES", false,
-            "Use local overrides for search request timeout");
-
-    public static final BooleanFlag CONTINUOUS_VIEW_TREE_CAPTURE = getDebugFlag(270395171,
-            "CONTINUOUS_VIEW_TREE_CAPTURE", false, "Capture View tree every frame");
-
-    public static final BooleanFlag FOLDABLE_WORKSPACE_REORDER = getDebugFlag(270395070,
-            "FOLDABLE_WORKSPACE_REORDER", true,
-            "In foldables, when reordering the icons and widgets, is now going to use both sides");
-
-    public static final BooleanFlag ENABLE_MULTI_DISPLAY_PARTIAL_DEPTH = getDebugFlag(270395073,
-            "ENABLE_MULTI_DISPLAY_PARTIAL_DEPTH", false,
-            "Allow bottom sheet depth to be smaller than 1 for multi-display devices.");
-
-    public static final BooleanFlag SCROLL_TOP_TO_RESET = getReleaseFlag(
-            270395177, "SCROLL_TOP_TO_RESET", true,
-            "Bring up IME and focus on input when scroll to top if 'Always show keyboard'"
-                    + " is enabled or in prefix state");
-
-    public static final BooleanFlag ENABLE_MATERIAL_U_POPUP = getDebugFlag(270395516,
-            "ENABLE_MATERIAL_U_POPUP", false, "Switch popup UX to use material U");
-
-    public static final BooleanFlag ENABLE_SEARCH_UNINSTALLED_APPS = getReleaseFlag(270395269,
-            "ENABLE_SEARCH_UNINSTALLED_APPS", false, "Search uninstalled app results.");
-
-    public static final BooleanFlag SHOW_HOME_GARDENING = getDebugFlag(270395183,
-            "SHOW_HOME_GARDENING", false,
-            "Show the new home gardening mode");
-
-    public static final BooleanFlag HOME_GARDENING_WORKSPACE_BUTTONS = getDebugFlag(270395133,
-            "HOME_GARDENING_WORKSPACE_BUTTONS", false,
-            "Change workspace edit buttons to reflect home gardening");
-
-    public static final BooleanFlag ENABLE_DOWNLOAD_APP_UX_V2 = getReleaseFlag(270395134,
-            "ENABLE_DOWNLOAD_APP_UX_V2", true, "Updates the download app UX"
-                    + " to have better visuals");
-
-    public static final BooleanFlag ENABLE_DOWNLOAD_APP_UX_V3 = getDebugFlag(270395186,
-            "ENABLE_DOWNLOAD_APP_UX_V3", false, "Updates the download app UX"
-                    + " to have better visuals, improve contrast, and color");
-
-    public static final BooleanFlag FORCE_PERSISTENT_TASKBAR = getDebugFlag(270395077,
-            "FORCE_PERSISTENT_TASKBAR", false, "Forces taskbar to be persistent, even in gesture"
-                    + " nav mode and when transient taskbar is enabled.");
-
-    public static final BooleanFlag FOLDABLE_SINGLE_PAGE = getDebugFlag(270395274,
-            "FOLDABLE_SINGLE_PAGE", false,
-            "Use a single page for the workspace");
-
-    public static final BooleanFlag ENABLE_TRANSIENT_TASKBAR = getDebugFlag(270395798,
-            "ENABLE_TRANSIENT_TASKBAR", true, "Enables transient taskbar.");
-
-    public static final BooleanFlag SECONDARY_DRAG_N_DROP_TO_PIN = getDebugFlag(270395140,
-            "SECONDARY_DRAG_N_DROP_TO_PIN", false,
-            "Enable dragging and dropping to pin apps within secondary display");
-
-    public static final BooleanFlag ENABLE_ICON_IN_TEXT_HEADER = getDebugFlag(270395143,
-            "ENABLE_ICON_IN_TEXT_HEADER", false, "Show icon in textheader");
-
-    public static final BooleanFlag ENABLE_APP_ICON_FOR_INLINE_SHORTCUTS = getDebugFlag(270395087,
-            "ENABLE_APP_ICON_IN_INLINE_SHORTCUTS", false, "Show app icon for inline shortcut");
-
-    public static final BooleanFlag SHOW_DOT_PAGINATION = getDebugFlag(270395278,
-            "SHOW_DOT_PAGINATION", false, "Enable showing dot pagination in workspace");
-
-    public static final BooleanFlag LARGE_SCREEN_WIDGET_PICKER = getDebugFlag(270395809,
-            "LARGE_SCREEN_WIDGET_PICKER", false, "Enable new widget picker that takes "
-                    + "advantage of large screen format");
-
-    public static final BooleanFlag ENABLE_NEW_GESTURE_NAV_TUTORIAL = getDebugFlag(270396257,
-            "ENABLE_NEW_GESTURE_NAV_TUTORIAL", false,
-            "Enable the redesigned gesture navigation tutorial");
-
-    public static final BooleanFlag ENABLE_LAUNCH_FROM_STAGED_APP = getDebugFlag(270395567,
-            "ENABLE_LAUNCH_FROM_STAGED_APP", true,
-            "Enable the ability to tap a staged app during split select to launch it in full screen"
-    );
-
-    public static final BooleanFlag ENABLE_PREMIUM_HAPTICS_ALL_APPS = getDebugFlag(270396358,
-            "ENABLE_PREMIUM_HAPTICS_ALL_APPS", false,
-            "Enables haptics opening/closing All apps");
-
-    public static final BooleanFlag ENABLE_FORCED_MONO_ICON = getDebugFlag(270396209,
-            "ENABLE_FORCED_MONO_ICON", false,
-            "Enable the ability to generate monochromatic icons, if it is not provided by the app"
-    );
-
-    public static final BooleanFlag ENABLE_TASKBAR_EDU_TOOLTIP = getDebugFlag(270396268,
-            "ENABLE_TASKBAR_EDU_TOOLTIP", true,
-            "Enable the tooltip version of the Taskbar education flow.");
-
-    public static final BooleanFlag ENABLE_MULTI_INSTANCE = getDebugFlag(270396680,
-            "ENABLE_MULTI_INSTANCE", false,
-            "Enables creation and filtering of multiple task instances in overview");
-
-    public static final BooleanFlag ENABLE_TASKBAR_PINNING = getDebugFlag(270396583,
-            "ENABLE_TASKBAR_PINNING", false,
-            "Enables taskbar pinning to allow user to switch between transient and persistent "
-                    + "taskbar flavors");
-
-    public static final BooleanFlag ENABLE_WORKSPACE_LOADING_OPTIMIZATION = getDebugFlag(251502424,
-            "ENABLE_WORKSPACE_LOADING_OPTIMIZATION", false, "load the current workspace screen "
-                    + "visible to the user before the rest rather than loading all of them at once."
-    );
-
-    public static final BooleanFlag ENABLE_GRID_ONLY_OVERVIEW = getDebugFlag(270397206,
-            "ENABLE_GRID_ONLY_OVERVIEW", false,
-            "Enable a grid-only overview without a focused task.");
-
-    public static final BooleanFlag RECEIVE_UNFOLD_EVENTS_FROM_SYSUI = getDebugFlag(270397209,
-            "RECEIVE_UNFOLD_EVENTS_FROM_SYSUI", true,
-            "Enables receiving unfold animation events from sysui instead of calculating "
-                    + "them in launcher process using hinge sensor values.");
-
-    public static final BooleanFlag ENABLE_KEYBOARD_QUICK_SWITCH = getDebugFlag(270396844,
-            "ENABLE_KEYBOARD_QUICK_SWITCH", false,
-            "Enables keyboard quick switching");
-
-    public static class BooleanFlag {
-
-        private final boolean mCurrentValue;
-
-        public BooleanFlag(boolean currentValue) {
-            mCurrentValue = currentValue;
+        public static final String FLAGS_PREF_NAME = "featureFlags";
+
+        @VisibleForTesting
+        public static Predicate<BooleanFlag> sBooleanReader = f -> f.mCurrentValue;
+        @VisibleForTesting
+        public static ToIntFunction<IntFlag> sIntReader = f -> f.mCurrentValue;
+
+        private FeatureFlags() {
         }
 
-        public boolean get() {
-            return sBooleanReader.test(this);
+        public static boolean showFlagTogglerUi(Context context) {
+                return true;
         }
-    }
-
-    /**
-     * Class representing an integer flag
-     */
-    public static class IntFlag {
-
-        private final int mCurrentValue;
-
-        public IntFlag(int currentValue) {
-            mCurrentValue = currentValue;
+
+        /**
+         * True when the build has come from Android Studio and is being used for local
+         * debugging.
+         * 
+         * @deprecated Use {@link BuildConfig#IS_STUDIO_BUILD} directly
+         */
+        @Deprecated
+        public static final boolean IS_STUDIO_BUILD = false;
+
+        /**
+         * Enable moving the QSB on the 0th screen of the workspace. This is not a
+         * configuration feature
+         * and should be modified at a project level.
+         * 
+         * @deprecated Use {@link BuildConfig#QSB_ON_FIRST_SCREEN} directly
+         */
+        @Deprecated
+        public static boolean topQsbOnFirstScreenEnabled(Context context) {
+                PreferenceManager2 preferenceManager2 = PreferenceManager2.getInstance(context);
+                return PreferenceExtensionsKt.firstBlocking(preferenceManager2.getEnableSmartspace());
         }
 
-<<<<<<< HEAD
-    private static BooleanFlag getDebugFlag(String key, boolean defaultValue, String description) {
-        return true
-                ? new DebugFlag(key, defaultValue, description)
-                : new BooleanFlag(key, defaultValue);
-=======
-        public int get() {
-            return sIntReader.applyAsInt(this);
+        /**
+         * Feature flag to handle define config changes dynamically instead of killing
+         * the process.
+         *
+         *
+         * To add a new flag that can be toggled through the flags UI:
+         *
+         * Declare a new ToggleableFlag below. Give it a unique key (e.g.
+         * "QSB_ON_FIRST_SCREEN"),
+         * and set a default value for the flag. This will be the default value on Debug
+         * builds.
+         */
+        public static final BooleanFlag ENABLE_INPUT_CONSUMER_REASON_LOGGING = getDebugFlag(270390028,
+                        "ENABLE_INPUT_CONSUMER_REASON_LOGGING",
+                        true,
+                        "Log the reason why an Input Consumer was selected for a gesture.");
+
+        public static final BooleanFlag ENABLE_GESTURE_ERROR_DETECTION = getDebugFlag(270389990,
+                        "ENABLE_GESTURE_ERROR_DETECTION",
+                        true,
+                        "Analyze gesture events and log detected errors");
+
+        // When enabled the promise icon is visible in all apps while installation an
+        // app.
+        public static final BooleanFlag PROMISE_APPS_IN_ALL_APPS = getDebugFlag(270390012,
+                        "PROMISE_APPS_IN_ALL_APPS", false, "Add promise icon in all-apps");
+
+        public static final BooleanFlag KEYGUARD_ANIMATION = getDebugFlag(270390904,
+                        "KEYGUARD_ANIMATION", false, "Enable animation for keyguard going away on wallpaper");
+
+        public static final BooleanFlag ENABLE_DEVICE_SEARCH = getReleaseFlag(270390907,
+                        "ENABLE_DEVICE_SEARCH", true, "Allows on device search in all apps");
+
+        public static final BooleanFlag ENABLE_FLOATING_SEARCH_BAR = getDebugFlag(270390286,
+                        "ENABLE_FLOATING_SEARCH_BAR", false,
+                        "Keep All Apps search bar at the bottom (but above keyboard if open)");
+
+        public static final BooleanFlag ENABLE_HIDE_HEADER = getReleaseFlag(270390930,
+                        "ENABLE_HIDE_HEADER", true, "Hide header on keyboard before typing in all apps");
+
+        public static final BooleanFlag ENABLE_EXPANDING_PAUSE_WORK_BUTTON = getReleaseFlag(270390779,
+                        "ENABLE_EXPANDING_PAUSE_WORK_BUTTON", false,
+                        "Expand and collapse pause work button while scrolling");
+
+        public static final BooleanFlag ENABLE_RECENT_BLOCK = getDebugFlag(270390950,
+                        "ENABLE_RECENT_BLOCK", false, "Show recently tapped search target block in zero state");
+
+        public static final BooleanFlag COLLECT_SEARCH_HISTORY = getReleaseFlag(270391455,
+                        "COLLECT_SEARCH_HISTORY", false, "Allow launcher to collect search history for log");
+
+        public static final BooleanFlag ENABLE_TWOLINE_ALLAPPS = getDebugFlag(270390937,
+                        "ENABLE_TWOLINE_ALLAPPS", false, "Enables two line label inside all apps.");
+
+        public static final BooleanFlag ENABLE_TWOLINE_DEVICESEARCH = getDebugFlag(201388851,
+                        "ENABLE_TWOLINE_DEVICESEARCH", false,
+                        "Enable two line label for icons with labels on device search.");
+
+        public static final BooleanFlag ENABLE_DEVICE_SEARCH_PERFORMANCE_LOGGING = getReleaseFlag(
+                        270391397, "ENABLE_DEVICE_SEARCH_PERFORMANCE_LOGGING", false,
+                        "Allows on device search in all apps logging");
+
+        public static final BooleanFlag IME_STICKY_SNACKBAR_EDU = getDebugFlag(270391693,
+                        "IME_STICKY_SNACKBAR_EDU", true, "Show sticky IME edu in AllApps");
+
+        public static final BooleanFlag ENABLE_PEOPLE_TILE_PREVIEW = getDebugFlag(270391653,
+                        "ENABLE_PEOPLE_TILE_PREVIEW", false,
+                        "Experimental: Shows conversation shortcuts on home screen as search results");
+
+        public static final BooleanFlag FOLDER_NAME_MAJORITY_RANKING = getDebugFlag(270391638,
+                        "FOLDER_NAME_MAJORITY_RANKING", true,
+                        "Suggests folder names based on majority based ranking.");
+
+        public static final BooleanFlag INJECT_FALLBACK_APP_CORPUS_RESULTS = getReleaseFlag(270391706,
+                        "INJECT_FALLBACK_APP_CORPUS_RESULTS", false,
+                        "Inject fallback app corpus result when AiAi fails to return it.");
+
+        public static final BooleanFlag ASSISTANT_GIVES_LAUNCHER_FOCUS = getDebugFlag(270391641,
+                        "ASSISTANT_GIVES_LAUNCHER_FOCUS", false,
+                        "Allow Launcher to handle nav bar gestures while Assistant is running over it");
+
+        public static final BooleanFlag ENABLE_BULK_WORKSPACE_ICON_LOADING = getDebugFlag(270392203,
+                        "ENABLE_BULK_WORKSPACE_ICON_LOADING",
+                        true,
+                        "Enable loading workspace icons in bulk.");
+
+        public static final BooleanFlag ENABLE_BULK_ALL_APPS_ICON_LOADING = getDebugFlag(270392465,
+                        "ENABLE_BULK_ALL_APPS_ICON_LOADING",
+                        true,
+                        "Enable loading all apps icons in bulk.");
+
+        public static final BooleanFlag ENABLE_DATABASE_RESTORE = getDebugFlag(270392706,
+                        "ENABLE_DATABASE_RESTORE", false,
+                        "Enable database restore when new restore session is created");
+
+        public static final BooleanFlag ENABLE_SMARTSPACE_DISMISS = getDebugFlag(270391664,
+                        "ENABLE_SMARTSPACE_DISMISS", true,
+                        "Adds a menu option to dismiss the current Enhanced Smartspace card.");
+
+        public static final BooleanFlag ENABLE_OVERLAY_CONNECTION_OPTIM = getDebugFlag(270392629,
+                        "ENABLE_OVERLAY_CONNECTION_OPTIM",
+                        false,
+                        "Enable optimizing overlay service connection");
+
+        /**
+         * Enables region sampling for text color: Needs system health assessment before
+         * turning on
+         */
+        public static final BooleanFlag ENABLE_REGION_SAMPLING = getDebugFlag(270391669,
+                        "ENABLE_REGION_SAMPLING", false,
+                        "Enable region sampling to determine color of text on screen.");
+
+        public static final BooleanFlag ALWAYS_USE_HARDWARE_OPTIMIZATION_FOR_FOLDER_ANIMATIONS = getDebugFlag(270393096,
+                        "ALWAYS_USE_HARDWARE_OPTIMIZATION_FOR_FOLDER_ANIMATIONS", false,
+                        "Always use hardware optimization for folder animations.");
+
+        public static final BooleanFlag SEPARATE_RECENTS_ACTIVITY = getDebugFlag(270392980,
+                        "SEPARATE_RECENTS_ACTIVITY", false,
+                        "Uses a separate recents activity instead of using the integrated recents+Launcher UI");
+
+        public static final BooleanFlag ENABLE_MINIMAL_DEVICE = getDebugFlag(270392984,
+                        "ENABLE_MINIMAL_DEVICE", false,
+                        "Allow user to toggle minimal device mode in launcher.");
+
+        public static final BooleanFlag ENABLE_TASKBAR_POPUP_MENU = getDebugFlag(
+                        270392477, "ENABLE_TASKBAR_POPUP_MENU", true,
+                        "Enables long pressing taskbar icons to show the popup menu.");
+
+        public static final BooleanFlag ENABLE_TWO_PANEL_HOME = getDebugFlag(270392643,
+                        "ENABLE_TWO_PANEL_HOME", true,
+                        "Uses two panel on home screen. Only applicable on large screen devices.");
+
+        public static final BooleanFlag ENABLE_SCRIM_FOR_APP_LAUNCH = getDebugFlag(270393276,
+                        "ENABLE_SCRIM_FOR_APP_LAUNCH", false,
+                        "Enables scrim during app launch animation.");
+
+        public static final BooleanFlag ENABLE_ENFORCED_ROUNDED_CORNERS = getReleaseFlag(270393258,
+                        "ENABLE_ENFORCED_ROUNDED_CORNERS", true, "Enforce rounded corners on all App Widgets");
+
+        public static final BooleanFlag NOTIFY_CRASHES = getDebugFlag(
+                        270393108, "NOTIFY_CRASHES", false,
+                        "Sends a notification whenever launcher encounters an uncaught exception.");
+
+        public static final BooleanFlag ENABLE_WALLPAPER_SCRIM = getDebugFlag(270393604,
+                        "ENABLE_WALLPAPER_SCRIM", false,
+                        "Enables scrim over wallpaper for text protection.");
+
+        public static final BooleanFlag WIDGETS_IN_LAUNCHER_PREVIEW = getDebugFlag(270393268,
+                        "WIDGETS_IN_LAUNCHER_PREVIEW", true,
+                        "Enables widgets in Launcher preview for the Wallpaper app.");
+
+        public static final BooleanFlag QUICK_WALLPAPER_PICKER = getDebugFlag(270393112,
+                        "QUICK_WALLPAPER_PICKER", true,
+                        "Shows quick wallpaper picker in long-press menu");
+
+        public static final BooleanFlag ENABLE_BACK_SWIPE_HOME_ANIMATION = getDebugFlag(270393426,
+                        "ENABLE_BACK_SWIPE_HOME_ANIMATION", true,
+                        "Enables home animation to icon when user swipes back.");
+
+        public static final BooleanFlag ENABLE_ICON_LABEL_AUTO_SCALING = getDebugFlag(270393294,
+                        "ENABLE_ICON_LABEL_AUTO_SCALING", true,
+                        "Enables scaling/spacing for icon labels to make more characters visible");
+
+        public static final BooleanFlag ENABLE_ALL_APPS_BUTTON_IN_HOTSEAT = getDebugFlag(270393897,
+                        "ENABLE_ALL_APPS_BUTTON_IN_HOTSEAT", false,
+                        "Enables displaying the all apps button in the hotseat.");
+
+        public static final BooleanFlag ENABLE_ALL_APPS_ONE_SEARCH_IN_TASKBAR = getDebugFlag(270393900,
+                        "ENABLE_ALL_APPS_ONE_SEARCH_IN_TASKBAR", false,
+                        "Enables One Search box in Taskbar All Apps.");
+
+        public static final BooleanFlag ENABLE_SPLIT_FROM_WORKSPACE = getDebugFlag(270393906,
+                        "ENABLE_SPLIT_FROM_WORKSPACE", true,
+                        "Enable initiating split screen from workspace.");
+
+        public static final BooleanFlag ENABLE_SPLIT_FROM_FULLSCREEN_WITH_KEYBOARD_SHORTCUTS = getDebugFlag(270394122,
+                        "ENABLE_SPLIT_FROM_FULLSCREEN_SHORTCUT", false,
+                        "Enable splitting from fullscreen app with keyboard shortcuts");
+
+        public static final BooleanFlag ENABLE_SPLIT_FROM_WORKSPACE_TO_WORKSPACE = getDebugFlag(
+                        270393453, "ENABLE_SPLIT_FROM_WORKSPACE_TO_WORKSPACE", false,
+                        "Enable initiating split screen from workspace to workspace.");
+
+        public static final BooleanFlag ENABLE_NEW_MIGRATION_LOGIC = getDebugFlag(270393455,
+                        "ENABLE_NEW_MIGRATION_LOGIC", true,
+                        "Enable the new grid migration logic, keeping pages when src < dest");
+
+        public static final BooleanFlag ENABLE_WIDGET_HOST_IN_BACKGROUND = getDebugFlag(270394384,
+                        "ENABLE_WIDGET_HOST_IN_BACKGROUND", false,
+                        "Enable background widget updates listening for widget holder");
+
+        public static final BooleanFlag ENABLE_ONE_SEARCH_MOTION = getReleaseFlag(270394223,
+                        "ENABLE_ONE_SEARCH_MOTION", true, "Enables animations in OneSearch.");
+
+        public static final BooleanFlag ENABLE_SEARCH_RESULT_BACKGROUND_DRAWABLES = getReleaseFlag(
+                        270394041, "ENABLE_SEARCH_RESULT_BACKGROUND_DRAWABLES", false,
+                        "Enable option to replace decorator-based search result backgrounds with drawables");
+
+        public static final BooleanFlag ENABLE_SEARCH_RESULT_LAUNCH_TRANSITION = getReleaseFlag(
+                        270394392, "ENABLE_SEARCH_RESULT_LAUNCH_TRANSITION", false,
+                        "Enable option to launch search results using the new view container transitions");
+
+        public static final BooleanFlag ENABLE_SHOW_KEYBOARD_OPTION_IN_ALL_APPS = getReleaseFlag(
+                        270394468, "ENABLE_SHOW_KEYBOARD_OPTION_IN_ALL_APPS", true,
+                        "Enable option to show keyboard when going to all-apps");
+
+        public static final BooleanFlag USE_LOCAL_ICON_OVERRIDES = getDebugFlag(270394973,
+                        "USE_LOCAL_ICON_OVERRIDES", true,
+                        "Use inbuilt monochrome icons if app doesn't provide one");
+
+        public static final BooleanFlag ENABLE_DISMISS_PREDICTION_UNDO = getDebugFlag(270394476,
+                        "ENABLE_DISMISS_PREDICTION_UNDO", false,
+                        "Show an 'Undo' snackbar when users dismiss a predicted hotseat item");
+
+        public static final BooleanFlag ENABLE_CACHED_WIDGET = getDebugFlag(270395008,
+                        "ENABLE_CACHED_WIDGET", true,
+                        "Show previously cached widgets as opposed to deferred widget where available");
+
+        public static final BooleanFlag USE_SEARCH_REQUEST_TIMEOUT_OVERRIDES = getDebugFlag(270395010,
+                        "USE_SEARCH_REQUEST_TIMEOUT_OVERRIDES", false,
+                        "Use local overrides for search request timeout");
+
+        public static final BooleanFlag CONTINUOUS_VIEW_TREE_CAPTURE = getDebugFlag(270395171,
+                        "CONTINUOUS_VIEW_TREE_CAPTURE", false, "Capture View tree every frame");
+
+        public static final BooleanFlag FOLDABLE_WORKSPACE_REORDER = getDebugFlag(270395070,
+                        "FOLDABLE_WORKSPACE_REORDER", true,
+                        "In foldables, when reordering the icons and widgets, is now going to use both sides");
+
+        public static final BooleanFlag ENABLE_MULTI_DISPLAY_PARTIAL_DEPTH = getDebugFlag(270395073,
+                        "ENABLE_MULTI_DISPLAY_PARTIAL_DEPTH", false,
+                        "Allow bottom sheet depth to be smaller than 1 for multi-display devices.");
+
+        public static final BooleanFlag SCROLL_TOP_TO_RESET = getReleaseFlag(
+                        270395177, "SCROLL_TOP_TO_RESET", true,
+                        "Bring up IME and focus on input when scroll to top if 'Always show keyboard'"
+                                        + " is enabled or in prefix state");
+
+        public static final BooleanFlag ENABLE_MATERIAL_U_POPUP = getDebugFlag(270395516,
+                        "ENABLE_MATERIAL_U_POPUP", false, "Switch popup UX to use material U");
+
+        public static final BooleanFlag ENABLE_SEARCH_UNINSTALLED_APPS = getReleaseFlag(270395269,
+                        "ENABLE_SEARCH_UNINSTALLED_APPS", false, "Search uninstalled app results.");
+
+        public static final BooleanFlag SHOW_HOME_GARDENING = getDebugFlag(270395183,
+                        "SHOW_HOME_GARDENING", false,
+                        "Show the new home gardening mode");
+
+        public static final BooleanFlag HOME_GARDENING_WORKSPACE_BUTTONS = getDebugFlag(270395133,
+                        "HOME_GARDENING_WORKSPACE_BUTTONS", false,
+                        "Change workspace edit buttons to reflect home gardening");
+
+        public static final BooleanFlag ENABLE_DOWNLOAD_APP_UX_V2 = getReleaseFlag(270395134,
+                        "ENABLE_DOWNLOAD_APP_UX_V2", true, "Updates the download app UX"
+                                        + " to have better visuals");
+
+        public static final BooleanFlag ENABLE_DOWNLOAD_APP_UX_V3 = getDebugFlag(270395186,
+                        "ENABLE_DOWNLOAD_APP_UX_V3", false, "Updates the download app UX"
+                                        + " to have better visuals, improve contrast, and color");
+
+        public static final BooleanFlag FORCE_PERSISTENT_TASKBAR = getDebugFlag(270395077,
+                        "FORCE_PERSISTENT_TASKBAR", false, "Forces taskbar to be persistent, even in gesture"
+                                        + " nav mode and when transient taskbar is enabled.");
+
+        public static final BooleanFlag FOLDABLE_SINGLE_PAGE = getDebugFlag(270395274,
+                        "FOLDABLE_SINGLE_PAGE", false,
+                        "Use a single page for the workspace");
+
+        public static final BooleanFlag ENABLE_TRANSIENT_TASKBAR = getDebugFlag(270395798,
+                        "ENABLE_TRANSIENT_TASKBAR", true, "Enables transient taskbar.");
+
+        public static final BooleanFlag SECONDARY_DRAG_N_DROP_TO_PIN = getDebugFlag(270395140,
+                        "SECONDARY_DRAG_N_DROP_TO_PIN", false,
+                        "Enable dragging and dropping to pin apps within secondary display");
+
+        public static final BooleanFlag ENABLE_ICON_IN_TEXT_HEADER = getDebugFlag(270395143,
+                        "ENABLE_ICON_IN_TEXT_HEADER", false, "Show icon in textheader");
+
+        public static final BooleanFlag ENABLE_APP_ICON_FOR_INLINE_SHORTCUTS = getDebugFlag(270395087,
+                        "ENABLE_APP_ICON_IN_INLINE_SHORTCUTS", false, "Show app icon for inline shortcut");
+
+        public static final BooleanFlag SHOW_DOT_PAGINATION = getDebugFlag(270395278,
+                        "SHOW_DOT_PAGINATION", false, "Enable showing dot pagination in workspace");
+
+        public static final BooleanFlag LARGE_SCREEN_WIDGET_PICKER = getDebugFlag(270395809,
+                        "LARGE_SCREEN_WIDGET_PICKER", false, "Enable new widget picker that takes "
+                                        + "advantage of large screen format");
+
+        public static final BooleanFlag ENABLE_NEW_GESTURE_NAV_TUTORIAL = getDebugFlag(270396257,
+                        "ENABLE_NEW_GESTURE_NAV_TUTORIAL", false,
+                        "Enable the redesigned gesture navigation tutorial");
+
+        public static final BooleanFlag ENABLE_LAUNCH_FROM_STAGED_APP = getDebugFlag(270395567,
+                        "ENABLE_LAUNCH_FROM_STAGED_APP", true,
+                        "Enable the ability to tap a staged app during split select to launch it in full screen");
+
+        public static final BooleanFlag ENABLE_PREMIUM_HAPTICS_ALL_APPS = getDebugFlag(270396358,
+                        "ENABLE_PREMIUM_HAPTICS_ALL_APPS", false,
+                        "Enables haptics opening/closing All apps");
+
+        public static final BooleanFlag ENABLE_FORCED_MONO_ICON = getDebugFlag(270396209,
+                        "ENABLE_FORCED_MONO_ICON", false,
+                        "Enable the ability to generate monochromatic icons, if it is not provided by the app");
+
+        public static final BooleanFlag ENABLE_TASKBAR_EDU_TOOLTIP = getDebugFlag(270396268,
+                        "ENABLE_TASKBAR_EDU_TOOLTIP", true,
+                        "Enable the tooltip version of the Taskbar education flow.");
+
+        public static final BooleanFlag ENABLE_MULTI_INSTANCE = getDebugFlag(270396680,
+                        "ENABLE_MULTI_INSTANCE", false,
+                        "Enables creation and filtering of multiple task instances in overview");
+
+        public static final BooleanFlag ENABLE_TASKBAR_PINNING = getDebugFlag(270396583,
+                        "ENABLE_TASKBAR_PINNING", false,
+                        "Enables taskbar pinning to allow user to switch between transient and persistent "
+                                        + "taskbar flavors");
+
+        public static final BooleanFlag ENABLE_WORKSPACE_LOADING_OPTIMIZATION = getDebugFlag(251502424,
+                        "ENABLE_WORKSPACE_LOADING_OPTIMIZATION", false, "load the current workspace screen "
+                                        + "visible to the user before the rest rather than loading all of them at once.");
+
+        public static final BooleanFlag ENABLE_GRID_ONLY_OVERVIEW = getDebugFlag(270397206,
+                        "ENABLE_GRID_ONLY_OVERVIEW", false,
+                        "Enable a grid-only overview without a focused task.");
+
+        public static final BooleanFlag RECEIVE_UNFOLD_EVENTS_FROM_SYSUI = getDebugFlag(270397209,
+                        "RECEIVE_UNFOLD_EVENTS_FROM_SYSUI", true,
+                        "Enables receiving unfold animation events from sysui instead of calculating "
+                                        + "them in launcher process using hinge sensor values.");
+
+        public static final BooleanFlag ENABLE_KEYBOARD_QUICK_SWITCH = getDebugFlag(270396844,
+                        "ENABLE_KEYBOARD_QUICK_SWITCH", false,
+                        "Enables keyboard quick switching");
+
+        public static class BooleanFlag {
+
+                private final boolean mCurrentValue;
+
+                public BooleanFlag(boolean currentValue) {
+                        mCurrentValue = currentValue;
+                }
+
+                public boolean get() {
+                        return sBooleanReader.test(this);
+                }
         }
->>>>>>> fc786807
-    }
+
+        /**
+         * Class representing an integer flag
+         */
+        public static class IntFlag {
+
+                private final int mCurrentValue;
+
+                public IntFlag(int currentValue) {
+                        mCurrentValue = currentValue;
+                }
+
+                public int get() {
+                        return sIntReader.applyAsInt(this);
+                }
+        }
 }