/*
 * Copyright (C) 2008 The Android Open Source Project
 *
 * Licensed under the Apache License, Version 2.0 (the "License");
 * you may not use this file except in compliance with the License.
 * You may obtain a copy of the License at
 *
 *      http://www.apache.org/licenses/LICENSE-2.0
 *
 * Unless required by applicable law or agreed to in writing, software
 * distributed under the License is distributed on an "AS IS" BASIS,
 * WITHOUT WARRANTIES OR CONDITIONS OF ANY KIND, either express or implied.
 * See the License for the specific language governing permissions and
 * limitations under the License.
 */

package com.android.launcher3;

import static com.android.launcher3.anim.Interpolators.DEACCEL_1_5;

import android.animation.Animator;
import android.animation.AnimatorListenerAdapter;
import android.animation.ObjectAnimator;
import android.animation.TimeInterpolator;
import android.animation.ValueAnimator;
import android.animation.ValueAnimator.AnimatorUpdateListener;
import android.annotation.SuppressLint;
import android.content.Context;
import android.content.res.Resources;
import android.content.res.TypedArray;
import android.graphics.Bitmap;
import android.graphics.Canvas;
import android.graphics.Color;
import android.graphics.Paint;
import android.graphics.Point;
import android.graphics.Rect;
import android.graphics.drawable.ColorDrawable;
import android.graphics.drawable.Drawable;
import android.os.Parcelable;
import android.util.ArrayMap;
import android.util.AttributeSet;
import android.util.Log;
import android.util.Property;
import android.util.SparseArray;
import android.util.TypedValue;
import android.view.MotionEvent;
import android.view.View;
import android.view.ViewDebug;
import android.view.ViewGroup;
import android.view.accessibility.AccessibilityEvent;

<<<<<<< HEAD
import ch.deletescape.lawnchair.LawnchairPreferences;
import ch.deletescape.lawnchair.colors.ColorEngine.Resolvers;
=======
import androidx.annotation.IntDef;
import androidx.core.view.ViewCompat;

>>>>>>> c87bbeea
import com.android.launcher3.LauncherSettings.Favorites;
import com.android.launcher3.accessibility.DragAndDropAccessibilityDelegate;
import com.android.launcher3.accessibility.FolderAccessibilityHelper;
import com.android.launcher3.accessibility.WorkspaceAccessibilityHelper;
import com.android.launcher3.anim.Interpolators;
import com.android.launcher3.anim.PropertyListBuilder;
import com.android.launcher3.config.FeatureFlags;
import com.android.launcher3.folder.PreviewBackground;
import com.android.launcher3.graphics.DragPreviewProvider;
import com.android.launcher3.graphics.RotationMode;
import com.android.launcher3.util.CellAndSpan;
import com.android.launcher3.util.GridOccupancy;
import com.android.launcher3.util.ParcelableSparseArray;
import com.android.launcher3.util.Themes;
import com.android.launcher3.util.Thunk;
import com.android.launcher3.views.ActivityContext;
import com.android.launcher3.views.Transposable;
import com.android.launcher3.widget.LauncherAppWidgetHostView;

import java.lang.annotation.Retention;
import java.lang.annotation.RetentionPolicy;
import java.util.ArrayList;
import java.util.Arrays;
import java.util.Collections;
import java.util.Comparator;
import java.util.Stack;

public class CellLayout extends ViewGroup implements Transposable {
    public static final int WORKSPACE_ACCESSIBILITY_DRAG = 2;
    public static final int FOLDER_ACCESSIBILITY_DRAG = 1;

    private static final String TAG = "CellLayout";
    private static final boolean LOGD = false;

    protected final ActivityContext mActivity;
    @ViewDebug.ExportedProperty(category = "launcher")
    @Thunk int mCellWidth;
    @ViewDebug.ExportedProperty(category = "launcher")
    @Thunk int mCellHeight;
    private int mFixedCellWidth;
    private int mFixedCellHeight;

    @ViewDebug.ExportedProperty(category = "launcher")
    private int mCountX;
    @ViewDebug.ExportedProperty(category = "launcher")
    private int mCountY;

    private boolean mDropPending = false;

    // These are temporary variables to prevent having to allocate a new object just to
    // return an (x, y) value from helper functions. Do NOT use them to maintain other state.
    @Thunk final int[] mTmpPoint = new int[2];
    @Thunk final int[] mTempLocation = new int[2];

    private GridOccupancy mOccupied;
    private GridOccupancy mTmpOccupied;

    private OnTouchListener mInterceptTouchListener;

    private final ArrayList<PreviewBackground> mFolderBackgrounds = new ArrayList<>();
    final PreviewBackground mFolderLeaveBehind = new PreviewBackground();

    private static final int[] BACKGROUND_STATE_ACTIVE = new int[] { android.R.attr.state_active };
    private static final int[] BACKGROUND_STATE_DEFAULT = EMPTY_STATE_SET;
    private final Drawable mBackground;

    // These values allow a fixed measurement to be set on the CellLayout.
    private int mFixedWidth = -1;
    private int mFixedHeight = -1;

    // If we're actively dragging something over this screen, mIsDragOverlapping is true
    private boolean mIsDragOverlapping = false;

    // These arrays are used to implement the drag visualization on x-large screens.
    // They are used as circular arrays, indexed by mDragOutlineCurrent.
    @Thunk final Rect[] mDragOutlines = new Rect[4];
    @Thunk final float[] mDragOutlineAlphas = new float[mDragOutlines.length];
    private final InterruptibleInOutAnimator[] mDragOutlineAnims =
            new InterruptibleInOutAnimator[mDragOutlines.length];

    // Used as an index into the above 3 arrays; indicates which is the most current value.
    private int mDragOutlineCurrent = 0;
    private final Paint mDragOutlinePaint = new Paint();

    @Thunk final ArrayMap<LayoutParams, Animator> mReorderAnimators = new ArrayMap<>();
    @Thunk final ArrayMap<View, ReorderPreviewAnimation> mShakeAnimators = new ArrayMap<>();

    private boolean mItemPlacementDirty = false;

    // When a drag operation is in progress, holds the nearest cell to the touch point
    private final int[] mDragCell = new int[2];

    private boolean mDragging = false;

    private final TimeInterpolator mEaseOutInterpolator;
    private final ShortcutAndWidgetContainer mShortcutsAndWidgets;

    @Retention(RetentionPolicy.SOURCE)
    @IntDef({WORKSPACE, HOTSEAT, FOLDER})
    public @interface ContainerType{}
    public static final int WORKSPACE = 0;
    public static final int HOTSEAT = 1;
    public static final int FOLDER = 2;

    @ContainerType private final int mContainerType;

    private final float mChildScale = 1f;

    private final int mDockIconSize;
    private final int mDockIconTextSize;

    public static final int MODE_SHOW_REORDER_HINT = 0;
    public static final int MODE_DRAG_OVER = 1;
    public static final int MODE_ON_DROP = 2;
    public static final int MODE_ON_DROP_EXTERNAL = 3;
    public static final int MODE_ACCEPT_DROP = 4;
    private static final boolean DESTRUCTIVE_REORDER = false;

    private static final float REORDER_PREVIEW_MAGNITUDE = 0.12f;
    private static final int REORDER_ANIMATION_DURATION = 150;
    @Thunk final float mReorderPreviewAnimationMagnitude;

    private final ArrayList<View> mIntersectingViews = new ArrayList<>();
    private final Rect mOccupiedRect = new Rect();
    private final int[] mDirectionVector = new int[2];
    final int[] mPreviousReorderDirection = new int[2];
    private static final int INVALID_DIRECTION = -100;

    private final Rect mTempRect = new Rect();

    private final static Paint sPaint = new Paint();

    // Related to accessible drag and drop
    private DragAndDropAccessibilityDelegate mTouchHelper;
    private boolean mUseTouchHelper = false;
    private RotationMode mRotationMode = RotationMode.NORMAL;

    private final LawnchairPreferences mPrefs;

    public CellLayout(Context context) {
        this(context, null);
    }

    public CellLayout(Context context, AttributeSet attrs) {
        this(context, attrs, 0);
    }

    public CellLayout(Context context, AttributeSet attrs, int defStyle) {
        super(context, attrs, defStyle);
        TypedArray a = context.obtainStyledAttributes(attrs, R.styleable.CellLayout, defStyle, 0);
        mContainerType = a.getInteger(R.styleable.CellLayout_containerType, WORKSPACE);
        a.recycle();

        // A ViewGroup usually does not draw, but CellLayout needs to draw a rectangle to show
        // the user where a dragged item will land when dropped.
        setWillNotDraw(false);
        setClipToPadding(false);
<<<<<<< HEAD
        setClipChildren(false);
        mLauncher = Launcher.getLauncher(context);

        mPrefs = Utilities.getLawnchairPrefs(context);

        DeviceProfile grid = mLauncher.getDeviceProfile();
=======
        mActivity = ActivityContext.lookupContext(context);

        DeviceProfile grid = mActivity.getWallpaperDeviceProfile();
>>>>>>> c87bbeea

        mCellWidth = mCellHeight = -1;
        mFixedCellWidth = mFixedCellHeight = -1;

        mDockIconSize = grid.hotseatIconSizePx;
        mDockIconTextSize = grid.hotseatIconTextSizePx;

        mCountX = grid.inv.numColumns;
        mCountY = grid.inv.numRows;
        mOccupied =  new GridOccupancy(mCountX, mCountY);
        mTmpOccupied = new GridOccupancy(mCountX, mCountY);

        mPreviousReorderDirection[0] = INVALID_DIRECTION;
        mPreviousReorderDirection[1] = INVALID_DIRECTION;

        mFolderLeaveBehind.delegateCellX = -1;
        mFolderLeaveBehind.delegateCellY = -1;

        setAlwaysDrawnWithCacheEnabled(false);
        final Resources res = getResources();

        mBackground = res.getDrawable(R.drawable.bg_celllayout);
        mBackground.setCallback(this);
        mBackground.setAlpha(0);

        mReorderPreviewAnimationMagnitude = (REORDER_PREVIEW_MAGNITUDE * grid.iconSizePx);

        // Initialize the data structures used for the drag visualization.
        mEaseOutInterpolator = Interpolators.DEACCEL_2_5; // Quint ease out
        mDragCell[0] = mDragCell[1] = -1;
        for (int i = 0; i < mDragOutlines.length; i++) {
            mDragOutlines[i] = new Rect(-1, -1, -1, -1);
        }
        mDragOutlinePaint.setColor(Themes.getAttrColor(context, R.attr.workspaceTextColor));

        // When dragging things around the home screens, we show a green outline of
        // where the item will land. The outlines gradually fade out, leaving a trail
        // behind the drag path.
        // Set up all the animations that are used to implement this fading.
        final int duration = res.getInteger(R.integer.config_dragOutlineFadeTime);
        final float fromAlphaValue = 0;
        final float toAlphaValue = (float)res.getInteger(R.integer.config_dragOutlineMaxAlpha);

        Arrays.fill(mDragOutlineAlphas, fromAlphaValue);

        for (int i = 0; i < mDragOutlineAnims.length; i++) {
            final InterruptibleInOutAnimator anim =
                new InterruptibleInOutAnimator(duration, fromAlphaValue, toAlphaValue);
            anim.getAnimator().setInterpolator(mEaseOutInterpolator);
            final int thisIndex = i;
            anim.getAnimator().addUpdateListener(new AnimatorUpdateListener() {
                public void onAnimationUpdate(ValueAnimator animation) {
                    final Bitmap outline = (Bitmap)anim.getTag();

                    // If an animation is started and then stopped very quickly, we can still
                    // get spurious updates we've cleared the tag. Guard against this.
                    if (outline == null) {
                        if (LOGD) {
                            Object val = animation.getAnimatedValue();
                            Log.d(TAG, "anim " + thisIndex + " update: " + val +
                                     ", isStopped " + anim.isStopped());
                        }
                        // Try to prevent it from continuing to run
                        animation.cancel();
                    } else {
                        mDragOutlineAlphas[thisIndex] = (Float) animation.getAnimatedValue();
                        CellLayout.this.invalidate(mDragOutlines[thisIndex]);
                    }
                }
            });
            // The animation holds a reference to the drag outline bitmap as long is it's
            // running. This way the bitmap can be GCed when the animations are complete.
            anim.getAnimator().addListener(new AnimatorListenerAdapter() {
                @Override
                public void onAnimationEnd(Animator animation) {
                    if ((Float) ((ValueAnimator) animation).getAnimatedValue() == 0f) {
                        anim.setTag(null);
                    }
                }
            });
            mDragOutlineAnims[i] = anim;
        }

        mShortcutsAndWidgets = new ShortcutAndWidgetContainer(context, mContainerType);
        mShortcutsAndWidgets.setCellDimensions(mCellWidth, mCellHeight, mCountX, mCountY);
        addView(mShortcutsAndWidgets);
    }

    public void enableAccessibleDrag(boolean enable, int dragType) {
        mUseTouchHelper = enable;
        if (!enable) {
            ViewCompat.setAccessibilityDelegate(this, null);
            setImportantForAccessibility(IMPORTANT_FOR_ACCESSIBILITY_NO);
            getShortcutsAndWidgets().setImportantForAccessibility(IMPORTANT_FOR_ACCESSIBILITY_NO);
            setOnClickListener(null);
        } else {
            if (dragType == WORKSPACE_ACCESSIBILITY_DRAG &&
                    !(mTouchHelper instanceof WorkspaceAccessibilityHelper)) {
                mTouchHelper = new WorkspaceAccessibilityHelper(this);
            } else if (dragType == FOLDER_ACCESSIBILITY_DRAG &&
                    !(mTouchHelper instanceof FolderAccessibilityHelper)) {
                mTouchHelper = new FolderAccessibilityHelper(this);
            }
            ViewCompat.setAccessibilityDelegate(this, mTouchHelper);
            setImportantForAccessibility(IMPORTANT_FOR_ACCESSIBILITY_YES);
            getShortcutsAndWidgets().setImportantForAccessibility(IMPORTANT_FOR_ACCESSIBILITY_YES);
            setOnClickListener(mTouchHelper);
        }

        // Invalidate the accessibility hierarchy
        if (getParent() != null) {
            getParent().notifySubtreeAccessibilityStateChanged(
                    this, this, AccessibilityEvent.CONTENT_CHANGE_TYPE_SUBTREE);
        }
    }

    public void setRotationMode(RotationMode mode) {
        if (mRotationMode != mode) {
            mRotationMode = mode;
            requestLayout();
        }
    }

    @Override
    public RotationMode getRotationMode() {
        return mRotationMode;
    }

    @Override
    public void setPadding(int left, int top, int right, int bottom) {
        mRotationMode.mapRect(left, top, right, bottom, mTempRect);
        super.setPadding(mTempRect.left, mTempRect.top, mTempRect.right, mTempRect.bottom);
    }

    @Override
    public boolean dispatchHoverEvent(MotionEvent event) {
        // Always attempt to dispatch hover events to accessibility first.
        if (mUseTouchHelper && mTouchHelper.dispatchHoverEvent(event)) {
            return true;
        }
        return super.dispatchHoverEvent(event);
    }

    @Override
    public boolean onInterceptTouchEvent(MotionEvent ev) {
        if (mUseTouchHelper ||
                (mInterceptTouchListener != null && mInterceptTouchListener.onTouch(this, ev))) {
            return true;
        }
        return false;
    }

    public void enableHardwareLayer(boolean hasLayer) {
        mShortcutsAndWidgets.setLayerType(hasLayer ? LAYER_TYPE_HARDWARE : LAYER_TYPE_NONE, sPaint);
    }

    public boolean isHardwareLayerEnabled() {
        return mShortcutsAndWidgets.getLayerType() == LAYER_TYPE_HARDWARE;
    }

    public void setCellDimensions(int width, int height) {
        mFixedCellWidth = mCellWidth = width;
        mFixedCellHeight = mCellHeight = height;
        mShortcutsAndWidgets.setCellDimensions(mCellWidth, mCellHeight, mCountX, mCountY);
    }

    public void setGridSize(int x, int y) {
        mCountX = x;
        mCountY = y;
        mOccupied = new GridOccupancy(mCountX, mCountY);
        mTmpOccupied = new GridOccupancy(mCountX, mCountY);
        mTempRectStack.clear();
        mShortcutsAndWidgets.setCellDimensions(mCellWidth, mCellHeight, mCountX, mCountY);
        requestLayout();
    }

    // Set whether or not to invert the layout horizontally if the layout is in RTL mode.
    public void setInvertIfRtl(boolean invert) {
        mShortcutsAndWidgets.setInvertIfRtl(invert);
    }

    public void setDropPending(boolean pending) {
        mDropPending = pending;
    }

    public boolean isDropPending() {
        return mDropPending;
    }

    void setIsDragOverlapping(boolean isDragOverlapping) {
        if (mIsDragOverlapping != isDragOverlapping) {
            mIsDragOverlapping = isDragOverlapping;
            mBackground.setState(mIsDragOverlapping
                    ? BACKGROUND_STATE_ACTIVE : BACKGROUND_STATE_DEFAULT);
            invalidate();
        }
    }

    @Override
    protected void dispatchSaveInstanceState(SparseArray<Parcelable> container) {
        ParcelableSparseArray jail = getJailedArray(container);
        super.dispatchSaveInstanceState(jail);
        container.put(R.id.cell_layout_jail_id, jail);
    }

    @Override
    protected void dispatchRestoreInstanceState(SparseArray<Parcelable> container) {
        super.dispatchRestoreInstanceState(getJailedArray(container));
    }

    /**
     * Wrap the SparseArray in another Parcelable so that the item ids do not conflict with our
     * our internal resource ids
     */
    private ParcelableSparseArray getJailedArray(SparseArray<Parcelable> container) {
        final Parcelable parcelable = container.get(R.id.cell_layout_jail_id);
        return parcelable instanceof ParcelableSparseArray ?
                (ParcelableSparseArray) parcelable : new ParcelableSparseArray();
    }

    public boolean getIsDragOverlapping() {
        return mIsDragOverlapping;
    }

    @Override
    protected void onDraw(Canvas canvas) {
        // When we're large, we are either drawn in a "hover" state (ie when dragging an item to
        // a neighboring page) or with just a normal background (if backgroundAlpha > 0.0f)
        // When we're small, we are either drawn normally or in the "accepts drops" state (during
        // a drag). However, we also drag the mini hover background *over* one of those two
        // backgrounds
        if (mBackground.getAlpha() > 0) {
            mBackground.draw(canvas);
        }

        final Paint paint = mDragOutlinePaint;
        for (int i = 0; i < mDragOutlines.length; i++) {
            final float alpha = mDragOutlineAlphas[i];
            if (alpha > 0) {
                final Bitmap b = (Bitmap) mDragOutlineAnims[i].getTag();
                paint.setAlpha((int)(alpha + .5f));
                canvas.drawBitmap(b, null, mDragOutlines[i], paint);
            }
        }

        // TODO: maybe we really shouldn't always query for this in onDraw
        if (mPrefs.getVisualizeOccupied()) {
            int[] pt = new int[2];
            ColorDrawable cd = new ColorDrawable(Color.RED);
            cd.setBounds(0, 0,  mCellWidth, mCellHeight);
            for (int i = 0; i < mCountX; i++) {
                for (int j = 0; j < mCountY; j++) {
                    if (mOccupied.cells[i][j]) {
                        cellToPoint(i, j, pt);
                        canvas.save();
                        canvas.translate(pt[0], pt[1]);
                        cd.draw(canvas);
                        canvas.restore();
                    }
                }
            }
        }

        for (int i = 0; i < mFolderBackgrounds.size(); i++) {
            PreviewBackground bg = mFolderBackgrounds.get(i);
            cellToPoint(bg.delegateCellX, bg.delegateCellY, mTempLocation);
            canvas.save();
            canvas.translate(mTempLocation[0], mTempLocation[1]);
            bg.drawBackground(canvas);
            if (!bg.isClipping) {
                bg.drawBackgroundStroke(canvas);
            }
            canvas.restore();
        }

        if (mFolderLeaveBehind.delegateCellX >= 0 && mFolderLeaveBehind.delegateCellY >= 0) {
            cellToPoint(mFolderLeaveBehind.delegateCellX,
                    mFolderLeaveBehind.delegateCellY, mTempLocation);
            canvas.save();
            canvas.translate(mTempLocation[0], mTempLocation[1]);
            mFolderLeaveBehind.drawLeaveBehind(canvas);
            canvas.restore();
        }
    }

    @Override
    protected void dispatchDraw(Canvas canvas) {
        super.dispatchDraw(canvas);

        for (int i = 0; i < mFolderBackgrounds.size(); i++) {
            PreviewBackground bg = mFolderBackgrounds.get(i);
            if (bg.isClipping) {
                cellToPoint(bg.delegateCellX, bg.delegateCellY, mTempLocation);
                canvas.save();
                canvas.translate(mTempLocation[0], mTempLocation[1]);
                bg.drawBackgroundStroke(canvas);
                canvas.restore();
            }
        }
    }

    public void addFolderBackground(PreviewBackground bg) {
        mFolderBackgrounds.add(bg);
    }
    public void removeFolderBackground(PreviewBackground bg) {
        mFolderBackgrounds.remove(bg);
    }

    public void setFolderLeaveBehindCell(int x, int y) {
        View child = getChildAt(x, y);
        mFolderLeaveBehind.setup(getContext(), mActivity, null,
                child.getMeasuredWidth(), child.getPaddingTop());

        mFolderLeaveBehind.delegateCellX = x;
        mFolderLeaveBehind.delegateCellY = y;
        invalidate();
    }

    public void clearFolderLeaveBehind() {
        mFolderLeaveBehind.delegateCellX = -1;
        mFolderLeaveBehind.delegateCellY = -1;
        invalidate();
    }

    @Override
    public boolean shouldDelayChildPressedState() {
        return false;
    }

    public void restoreInstanceState(SparseArray<Parcelable> states) {
        try {
            dispatchRestoreInstanceState(states);
        } catch (IllegalArgumentException ex) {
            if (FeatureFlags.IS_DOGFOOD_BUILD) {
                throw ex;
            }
            // Mismatched viewId / viewType preventing restore. Skip restore on production builds.
            Log.e(TAG, "Ignoring an error while restoring a view instance state", ex);
        }
    }

    @Override
    public void cancelLongPress() {
        super.cancelLongPress();

        // Cancel long press for all children
        final int count = getChildCount();
        for (int i = 0; i < count; i++) {
            final View child = getChildAt(i);
            child.cancelLongPress();
        }
    }

    public void setOnInterceptTouchListener(View.OnTouchListener listener) {
        mInterceptTouchListener = listener;
    }

    public int getCountX() {
        return mCountX;
    }

    public int getCountY() {
        return mCountY;
    }

    public boolean acceptsWidget() {
        return mContainerType == WORKSPACE;
    }

    public boolean isHotseat() {
        return mContainerType == HOTSEAT;
    }

    public boolean addViewToCellLayout(View child, int index, int childId, LayoutParams params,
            boolean markCells) {
        final LayoutParams lp = params;

        // Hotseat icons - apply customizations
        if (child instanceof BubbleTextView) {
            BubbleTextView bubbleChild = (BubbleTextView) child;
            if (isHotseat()) {
                bubbleChild.setTextVisibility(!mPrefs.getHideDockLabels());
                bubbleChild.setIconSize(mDockIconSize);
                bubbleChild.setLineCount(mPrefs.getDockLabelRows());
                bubbleChild.setColorResolver(Resolvers.HOTSEAT_ICON_LABEL);
                bubbleChild.setTextSize(TypedValue.COMPLEX_UNIT_PX, mDockIconTextSize);
                // TODO: seperate font selection for dock
            }
        }

        child.setScaleX(mChildScale);
        child.setScaleY(mChildScale);

        // Generate an id for each view, this assumes we have at most 256x256 cells
        // per workspace screen
        if (lp.cellX >= 0 && lp.cellX <= mCountX - 1 && lp.cellY >= 0 && lp.cellY <= mCountY - 1) {
            // If the horizontal or vertical span is set to -1, it is taken to
            // mean that it spans the extent of the CellLayout
            if (lp.cellHSpan < 0) lp.cellHSpan = mCountX;
            if (lp.cellVSpan < 0) lp.cellVSpan = mCountY;

            child.setId(childId);
            if (LOGD) {
                Log.d(TAG, "Adding view to ShortcutsAndWidgetsContainer: " + child);
            }
            if (child.getParent() != null && child.getParent() instanceof ViewGroup) {
                // This really shouldn't happen but apparently it does sometimes
                ((ViewGroup) child.getParent()).removeView(child);
            }
            try {
                mShortcutsAndWidgets.addView(child, index, lp);
            } catch(NullPointerException e){
                Log.e(TAG, "addViewToCellLayout (Get your shit together Huawei): ", e);
            }

            if (markCells) markCellsAsOccupiedForView(child);

            return true;
        }
        return false;
    }

    @Override
    public void removeAllViews() {
        mOccupied.clear();
        mShortcutsAndWidgets.removeAllViews();
    }

    @Override
    public void removeAllViewsInLayout() {
        if (mShortcutsAndWidgets.getChildCount() > 0) {
            mOccupied.clear();
            mShortcutsAndWidgets.removeAllViewsInLayout();
        }
    }

    @Override
    public void removeView(View view) {
        markCellsAsUnoccupiedForView(view);
        mShortcutsAndWidgets.removeView(view);
    }

    @Override
    public void removeViewAt(int index) {
        markCellsAsUnoccupiedForView(mShortcutsAndWidgets.getChildAt(index));
        mShortcutsAndWidgets.removeViewAt(index);
    }

    @Override
    public void removeViewInLayout(View view) {
        markCellsAsUnoccupiedForView(view);
        mShortcutsAndWidgets.removeViewInLayout(view);
    }

    @Override
    public void removeViews(int start, int count) {
        for (int i = start; i < start + count; i++) {
            markCellsAsUnoccupiedForView(mShortcutsAndWidgets.getChildAt(i));
        }
        mShortcutsAndWidgets.removeViews(start, count);
    }

    @Override
    public void removeViewsInLayout(int start, int count) {
        for (int i = start; i < start + count; i++) {
            markCellsAsUnoccupiedForView(mShortcutsAndWidgets.getChildAt(i));
        }
        mShortcutsAndWidgets.removeViewsInLayout(start, count);
    }

    /**
     * Given a point, return the cell that strictly encloses that point
     * @param x X coordinate of the point
     * @param y Y coordinate of the point
     * @param result Array of 2 ints to hold the x and y coordinate of the cell
     */
    public void pointToCellExact(int x, int y, int[] result) {
        final int hStartPadding = getPaddingLeft();
        final int vStartPadding = getPaddingTop();

        result[0] = (x - hStartPadding) / mCellWidth;
        result[1] = (y - vStartPadding) / mCellHeight;

        final int xAxis = mCountX;
        final int yAxis = mCountY;

        if (result[0] < 0) result[0] = 0;
        if (result[0] >= xAxis) result[0] = xAxis - 1;
        if (result[1] < 0) result[1] = 0;
        if (result[1] >= yAxis) result[1] = yAxis - 1;
    }

    /**
     * Given a point, return the cell that most closely encloses that point
     * @param x X coordinate of the point
     * @param y Y coordinate of the point
     * @param result Array of 2 ints to hold the x and y coordinate of the cell
     */
    void pointToCellRounded(int x, int y, int[] result) {
        pointToCellExact(x + (mCellWidth / 2), y + (mCellHeight / 2), result);
    }

    /**
     * Given a cell coordinate, return the point that represents the upper left corner of that cell
     *
     * @param cellX X coordinate of the cell
     * @param cellY Y coordinate of the cell
     *
     * @param result Array of 2 ints to hold the x and y coordinate of the point
     */
    void cellToPoint(int cellX, int cellY, int[] result) {
        final int hStartPadding = getPaddingLeft();
        final int vStartPadding = getPaddingTop();

        result[0] = hStartPadding + cellX * mCellWidth;
        result[1] = vStartPadding + cellY * mCellHeight;
    }

    /**
     * Given a cell coordinate, return the point that represents the center of the cell
     *
     * @param cellX X coordinate of the cell
     * @param cellY Y coordinate of the cell
     *
     * @param result Array of 2 ints to hold the x and y coordinate of the point
     */
    void cellToCenterPoint(int cellX, int cellY, int[] result) {
        regionToCenterPoint(cellX, cellY, 1, 1, result);
    }

    /**
     * Given a cell coordinate and span return the point that represents the center of the regio
     *
     * @param cellX X coordinate of the cell
     * @param cellY Y coordinate of the cell
     *
     * @param result Array of 2 ints to hold the x and y coordinate of the point
     */
    void regionToCenterPoint(int cellX, int cellY, int spanX, int spanY, int[] result) {
        final int hStartPadding = getPaddingLeft();
        final int vStartPadding = getPaddingTop();
        result[0] = hStartPadding + cellX * mCellWidth + (spanX * mCellWidth) / 2;
        result[1] = vStartPadding + cellY * mCellHeight + (spanY * mCellHeight) / 2;
    }

     /**
     * Given a cell coordinate and span fills out a corresponding pixel rect
     *
     * @param cellX X coordinate of the cell
     * @param cellY Y coordinate of the cell
     * @param result Rect in which to write the result
     */
     void regionToRect(int cellX, int cellY, int spanX, int spanY, Rect result) {
        final int hStartPadding = getPaddingLeft();
        final int vStartPadding = getPaddingTop();
        final int left = hStartPadding + cellX * mCellWidth;
        final int top = vStartPadding + cellY * mCellHeight;
        result.set(left, top, left + (spanX * mCellWidth), top + (spanY * mCellHeight));
    }

    public float getDistanceFromCell(float x, float y, int[] cell) {
        cellToCenterPoint(cell[0], cell[1], mTmpPoint);
        return (float) Math.hypot(x - mTmpPoint[0], y - mTmpPoint[1]);
    }

    public int getCellWidth() {
        return mCellWidth;
    }

    public int getCellHeight() {
        return mCellHeight;
    }

    public void setFixedSize(int width, int height) {
        mFixedWidth = width;
        mFixedHeight = height;
    }

    @Override
    protected void onMeasure(int widthMeasureSpec, int heightMeasureSpec) {
        int widthSpecMode = MeasureSpec.getMode(widthMeasureSpec);
        int heightSpecMode = MeasureSpec.getMode(heightMeasureSpec);
        int widthSize = MeasureSpec.getSize(widthMeasureSpec);
        int heightSize =  MeasureSpec.getSize(heightMeasureSpec);
        int childWidthSize = widthSize - (getPaddingLeft() + getPaddingRight());
        int childHeightSize = heightSize - (getPaddingTop() + getPaddingBottom());

        mShortcutsAndWidgets.setRotation(mRotationMode.surfaceRotation);
        if (mRotationMode.isTransposed) {
            int tmp = childWidthSize;
            childWidthSize = childHeightSize;
            childHeightSize = tmp;
        }

        if (mFixedCellWidth < 0 || mFixedCellHeight < 0) {
            int cw = DeviceProfile.calculateCellWidth(childWidthSize, mCountX);
            int ch = DeviceProfile.calculateCellHeight(childHeightSize, mCountY);
            if (cw != mCellWidth || ch != mCellHeight) {
                mCellWidth = cw;
                mCellHeight = ch;
                mShortcutsAndWidgets.setCellDimensions(mCellWidth, mCellHeight, mCountX, mCountY);
            }
        }

        int newWidth = childWidthSize;
        int newHeight = childHeightSize;
        if (mFixedWidth > 0 && mFixedHeight > 0) {
            newWidth = mFixedWidth;
            newHeight = mFixedHeight;
        } else if (widthSpecMode == MeasureSpec.UNSPECIFIED || heightSpecMode == MeasureSpec.UNSPECIFIED) {
            throw new RuntimeException("CellLayout cannot have UNSPECIFIED dimensions");
        }

        mShortcutsAndWidgets.measure(
                MeasureSpec.makeMeasureSpec(newWidth, MeasureSpec.EXACTLY),
                MeasureSpec.makeMeasureSpec(newHeight, MeasureSpec.EXACTLY));

        int maxWidth = mShortcutsAndWidgets.getMeasuredWidth();
        int maxHeight = mShortcutsAndWidgets.getMeasuredHeight();
        if (mFixedWidth > 0 && mFixedHeight > 0) {
            setMeasuredDimension(maxWidth, maxHeight);
        } else {
            setMeasuredDimension(widthSize, heightSize);
        }
    }

    @Override
    protected void onLayout(boolean changed, int l, int t, int r, int b) {
        int left = getPaddingLeft();
        left += (int) Math.ceil(getUnusedHorizontalSpace() / 2f);
        int right = r - l - getPaddingRight();
        right -= (int) Math.ceil(getUnusedHorizontalSpace() / 2f);

        int top = getPaddingTop();
        int bottom = b - t - getPaddingBottom();

        // Expand the background drawing bounds by the padding baked into the background drawable
        mBackground.getPadding(mTempRect);
        mBackground.setBounds(
                left - mTempRect.left - getPaddingLeft(),
                top - mTempRect.top - getPaddingTop(),
                right + mTempRect.right + getPaddingRight(),
                bottom + mTempRect.bottom + getPaddingBottom());

        if (mRotationMode.isTransposed) {
            int halfW = mShortcutsAndWidgets.getMeasuredWidth() / 2;
            int halfH = mShortcutsAndWidgets.getMeasuredHeight() / 2;
            int cX = (left + right) / 2;
            int cY = (top + bottom) / 2;
            mShortcutsAndWidgets.layout(cX - halfW, cY - halfH, cX + halfW, cY + halfH);
        } else {
            mShortcutsAndWidgets.layout(left, top, right, bottom);
        }
    }

    /**
     * Returns the amount of space left over after subtracting padding and cells. This space will be
     * very small, a few pixels at most, and is a result of rounding down when calculating the cell
     * width in {@link DeviceProfile#calculateCellWidth(int, int)}.
     */
    public int getUnusedHorizontalSpace() {
        return (mRotationMode.isTransposed ? getMeasuredHeight() : getMeasuredWidth())
                - getPaddingLeft() - getPaddingRight() - (mCountX * mCellWidth);
    }

    public Drawable getScrimBackground() {
        return mBackground;
    }

    @Override
    protected boolean verifyDrawable(Drawable who) {
        return super.verifyDrawable(who) || (who == mBackground);
    }

    public ShortcutAndWidgetContainer getShortcutsAndWidgets() {
        return mShortcutsAndWidgets;
    }

    public View getChildAt(int x, int y) {
        return mShortcutsAndWidgets.getChildAt(x, y);
    }

    public boolean animateChildToPosition(final View child, int cellX, int cellY, int duration,
            int delay, boolean permanent, boolean adjustOccupied) {
        ShortcutAndWidgetContainer clc = getShortcutsAndWidgets();

        if (clc.indexOfChild(child) != -1) {
            final LayoutParams lp = (LayoutParams) child.getLayoutParams();
            final ItemInfo info = (ItemInfo) child.getTag();

            // We cancel any existing animations
            if (mReorderAnimators.containsKey(lp)) {
                mReorderAnimators.get(lp).cancel();
                mReorderAnimators.remove(lp);
            }

            final int oldX = lp.x;
            final int oldY = lp.y;
            if (adjustOccupied) {
                GridOccupancy occupied = permanent ? mOccupied : mTmpOccupied;
                occupied.markCells(lp.cellX, lp.cellY, lp.cellHSpan, lp.cellVSpan, false);
                occupied.markCells(cellX, cellY, lp.cellHSpan, lp.cellVSpan, true);
            }
            lp.isLockedToGrid = true;
            if (permanent) {
                lp.cellX = info.cellX = cellX;
                lp.cellY = info.cellY = cellY;
            } else {
                lp.tmpCellX = cellX;
                lp.tmpCellY = cellY;
            }
            clc.setupLp(child);
            lp.isLockedToGrid = false;
            final int newX = lp.x;
            final int newY = lp.y;

            lp.x = oldX;
            lp.y = oldY;

            // Exit early if we're not actually moving the view
            if (oldX == newX && oldY == newY) {
                lp.isLockedToGrid = true;
                return true;
            }

            ValueAnimator va = ValueAnimator.ofFloat(0f, 1f);
            va.setDuration(duration);
            mReorderAnimators.put(lp, va);

            va.addUpdateListener(new AnimatorUpdateListener() {
                @Override
                public void onAnimationUpdate(ValueAnimator animation) {
                    float r = (Float) animation.getAnimatedValue();
                    lp.x = (int) ((1 - r) * oldX + r * newX);
                    lp.y = (int) ((1 - r) * oldY + r * newY);
                    child.requestLayout();
                }
            });
            va.addListener(new AnimatorListenerAdapter() {
                boolean cancelled = false;
                public void onAnimationEnd(Animator animation) {
                    // If the animation was cancelled, it means that another animation
                    // has interrupted this one, and we don't want to lock the item into
                    // place just yet.
                    if (!cancelled) {
                        lp.isLockedToGrid = true;
                        child.requestLayout();
                    }
                    if (mReorderAnimators.containsKey(lp)) {
                        mReorderAnimators.remove(lp);
                    }
                }
                public void onAnimationCancel(Animator animation) {
                    cancelled = true;
                }
            });
            va.setStartDelay(delay);
            va.start();
            return true;
        }
        return false;
    }

    void visualizeDropLocation(View v, DragPreviewProvider outlineProvider, int cellX, int cellY,
            int spanX, int spanY, boolean resize, DropTarget.DragObject dragObject) {
        final int oldDragCellX = mDragCell[0];
        final int oldDragCellY = mDragCell[1];

        if (outlineProvider == null || outlineProvider.generatedDragOutline == null) {
            return;
        }

        Bitmap dragOutline = outlineProvider.generatedDragOutline;
        if (cellX != oldDragCellX || cellY != oldDragCellY) {
            Point dragOffset = dragObject.dragView.getDragVisualizeOffset();
            Rect dragRegion = dragObject.dragView.getDragRegion();

            mDragCell[0] = cellX;
            mDragCell[1] = cellY;

            final int oldIndex = mDragOutlineCurrent;
            mDragOutlineAnims[oldIndex].animateOut();
            mDragOutlineCurrent = (oldIndex + 1) % mDragOutlines.length;
            Rect r = mDragOutlines[mDragOutlineCurrent];

            if (resize) {
                cellToRect(cellX, cellY, spanX, spanY, r);
                if (v instanceof LauncherAppWidgetHostView) {
                    DeviceProfile profile = mActivity.getWallpaperDeviceProfile();
                    Utilities.shrinkRect(r, profile.appWidgetScale.x, profile.appWidgetScale.y);
                }
            } else {
                // Find the top left corner of the rect the object will occupy
                final int[] topLeft = mTmpPoint;
                cellToPoint(cellX, cellY, topLeft);

                int left = topLeft[0];
                int top = topLeft[1];

                if (v != null && dragOffset == null) {
                    // When drawing the drag outline, it did not account for margin offsets
                    // added by the view's parent.
                    MarginLayoutParams lp = (MarginLayoutParams) v.getLayoutParams();
                    left += lp.leftMargin;
                    top += lp.topMargin;

                    // Offsets due to the size difference between the View and the dragOutline.
                    // There is a size difference to account for the outer blur, which may lie
                    // outside the bounds of the view.
                    top += ((mCellHeight * spanY) - dragOutline.getHeight()) / 2;
                    // We center about the x axis
                    left += ((mCellWidth * spanX) - dragOutline.getWidth()) / 2;
                } else {
                    if (dragOffset != null && dragRegion != null) {
                        // Center the drag region *horizontally* in the cell and apply a drag
                        // outline offset
                        left += dragOffset.x + ((mCellWidth * spanX) - dragRegion.width()) / 2;
                        int cHeight = getShortcutsAndWidgets().getCellContentHeight();
                        int cellPaddingY = (int) Math.max(0, ((mCellHeight - cHeight) / 2f));
                        top += dragOffset.y + cellPaddingY;
                    } else {
                        // Center the drag outline in the cell
                        left += ((mCellWidth * spanX) - dragOutline.getWidth()) / 2;
                        top += ((mCellHeight * spanY) - dragOutline.getHeight()) / 2;
                    }
                }
                r.set(left, top, left + dragOutline.getWidth(), top + dragOutline.getHeight());
            }

            Utilities.scaleRectAboutCenter(r, mChildScale);
            mDragOutlineAnims[mDragOutlineCurrent].setTag(dragOutline);
            mDragOutlineAnims[mDragOutlineCurrent].animateIn();

            if (dragObject.stateAnnouncer != null) {
                dragObject.stateAnnouncer.announce(getItemMoveDescription(cellX, cellY));
            }
        }
    }

    @SuppressLint("StringFormatMatches")
    public String getItemMoveDescription(int cellX, int cellY) {
        if (mContainerType == HOTSEAT) {
            return getContext().getString(R.string.move_to_hotseat_position,
                    Math.max(cellX, cellY) + 1);
        } else {
            return getContext().getString(R.string.move_to_empty_cell,
                    cellY + 1, cellX + 1);
        }
    }

    public void clearDragOutlines() {
        final int oldIndex = mDragOutlineCurrent;
        mDragOutlineAnims[oldIndex].animateOut();
        mDragCell[0] = mDragCell[1] = -1;
    }

    /**
     * Find a vacant area that will fit the given bounds nearest the requested
     * cell location. Uses Euclidean distance to score multiple vacant areas.
     *
     * @param pixelX The X location at which you want to search for a vacant area.
     * @param pixelY The Y location at which you want to search for a vacant area.
     * @param minSpanX The minimum horizontal span required
     * @param minSpanY The minimum vertical span required
     * @param spanX Horizontal span of the object.
     * @param spanY Vertical span of the object.
     * @param result Array in which to place the result, or null (in which case a new array will
     *        be allocated)
     * @return The X, Y cell of a vacant area that can contain this object,
     *         nearest the requested location.
     */
    int[] findNearestVacantArea(int pixelX, int pixelY, int minSpanX, int minSpanY, int spanX,
            int spanY, int[] result, int[] resultSpan) {
        return findNearestArea(pixelX, pixelY, minSpanX, minSpanY, spanX, spanY, true,
                result, resultSpan);
    }

    private final Stack<Rect> mTempRectStack = new Stack<>();
    private void lazyInitTempRectStack() {
        if (mTempRectStack.isEmpty()) {
            for (int i = 0; i < mCountX * mCountY; i++) {
                mTempRectStack.push(new Rect());
            }
        }
    }

    private void recycleTempRects(Stack<Rect> used) {
        while (!used.isEmpty()) {
            mTempRectStack.push(used.pop());
        }
    }

    /**
     * Find a vacant area that will fit the given bounds nearest the requested
     * cell location. Uses Euclidean distance to score multiple vacant areas.
     *
     * @param pixelX The X location at which you want to search for a vacant area.
     * @param pixelY The Y location at which you want to search for a vacant area.
     * @param minSpanX The minimum horizontal span required
     * @param minSpanY The minimum vertical span required
     * @param spanX Horizontal span of the object.
     * @param spanY Vertical span of the object.
     * @param ignoreOccupied If true, the result can be an occupied cell
     * @param result Array in which to place the result, or null (in which case a new array will
     *        be allocated)
     * @return The X, Y cell of a vacant area that can contain this object,
     *         nearest the requested location.
     */
    private int[] findNearestArea(int pixelX, int pixelY, int minSpanX, int minSpanY, int spanX,
            int spanY, boolean ignoreOccupied, int[] result, int[] resultSpan) {
        lazyInitTempRectStack();

        // For items with a spanX / spanY > 1, the passed in point (pixelX, pixelY) corresponds
        // to the center of the item, but we are searching based on the top-left cell, so
        // we translate the point over to correspond to the top-left.
        pixelX -= mCellWidth * (spanX - 1) / 2f;
        pixelY -= mCellHeight * (spanY - 1) / 2f;

        // Keep track of best-scoring drop area
        final int[] bestXY = result != null ? result : new int[2];
        double bestDistance = Double.MAX_VALUE;
        final Rect bestRect = new Rect(-1, -1, -1, -1);
        final Stack<Rect> validRegions = new Stack<>();

        final int countX = mCountX;
        final int countY = mCountY;

        if (minSpanX <= 0 || minSpanY <= 0 || spanX <= 0 || spanY <= 0 ||
                spanX < minSpanX || spanY < minSpanY) {
            return bestXY;
        }

        for (int y = 0; y < countY - (minSpanY - 1); y++) {
            inner:
            for (int x = 0; x < countX - (minSpanX - 1); x++) {
                int ySize = -1;
                int xSize = -1;
                if (ignoreOccupied) {
                    // First, let's see if this thing fits anywhere
                    for (int i = 0; i < minSpanX; i++) {
                        for (int j = 0; j < minSpanY; j++) {
                            if (mOccupied.cells[x + i][y + j]) {
                                continue inner;
                            }
                        }
                    }
                    xSize = minSpanX;
                    ySize = minSpanY;

                    // We know that the item will fit at _some_ acceptable size, now let's see
                    // how big we can make it. We'll alternate between incrementing x and y spans
                    // until we hit a limit.
                    boolean incX = true;
                    boolean hitMaxX = xSize >= spanX;
                    boolean hitMaxY = ySize >= spanY;
                    while (!(hitMaxX && hitMaxY)) {
                        if (incX && !hitMaxX) {
                            for (int j = 0; j < ySize; j++) {
                                if (x + xSize > countX -1 || mOccupied.cells[x + xSize][y + j]) {
                                    // We can't move out horizontally
                                    hitMaxX = true;
                                }
                            }
                            if (!hitMaxX) {
                                xSize++;
                            }
                        } else if (!hitMaxY) {
                            for (int i = 0; i < xSize; i++) {
                                if (y + ySize > countY - 1 || mOccupied.cells[x + i][y + ySize]) {
                                    // We can't move out vertically
                                    hitMaxY = true;
                                }
                            }
                            if (!hitMaxY) {
                                ySize++;
                            }
                        }
                        hitMaxX |= xSize >= spanX;
                        hitMaxY |= ySize >= spanY;
                        incX = !incX;
                    }
                    incX = true;
                    hitMaxX = xSize >= spanX;
                    hitMaxY = ySize >= spanY;
                }
                final int[] cellXY = mTmpPoint;
                cellToCenterPoint(x, y, cellXY);

                // We verify that the current rect is not a sub-rect of any of our previous
                // candidates. In this case, the current rect is disqualified in favour of the
                // containing rect.
                Rect currentRect = mTempRectStack.pop();
                currentRect.set(x, y, x + xSize, y + ySize);
                boolean contained = false;
                for (Rect r : validRegions) {
                    if (r.contains(currentRect)) {
                        contained = true;
                        break;
                    }
                }
                validRegions.push(currentRect);
                double distance = Math.hypot(cellXY[0] - pixelX,  cellXY[1] - pixelY);

                if ((distance <= bestDistance && !contained) ||
                        currentRect.contains(bestRect)) {
                    bestDistance = distance;
                    bestXY[0] = x;
                    bestXY[1] = y;
                    if (resultSpan != null) {
                        resultSpan[0] = xSize;
                        resultSpan[1] = ySize;
                    }
                    bestRect.set(currentRect);
                }
            }
        }

        // Return -1, -1 if no suitable location found
        if (bestDistance == Double.MAX_VALUE) {
            bestXY[0] = -1;
            bestXY[1] = -1;
        }
        recycleTempRects(validRegions);
        return bestXY;
    }

    /**
     * Find a vacant area that will fit the given bounds nearest the requested
     * cell location, and will also weigh in a suggested direction vector of the
     * desired location. This method computers distance based on unit grid distances,
     * not pixel distances.
     *
     * @param cellX The X cell nearest to which you want to search for a vacant area.
     * @param cellY The Y cell nearest which you want to search for a vacant area.
     * @param spanX Horizontal span of the object.
     * @param spanY Vertical span of the object.
     * @param direction The favored direction in which the views should move from x, y
     * @param occupied The array which represents which cells in the CellLayout are occupied
     * @param blockOccupied The array which represents which cells in the specified block (cellX,
     *        cellY, spanX, spanY) are occupied. This is used when try to move a group of views.
     * @param result Array in which to place the result, or null (in which case a new array will
     *        be allocated)
     * @return The X, Y cell of a vacant area that can contain this object,
     *         nearest the requested location.
     */
    private int[] findNearestArea(int cellX, int cellY, int spanX, int spanY, int[] direction,
            boolean[][] occupied, boolean blockOccupied[][], int[] result) {
        // Keep track of best-scoring drop area
        final int[] bestXY = result != null ? result : new int[2];
        float bestDistance = Float.MAX_VALUE;
        int bestDirectionScore = Integer.MIN_VALUE;

        final int countX = mCountX;
        final int countY = mCountY;

        for (int y = 0; y < countY - (spanY - 1); y++) {
            inner:
            for (int x = 0; x < countX - (spanX - 1); x++) {
                // First, let's see if this thing fits anywhere
                for (int i = 0; i < spanX; i++) {
                    for (int j = 0; j < spanY; j++) {
                        if (occupied[x + i][y + j] && (blockOccupied == null || blockOccupied[i][j])) {
                            continue inner;
                        }
                    }
                }

                float distance = (float) Math.hypot(x - cellX, y - cellY);
                int[] curDirection = mTmpPoint;
                computeDirectionVector(x - cellX, y - cellY, curDirection);
                // The direction score is just the dot product of the two candidate direction
                // and that passed in.
                int curDirectionScore = direction[0] * curDirection[0] +
                        direction[1] * curDirection[1];
                if (Float.compare(distance,  bestDistance) < 0 ||
                        (Float.compare(distance, bestDistance) == 0
                                && curDirectionScore > bestDirectionScore)) {
                    bestDistance = distance;
                    bestDirectionScore = curDirectionScore;
                    bestXY[0] = x;
                    bestXY[1] = y;
                }
            }
        }

        // Return -1, -1 if no suitable location found
        if (bestDistance == Float.MAX_VALUE) {
            bestXY[0] = -1;
            bestXY[1] = -1;
        }
        return bestXY;
    }

    private boolean addViewToTempLocation(View v, Rect rectOccupiedByPotentialDrop,
            int[] direction, ItemConfiguration currentState) {
        CellAndSpan c = currentState.map.get(v);
        boolean success = false;
        mTmpOccupied.markCells(c, false);
        mTmpOccupied.markCells(rectOccupiedByPotentialDrop, true);

        findNearestArea(c.cellX, c.cellY, c.spanX, c.spanY, direction,
                mTmpOccupied.cells, null, mTempLocation);

        if (mTempLocation[0] >= 0 && mTempLocation[1] >= 0) {
            c.cellX = mTempLocation[0];
            c.cellY = mTempLocation[1];
            success = true;
        }
        mTmpOccupied.markCells(c, true);
        return success;
    }

    /**
     * This helper class defines a cluster of views. It helps with defining complex edges
     * of the cluster and determining how those edges interact with other views. The edges
     * essentially define a fine-grained boundary around the cluster of views -- like a more
     * precise version of a bounding box.
     */
    private class ViewCluster {
        final static int LEFT = 1 << 0;
        final static int TOP = 1 << 1;
        final static int RIGHT = 1 << 2;
        final static int BOTTOM = 1 << 3;

        final ArrayList<View> views;
        final ItemConfiguration config;
        final Rect boundingRect = new Rect();

        final int[] leftEdge = new int[mCountY];
        final int[] rightEdge = new int[mCountY];
        final int[] topEdge = new int[mCountX];
        final int[] bottomEdge = new int[mCountX];
        int dirtyEdges;
        boolean boundingRectDirty;

        @SuppressWarnings("unchecked")
        public ViewCluster(ArrayList<View> views, ItemConfiguration config) {
            this.views = (ArrayList<View>) views.clone();
            this.config = config;
            resetEdges();
        }

        void resetEdges() {
            for (int i = 0; i < mCountX; i++) {
                topEdge[i] = -1;
                bottomEdge[i] = -1;
            }
            for (int i = 0; i < mCountY; i++) {
                leftEdge[i] = -1;
                rightEdge[i] = -1;
            }
            dirtyEdges = LEFT | TOP | RIGHT | BOTTOM;
            boundingRectDirty = true;
        }

        void computeEdge(int which) {
            int count = views.size();
            for (int i = 0; i < count; i++) {
                CellAndSpan cs = config.map.get(views.get(i));
                switch (which) {
                    case LEFT:
                        int left = cs.cellX;
                        for (int j = cs.cellY; j < cs.cellY + cs.spanY; j++) {
                            if (left < leftEdge[j] || leftEdge[j] < 0) {
                                leftEdge[j] = left;
                            }
                        }
                        break;
                    case RIGHT:
                        int right = cs.cellX + cs.spanX;
                        for (int j = cs.cellY; j < cs.cellY + cs.spanY; j++) {
                            if (right > rightEdge[j]) {
                                rightEdge[j] = right;
                            }
                        }
                        break;
                    case TOP:
                        int top = cs.cellY;
                        for (int j = cs.cellX; j < cs.cellX + cs.spanX; j++) {
                            if (top < topEdge[j] || topEdge[j] < 0) {
                                topEdge[j] = top;
                            }
                        }
                        break;
                    case BOTTOM:
                        int bottom = cs.cellY + cs.spanY;
                        for (int j = cs.cellX; j < cs.cellX + cs.spanX; j++) {
                            if (bottom > bottomEdge[j]) {
                                bottomEdge[j] = bottom;
                            }
                        }
                        break;
                }
            }
        }

        boolean isViewTouchingEdge(View v, int whichEdge) {
            CellAndSpan cs = config.map.get(v);

            if ((dirtyEdges & whichEdge) == whichEdge) {
                computeEdge(whichEdge);
                dirtyEdges &= ~whichEdge;
            }

            switch (whichEdge) {
                case LEFT:
                    for (int i = cs.cellY; i < cs.cellY + cs.spanY; i++) {
                        if (leftEdge[i] == cs.cellX + cs.spanX) {
                            return true;
                        }
                    }
                    break;
                case RIGHT:
                    for (int i = cs.cellY; i < cs.cellY + cs.spanY; i++) {
                        if (rightEdge[i] == cs.cellX) {
                            return true;
                        }
                    }
                    break;
                case TOP:
                    for (int i = cs.cellX; i < cs.cellX + cs.spanX; i++) {
                        if (topEdge[i] == cs.cellY + cs.spanY) {
                            return true;
                        }
                    }
                    break;
                case BOTTOM:
                    for (int i = cs.cellX; i < cs.cellX + cs.spanX; i++) {
                        if (bottomEdge[i] == cs.cellY) {
                            return true;
                        }
                    }
                    break;
            }
            return false;
        }

        void shift(int whichEdge, int delta) {
            for (View v: views) {
                CellAndSpan c = config.map.get(v);
                switch (whichEdge) {
                    case LEFT:
                        c.cellX -= delta;
                        break;
                    case RIGHT:
                        c.cellX += delta;
                        break;
                    case TOP:
                        c.cellY -= delta;
                        break;
                    case BOTTOM:
                    default:
                        c.cellY += delta;
                        break;
                }
            }
            resetEdges();
        }

        public void addView(View v) {
            views.add(v);
            resetEdges();
        }

        public Rect getBoundingRect() {
            if (boundingRectDirty) {
                config.getBoundingRectForViews(views, boundingRect);
            }
            return boundingRect;
        }

        final PositionComparator comparator = new PositionComparator();
        class PositionComparator implements Comparator<View> {
            int whichEdge = 0;
            public int compare(View left, View right) {
                CellAndSpan l = config.map.get(left);
                CellAndSpan r = config.map.get(right);
                switch (whichEdge) {
                    case LEFT:
                        return (r.cellX + r.spanX) - (l.cellX + l.spanX);
                    case RIGHT:
                        return l.cellX - r.cellX;
                    case TOP:
                        return (r.cellY + r.spanY) - (l.cellY + l.spanY);
                    case BOTTOM:
                    default:
                        return l.cellY - r.cellY;
                }
            }
        }

        public void sortConfigurationForEdgePush(int edge) {
            comparator.whichEdge = edge;
            Collections.sort(config.sortedViews, comparator);
        }
    }

    private boolean pushViewsToTempLocation(ArrayList<View> views, Rect rectOccupiedByPotentialDrop,
            int[] direction, View dragView, ItemConfiguration currentState) {

        ViewCluster cluster = new ViewCluster(views, currentState);
        Rect clusterRect = cluster.getBoundingRect();
        int whichEdge;
        int pushDistance;
        boolean fail = false;

        // Determine the edge of the cluster that will be leading the push and how far
        // the cluster must be shifted.
        if (direction[0] < 0) {
            whichEdge = ViewCluster.LEFT;
            pushDistance = clusterRect.right - rectOccupiedByPotentialDrop.left;
        } else if (direction[0] > 0) {
            whichEdge = ViewCluster.RIGHT;
            pushDistance = rectOccupiedByPotentialDrop.right - clusterRect.left;
        } else if (direction[1] < 0) {
            whichEdge = ViewCluster.TOP;
            pushDistance = clusterRect.bottom - rectOccupiedByPotentialDrop.top;
        } else {
            whichEdge = ViewCluster.BOTTOM;
            pushDistance = rectOccupiedByPotentialDrop.bottom - clusterRect.top;
        }

        // Break early for invalid push distance.
        if (pushDistance <= 0) {
            return false;
        }

        // Mark the occupied state as false for the group of views we want to move.
        for (View v: views) {
            CellAndSpan c = currentState.map.get(v);
            mTmpOccupied.markCells(c, false);
        }

        // We save the current configuration -- if we fail to find a solution we will revert
        // to the initial state. The process of finding a solution modifies the configuration
        // in place, hence the need for revert in the failure case.
        currentState.save();

        // The pushing algorithm is simplified by considering the views in the order in which
        // they would be pushed by the cluster. For example, if the cluster is leading with its
        // left edge, we consider sort the views by their right edge, from right to left.
        cluster.sortConfigurationForEdgePush(whichEdge);

        while (pushDistance > 0 && !fail) {
            for (View v: currentState.sortedViews) {
                // For each view that isn't in the cluster, we see if the leading edge of the
                // cluster is contacting the edge of that view. If so, we add that view to the
                // cluster.
                if (!cluster.views.contains(v) && v != dragView) {
                    if (cluster.isViewTouchingEdge(v, whichEdge)) {
                        LayoutParams lp = (LayoutParams) v.getLayoutParams();
                        if (!lp.canReorder) {
                            // The push solution includes the all apps button, this is not viable.
                            fail = true;
                            break;
                        }
                        cluster.addView(v);
                        CellAndSpan c = currentState.map.get(v);

                        // Adding view to cluster, mark it as not occupied.
                        mTmpOccupied.markCells(c, false);
                    }
                }
            }
            pushDistance--;

            // The cluster has been completed, now we move the whole thing over in the appropriate
            // direction.
            cluster.shift(whichEdge, 1);
        }

        boolean foundSolution = false;
        clusterRect = cluster.getBoundingRect();

        // Due to the nature of the algorithm, the only check required to verify a valid solution
        // is to ensure that completed shifted cluster lies completely within the cell layout.
        if (!fail && clusterRect.left >= 0 && clusterRect.right <= mCountX && clusterRect.top >= 0 &&
                clusterRect.bottom <= mCountY) {
            foundSolution = true;
        } else {
            currentState.restore();
        }

        // In either case, we set the occupied array as marked for the location of the views
        for (View v: cluster.views) {
            CellAndSpan c = currentState.map.get(v);
            mTmpOccupied.markCells(c, true);
        }

        return foundSolution;
    }

    private boolean addViewsToTempLocation(ArrayList<View> views, Rect rectOccupiedByPotentialDrop,
            int[] direction, View dragView, ItemConfiguration currentState) {
        if (views.size() == 0) return true;

        boolean success = false;
        Rect boundingRect = new Rect();
        // We construct a rect which represents the entire group of views passed in
        currentState.getBoundingRectForViews(views, boundingRect);

        // Mark the occupied state as false for the group of views we want to move.
        for (View v: views) {
            CellAndSpan c = currentState.map.get(v);
            mTmpOccupied.markCells(c, false);
        }

        GridOccupancy blockOccupied = new GridOccupancy(boundingRect.width(), boundingRect.height());
        int top = boundingRect.top;
        int left = boundingRect.left;
        // We mark more precisely which parts of the bounding rect are truly occupied, allowing
        // for interlocking.
        for (View v: views) {
            CellAndSpan c = currentState.map.get(v);
            blockOccupied.markCells(c.cellX - left, c.cellY - top, c.spanX, c.spanY, true);
        }

        mTmpOccupied.markCells(rectOccupiedByPotentialDrop, true);

        findNearestArea(boundingRect.left, boundingRect.top, boundingRect.width(),
                boundingRect.height(), direction,
                mTmpOccupied.cells, blockOccupied.cells, mTempLocation);

        // If we successfuly found a location by pushing the block of views, we commit it
        if (mTempLocation[0] >= 0 && mTempLocation[1] >= 0) {
            int deltaX = mTempLocation[0] - boundingRect.left;
            int deltaY = mTempLocation[1] - boundingRect.top;
            for (View v: views) {
                CellAndSpan c = currentState.map.get(v);
                c.cellX += deltaX;
                c.cellY += deltaY;
            }
            success = true;
        }

        // In either case, we set the occupied array as marked for the location of the views
        for (View v: views) {
            CellAndSpan c = currentState.map.get(v);
            mTmpOccupied.markCells(c, true);
        }
        return success;
    }

    // This method tries to find a reordering solution which satisfies the push mechanic by trying
    // to push items in each of the cardinal directions, in an order based on the direction vector
    // passed.
    private boolean attemptPushInDirection(ArrayList<View> intersectingViews, Rect occupied,
            int[] direction, View ignoreView, ItemConfiguration solution) {
        if ((Math.abs(direction[0]) + Math.abs(direction[1])) > 1) {
            // If the direction vector has two non-zero components, we try pushing
            // separately in each of the components.
            int temp = direction[1];
            direction[1] = 0;

            if (pushViewsToTempLocation(intersectingViews, occupied, direction,
                    ignoreView, solution)) {
                return true;
            }
            direction[1] = temp;
            temp = direction[0];
            direction[0] = 0;

            if (pushViewsToTempLocation(intersectingViews, occupied, direction,
                    ignoreView, solution)) {
                return true;
            }
            // Revert the direction
            direction[0] = temp;

            // Now we try pushing in each component of the opposite direction
            direction[0] *= -1;
            direction[1] *= -1;
            temp = direction[1];
            direction[1] = 0;
            if (pushViewsToTempLocation(intersectingViews, occupied, direction,
                    ignoreView, solution)) {
                return true;
            }

            direction[1] = temp;
            temp = direction[0];
            direction[0] = 0;
            if (pushViewsToTempLocation(intersectingViews, occupied, direction,
                    ignoreView, solution)) {
                return true;
            }
            // revert the direction
            direction[0] = temp;
            direction[0] *= -1;
            direction[1] *= -1;

        } else {
            // If the direction vector has a single non-zero component, we push first in the
            // direction of the vector
            if (pushViewsToTempLocation(intersectingViews, occupied, direction,
                    ignoreView, solution)) {
                return true;
            }
            // Then we try the opposite direction
            direction[0] *= -1;
            direction[1] *= -1;
            if (pushViewsToTempLocation(intersectingViews, occupied, direction,
                    ignoreView, solution)) {
                return true;
            }
            // Switch the direction back
            direction[0] *= -1;
            direction[1] *= -1;

            // If we have failed to find a push solution with the above, then we try
            // to find a solution by pushing along the perpendicular axis.

            // Swap the components
            int temp = direction[1];
            direction[1] = direction[0];
            direction[0] = temp;
            if (pushViewsToTempLocation(intersectingViews, occupied, direction,
                    ignoreView, solution)) {
                return true;
            }

            // Then we try the opposite direction
            direction[0] *= -1;
            direction[1] *= -1;
            if (pushViewsToTempLocation(intersectingViews, occupied, direction,
                    ignoreView, solution)) {
                return true;
            }
            // Switch the direction back
            direction[0] *= -1;
            direction[1] *= -1;

            // Swap the components back
            temp = direction[1];
            direction[1] = direction[0];
            direction[0] = temp;
        }
        return false;
    }

    private boolean rearrangementExists(int cellX, int cellY, int spanX, int spanY, int[] direction,
            View ignoreView, ItemConfiguration solution) {
        // Return early if get invalid cell positions
        if (cellX < 0 || cellY < 0) return false;

        mIntersectingViews.clear();
        if (mPrefs.getAllowOverlap()) {
            // let's pretend no intersections exist
            solution.intersectingViews = new ArrayList<>(mIntersectingViews);
            return true;
        }
        mOccupiedRect.set(cellX, cellY, cellX + spanX, cellY + spanY);

        // Mark the desired location of the view currently being dragged.
        if (ignoreView != null) {
            CellAndSpan c = solution.map.get(ignoreView);
            if (c != null) {
                c.cellX = cellX;
                c.cellY = cellY;
            }
        }
        Rect r0 = new Rect(cellX, cellY, cellX + spanX, cellY + spanY);
        Rect r1 = new Rect();
        for (View child: solution.map.keySet()) {
            if (child == ignoreView) continue;
            CellAndSpan c = solution.map.get(child);
            LayoutParams lp = (LayoutParams) child.getLayoutParams();
            r1.set(c.cellX, c.cellY, c.cellX + c.spanX, c.cellY + c.spanY);
            if (Rect.intersects(r0, r1)) {
                if (!lp.canReorder) {
                    return false;
                }
                mIntersectingViews.add(child);
            }
        }

        solution.intersectingViews = new ArrayList<>(mIntersectingViews);

        // First we try to find a solution which respects the push mechanic. That is,
        // we try to find a solution such that no displaced item travels through another item
        // without also displacing that item.
        if (attemptPushInDirection(mIntersectingViews, mOccupiedRect, direction, ignoreView,
                solution)) {
            return true;
        }

        // Next we try moving the views as a block, but without requiring the push mechanic.
        if (addViewsToTempLocation(mIntersectingViews, mOccupiedRect, direction, ignoreView,
                solution)) {
            return true;
        }

        // Ok, they couldn't move as a block, let's move them individually
        for (View v : mIntersectingViews) {
            if (!addViewToTempLocation(v, mOccupiedRect, direction, solution)) {
                return false;
            }
        }
        return true;
    }

    /*
     * Returns a pair (x, y), where x,y are in {-1, 0, 1} corresponding to vector between
     * the provided point and the provided cell
     */
    private void computeDirectionVector(float deltaX, float deltaY, int[] result) {
        double angle = Math.atan(deltaY / deltaX);

        result[0] = 0;
        result[1] = 0;
        if (Math.abs(Math.cos(angle)) > 0.5f) {
            result[0] = (int) Math.signum(deltaX);
        }
        if (Math.abs(Math.sin(angle)) > 0.5f) {
            result[1] = (int) Math.signum(deltaY);
        }
    }

    private ItemConfiguration findReorderSolution(int pixelX, int pixelY, int minSpanX, int minSpanY,
            int spanX, int spanY, int[] direction, View dragView, boolean decX,
            ItemConfiguration solution) {
        // Copy the current state into the solution. This solution will be manipulated as necessary.
        copyCurrentStateToSolution(solution, false);
        // Copy the current occupied array into the temporary occupied array. This array will be
        // manipulated as necessary to find a solution.
        mOccupied.copyTo(mTmpOccupied);

        // We find the nearest cell into which we would place the dragged item, assuming there's
        // nothing in its way.
        int result[] = new int[2];
        result = findNearestArea(pixelX, pixelY, spanX, spanY, result);

        boolean success;
        // First we try the exact nearest position of the item being dragged,
        // we will then want to try to move this around to other neighbouring positions
        success = rearrangementExists(result[0], result[1], spanX, spanY, direction, dragView,
                solution);

        if (!success) {
            // We try shrinking the widget down to size in an alternating pattern, shrink 1 in
            // x, then 1 in y etc.
            if (spanX > minSpanX && (minSpanY == spanY || decX)) {
                return findReorderSolution(pixelX, pixelY, minSpanX, minSpanY, spanX - 1, spanY,
                        direction, dragView, false, solution);
            } else if (spanY > minSpanY) {
                return findReorderSolution(pixelX, pixelY, minSpanX, minSpanY, spanX, spanY - 1,
                        direction, dragView, true, solution);
            }
            solution.isSolution = false;
        } else {
            solution.isSolution = true;
            solution.cellX = result[0];
            solution.cellY = result[1];
            solution.spanX = spanX;
            solution.spanY = spanY;
        }
        return solution;
    }

    private void copyCurrentStateToSolution(ItemConfiguration solution, boolean temp) {
        int childCount = mShortcutsAndWidgets.getChildCount();
        for (int i = 0; i < childCount; i++) {
            View child = mShortcutsAndWidgets.getChildAt(i);
            LayoutParams lp = (LayoutParams) child.getLayoutParams();
            CellAndSpan c;
            if (temp) {
                c = new CellAndSpan(lp.tmpCellX, lp.tmpCellY, lp.cellHSpan, lp.cellVSpan);
            } else {
                c = new CellAndSpan(lp.cellX, lp.cellY, lp.cellHSpan, lp.cellVSpan);
            }
            solution.add(child, c);
        }
    }

    private void copySolutionToTempState(ItemConfiguration solution, View dragView) {
        mTmpOccupied.clear();

        int childCount = mShortcutsAndWidgets.getChildCount();
        for (int i = 0; i < childCount; i++) {
            View child = mShortcutsAndWidgets.getChildAt(i);
            if (child == dragView) continue;
            LayoutParams lp = (LayoutParams) child.getLayoutParams();
            CellAndSpan c = solution.map.get(child);
            if (c != null) {
                lp.tmpCellX = c.cellX;
                lp.tmpCellY = c.cellY;
                lp.cellHSpan = c.spanX;
                lp.cellVSpan = c.spanY;
                mTmpOccupied.markCells(c, true);
            }
        }
        mTmpOccupied.markCells(solution, true);
    }

    private void animateItemsToSolution(ItemConfiguration solution, View dragView, boolean
            commitDragView) {

        GridOccupancy occupied = DESTRUCTIVE_REORDER ? mOccupied : mTmpOccupied;
        occupied.clear();

        int childCount = mShortcutsAndWidgets.getChildCount();
        for (int i = 0; i < childCount; i++) {
            View child = mShortcutsAndWidgets.getChildAt(i);
            if (child == dragView) continue;
            CellAndSpan c = solution.map.get(child);
            if (c != null) {
                animateChildToPosition(child, c.cellX, c.cellY, REORDER_ANIMATION_DURATION, 0,
                        DESTRUCTIVE_REORDER, false);
                occupied.markCells(c, true);
            }
        }
        if (commitDragView) {
            occupied.markCells(solution, true);
        }
    }


    // This method starts or changes the reorder preview animations
    private void beginOrAdjustReorderPreviewAnimations(ItemConfiguration solution,
            View dragView, int delay, int mode) {
        int childCount = mShortcutsAndWidgets.getChildCount();
        for (int i = 0; i < childCount; i++) {
            View child = mShortcutsAndWidgets.getChildAt(i);
            if (child == dragView) continue;
            CellAndSpan c = solution.map.get(child);
            boolean skip = mode == ReorderPreviewAnimation.MODE_HINT && solution.intersectingViews
                    != null && !solution.intersectingViews.contains(child);

            LayoutParams lp = (LayoutParams) child.getLayoutParams();
            if (c != null && !skip) {
                ReorderPreviewAnimation rha = new ReorderPreviewAnimation(child, mode, lp.cellX,
                        lp.cellY, c.cellX, c.cellY, c.spanX, c.spanY);
                rha.animate();
            }
        }
    }

    private static final Property<ReorderPreviewAnimation, Float> ANIMATION_PROGRESS =
            new Property<ReorderPreviewAnimation, Float>(float.class, "animationProgress") {
                @Override
                public Float get(ReorderPreviewAnimation anim) {
                    return anim.animationProgress;
                }

                @Override
                public void set(ReorderPreviewAnimation anim, Float progress) {
                    anim.setAnimationProgress(progress);
                }
            };

    // Class which represents the reorder preview animations. These animations show that an item is
    // in a temporary state, and hint at where the item will return to.
    class ReorderPreviewAnimation {
        final View child;
        float finalDeltaX;
        float finalDeltaY;
        float initDeltaX;
        float initDeltaY;
        final float finalScale;
        float initScale;
        final int mode;
        boolean repeating = false;
        private static final int PREVIEW_DURATION = 300;
        private static final int HINT_DURATION = Workspace.REORDER_TIMEOUT;

        private static final float CHILD_DIVIDEND = 4.0f;

        public static final int MODE_HINT = 0;
        public static final int MODE_PREVIEW = 1;

        float animationProgress = 0;
        ValueAnimator a;

        public ReorderPreviewAnimation(View child, int mode, int cellX0, int cellY0, int cellX1,
                int cellY1, int spanX, int spanY) {
            regionToCenterPoint(cellX0, cellY0, spanX, spanY, mTmpPoint);
            final int x0 = mTmpPoint[0];
            final int y0 = mTmpPoint[1];
            regionToCenterPoint(cellX1, cellY1, spanX, spanY, mTmpPoint);
            final int x1 = mTmpPoint[0];
            final int y1 = mTmpPoint[1];
            final int dX = x1 - x0;
            final int dY = y1 - y0;

            this.child = child;
            this.mode = mode;
            setInitialAnimationValues(false);
            finalScale = (mChildScale - (CHILD_DIVIDEND / child.getWidth())) * initScale;
            finalDeltaX = initDeltaX;
            finalDeltaY = initDeltaY;
            int dir = mode == MODE_HINT ? -1 : 1;
            if (dX == dY && dX == 0) {
            } else {
                if (dY == 0) {
                    finalDeltaX += - dir * Math.signum(dX) * mReorderPreviewAnimationMagnitude;
                } else if (dX == 0) {
                    finalDeltaY += - dir * Math.signum(dY) * mReorderPreviewAnimationMagnitude;
                } else {
                    double angle = Math.atan( (float) (dY) / dX);
                    finalDeltaX += (int) (- dir * Math.signum(dX) *
                            Math.abs(Math.cos(angle) * mReorderPreviewAnimationMagnitude));
                    finalDeltaY += (int) (- dir * Math.signum(dY) *
                            Math.abs(Math.sin(angle) * mReorderPreviewAnimationMagnitude));
                }
            }
        }

        void setInitialAnimationValues(boolean restoreOriginalValues) {
            if (restoreOriginalValues) {
                if (child instanceof LauncherAppWidgetHostView) {
                    LauncherAppWidgetHostView lahv = (LauncherAppWidgetHostView) child;
                    initScale = lahv.getScaleToFit();
                    initDeltaX = lahv.getTranslationForCentering().x;
                    initDeltaY = lahv.getTranslationForCentering().y;
                } else {
                    initScale = mChildScale;
                    initDeltaX = 0;
                    initDeltaY = 0;
                }
            } else {
                initScale = child.getScaleX();
                initDeltaX = child.getTranslationX();
                initDeltaY = child.getTranslationY();
            }
        }

        void animate() {
            boolean noMovement = (finalDeltaX == initDeltaX) && (finalDeltaY == initDeltaY);

            if (mShakeAnimators.containsKey(child)) {
                ReorderPreviewAnimation oldAnimation = mShakeAnimators.get(child);
                oldAnimation.cancel();
                mShakeAnimators.remove(child);
                if (noMovement) {
                    completeAnimationImmediately();
                    return;
                }
            }
            if (noMovement) {
                return;
            }
            ValueAnimator va = ObjectAnimator.ofFloat(this, ANIMATION_PROGRESS, 0, 1);
            a = va;

            // Animations are disabled in power save mode, causing the repeated animation to jump
            // spastically between beginning and end states. Since this looks bad, we don't repeat
            // the animation in power save mode.
            if (Utilities.areAnimationsEnabled(getContext())) {
                va.setRepeatMode(ValueAnimator.REVERSE);
                va.setRepeatCount(ValueAnimator.INFINITE);
            }

            va.setDuration(mode == MODE_HINT ? HINT_DURATION : PREVIEW_DURATION);
            va.setStartDelay((int) (Math.random() * 60));
            va.addListener(new AnimatorListenerAdapter() {
                public void onAnimationRepeat(Animator animation) {
                    // We make sure to end only after a full period
                    setInitialAnimationValues(true);
                    repeating = true;
                }
            });
            mShakeAnimators.put(child, this);
            va.start();
        }

        private void setAnimationProgress(float progress) {
            animationProgress = progress;
            float r1 = (mode == MODE_HINT && repeating) ? 1.0f : animationProgress;
            float x = r1 * finalDeltaX + (1 - r1) * initDeltaX;
            float y = r1 * finalDeltaY + (1 - r1) * initDeltaY;
            child.setTranslationX(x);
            child.setTranslationY(y);
            float s = animationProgress * finalScale + (1 - animationProgress) * initScale;
            child.setScaleX(s);
            child.setScaleY(s);
        }

        private void cancel() {
            if (a != null) {
                a.cancel();
            }
        }

        @Thunk void completeAnimationImmediately() {
            if (a != null) {
                a.cancel();
            }

            setInitialAnimationValues(true);
            a = new PropertyListBuilder()
                    .scale(initScale)
                    .translationX(initDeltaX)
                    .translationY(initDeltaY)
                    .build(child)
                    .setDuration(REORDER_ANIMATION_DURATION);
            Launcher.cast(mActivity).getDragController().addFirstFrameAnimationHelper(a);
            a.setInterpolator(DEACCEL_1_5);
            a.start();
        }
    }

    private void completeAndClearReorderPreviewAnimations() {
        for (ReorderPreviewAnimation a: mShakeAnimators.values()) {
            a.completeAnimationImmediately();
        }
        mShakeAnimators.clear();
    }

    private void commitTempPlacement() {
        mTmpOccupied.copyTo(mOccupied);

        int screenId = Launcher.cast(mActivity).getWorkspace().getIdForScreen(this);
        int container = Favorites.CONTAINER_DESKTOP;

        if (mContainerType == HOTSEAT) {
            screenId = -1;
            container = Favorites.CONTAINER_HOTSEAT;
        }

        int childCount = mShortcutsAndWidgets.getChildCount();
        for (int i = 0; i < childCount; i++) {
            View child = mShortcutsAndWidgets.getChildAt(i);
            LayoutParams lp = (LayoutParams) child.getLayoutParams();
            ItemInfo info = (ItemInfo) child.getTag();
            // We do a null check here because the item info can be null in the case of the
            // AllApps button in the hotseat.
            if (info != null) {
                final boolean requiresDbUpdate = (info.cellX != lp.tmpCellX
                        || info.cellY != lp.tmpCellY || info.spanX != lp.cellHSpan
                        || info.spanY != lp.cellVSpan);

                info.cellX = lp.cellX = lp.tmpCellX;
                info.cellY = lp.cellY = lp.tmpCellY;
                info.spanX = lp.cellHSpan;
                info.spanY = lp.cellVSpan;

                if (requiresDbUpdate) {
                    Launcher.cast(mActivity).getModelWriter().modifyItemInDatabase(info, container,
                            screenId, info.cellX, info.cellY, info.spanX, info.spanY);
                }
            }
        }
    }

    private void setUseTempCoords(boolean useTempCoords) {
        int childCount = mShortcutsAndWidgets.getChildCount();
        for (int i = 0; i < childCount; i++) {
            LayoutParams lp = (LayoutParams) mShortcutsAndWidgets.getChildAt(i).getLayoutParams();
            lp.useTmpCoords = useTempCoords;
        }
    }

    private ItemConfiguration findConfigurationNoShuffle(int pixelX, int pixelY, int minSpanX, int minSpanY,
            int spanX, int spanY, View dragView, ItemConfiguration solution) {
        int[] result = new int[2];
        int[] resultSpan = new int[2];
        findNearestVacantArea(pixelX, pixelY, minSpanX, minSpanY, spanX, spanY, result,
                resultSpan);
        if (result[0] >= 0 && result[1] >= 0) {
            copyCurrentStateToSolution(solution, false);
            solution.cellX = result[0];
            solution.cellY = result[1];
            solution.spanX = resultSpan[0];
            solution.spanY = resultSpan[1];
            solution.isSolution = true;
        } else {
            solution.isSolution = false;
        }
        return solution;
    }

    /* This seems like it should be obvious and straight-forward, but when the direction vector
    needs to match with the notion of the dragView pushing other views, we have to employ
    a slightly more subtle notion of the direction vector. The question is what two points is
    the vector between? The center of the dragView and its desired destination? Not quite, as
    this doesn't necessarily coincide with the interaction of the dragView and items occupying
    those cells. Instead we use some heuristics to often lock the vector to up, down, left
    or right, which helps make pushing feel right.
    */
    private void getDirectionVectorForDrop(int dragViewCenterX, int dragViewCenterY, int spanX,
            int spanY, View dragView, int[] resultDirection) {
        int[] targetDestination = new int[2];

        findNearestArea(dragViewCenterX, dragViewCenterY, spanX, spanY, targetDestination);
        Rect dragRect = new Rect();
        regionToRect(targetDestination[0], targetDestination[1], spanX, spanY, dragRect);
        dragRect.offset(dragViewCenterX - dragRect.centerX(), dragViewCenterY - dragRect.centerY());

        Rect dropRegionRect = new Rect();
        getViewsIntersectingRegion(targetDestination[0], targetDestination[1], spanX, spanY,
                dragView, dropRegionRect, mIntersectingViews);

        int dropRegionSpanX = dropRegionRect.width();
        int dropRegionSpanY = dropRegionRect.height();

        regionToRect(dropRegionRect.left, dropRegionRect.top, dropRegionRect.width(),
                dropRegionRect.height(), dropRegionRect);

        int deltaX = (dropRegionRect.centerX() - dragViewCenterX) / spanX;
        int deltaY = (dropRegionRect.centerY() - dragViewCenterY) / spanY;

        if (dropRegionSpanX == mCountX || spanX == mCountX) {
            deltaX = 0;
        }
        if (dropRegionSpanY == mCountY || spanY == mCountY) {
            deltaY = 0;
        }

        if (deltaX == 0 && deltaY == 0) {
            // No idea what to do, give a random direction.
            resultDirection[0] = 1;
            resultDirection[1] = 0;
        } else {
            computeDirectionVector(deltaX, deltaY, resultDirection);
        }
    }

    // For a given cell and span, fetch the set of views intersecting the region.
    private void getViewsIntersectingRegion(int cellX, int cellY, int spanX, int spanY,
            View dragView, Rect boundingRect, ArrayList<View> intersectingViews) {
        if (boundingRect != null) {
            boundingRect.set(cellX, cellY, cellX + spanX, cellY + spanY);
        }
        intersectingViews.clear();
        Rect r0 = new Rect(cellX, cellY, cellX + spanX, cellY + spanY);
        Rect r1 = new Rect();
        final int count = mShortcutsAndWidgets.getChildCount();
        for (int i = 0; i < count; i++) {
            View child = mShortcutsAndWidgets.getChildAt(i);
            if (child == dragView) continue;
            LayoutParams lp = (LayoutParams) child.getLayoutParams();
            r1.set(lp.cellX, lp.cellY, lp.cellX + lp.cellHSpan, lp.cellY + lp.cellVSpan);
            if (Rect.intersects(r0, r1)) {
                mIntersectingViews.add(child);
                if (boundingRect != null) {
                    boundingRect.union(r1);
                }
            }
        }
    }

    boolean isNearestDropLocationOccupied(int pixelX, int pixelY, int spanX, int spanY,
            View dragView, int[] result) {
        result = findNearestArea(pixelX, pixelY, spanX, spanY, result);
        getViewsIntersectingRegion(result[0], result[1], spanX, spanY, dragView, null,
                mIntersectingViews);
        return !mIntersectingViews.isEmpty();
    }

    void revertTempState() {
        completeAndClearReorderPreviewAnimations();
        if (isItemPlacementDirty() && !DESTRUCTIVE_REORDER) {
            final int count = mShortcutsAndWidgets.getChildCount();
            for (int i = 0; i < count; i++) {
                View child = mShortcutsAndWidgets.getChildAt(i);
                LayoutParams lp = (LayoutParams) child.getLayoutParams();
                if (lp.tmpCellX != lp.cellX || lp.tmpCellY != lp.cellY) {
                    lp.tmpCellX = lp.cellX;
                    lp.tmpCellY = lp.cellY;
                    animateChildToPosition(child, lp.cellX, lp.cellY, REORDER_ANIMATION_DURATION,
                            0, false, false);
                }
            }
            setItemPlacementDirty(false);
        }
    }

    boolean createAreaForResize(int cellX, int cellY, int spanX, int spanY,
            View dragView, int[] direction, boolean commit) {
        int[] pixelXY = new int[2];
        regionToCenterPoint(cellX, cellY, spanX, spanY, pixelXY);

        // First we determine if things have moved enough to cause a different layout
        ItemConfiguration swapSolution = findReorderSolution(pixelXY[0], pixelXY[1], spanX, spanY,
                 spanX,  spanY, direction, dragView,  true,  new ItemConfiguration());

        setUseTempCoords(true);
        if (swapSolution != null && swapSolution.isSolution) {
            // If we're just testing for a possible location (MODE_ACCEPT_DROP), we don't bother
            // committing anything or animating anything as we just want to determine if a solution
            // exists
            copySolutionToTempState(swapSolution, dragView);
            setItemPlacementDirty(true);
            animateItemsToSolution(swapSolution, dragView, commit);

            if (commit) {
                commitTempPlacement();
                completeAndClearReorderPreviewAnimations();
                setItemPlacementDirty(false);
            } else {
                beginOrAdjustReorderPreviewAnimations(swapSolution, dragView,
                        REORDER_ANIMATION_DURATION, ReorderPreviewAnimation.MODE_PREVIEW);
            }
            mShortcutsAndWidgets.requestLayout();
        }
        return swapSolution != null && swapSolution.isSolution;
    }

    int[] performReorder(int pixelX, int pixelY, int minSpanX, int minSpanY, int spanX, int spanY,
            View dragView, int[] result, int resultSpan[], int mode) {
        // First we determine if things have moved enough to cause a different layout
        result = findNearestArea(pixelX, pixelY, spanX, spanY, result);

        if (resultSpan == null) {
            resultSpan = new int[2];
        }

        // When we are checking drop validity or actually dropping, we don't recompute the
        // direction vector, since we want the solution to match the preview, and it's possible
        // that the exact position of the item has changed to result in a new reordering outcome.
        if ((mode == MODE_ON_DROP || mode == MODE_ON_DROP_EXTERNAL || mode == MODE_ACCEPT_DROP)
               && mPreviousReorderDirection[0] != INVALID_DIRECTION) {
            mDirectionVector[0] = mPreviousReorderDirection[0];
            mDirectionVector[1] = mPreviousReorderDirection[1];
            // We reset this vector after drop
            if (mode == MODE_ON_DROP || mode == MODE_ON_DROP_EXTERNAL) {
                mPreviousReorderDirection[0] = INVALID_DIRECTION;
                mPreviousReorderDirection[1] = INVALID_DIRECTION;
            }
        } else {
            getDirectionVectorForDrop(pixelX, pixelY, spanX, spanY, dragView, mDirectionVector);
            mPreviousReorderDirection[0] = mDirectionVector[0];
            mPreviousReorderDirection[1] = mDirectionVector[1];
        }

        // Find a solution involving pushing / displacing any items in the way
        ItemConfiguration swapSolution = findReorderSolution(pixelX, pixelY, minSpanX, minSpanY,
                 spanX,  spanY, mDirectionVector, dragView,  true,  new ItemConfiguration());

        // We attempt the approach which doesn't shuffle views at all
        ItemConfiguration noShuffleSolution = findConfigurationNoShuffle(pixelX, pixelY, minSpanX,
                minSpanY, spanX, spanY, dragView, new ItemConfiguration());

        ItemConfiguration finalSolution = null;

        // If the reorder solution requires resizing (shrinking) the item being dropped, we instead
        // favor a solution in which the item is not resized, but
        if (swapSolution.isSolution && swapSolution.area() >= noShuffleSolution.area()) {
            finalSolution = swapSolution;
        } else if (noShuffleSolution.isSolution) {
            finalSolution = noShuffleSolution;
        }

        if (mode == MODE_SHOW_REORDER_HINT) {
            if (finalSolution != null) {
                beginOrAdjustReorderPreviewAnimations(finalSolution, dragView, 0,
                        ReorderPreviewAnimation.MODE_HINT);
                result[0] = finalSolution.cellX;
                result[1] = finalSolution.cellY;
                resultSpan[0] = finalSolution.spanX;
                resultSpan[1] = finalSolution.spanY;
            } else {
                result[0] = result[1] = resultSpan[0] = resultSpan[1] = -1;
            }
            return result;
        }

        boolean foundSolution = true;
        if (!DESTRUCTIVE_REORDER) {
            setUseTempCoords(true);
        }

        if (finalSolution != null) {
            result[0] = finalSolution.cellX;
            result[1] = finalSolution.cellY;
            resultSpan[0] = finalSolution.spanX;
            resultSpan[1] = finalSolution.spanY;

            // If we're just testing for a possible location (MODE_ACCEPT_DROP), we don't bother
            // committing anything or animating anything as we just want to determine if a solution
            // exists
            if (mode == MODE_DRAG_OVER || mode == MODE_ON_DROP || mode == MODE_ON_DROP_EXTERNAL) {
                if (!DESTRUCTIVE_REORDER) {
                    copySolutionToTempState(finalSolution, dragView);
                }
                setItemPlacementDirty(true);
                animateItemsToSolution(finalSolution, dragView, mode == MODE_ON_DROP);

                if (!DESTRUCTIVE_REORDER &&
                        (mode == MODE_ON_DROP || mode == MODE_ON_DROP_EXTERNAL)) {
                    commitTempPlacement();
                    completeAndClearReorderPreviewAnimations();
                    setItemPlacementDirty(false);
                } else {
                    beginOrAdjustReorderPreviewAnimations(finalSolution, dragView,
                            REORDER_ANIMATION_DURATION,  ReorderPreviewAnimation.MODE_PREVIEW);
                }
            }
        } else {
            foundSolution = false;
            result[0] = result[1] = resultSpan[0] = resultSpan[1] = -1;
        }

        if ((mode == MODE_ON_DROP || !foundSolution) && !DESTRUCTIVE_REORDER) {
            setUseTempCoords(false);
        }

        mShortcutsAndWidgets.requestLayout();
        return result;
    }

    void setItemPlacementDirty(boolean dirty) {
        mItemPlacementDirty = dirty;
    }
    boolean isItemPlacementDirty() {
        return mItemPlacementDirty;
    }

    private static class ItemConfiguration extends CellAndSpan {
        final ArrayMap<View, CellAndSpan> map = new ArrayMap<>();
        private final ArrayMap<View, CellAndSpan> savedMap = new ArrayMap<>();
        final ArrayList<View> sortedViews = new ArrayList<>();
        ArrayList<View> intersectingViews;
        boolean isSolution = false;

        void save() {
            // Copy current state into savedMap
            for (View v: map.keySet()) {
                savedMap.get(v).copyFrom(map.get(v));
            }
        }

        void restore() {
            // Restore current state from savedMap
            for (View v: savedMap.keySet()) {
                map.get(v).copyFrom(savedMap.get(v));
            }
        }

        void add(View v, CellAndSpan cs) {
            map.put(v, cs);
            savedMap.put(v, new CellAndSpan());
            sortedViews.add(v);
        }

        int area() {
            return spanX * spanY;
        }

        void getBoundingRectForViews(ArrayList<View> views, Rect outRect) {
            boolean first = true;
            for (View v: views) {
                CellAndSpan c = map.get(v);
                if (first) {
                    outRect.set(c.cellX, c.cellY, c.cellX + c.spanX, c.cellY + c.spanY);
                    first = false;
                } else {
                    outRect.union(c.cellX, c.cellY, c.cellX + c.spanX, c.cellY + c.spanY);
                }
            }
        }
    }

    /**
     * Find a starting cell position that will fit the given bounds nearest the requested
     * cell location. Uses Euclidean distance to score multiple vacant areas.
     *
     * @param pixelX The X location at which you want to search for a vacant area.
     * @param pixelY The Y location at which you want to search for a vacant area.
     * @param spanX Horizontal span of the object.
     * @param spanY Vertical span of the object.
     * @param result Previously returned value to possibly recycle.
     * @return The X, Y cell of a vacant area that can contain this object,
     *         nearest the requested location.
     */
    public int[] findNearestArea(int pixelX, int pixelY, int spanX, int spanY, int[] result) {
        return findNearestArea(pixelX, pixelY, spanX, spanY, spanX, spanY, false, result, null);
    }

    boolean existsEmptyCell() {
        return findCellForSpan(null, 1, 1);
    }

    /**
     * Finds the upper-left coordinate of the first rectangle in the grid that can
     * hold a cell of the specified dimensions. If intersectX and intersectY are not -1,
     * then this method will only return coordinates for rectangles that contain the cell
     * (intersectX, intersectY)
     *
     * @param cellXY The array that will contain the position of a vacant cell if such a cell
     *               can be found.
     * @param spanX The horizontal span of the cell we want to find.
     * @param spanY The vertical span of the cell we want to find.
     *
     * @return True if a vacant cell of the specified dimension was found, false otherwise.
     */
    public boolean findCellForSpan(int[] cellXY, int spanX, int spanY) {
        if (cellXY == null) {
            cellXY = new int[2];
        }
        return mOccupied.findVacantCell(cellXY, spanX, spanY);
    }

    /**
     * A drag event has begun over this layout.
     * It may have begun over this layout (in which case onDragChild is called first),
     * or it may have begun on another layout.
     */
    void onDragEnter() {
        mDragging = true;
    }

    /**
     * Called when drag has left this CellLayout or has been completed (successfully or not)
     */
    void onDragExit() {
        // This can actually be called when we aren't in a drag, e.g. when adding a new
        // item to this layout via the customize drawer.
        // Guard against that case.
        if (mDragging) {
            mDragging = false;
        }

        // Invalidate the drag data
        mDragCell[0] = mDragCell[1] = -1;
        mDragOutlineAnims[mDragOutlineCurrent].animateOut();
        mDragOutlineCurrent = (mDragOutlineCurrent + 1) % mDragOutlineAnims.length;
        revertTempState();
        setIsDragOverlapping(false);
    }

    /**
     * Mark a child as having been dropped.
     * At the beginning of the drag operation, the child may have been on another
     * screen, but it is re-parented before this method is called.
     *
     * @param child The child that is being dropped
     */
    void onDropChild(View child) {
        if (child != null) {
            LayoutParams lp = (LayoutParams) child.getLayoutParams();
            lp.dropped = true;
            child.requestLayout();
            markCellsAsOccupiedForView(child);
        }
    }

    /**
     * Computes a bounding rectangle for a range of cells
     *
     * @param cellX X coordinate of upper left corner expressed as a cell position
     * @param cellY Y coordinate of upper left corner expressed as a cell position
     * @param cellHSpan Width in cells
     * @param cellVSpan Height in cells
     * @param resultRect Rect into which to put the results
     */
    public void cellToRect(int cellX, int cellY, int cellHSpan, int cellVSpan, Rect resultRect) {
        final int cellWidth = mCellWidth;
        final int cellHeight = mCellHeight;

        final int hStartPadding = getPaddingLeft();
        final int vStartPadding = getPaddingTop();

        int width = cellHSpan * cellWidth;
        int height = cellVSpan * cellHeight;
        int x = hStartPadding + cellX * cellWidth;
        int y = vStartPadding + cellY * cellHeight;

        resultRect.set(x, y, x + width, y + height);
    }

    public void markCellsAsOccupiedForView(View view) {
        if (view == null || view.getParent() != mShortcutsAndWidgets) return;
        LayoutParams lp = (LayoutParams) view.getLayoutParams();
        mOccupied.markCells(lp.cellX, lp.cellY, lp.cellHSpan, lp.cellVSpan, true);
    }

    public void markCellsAsUnoccupiedForView(View view) {
        if (view == null || view.getParent() != mShortcutsAndWidgets) return;
        LayoutParams lp = (LayoutParams) view.getLayoutParams();
        mOccupied.markCells(lp.cellX, lp.cellY, lp.cellHSpan, lp.cellVSpan, false);
    }

    public int getDesiredWidth() {
        return getPaddingLeft() + getPaddingRight() + (mCountX * mCellWidth);
    }

    public int getDesiredHeight()  {
        return getPaddingTop() + getPaddingBottom() + (mCountY * mCellHeight);
    }

    public boolean isOccupied(int x, int y) {
        if (x < mCountX && y < mCountY) {
            return mOccupied.cells[x][y] && !mPrefs.getAllowOverlap();
        } else {
            throw new RuntimeException("Position exceeds the bound of this CellLayout");
        }
    }

    @Override
    public ViewGroup.LayoutParams generateLayoutParams(AttributeSet attrs) {
        return new CellLayout.LayoutParams(getContext(), attrs);
    }

    @Override
    protected boolean checkLayoutParams(ViewGroup.LayoutParams p) {
        return p instanceof CellLayout.LayoutParams;
    }

    @Override
    protected ViewGroup.LayoutParams generateLayoutParams(ViewGroup.LayoutParams p) {
        return new CellLayout.LayoutParams(p);
    }

    public static class LayoutParams extends ViewGroup.MarginLayoutParams {
        /**
         * Horizontal location of the item in the grid.
         */
        @ViewDebug.ExportedProperty
        public int cellX;

        /**
         * Vertical location of the item in the grid.
         */
        @ViewDebug.ExportedProperty
        public int cellY;

        /**
         * Temporary horizontal location of the item in the grid during reorder
         */
        public int tmpCellX;

        /**
         * Temporary vertical location of the item in the grid during reorder
         */
        public int tmpCellY;

        /**
         * Indicates that the temporary coordinates should be used to layout the items
         */
        public boolean useTmpCoords;

        /**
         * Number of cells spanned horizontally by the item.
         */
        @ViewDebug.ExportedProperty
        public int cellHSpan;

        /**
         * Number of cells spanned vertically by the item.
         */
        @ViewDebug.ExportedProperty
        public int cellVSpan;

        /**
         * Indicates whether the item will set its x, y, width and height parameters freely,
         * or whether these will be computed based on cellX, cellY, cellHSpan and cellVSpan.
         */
        public boolean isLockedToGrid = true;

        /**
         * Indicates whether this item can be reordered. Always true except in the case of the
         * the AllApps button and QSB place holder.
         */
        public boolean canReorder = true;

        // X coordinate of the view in the layout.
        @ViewDebug.ExportedProperty
        public int x;
        // Y coordinate of the view in the layout.
        @ViewDebug.ExportedProperty
        public int y;

        boolean dropped;

        public LayoutParams(Context c, AttributeSet attrs) {
            super(c, attrs);
            cellHSpan = 1;
            cellVSpan = 1;
        }

        public LayoutParams(ViewGroup.LayoutParams source) {
            super(source);
            cellHSpan = 1;
            cellVSpan = 1;
        }

        public LayoutParams(LayoutParams source) {
            super(source);
            this.cellX = source.cellX;
            this.cellY = source.cellY;
            this.cellHSpan = source.cellHSpan;
            this.cellVSpan = source.cellVSpan;
        }

        public LayoutParams(int cellX, int cellY, int cellHSpan, int cellVSpan) {
            super(LayoutParams.MATCH_PARENT, LayoutParams.MATCH_PARENT);
            this.cellX = cellX;
            this.cellY = cellY;
            this.cellHSpan = cellHSpan;
            this.cellVSpan = cellVSpan;
        }

        public void setup(int cellWidth, int cellHeight, boolean invertHorizontally, int colCount) {
            setup(cellWidth, cellHeight, invertHorizontally, colCount, 1.0f, 1.0f);
        }

        /**
         * Use this method, as opposed to {@link #setup(int, int, boolean, int)}, if the view needs
         * to be scaled.
         *
         * ie. In multi-window mode, we setup widgets so that they are measured and laid out
         * using their full/invariant device profile sizes.
         */
        public void setup(int cellWidth, int cellHeight, boolean invertHorizontally, int colCount,
                float cellScaleX, float cellScaleY) {
            if (isLockedToGrid) {
                final int myCellHSpan = cellHSpan;
                final int myCellVSpan = cellVSpan;
                int myCellX = useTmpCoords ? tmpCellX : cellX;
                int myCellY = useTmpCoords ? tmpCellY : cellY;

                if (invertHorizontally) {
                    myCellX = colCount - myCellX - cellHSpan;
                }

                width = (int) (myCellHSpan * cellWidth / cellScaleX - leftMargin - rightMargin);
                height = (int) (myCellVSpan * cellHeight / cellScaleY - topMargin - bottomMargin);
                x = (myCellX * cellWidth + leftMargin);
                y = (myCellY * cellHeight + topMargin);
            }
        }

        public String toString() {
            return "(" + this.cellX + ", " + this.cellY + ")";
        }
    }

    // This class stores info for two purposes:
    // 1. When dragging items (mDragInfo in Workspace), we store the View, its cellX & cellY,
    //    its spanX, spanY, and the screen it is on
    // 2. When long clicking on an empty cell in a CellLayout, we save information about the
    //    cellX and cellY coordinates and which page was clicked. We then set this as a tag on
    //    the CellLayout that was long clicked
    public static final class CellInfo extends CellAndSpan {
        public final View cell;
        final int screenId;
        final int container;

        public CellInfo(View v, ItemInfo info) {
            cellX = info.cellX;
            cellY = info.cellY;
            spanX = info.spanX;
            spanY = info.spanY;
            cell = v;
            screenId = info.screenId;
            container = info.container;
        }

        @Override
        public String toString() {
            return "Cell[view=" + (cell == null ? "null" : cell.getClass())
                    + ", x=" + cellX + ", y=" + cellY + "]";
        }
    }

    /**
     * Returns whether an item can be placed in this CellLayout (after rearranging and/or resizing
     * if necessary).
     */
    public boolean hasReorderSolution(ItemInfo itemInfo) {
        int[] cellPoint = new int[2];
        // Check for a solution starting at every cell.
        for (int cellX = 0; cellX < getCountX(); cellX++) {
            for (int cellY = 0; cellY < getCountY(); cellY++) {
                cellToPoint(cellX, cellY, cellPoint);
                if (findReorderSolution(cellPoint[0], cellPoint[1], itemInfo.minSpanX,
                        itemInfo.minSpanY, itemInfo.spanX, itemInfo.spanY, mDirectionVector, null,
                        true, new ItemConfiguration()).isSolution) {
                    return true;
                }
            }
        }
        return false;
    }

    public boolean isRegionVacant(int x, int y, int spanX, int spanY) {
        return mOccupied.isRegionVacant(x, y, spanX, spanY) || mPrefs.getAllowOverlap();
    }
}<|MERGE_RESOLUTION|>--- conflicted
+++ resolved
@@ -49,14 +49,11 @@
 import android.view.ViewGroup;
 import android.view.accessibility.AccessibilityEvent;
 
-<<<<<<< HEAD
 import ch.deletescape.lawnchair.LawnchairPreferences;
 import ch.deletescape.lawnchair.colors.ColorEngine.Resolvers;
-=======
 import androidx.annotation.IntDef;
 import androidx.core.view.ViewCompat;
 
->>>>>>> c87bbeea
 import com.android.launcher3.LauncherSettings.Favorites;
 import com.android.launcher3.accessibility.DragAndDropAccessibilityDelegate;
 import com.android.launcher3.accessibility.FolderAccessibilityHelper;
@@ -214,24 +211,17 @@
         // the user where a dragged item will land when dropped.
         setWillNotDraw(false);
         setClipToPadding(false);
-<<<<<<< HEAD
-        setClipChildren(false);
-        mLauncher = Launcher.getLauncher(context);
-
         mPrefs = Utilities.getLawnchairPrefs(context);
-
-        DeviceProfile grid = mLauncher.getDeviceProfile();
-=======
         mActivity = ActivityContext.lookupContext(context);
 
         DeviceProfile grid = mActivity.getWallpaperDeviceProfile();
->>>>>>> c87bbeea
 
         mCellWidth = mCellHeight = -1;
         mFixedCellWidth = mFixedCellHeight = -1;
 
-        mDockIconSize = grid.hotseatIconSizePx;
-        mDockIconTextSize = grid.hotseatIconTextSizePx;
+        // TODO: implement this
+        mDockIconSize = grid.iconSizePx;
+        mDockIconTextSize = grid.iconTextSizePx;
 
         mCountX = grid.inv.numColumns;
         mCountY = grid.inv.numRows;
