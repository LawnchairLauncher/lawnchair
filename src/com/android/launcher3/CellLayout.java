/*
 * Copyright (C) 2008 The Android Open Source Project
 *
 * Licensed under the Apache License, Version 2.0 (the "License");
 * you may not use this file except in compliance with the License.
 * You may obtain a copy of the License at
 *
 *      http://www.apache.org/licenses/LICENSE-2.0
 *
 * Unless required by applicable law or agreed to in writing, software
 * distributed under the License is distributed on an "AS IS" BASIS,
 * WITHOUT WARRANTIES OR CONDITIONS OF ANY KIND, either express or implied.
 * See the License for the specific language governing permissions and
 * limitations under the License.
 */

package com.android.launcher3;

import static android.animation.ValueAnimator.areAnimatorsEnabled;

import static com.android.launcher3.anim.Interpolators.DEACCEL_1_5;
import static com.android.launcher3.config.FeatureFlags.SHOW_HOME_GARDENING;
import static com.android.launcher3.dragndrop.DraggableView.DRAGGABLE_ICON;
import static com.android.launcher3.icons.IconNormalizer.ICON_VISIBLE_AREA_FACTOR;
import static com.android.launcher3.util.MultiTranslateDelegate.INDEX_REORDER_BOUNCE_OFFSET;
import static com.android.launcher3.util.MultiTranslateDelegate.INDEX_REORDER_PREVIEW_OFFSET;

import android.animation.Animator;
import android.animation.AnimatorListenerAdapter;
import android.animation.ObjectAnimator;
import android.animation.TimeInterpolator;
import android.animation.ValueAnimator;
import android.animation.ValueAnimator.AnimatorUpdateListener;
import android.annotation.SuppressLint;
import android.content.Context;
import android.content.res.Resources;
import android.content.res.TypedArray;
import android.graphics.Canvas;
import android.graphics.Color;
import android.graphics.Paint;
import android.graphics.Point;
import android.graphics.PointF;
import android.graphics.Rect;
import android.graphics.RectF;
import android.graphics.drawable.Drawable;
import android.os.Parcelable;
import android.util.ArrayMap;
import android.util.AttributeSet;
import android.util.FloatProperty;
import android.util.Log;
import android.util.Property;
import android.util.SparseArray;
import android.view.MotionEvent;
import android.view.View;
import android.view.ViewDebug;
import android.view.ViewGroup;
import android.view.accessibility.AccessibilityEvent;

import androidx.annotation.IntDef;
import androidx.core.graphics.ColorUtils;
import androidx.core.view.ViewCompat;

import com.android.launcher3.LauncherSettings.Favorites;
import com.android.launcher3.accessibility.DragAndDropAccessibilityDelegate;
import com.android.launcher3.anim.Interpolators;
import com.android.launcher3.celllayout.CellLayoutLayoutParams;
import com.android.launcher3.celllayout.CellPosMapper.CellPos;
import com.android.launcher3.celllayout.ReorderAlgorithm;
import com.android.launcher3.config.FeatureFlags;
import com.android.launcher3.dragndrop.DraggableView;
import com.android.launcher3.folder.PreviewBackground;
import com.android.launcher3.model.data.ItemInfo;
import com.android.launcher3.model.data.LauncherAppWidgetInfo;
import com.android.launcher3.util.CellAndSpan;
import com.android.launcher3.util.GridOccupancy;
import com.android.launcher3.util.MultiTranslateDelegate;
import com.android.launcher3.util.ParcelableSparseArray;
import com.android.launcher3.util.Themes;
import com.android.launcher3.util.Thunk;
import com.android.launcher3.views.ActivityContext;
import com.android.launcher3.widget.LauncherAppWidgetHostView;
import com.patrykmichalik.opto.core.PreferenceExtensionsKt;

import java.lang.annotation.Retention;
import java.lang.annotation.RetentionPolicy;
import java.util.ArrayList;
import java.util.Arrays;
import java.util.Collections;
import java.util.Comparator;
import java.util.Stack;

import app.lawnchair.preferences2.PreferenceManager2;
import app.lawnchair.theme.color.ColorTokens;
import app.lawnchair.theme.drawable.DrawableTokens;

public class CellLayout extends ViewGroup {
    private static final String TAG = "CellLayout";
    private static final boolean LOGD = false;

    /** The color of the "leave-behind" shape when a folder is opened from Hotseat. */
    private static final int FOLDER_LEAVE_BEHIND_COLOR = Color.argb(160, 245, 245, 245);

    protected final ActivityContext mActivity;
    @ViewDebug.ExportedProperty(category = "launcher")
    @Thunk int mCellWidth;
    @ViewDebug.ExportedProperty(category = "launcher")
    @Thunk int mCellHeight;
    private int mFixedCellWidth;
    private int mFixedCellHeight;
    @ViewDebug.ExportedProperty(category = "launcher")
    private Point mBorderSpace;

    @ViewDebug.ExportedProperty(category = "launcher")
    protected int mCountX;
    @ViewDebug.ExportedProperty(category = "launcher")
    protected int mCountY;

    private boolean mDropPending = false;

    // These are temporary variables to prevent having to allocate a new object just to
    // return an (x, y) value from helper functions. Do NOT use them to maintain other state.
    @Thunk final int[] mTmpPoint = new int[2];
    @Thunk final int[] mTempLocation = new int[2];
    final PointF mTmpPointF = new PointF();

    protected GridOccupancy mOccupied;
    public GridOccupancy mTmpOccupied;

    private OnTouchListener mInterceptTouchListener;

    private final ArrayList<DelegatedCellDrawing> mDelegatedCellDrawings = new ArrayList<>();
    final PreviewBackground mFolderLeaveBehind = new PreviewBackground();

    private static final int[] BACKGROUND_STATE_ACTIVE = new int[] { android.R.attr.state_active };
    private static final int[] BACKGROUND_STATE_DEFAULT = EMPTY_STATE_SET;
    protected final Drawable mBackground;

    // These values allow a fixed measurement to be set on the CellLayout.
    private int mFixedWidth = -1;
    private int mFixedHeight = -1;

    // If we're actively dragging something over this screen, mIsDragOverlapping is true
    private boolean mIsDragOverlapping = false;

    // These arrays are used to implement the drag visualization on x-large screens.
    // They are used as circular arrays, indexed by mDragOutlineCurrent.
    @Thunk final CellLayoutLayoutParams[] mDragOutlines = new CellLayoutLayoutParams[4];
    @Thunk final float[] mDragOutlineAlphas = new float[mDragOutlines.length];
    private final InterruptibleInOutAnimator[] mDragOutlineAnims =
            new InterruptibleInOutAnimator[mDragOutlines.length];

    // Used as an index into the above 3 arrays; indicates which is the most current value.
    private int mDragOutlineCurrent = 0;
    private final Paint mDragOutlinePaint = new Paint();

    @Thunk final ArrayMap<CellLayoutLayoutParams, Animator> mReorderAnimators = new ArrayMap<>();
    @Thunk final ArrayMap<Reorderable, ReorderPreviewAnimation> mShakeAnimators = new ArrayMap<>();

    private boolean mItemPlacementDirty = false;

    // Used to visualize the grid and drop locations
    private boolean mVisualizeCells = false;
    private boolean mVisualizeDropLocation = true;
    private RectF mVisualizeGridRect = new RectF();
    private Paint mVisualizeGridPaint = new Paint();
    private int mGridVisualizationRoundingRadius;
    private float mGridAlpha = 0f;
    private int mGridColor = 0;
    protected float mSpringLoadedProgress = 0f;
    private float mScrollProgress = 0f;

    // When a drag operation is in progress, holds the nearest cell to the touch point
    private final int[] mDragCell = new int[2];
    private final int[] mDragCellSpan = new int[2];

    private boolean mDragging = false;

    private final TimeInterpolator mEaseOutInterpolator;
    protected final ShortcutAndWidgetContainer mShortcutsAndWidgets;

    @Retention(RetentionPolicy.SOURCE)
    @IntDef({WORKSPACE, HOTSEAT, FOLDER})
    public @interface ContainerType{}
    public static final int WORKSPACE = 0;
    public static final int HOTSEAT = 1;
    public static final int FOLDER = 2;

    @ContainerType private final int mContainerType;

    private final float mChildScale = 1f;

    public static final int MODE_SHOW_REORDER_HINT = 0;
    public static final int MODE_DRAG_OVER = 1;
    public static final int MODE_ON_DROP = 2;
    public static final int MODE_ON_DROP_EXTERNAL = 3;
    public static final int MODE_ACCEPT_DROP = 4;
    private static final boolean DESTRUCTIVE_REORDER = false;
    private static final boolean DEBUG_VISUALIZE_OCCUPIED = false;

    private static final float REORDER_PREVIEW_MAGNITUDE = 0.12f;
    private static final int REORDER_ANIMATION_DURATION = 150;
    @Thunk final float mReorderPreviewAnimationMagnitude;

    private final ArrayList<View> mIntersectingViews = new ArrayList<>();
    private final Rect mOccupiedRect = new Rect();
    public final int[] mDirectionVector = new int[2];

    ItemConfiguration mPreviousSolution = null;
    private static final int INVALID_DIRECTION = -100;

    private final Rect mTempRect = new Rect();
    private final RectF mTempRectF = new RectF();
    private final float[] mTmpFloatArray = new float[4];

    private static final Paint sPaint = new Paint();

    // Related to accessible drag and drop
    DragAndDropAccessibilityDelegate mTouchHelper;

    PreferenceManager2 mPreferenceManager2;

    public static final FloatProperty<CellLayout> SPRING_LOADED_PROGRESS =
            new FloatProperty<CellLayout>("spring_loaded_progress") {
                @Override
                public Float get(CellLayout cl) {
                    return cl.getSpringLoadedProgress();
                }

                @Override
                public void setValue(CellLayout cl, float progress) {
                    cl.setSpringLoadedProgress(progress);
                }
            };

    public CellLayout(Context context) {
        this(context, null);
    }

    public CellLayout(Context context, AttributeSet attrs) {
        this(context, attrs, 0);
    }

    public CellLayout(Context context, AttributeSet attrs, int defStyle) {
        super(context, attrs, defStyle);
        TypedArray a = context.obtainStyledAttributes(attrs, R.styleable.CellLayout, defStyle, 0);
        mContainerType = a.getInteger(R.styleable.CellLayout_containerType, WORKSPACE);
        a.recycle();

        // A ViewGroup usually does not draw, but CellLayout needs to draw a rectangle to show
        // the user where a dragged item will land when dropped.
        setWillNotDraw(false);
        setClipToPadding(false);
        mActivity = ActivityContext.lookupContext(context);
        DeviceProfile deviceProfile = mActivity.getDeviceProfile();

<<<<<<< HEAD
        mPreferenceManager2 = PreferenceManager2.getInstance(context);

        mBorderSpace = mContainerType == FOLDER
                ? new Point(deviceProfile.folderCellLayoutBorderSpacePx)
                : new Point(deviceProfile.cellLayoutBorderSpacePx);

        mCellWidth = mCellHeight = -1;
        mFixedCellWidth = mFixedCellHeight = -1;
=======
        resetCellSizeInternal(deviceProfile);
>>>>>>> fc786807

        mCountX = deviceProfile.inv.numColumns;
        mCountY = deviceProfile.inv.numRows;
        mOccupied =  new GridOccupancy(mCountX, mCountY);
        mTmpOccupied = new GridOccupancy(mCountX, mCountY);

        mFolderLeaveBehind.mDelegateCellX = -1;
        mFolderLeaveBehind.mDelegateCellY = -1;

        setAlwaysDrawnWithCacheEnabled(false);

        Resources res = getResources();

        mBackground = DrawableTokens.BgCellLayout.resolve(getContext());
        mBackground.setCallback(this);
        mBackground.setAlpha(0);

<<<<<<< HEAD
        mGridColor = ColorTokens.WorkspaceAccentColor.resolveColor(getContext());
        mGridVisualizationPadding =
                res.getDimensionPixelSize(R.dimen.grid_visualization_cell_spacing);
=======
        mGridColor = Themes.getAttrColor(getContext(), R.attr.workspaceAccentColor);
>>>>>>> fc786807
        mGridVisualizationRoundingRadius =
                res.getDimensionPixelSize(R.dimen.grid_visualization_rounding_radius);
        mReorderPreviewAnimationMagnitude = (REORDER_PREVIEW_MAGNITUDE * deviceProfile.iconSizePx);

        // Initialize the data structures used for the drag visualization.
        mEaseOutInterpolator = Interpolators.DEACCEL_2_5; // Quint ease out
        mDragCell[0] = mDragCell[1] = -1;
        mDragCellSpan[0] = mDragCellSpan[1] = -1;
        for (int i = 0; i < mDragOutlines.length; i++) {
            mDragOutlines[i] = new CellLayoutLayoutParams(0, 0, 0, 0);
        }
        mDragOutlinePaint.setColor(Themes.getAttrColor(context, R.attr.workspaceTextColor));

        // When dragging things around the home screens, we show a green outline of
        // where the item will land. The outlines gradually fade out, leaving a trail
        // behind the drag path.
        // Set up all the animations that are used to implement this fading.
        final int duration = res.getInteger(R.integer.config_dragOutlineFadeTime);
        final float fromAlphaValue = 0;
        final float toAlphaValue = (float)res.getInteger(R.integer.config_dragOutlineMaxAlpha);

        Arrays.fill(mDragOutlineAlphas, fromAlphaValue);

        for (int i = 0; i < mDragOutlineAnims.length; i++) {
            final InterruptibleInOutAnimator anim =
                    new InterruptibleInOutAnimator(duration, fromAlphaValue, toAlphaValue);
            anim.getAnimator().setInterpolator(mEaseOutInterpolator);
            final int thisIndex = i;
            anim.getAnimator().addUpdateListener(new AnimatorUpdateListener() {
                public void onAnimationUpdate(ValueAnimator animation) {
                    // If an animation is started and then stopped very quickly, we can still
                    // get spurious updates we've cleared the tag. Guard against this.
                    mDragOutlineAlphas[thisIndex] = (Float) animation.getAnimatedValue();
                    CellLayout.this.invalidate();
                }
            });
            // The animation holds a reference to the drag outline bitmap as long is it's
            // running. This way the bitmap can be GCed when the animations are complete.
            mDragOutlineAnims[i] = anim;
        }

        mShortcutsAndWidgets = new ShortcutAndWidgetContainer(context, mContainerType);
        mShortcutsAndWidgets.setCellDimensions(mCellWidth, mCellHeight, mCountX, mCountY,
                mBorderSpace);
        addView(mShortcutsAndWidgets);
    }

    /**
     * Sets or clears a delegate used for accessible drag and drop
     */
    public void setDragAndDropAccessibilityDelegate(DragAndDropAccessibilityDelegate delegate) {
        setOnClickListener(delegate);
        ViewCompat.setAccessibilityDelegate(this, delegate);

        mTouchHelper = delegate;
        int accessibilityFlag = mTouchHelper != null
                ? IMPORTANT_FOR_ACCESSIBILITY_YES : IMPORTANT_FOR_ACCESSIBILITY_NO;
        setImportantForAccessibility(accessibilityFlag);
        getShortcutsAndWidgets().setImportantForAccessibility(accessibilityFlag);

        // ExploreByTouchHelper sets focusability. Clear it when the delegate is cleared.
        setFocusable(delegate != null);
        // Invalidate the accessibility hierarchy
        if (getParent() != null) {
            getParent().notifySubtreeAccessibilityStateChanged(
                    this, this, AccessibilityEvent.CONTENT_CHANGE_TYPE_SUBTREE);
        }
    }

    /**
     * Returns the currently set accessibility delegate
     */
    public DragAndDropAccessibilityDelegate getDragAndDropAccessibilityDelegate() {
        return mTouchHelper;
    }

    @Override
    public boolean dispatchHoverEvent(MotionEvent event) {
        // Always attempt to dispatch hover events to accessibility first.
        if (mTouchHelper != null && mTouchHelper.dispatchHoverEvent(event)) {
            return true;
        }
        return super.dispatchHoverEvent(event);
    }

    @Override
    public boolean onInterceptTouchEvent(MotionEvent ev) {
        return mTouchHelper != null
                || (mInterceptTouchListener != null && mInterceptTouchListener.onTouch(this, ev));
    }

    public void enableHardwareLayer(boolean hasLayer) {
        mShortcutsAndWidgets.setLayerType(hasLayer ? LAYER_TYPE_HARDWARE : LAYER_TYPE_NONE, sPaint);
    }

    public boolean isHardwareLayerEnabled() {
        return mShortcutsAndWidgets.getLayerType() == LAYER_TYPE_HARDWARE;
    }

    /**
     * Change sizes of cells
     *
     * @param width  the new width of the cells
     * @param height the new height of the cells
     */
    public void setCellDimensions(int width, int height) {
        mFixedCellWidth = mCellWidth = width;
        mFixedCellHeight = mCellHeight = height;
        mShortcutsAndWidgets.setCellDimensions(mCellWidth, mCellHeight, mCountX, mCountY,
                mBorderSpace);
    }

    private void resetCellSizeInternal(DeviceProfile deviceProfile) {
        switch (mContainerType) {
            case FOLDER:
                mBorderSpace = new Point(deviceProfile.folderCellLayoutBorderSpacePx,
                        deviceProfile.folderCellLayoutBorderSpacePx);
                break;
            case HOTSEAT:
                mBorderSpace = new Point(deviceProfile.hotseatBorderSpace,
                        deviceProfile.hotseatBorderSpace);
                break;
            case WORKSPACE:
            default:
                mBorderSpace = new Point(deviceProfile.cellLayoutBorderSpacePx);
                break;
        }

        mCellWidth = mCellHeight = -1;
        mFixedCellWidth = mFixedCellHeight = -1;
    }

    /**
     * Reset the cell sizes and border space
     */
    public void resetCellSize(DeviceProfile deviceProfile) {
        resetCellSizeInternal(deviceProfile);
        requestLayout();
    }

    public void setGridSize(int x, int y) {
        mCountX = x;
        mCountY = y;
        mOccupied = new GridOccupancy(mCountX, mCountY);
        mTmpOccupied = new GridOccupancy(mCountX, mCountY);
        mShortcutsAndWidgets.setCellDimensions(mCellWidth, mCellHeight, mCountX, mCountY,
                mBorderSpace);
        requestLayout();
    }

    // Set whether or not to invert the layout horizontally if the layout is in RTL mode.
    public void setInvertIfRtl(boolean invert) {
        mShortcutsAndWidgets.setInvertIfRtl(invert);
    }

    public void setDropPending(boolean pending) {
        mDropPending = pending;
    }

    public boolean isDropPending() {
        return mDropPending;
    }

    void setIsDragOverlapping(boolean isDragOverlapping) {
        if (mIsDragOverlapping != isDragOverlapping) {
            mIsDragOverlapping = isDragOverlapping;
            mBackground.setState(mIsDragOverlapping
                    ? BACKGROUND_STATE_ACTIVE : BACKGROUND_STATE_DEFAULT);
            invalidate();
        }
    }

    @Override
    protected void dispatchSaveInstanceState(SparseArray<Parcelable> container) {
        ParcelableSparseArray jail = getJailedArray(container);
        super.dispatchSaveInstanceState(jail);
        container.put(R.id.cell_layout_jail_id, jail);
    }

    @Override
    protected void dispatchRestoreInstanceState(SparseArray<Parcelable> container) {
        super.dispatchRestoreInstanceState(getJailedArray(container));
    }

    /**
     * Wrap the SparseArray in another Parcelable so that the item ids do not conflict with our
     * our internal resource ids
     */
    private ParcelableSparseArray getJailedArray(SparseArray<Parcelable> container) {
        final Parcelable parcelable = container.get(R.id.cell_layout_jail_id);
        return parcelable instanceof ParcelableSparseArray ?
                (ParcelableSparseArray) parcelable : new ParcelableSparseArray();
    }

    public boolean getIsDragOverlapping() {
        return mIsDragOverlapping;
    }

    @Override
    protected void onDraw(Canvas canvas) {
        // When we're large, we are either drawn in a "hover" state (ie when dragging an item to
        // a neighboring page) or with just a normal background (if backgroundAlpha > 0.0f)
        // When we're small, we are either drawn normally or in the "accepts drops" state (during
        // a drag). However, we also drag the mini hover background *over* one of those two
        // backgrounds
        if (mBackground.getAlpha() > 0) {
            mBackground.draw(canvas);
        }

        if (DEBUG_VISUALIZE_OCCUPIED) {
            Rect cellBounds = new Rect();
            // Will contain the bounds of the cell including spacing between cells.
            Rect cellBoundsWithSpacing = new Rect();
            int[] targetCell = new int[2];
            int[] cellCenter = new int[2];
            Paint debugPaint = new Paint();
            debugPaint.setStrokeWidth(Utilities.dpToPx(1));
            for (int x = 0; x < mCountX; x++) {
                for (int y = 0; y < mCountY; y++) {
                    if (!mOccupied.cells[x][y]) {
                        continue;
                    }
                    targetCell[0] = x;
                    targetCell[1] = y;

                    boolean canCreateFolder = canCreateFolder(getChildAt(x, y));
                    cellToRect(x, y, 1, 1, cellBounds);
                    cellBoundsWithSpacing.set(cellBounds);
                    cellBoundsWithSpacing.inset(-mBorderSpace.x / 2, -mBorderSpace.y / 2);
                    getWorkspaceCellVisualCenter(x, y, cellCenter);

                    canvas.save();
                    canvas.clipRect(cellBoundsWithSpacing);

                    // Draw reorder drag target.
                    debugPaint.setColor(Color.RED);
                    canvas.drawCircle(cellCenter[0], cellCenter[1],
                            getReorderRadius(targetCell, 1, 1), debugPaint);

                    // Draw folder creation drag target.
                    if (canCreateFolder) {
                        debugPaint.setColor(Color.GREEN);
                        canvas.drawCircle(cellCenter[0], cellCenter[1],
                                getFolderCreationRadius(targetCell), debugPaint);
                    }

                    canvas.restore();
                }
            }
        }

        for (int i = 0; i < mDelegatedCellDrawings.size(); i++) {
            DelegatedCellDrawing cellDrawing = mDelegatedCellDrawings.get(i);
            cellToPoint(cellDrawing.mDelegateCellX, cellDrawing.mDelegateCellY, mTempLocation);
            canvas.save();
            canvas.translate(mTempLocation[0], mTempLocation[1]);
            cellDrawing.drawUnderItem(canvas);
            canvas.restore();
        }

        if (mFolderLeaveBehind.mDelegateCellX >= 0 && mFolderLeaveBehind.mDelegateCellY >= 0) {
            cellToPoint(mFolderLeaveBehind.mDelegateCellX,
                    mFolderLeaveBehind.mDelegateCellY, mTempLocation);
            canvas.save();
            canvas.translate(mTempLocation[0], mTempLocation[1]);
            mFolderLeaveBehind.drawLeaveBehind(canvas, FOLDER_LEAVE_BEHIND_COLOR);
            canvas.restore();
        }

        if (mVisualizeCells || mVisualizeDropLocation) {
            visualizeGrid(canvas);
        }
    }

    /**
     * Returns whether dropping an icon on the given View can create (or add to) a folder.
     */
    private boolean canCreateFolder(View child) {
        return child instanceof DraggableView
                && ((DraggableView) child).getViewType() == DRAGGABLE_ICON;
    }

    /**
     * Indicates the progress of the Workspace entering the SpringLoaded state; allows the
     * CellLayout to update various visuals for this state.
     *
     * @param progress
     */
    public void setSpringLoadedProgress(float progress) {
        if (Float.compare(progress, mSpringLoadedProgress) != 0) {
            mSpringLoadedProgress = progress;
            if (!SHOW_HOME_GARDENING.get()) {
                updateBgAlpha();
            }
            setGridAlpha(progress);
        }
    }

    /**
     * See setSpringLoadedProgress
     * @return progress
     */
    public float getSpringLoadedProgress() {
        return mSpringLoadedProgress;
    }

    protected void updateBgAlpha() {
        mBackground.setAlpha((int) (mSpringLoadedProgress * 255));
    }

    /**
     * Set the progress of this page's scroll
     *
     * @param progress 0 if the screen is centered, +/-1 if it is to the right / left respectively
     */
    public void setScrollProgress(float progress) {
        if (Float.compare(Math.abs(progress), mScrollProgress) != 0) {
            mScrollProgress = Math.abs(progress);
            if (!SHOW_HOME_GARDENING.get()) {
                updateBgAlpha();
            }
        }
    }

    private void setGridAlpha(float gridAlpha) {
        if (Float.compare(gridAlpha, mGridAlpha) != 0) {
            mGridAlpha = gridAlpha;
            invalidate();
        }
    }

    protected void visualizeGrid(Canvas canvas) {
        DeviceProfile dp = mActivity.getDeviceProfile();
        int paddingX = Math.min((mCellWidth - dp.iconSizePx) / 2, dp.gridVisualizationPaddingX);
        int paddingY = Math.min((mCellHeight - dp.iconSizePx) / 2, dp.gridVisualizationPaddingY);
        mVisualizeGridRect.set(paddingX, paddingY,
                mCellWidth - paddingX,
                mCellHeight - paddingY);

        mVisualizeGridPaint.setStrokeWidth(8);
        int paintAlpha = (int) (120 * mGridAlpha);
        mVisualizeGridPaint.setColor(ColorUtils.setAlphaComponent(mGridColor, paintAlpha));

        if (mVisualizeCells) {
            for (int i = 0; i < mCountX; i++) {
                for (int j = 0; j < mCountY; j++) {
                    int transX = i * mCellWidth + (i * mBorderSpace.x) + getPaddingLeft()
                            + paddingX;
                    int transY = j * mCellHeight + (j * mBorderSpace.y) + getPaddingTop()
                            + paddingY;

                    mVisualizeGridRect.offsetTo(transX, transY);
                    mVisualizeGridPaint.setStyle(Paint.Style.FILL);
                    canvas.drawRoundRect(mVisualizeGridRect, mGridVisualizationRoundingRadius,
                            mGridVisualizationRoundingRadius, mVisualizeGridPaint);
                }
            }
        }

        if (mVisualizeDropLocation && !SHOW_HOME_GARDENING.get()) {
            for (int i = 0; i < mDragOutlines.length; i++) {
                final float alpha = mDragOutlineAlphas[i];
                if (alpha <= 0) continue;

                mVisualizeGridPaint.setAlpha(255);
                int x = mDragOutlines[i].getCellX();
                int y = mDragOutlines[i].getCellY();
                int spanX = mDragOutlines[i].cellHSpan;
                int spanY = mDragOutlines[i].cellVSpan;

                // TODO b/194414754 clean this up, reconcile with cellToRect
                mVisualizeGridRect.set(paddingX, paddingY,
                        mCellWidth * spanX + mBorderSpace.x * (spanX - 1) - paddingX,
                        mCellHeight * spanY + mBorderSpace.y * (spanY - 1) - paddingY);

                int transX = x * mCellWidth + (x * mBorderSpace.x)
                        + getPaddingLeft() + paddingX;
                int transY = y * mCellHeight + (y * mBorderSpace.y)
                        + getPaddingTop() + paddingY;

                mVisualizeGridRect.offsetTo(transX, transY);

                mVisualizeGridPaint.setStyle(Paint.Style.STROKE);
                mVisualizeGridPaint.setColor(Color.argb((int) (alpha),
                        Color.red(mGridColor), Color.green(mGridColor), Color.blue(mGridColor)));

                canvas.drawRoundRect(mVisualizeGridRect, mGridVisualizationRoundingRadius,
                        mGridVisualizationRoundingRadius, mVisualizeGridPaint);
            }
        }
    }

    @Override
    protected void dispatchDraw(Canvas canvas) {
        super.dispatchDraw(canvas);

        for (int i = 0; i < mDelegatedCellDrawings.size(); i++) {
            DelegatedCellDrawing bg = mDelegatedCellDrawings.get(i);
            cellToPoint(bg.mDelegateCellX, bg.mDelegateCellY, mTempLocation);
            canvas.save();
            canvas.translate(mTempLocation[0], mTempLocation[1]);
            bg.drawOverItem(canvas);
            canvas.restore();
        }
    }

    /**
     * Add Delegated cell drawing
     */
    public void addDelegatedCellDrawing(DelegatedCellDrawing bg) {
        mDelegatedCellDrawings.add(bg);
    }

    /**
     * Remove item from DelegatedCellDrawings
     */
    public void removeDelegatedCellDrawing(DelegatedCellDrawing bg) {
        mDelegatedCellDrawings.remove(bg);
    }

    public void setFolderLeaveBehindCell(int x, int y) {
        View child = getChildAt(x, y);
        mFolderLeaveBehind.setup(getContext(), mActivity, null,
                child.getMeasuredWidth(), child.getPaddingTop());

        mFolderLeaveBehind.mDelegateCellX = x;
        mFolderLeaveBehind.mDelegateCellY = y;
        invalidate();
    }

    public void clearFolderLeaveBehind() {
        mFolderLeaveBehind.mDelegateCellX = -1;
        mFolderLeaveBehind.mDelegateCellY = -1;
        invalidate();
    }

    @Override
    public boolean shouldDelayChildPressedState() {
        return false;
    }

    public void restoreInstanceState(SparseArray<Parcelable> states) {
        try {
            dispatchRestoreInstanceState(states);
        } catch (IllegalArgumentException ex) {
            if (FeatureFlags.IS_STUDIO_BUILD) {
                throw ex;
            }
            // Mismatched viewId / viewType preventing restore. Skip restore on production builds.
            Log.e(TAG, "Ignoring an error while restoring a view instance state", ex);
        }
    }

    @Override
    public void cancelLongPress() {
        super.cancelLongPress();

        // Cancel long press for all children
        final int count = getChildCount();
        for (int i = 0; i < count; i++) {
            final View child = getChildAt(i);
            child.cancelLongPress();
        }
    }

    public void setOnInterceptTouchListener(View.OnTouchListener listener) {
        mInterceptTouchListener = listener;
    }

    public int getCountX() {
        return mCountX;
    }

    public int getCountY() {
        return mCountY;
    }

    public boolean acceptsWidget() {
        return mContainerType == WORKSPACE;
    }

    /**
     * Adds the given view to the CellLayout
     *
     * @param child view to add.
     * @param index index of the CellLayout children where to add the view.
     * @param childId id of the view.
     * @param params represent the logic of the view on the CellLayout.
     * @param markCells if the occupied cells should be marked or not
     * @return if adding the view was successful
     */
    public boolean addViewToCellLayout(View child, int index, int childId,
            CellLayoutLayoutParams params, boolean markCells) {
        final CellLayoutLayoutParams lp = params;

        // Hotseat icons - remove text
        if (child instanceof BubbleTextView) {
            BubbleTextView bubbleChild = (BubbleTextView) child;
            bubbleChild.setTextVisibility(mContainerType != HOTSEAT);
        }

        child.setScaleX(mChildScale);
        child.setScaleY(mChildScale);

        // Generate an id for each view, this assumes we have at most 256x256 cells
        // per workspace screen
        if (lp.getCellX() >= 0 && lp.getCellX() <= mCountX - 1
                && lp.getCellY() >= 0 && lp.getCellY() <= mCountY - 1) {
            // If the horizontal or vertical span is set to -1, it is taken to
            // mean that it spans the extent of the CellLayout
            if (lp.cellHSpan < 0) lp.cellHSpan = mCountX;
            if (lp.cellVSpan < 0) lp.cellVSpan = mCountY;

            child.setId(childId);
            if (LOGD) {
                Log.d(TAG, "Adding view to ShortcutsAndWidgetsContainer: " + child);
            }
            mShortcutsAndWidgets.addView(child, index, lp);

            if (markCells) markCellsAsOccupiedForView(child);

            return true;
        }
        return false;
    }

    @Override
    public void removeAllViews() {
        mOccupied.clear();
        mShortcutsAndWidgets.removeAllViews();
    }

    @Override
    public void removeAllViewsInLayout() {
        if (mShortcutsAndWidgets.getChildCount() > 0) {
            mOccupied.clear();
            mShortcutsAndWidgets.removeAllViewsInLayout();
        }
    }

    @Override
    public void removeView(View view) {
        markCellsAsUnoccupiedForView(view);
        mShortcutsAndWidgets.removeView(view);
    }

    @Override
    public void removeViewAt(int index) {
        markCellsAsUnoccupiedForView(mShortcutsAndWidgets.getChildAt(index));
        mShortcutsAndWidgets.removeViewAt(index);
    }

    @Override
    public void removeViewInLayout(View view) {
        markCellsAsUnoccupiedForView(view);
        mShortcutsAndWidgets.removeViewInLayout(view);
    }

    @Override
    public void removeViews(int start, int count) {
        for (int i = start; i < start + count; i++) {
            markCellsAsUnoccupiedForView(mShortcutsAndWidgets.getChildAt(i));
        }
        mShortcutsAndWidgets.removeViews(start, count);
    }

    @Override
    public void removeViewsInLayout(int start, int count) {
        for (int i = start; i < start + count; i++) {
            markCellsAsUnoccupiedForView(mShortcutsAndWidgets.getChildAt(i));
        }
        mShortcutsAndWidgets.removeViewsInLayout(start, count);
    }

    /**
     * Given a point, return the cell that strictly encloses that point
     * @param x X coordinate of the point
     * @param y Y coordinate of the point
     * @param result Array of 2 ints to hold the x and y coordinate of the cell
     */
    public void pointToCellExact(int x, int y, int[] result) {
        final int hStartPadding = getPaddingLeft();
        final int vStartPadding = getPaddingTop();

        result[0] = (x - hStartPadding) / (mCellWidth + mBorderSpace.x);
        result[1] = (y - vStartPadding) / (mCellHeight + mBorderSpace.y);

        final int xAxis = mCountX;
        final int yAxis = mCountY;

        if (result[0] < 0) result[0] = 0;
        if (result[0] >= xAxis) result[0] = xAxis - 1;
        if (result[1] < 0) result[1] = 0;
        if (result[1] >= yAxis) result[1] = yAxis - 1;
    }

    /**
     * Given a cell coordinate, return the point that represents the upper left corner of that cell
     *
     * @param cellX X coordinate of the cell
     * @param cellY Y coordinate of the cell
     *
     * @param result Array of 2 ints to hold the x and y coordinate of the point
     */
    void cellToPoint(int cellX, int cellY, int[] result) {
        cellToRect(cellX, cellY, 1, 1, mTempRect);
        result[0] = mTempRect.left;
        result[1] = mTempRect.top;
    }

    /**
     * Given a cell coordinate, return the point that represents the center of the cell
     *
     * @param cellX X coordinate of the cell
     * @param cellY Y coordinate of the cell
     *
     * @param result Array of 2 ints to hold the x and y coordinate of the point
     */
    void cellToCenterPoint(int cellX, int cellY, int[] result) {
        regionToCenterPoint(cellX, cellY, 1, 1, result);
    }

    /**
     * Given a cell coordinate and span return the point that represents the center of the region
     *
     * @param cellX X coordinate of the cell
     * @param cellY Y coordinate of the cell
     *
     * @param result Array of 2 ints to hold the x and y coordinate of the point
     */
    void regionToCenterPoint(int cellX, int cellY, int spanX, int spanY, int[] result) {
        cellToRect(cellX, cellY, spanX, spanY, mTempRect);
        result[0] = mTempRect.centerX();
        result[1] = mTempRect.centerY();
    }

    /**
     * Returns the distance between the given coordinate and the visual center of the given cell.
     */
    public float getDistanceFromWorkspaceCellVisualCenter(float x, float y, int[] cell) {
        getWorkspaceCellVisualCenter(cell[0], cell[1], mTmpPoint);
        return (float) Math.hypot(x - mTmpPoint[0], y - mTmpPoint[1]);
    }

    private void getWorkspaceCellVisualCenter(int cellX, int cellY, int[] outPoint) {
        View child = getChildAt(cellX, cellY);
        if (child instanceof DraggableView) {
            DraggableView draggableChild = (DraggableView) child;
            if (draggableChild.getViewType() == DRAGGABLE_ICON) {
                cellToPoint(cellX, cellY, outPoint);
                draggableChild.getWorkspaceVisualDragBounds(mTempRect);
                mTempRect.offset(outPoint[0], outPoint[1]);
                outPoint[0] = mTempRect.centerX();
                outPoint[1] = mTempRect.centerY();
                return;
            }
        }
        cellToCenterPoint(cellX, cellY, outPoint);
    }

    /**
     * Returns the max distance from the center of a cell that can accept a drop to create a folder.
     */
    public float getFolderCreationRadius(int[] targetCell) {
        DeviceProfile grid = mActivity.getDeviceProfile();
        float iconVisibleRadius = ICON_VISIBLE_AREA_FACTOR * grid.iconSizePx / 2;
        // Halfway between reorder radius and icon.
        return (getReorderRadius(targetCell, 1, 1) + iconVisibleRadius) / 2;
    }

    /**
     * Returns the max distance from the center of a cell that will start to reorder on drag over.
     */
    public float getReorderRadius(int[] targetCell, int spanX, int spanY) {
        int[] centerPoint = mTmpPoint;
        getWorkspaceCellVisualCenter(targetCell[0], targetCell[1], centerPoint);

        Rect cellBoundsWithSpacing = mTempRect;
        cellToRect(targetCell[0], targetCell[1], spanX, spanY, cellBoundsWithSpacing);
        cellBoundsWithSpacing.inset(-mBorderSpace.x / 2, -mBorderSpace.y / 2);

        if (canCreateFolder(getChildAt(targetCell[0], targetCell[1])) && spanX == 1 && spanY == 1) {
            // Take only the circle in the smaller dimension, to ensure we don't start reordering
            // too soon before accepting a folder drop.
            int minRadius = centerPoint[0] - cellBoundsWithSpacing.left;
            minRadius = Math.min(minRadius, centerPoint[1] - cellBoundsWithSpacing.top);
            minRadius = Math.min(minRadius, cellBoundsWithSpacing.right - centerPoint[0]);
            minRadius = Math.min(minRadius, cellBoundsWithSpacing.bottom - centerPoint[1]);
            return minRadius;
        }
        // Take up the entire cell, including space between this cell and the adjacent ones.
        // Multiply by span to scale radius
        return (float) Math.hypot(spanX * cellBoundsWithSpacing.width() / 2f,
                spanY * cellBoundsWithSpacing.height() / 2f);
    }

    public int getCellWidth() {
        return mCellWidth;
    }

    public int getCellHeight() {
        return mCellHeight;
    }

    public void setFixedSize(int width, int height) {
        mFixedWidth = width;
        mFixedHeight = height;
    }

    @Override
    protected void onMeasure(int widthMeasureSpec, int heightMeasureSpec) {
        int widthSpecMode = MeasureSpec.getMode(widthMeasureSpec);
        int heightSpecMode = MeasureSpec.getMode(heightMeasureSpec);
        int widthSize = MeasureSpec.getSize(widthMeasureSpec);
        int heightSize =  MeasureSpec.getSize(heightMeasureSpec);
        int childWidthSize = widthSize - (getPaddingLeft() + getPaddingRight());
        int childHeightSize = heightSize - (getPaddingTop() + getPaddingBottom());

        if (mFixedCellWidth < 0 || mFixedCellHeight < 0) {
            int cw = DeviceProfile.calculateCellWidth(childWidthSize, mBorderSpace.x,
                    mCountX);
            int ch = DeviceProfile.calculateCellHeight(childHeightSize, mBorderSpace.y,
                    mCountY);
            if (cw != mCellWidth || ch != mCellHeight) {
                mCellWidth = cw;
                mCellHeight = ch;
                mShortcutsAndWidgets.setCellDimensions(mCellWidth, mCellHeight, mCountX, mCountY,
                        mBorderSpace);
            }
        }

        int newWidth = childWidthSize;
        int newHeight = childHeightSize;
        if (mFixedWidth > 0 && mFixedHeight > 0) {
            newWidth = mFixedWidth;
            newHeight = mFixedHeight;
        } else if (widthSpecMode == MeasureSpec.UNSPECIFIED || heightSpecMode == MeasureSpec.UNSPECIFIED) {
            throw new RuntimeException("CellLayout cannot have UNSPECIFIED dimensions");
        }

        mShortcutsAndWidgets.measure(
                MeasureSpec.makeMeasureSpec(newWidth, MeasureSpec.EXACTLY),
                MeasureSpec.makeMeasureSpec(newHeight, MeasureSpec.EXACTLY));

        int maxWidth = mShortcutsAndWidgets.getMeasuredWidth();
        int maxHeight = mShortcutsAndWidgets.getMeasuredHeight();
        if (mFixedWidth > 0 && mFixedHeight > 0) {
            setMeasuredDimension(maxWidth, maxHeight);
        } else {
            setMeasuredDimension(widthSize, heightSize);
        }
    }

    @Override
    protected void onLayout(boolean changed, int l, int t, int r, int b) {
        int left = getPaddingLeft();
        left += (int) Math.ceil(getUnusedHorizontalSpace() / 2f);
        int right = r - l - getPaddingRight();
        right -= (int) Math.ceil(getUnusedHorizontalSpace() / 2f);

        int top = getPaddingTop();
        int bottom = b - t - getPaddingBottom();

        // Expand the background drawing bounds by the padding baked into the background drawable
        mBackground.getPadding(mTempRect);
        mBackground.setBounds(
                left - mTempRect.left - getPaddingLeft(),
                top - mTempRect.top - getPaddingTop(),
                right + mTempRect.right + getPaddingRight(),
                bottom + mTempRect.bottom + getPaddingBottom());

        mShortcutsAndWidgets.layout(left, top, right, bottom);
    }

    /**
     * Returns the amount of space left over after subtracting padding and cells. This space will be
     * very small, a few pixels at most, and is a result of rounding down when calculating the cell
     * width in {@link DeviceProfile#calculateCellWidth(int, int, int)}.
     */
    public int getUnusedHorizontalSpace() {
        return getMeasuredWidth() - getPaddingLeft() - getPaddingRight() - (mCountX * mCellWidth)
                - ((mCountX - 1) * mBorderSpace.x);
    }

    @Override
    protected boolean verifyDrawable(Drawable who) {
        return super.verifyDrawable(who) || (who == mBackground);
    }

    public ShortcutAndWidgetContainer getShortcutsAndWidgets() {
        return mShortcutsAndWidgets;
    }

    public View getChildAt(int cellX, int cellY) {
        return mShortcutsAndWidgets.getChildAt(cellX, cellY);
    }

    public boolean animateChildToPosition(final View child, int cellX, int cellY, int duration,
            int delay, boolean permanent, boolean adjustOccupied) {
        ShortcutAndWidgetContainer clc = getShortcutsAndWidgets();

        if (clc.indexOfChild(child) != -1 && (child instanceof Reorderable)) {
            final CellLayoutLayoutParams lp = (CellLayoutLayoutParams) child.getLayoutParams();
            final ItemInfo info = (ItemInfo) child.getTag();
            final Reorderable item = (Reorderable) child;

            // We cancel any existing animations
            if (mReorderAnimators.containsKey(lp)) {
                mReorderAnimators.get(lp).cancel();
                mReorderAnimators.remove(lp);
            }


            if (adjustOccupied) {
                GridOccupancy occupied = permanent ? mOccupied : mTmpOccupied;
                occupied.markCells(lp.getCellX(), lp.getCellY(), lp.cellHSpan, lp.cellVSpan, false);
                occupied.markCells(cellX, cellY, lp.cellHSpan, lp.cellVSpan, true);
            }

            // Compute the new x and y position based on the new cellX and cellY
            // We leverage the actual layout logic in the layout params and hence need to modify
            // state and revert that state.
            final int oldX = lp.x;
            final int oldY = lp.y;
            lp.isLockedToGrid = true;
            if (permanent) {
                lp.setCellX(cellX);
                lp.setCellY(cellY);
            } else {
                lp.setTmpCellX(cellX);
                lp.setTmpCellY(cellY);
            }
            clc.setupLp(child);
            final int newX = lp.x;
            final int newY = lp.y;
            lp.x = oldX;
            lp.y = oldY;
            lp.isLockedToGrid = false;
            // End compute new x and y

            MultiTranslateDelegate mtd = item.getTranslateDelegate();
            float initPreviewOffsetX = mtd.getTranslationX(INDEX_REORDER_PREVIEW_OFFSET).getValue();
            float initPreviewOffsetY = mtd.getTranslationY(INDEX_REORDER_PREVIEW_OFFSET).getValue();
            final float finalPreviewOffsetX = newX - oldX;
            final float finalPreviewOffsetY = newY - oldY;

            // Exit early if we're not actually moving the view
            if (finalPreviewOffsetX == 0 && finalPreviewOffsetY == 0
                    && initPreviewOffsetX == 0 && initPreviewOffsetY == 0) {
                lp.isLockedToGrid = true;
                return true;
            }

            ValueAnimator va = ValueAnimator.ofFloat(0f, 1f);
            va.setDuration(duration);
            mReorderAnimators.put(lp, va);

            va.addUpdateListener(new AnimatorUpdateListener() {
                @Override
                public void onAnimationUpdate(ValueAnimator animation) {
                    float r = (Float) animation.getAnimatedValue();
                    float x = (1 - r) * initPreviewOffsetX + r * finalPreviewOffsetX;
                    float y = (1 - r) * initPreviewOffsetY + r * finalPreviewOffsetY;
                    item.getTranslateDelegate().setTranslation(INDEX_REORDER_PREVIEW_OFFSET, x, y);
                }
            });
            va.addListener(new AnimatorListenerAdapter() {
                boolean cancelled = false;
                public void onAnimationEnd(Animator animation) {
                    // If the animation was cancelled, it means that another animation
                    // has interrupted this one, and we don't want to lock the item into
                    // place just yet.
                    if (!cancelled) {
                        lp.isLockedToGrid = true;
                        item.getTranslateDelegate()
                                .setTranslation(INDEX_REORDER_PREVIEW_OFFSET, 0, 0);
                        child.requestLayout();
                    }
                    if (mReorderAnimators.containsKey(lp)) {
                        mReorderAnimators.remove(lp);
                    }
                }
                public void onAnimationCancel(Animator animation) {
                    cancelled = true;
                }
            });
            va.setStartDelay(delay);
            va.start();
            return true;
        }
        return false;
    }

    void visualizeDropLocation(int cellX, int cellY, int spanX, int spanY,
            DropTarget.DragObject dragObject) {
        if (mDragCell[0] != cellX || mDragCell[1] != cellY || mDragCellSpan[0] != spanX
                || mDragCellSpan[1] != spanY) {
            mDragCell[0] = cellX;
            mDragCell[1] = cellY;
            mDragCellSpan[0] = spanX;
            mDragCellSpan[1] = spanY;

            // Apply color extraction on a widget when dragging.
            applyColorExtractionOnWidget(dragObject, mDragCell, spanX, spanY);

            final int oldIndex = mDragOutlineCurrent;
            mDragOutlineAnims[oldIndex].animateOut();
            mDragOutlineCurrent = (oldIndex + 1) % mDragOutlines.length;

            CellLayoutLayoutParams cell = mDragOutlines[mDragOutlineCurrent];
            cell.setCellX(cellX);
            cell.setCellY(cellY);
            cell.cellHSpan = spanX;
            cell.cellVSpan = spanY;

            mDragOutlineAnims[mDragOutlineCurrent].animateIn();
            invalidate();

            if (dragObject.stateAnnouncer != null) {
                dragObject.stateAnnouncer.announce(getItemMoveDescription(cellX, cellY));
            }

        }
    }

    /** Applies the local color extraction to a dragging widget object. */
    private void applyColorExtractionOnWidget(DropTarget.DragObject dragObject, int[] targetCell,
            int spanX, int spanY) {
        // Apply local extracted color if the DragView is an AppWidgetHostViewDrawable.
        View view = dragObject.dragView.getContentView();
        if (view instanceof LauncherAppWidgetHostView) {
            int screenId = getWorkspace().getIdForScreen(this);
            cellToRect(targetCell[0], targetCell[1], spanX, spanY, mTempRect);

            ((LauncherAppWidgetHostView) view).handleDrag(mTempRect, this, screenId);
        }
    }

    @SuppressLint("StringFormatMatches")
    public String getItemMoveDescription(int cellX, int cellY) {
        if (mContainerType == HOTSEAT) {
            return getContext().getString(R.string.move_to_hotseat_position,
                    Math.max(cellX, cellY) + 1);
        } else {
            Workspace<?> workspace = getWorkspace();
            int row = cellY + 1;
            int col = workspace.mIsRtl ? mCountX - cellX : cellX + 1;
            int panelCount = workspace.getPanelCount();
            int screenId = workspace.getIdForScreen(this);
            int pageIndex = workspace.getPageIndexForScreenId(screenId);
            if (panelCount > 1) {
                // Increment the column if the target is on the right side of a two panel home
                col += (pageIndex % panelCount) * mCountX;
            }
            return getContext().getString(R.string.move_to_empty_cell_description, row, col,
                    workspace.getPageDescription(pageIndex));
        }
    }

    private Workspace<?> getWorkspace() {
        return Launcher.cast(mActivity).getWorkspace();
    }

    public void clearDragOutlines() {
        final int oldIndex = mDragOutlineCurrent;
        mDragOutlineAnims[oldIndex].animateOut();
        mDragCell[0] = mDragCell[1] = -1;
    }

    /**
     * Find a vacant area that will fit the given bounds nearest the requested
     * cell location. Uses Euclidean distance to score multiple vacant areas.
     *
     * @param pixelX The X location at which you want to search for a vacant area.
     * @param pixelY The Y location at which you want to search for a vacant area.
     * @param minSpanX The minimum horizontal span required
     * @param minSpanY The minimum vertical span required
     * @param spanX Horizontal span of the object.
     * @param spanY Vertical span of the object.
     * @param result Array in which to place the result, or null (in which case a new array will
     *        be allocated)
     * @return The X, Y cell of a vacant area that can contain this object,
     *         nearest the requested location.
     */
    public int[] findNearestVacantArea(int pixelX, int pixelY, int minSpanX, int minSpanY,
            int spanX, int spanY, int[] result, int[] resultSpan) {
        return findNearestArea(pixelX, pixelY, minSpanX, minSpanY, spanX, spanY, false,
                result, resultSpan);
    }

    /**
     * Find a vacant area that will fit the given bounds nearest the requested
     * cell location. Uses Euclidean distance to score multiple vacant areas.
     * @param relativeXPos The X location relative to the Cell layout at which you want to search
     *                     for a vacant area.
     * @param relativeYPos The Y location relative to the Cell layout at which you want to search
     *                     for a vacant area.
     * @param minSpanX The minimum horizontal span required
     * @param minSpanY The minimum vertical span required
     * @param spanX Horizontal span of the object.
     * @param spanY Vertical span of the object.
     * @param ignoreOccupied If true, the result can be an occupied cell
     * @param result Array in which to place the result, or null (in which case a new array will
     *        be allocated)
     * @return The X, Y cell of a vacant area that can contain this object,
     *         nearest the requested location.
     */
    private int[] findNearestArea(int relativeXPos, int relativeYPos, int minSpanX, int minSpanY,
            int spanX, int spanY, boolean ignoreOccupied, int[] result, int[] resultSpan) {
        // For items with a spanX / spanY > 1, the passed in point (relativeXPos, relativeYPos)
        // corresponds to the center of the item, but we are searching based on the top-left cell,
        // so we translate the point over to correspond to the top-left.
        relativeXPos = (int) (relativeXPos - (mCellWidth + mBorderSpace.x) * (spanX - 1) / 2f);
        relativeYPos = (int) (relativeYPos - (mCellHeight + mBorderSpace.y) * (spanY - 1) / 2f);

        // Keep track of best-scoring drop area
        final int[] bestXY = result != null ? result : new int[2];
        double bestDistance = Double.MAX_VALUE;
        final Rect bestRect = new Rect(-1, -1, -1, -1);
        final Stack<Rect> validRegions = new Stack<>();

        final int countX = mCountX;
        final int countY = mCountY;

        if (minSpanX <= 0 || minSpanY <= 0 || spanX <= 0 || spanY <= 0 ||
                spanX < minSpanX || spanY < minSpanY) {
            return bestXY;
        }

        for (int y = 0; y < countY - (minSpanY - 1); y++) {
            inner:
            for (int x = 0; x < countX - (minSpanX - 1); x++) {
                int ySize = -1;
                int xSize = -1;
                if (!ignoreOccupied) {
                    // First, let's see if this thing fits anywhere
                    for (int i = 0; i < minSpanX; i++) {
                        for (int j = 0; j < minSpanY; j++) {
                            if (mOccupied.cells[x + i][y + j]) {
                                continue inner;
                            }
                        }
                    }
                    xSize = minSpanX;
                    ySize = minSpanY;

                    // We know that the item will fit at _some_ acceptable size, now let's see
                    // how big we can make it. We'll alternate between incrementing x and y spans
                    // until we hit a limit.
                    boolean incX = true;
                    boolean hitMaxX = xSize >= spanX;
                    boolean hitMaxY = ySize >= spanY;
                    while (!(hitMaxX && hitMaxY)) {
                        if (incX && !hitMaxX) {
                            for (int j = 0; j < ySize; j++) {
                                if (x + xSize > countX -1 || mOccupied.cells[x + xSize][y + j]) {
                                    // We can't move out horizontally
                                    hitMaxX = true;
                                }
                            }
                            if (!hitMaxX) {
                                xSize++;
                            }
                        } else if (!hitMaxY) {
                            for (int i = 0; i < xSize; i++) {
                                if (y + ySize > countY - 1 || mOccupied.cells[x + i][y + ySize]) {
                                    // We can't move out vertically
                                    hitMaxY = true;
                                }
                            }
                            if (!hitMaxY) {
                                ySize++;
                            }
                        }
                        hitMaxX |= xSize >= spanX;
                        hitMaxY |= ySize >= spanY;
                        incX = !incX;
                    }
                }
                final int[] cellXY = mTmpPoint;
                cellToCenterPoint(x, y, cellXY);

                // We verify that the current rect is not a sub-rect of any of our previous
                // candidates. In this case, the current rect is disqualified in favour of the
                // containing rect.
                Rect currentRect = new Rect(x, y, x + xSize, y + ySize);
                boolean contained = false;
                for (Rect r : validRegions) {
                    if (r.contains(currentRect)) {
                        contained = true;
                        break;
                    }
                }
                validRegions.push(currentRect);
                double distance = Math.hypot(cellXY[0] - relativeXPos,  cellXY[1] - relativeYPos);

                if ((distance <= bestDistance && !contained) ||
                        currentRect.contains(bestRect)) {
                    bestDistance = distance;
                    bestXY[0] = x;
                    bestXY[1] = y;
                    if (resultSpan != null) {
                        resultSpan[0] = xSize;
                        resultSpan[1] = ySize;
                    }
                    bestRect.set(currentRect);
                }
            }
        }

        // Return -1, -1 if no suitable location found
        if (bestDistance == Double.MAX_VALUE) {
            bestXY[0] = -1;
            bestXY[1] = -1;
        }
        return bestXY;
    }

    public GridOccupancy getOccupied() {
        return mOccupied;
    }

    private void copySolutionToTempState(ItemConfiguration solution, View dragView) {
        mTmpOccupied.clear();

        int childCount = mShortcutsAndWidgets.getChildCount();
        for (int i = 0; i < childCount; i++) {
            View child = mShortcutsAndWidgets.getChildAt(i);
            if (child == dragView) continue;
            CellLayoutLayoutParams lp = (CellLayoutLayoutParams) child.getLayoutParams();
            CellAndSpan c = solution.map.get(child);
            if (c != null) {
                lp.setTmpCellX(c.cellX);
                lp.setTmpCellY(c.cellY);
                lp.cellHSpan = c.spanX;
                lp.cellVSpan = c.spanY;
                mTmpOccupied.markCells(c, true);
            }
        }
        mTmpOccupied.markCells(solution, true);
    }

    private void animateItemsToSolution(ItemConfiguration solution, View dragView, boolean
            commitDragView) {

        GridOccupancy occupied = DESTRUCTIVE_REORDER ? mOccupied : mTmpOccupied;
        occupied.clear();

        int childCount = mShortcutsAndWidgets.getChildCount();
        for (int i = 0; i < childCount; i++) {
            View child = mShortcutsAndWidgets.getChildAt(i);
            if (child == dragView) continue;
            CellAndSpan c = solution.map.get(child);
            if (c != null) {
                animateChildToPosition(child, c.cellX, c.cellY, REORDER_ANIMATION_DURATION, 0,
                        DESTRUCTIVE_REORDER, false);
                occupied.markCells(c, true);
            }
        }
        if (commitDragView) {
            occupied.markCells(solution, true);
        }
    }


    // This method starts or changes the reorder preview animations
    private void beginOrAdjustReorderPreviewAnimations(ItemConfiguration solution,
            View dragView, int mode) {
        int childCount = mShortcutsAndWidgets.getChildCount();
        for (int i = 0; i < childCount; i++) {
            View child = mShortcutsAndWidgets.getChildAt(i);
            if (child == dragView) continue;
            CellAndSpan c = solution.map.get(child);
            boolean skip = mode == ReorderPreviewAnimation.MODE_HINT && solution.intersectingViews
                    != null && !solution.intersectingViews.contains(child);


            CellLayoutLayoutParams lp = (CellLayoutLayoutParams) child.getLayoutParams();
            if (c != null && !skip && (child instanceof Reorderable)) {
                ReorderPreviewAnimation rha = new ReorderPreviewAnimation(child,
                        mode, lp.getCellX(), lp.getCellY(), c.cellX, c.cellY, c.spanX, c.spanY);
                rha.animate();
            }
        }
    }

    private static final Property<ReorderPreviewAnimation, Float> ANIMATION_PROGRESS =
            new Property<ReorderPreviewAnimation, Float>(float.class, "animationProgress") {
                @Override
                public Float get(ReorderPreviewAnimation anim) {
                    return anim.animationProgress;
                }

                @Override
                public void set(ReorderPreviewAnimation anim, Float progress) {
                    anim.setAnimationProgress(progress);
                }
            };

    // Class which represents the reorder preview animations. These animations show that an item is
    // in a temporary state, and hint at where the item will return to.
    class ReorderPreviewAnimation<T extends View & Reorderable> {
        final T child;
        float finalDeltaX;
        float finalDeltaY;
        float initDeltaX;
        float initDeltaY;
        final float finalScale;
        float initScale;
        final int mode;
        boolean repeating = false;
        private static final int PREVIEW_DURATION = 300;
        private static final int HINT_DURATION = Workspace.REORDER_TIMEOUT;

        private static final float CHILD_DIVIDEND = 4.0f;

        public static final int MODE_HINT = 0;
        public static final int MODE_PREVIEW = 1;

        float animationProgress = 0;
        ValueAnimator a;

        ReorderPreviewAnimation(View childView, int mode, int cellX0, int cellY0,
                int cellX1, int cellY1, int spanX, int spanY) {
            regionToCenterPoint(cellX0, cellY0, spanX, spanY, mTmpPoint);
            final int x0 = mTmpPoint[0];
            final int y0 = mTmpPoint[1];
            regionToCenterPoint(cellX1, cellY1, spanX, spanY, mTmpPoint);
            final int x1 = mTmpPoint[0];
            final int y1 = mTmpPoint[1];
            final int dX = x1 - x0;
            final int dY = y1 - y0;

            this.child = (T) childView;
            this.mode = mode;
            finalDeltaX = 0;
            finalDeltaY = 0;

            MultiTranslateDelegate mtd = child.getTranslateDelegate();
            initDeltaX = mtd.getTranslationX(INDEX_REORDER_BOUNCE_OFFSET).getValue();
            initDeltaY = mtd.getTranslationY(INDEX_REORDER_BOUNCE_OFFSET).getValue();
            initScale = child.getReorderBounceScale();
            finalScale = mChildScale - (CHILD_DIVIDEND / child.getWidth()) * initScale;

            int dir = mode == MODE_HINT ? -1 : 1;
            if (dX == dY && dX == 0) {
            } else {
                if (dY == 0) {
                    finalDeltaX = -dir * Math.signum(dX) * mReorderPreviewAnimationMagnitude;
                } else if (dX == 0) {
                    finalDeltaY = -dir * Math.signum(dY) * mReorderPreviewAnimationMagnitude;
                } else {
                    double angle = Math.atan( (float) (dY) / dX);
                    finalDeltaX = (int) (-dir * Math.signum(dX)
                            * Math.abs(Math.cos(angle) * mReorderPreviewAnimationMagnitude));
                    finalDeltaY = (int) (-dir * Math.signum(dY)
                            * Math.abs(Math.sin(angle) * mReorderPreviewAnimationMagnitude));
                }
            }
        }

        void setInitialAnimationValuesToBaseline() {
            initScale = mChildScale;
            initDeltaX = 0;
            initDeltaY = 0;
        }

        void animate() {
            boolean noMovement = (finalDeltaX == 0) && (finalDeltaY == 0);

            if (mShakeAnimators.containsKey(child)) {
                ReorderPreviewAnimation oldAnimation = mShakeAnimators.get(child);
                mShakeAnimators.remove(child);

                if (noMovement) {
                    // A previous animation for this item exists, and no new animation will exist.
                    // Finish the old animation smoothly.
                    oldAnimation.finishAnimation();
                    return;
                } else {
                    // A previous animation for this item exists, and a new one will exist. Stop
                    // the old animation in its tracks, and proceed with the new one.
                    oldAnimation.cancel();
                }
            }
            if (noMovement) {
                return;
            }

            ValueAnimator va = ObjectAnimator.ofFloat(this, ANIMATION_PROGRESS, 0, 1);
            a = va;

            // Animations are disabled in power save mode, causing the repeated animation to jump
            // spastically between beginning and end states. Since this looks bad, we don't repeat
            // the animation in power save mode.
            if (areAnimatorsEnabled()) {
                va.setRepeatMode(ValueAnimator.REVERSE);
                va.setRepeatCount(ValueAnimator.INFINITE);
            }

            va.setDuration(mode == MODE_HINT ? HINT_DURATION : PREVIEW_DURATION);
            va.setStartDelay((int) (Math.random() * 60));
            va.addListener(new AnimatorListenerAdapter() {
                public void onAnimationRepeat(Animator animation) {
                    // We make sure to end only after a full period
                    setInitialAnimationValuesToBaseline();
                    repeating = true;
                }
            });
            mShakeAnimators.put(child, this);
            va.start();
        }

        private void setAnimationProgress(float progress) {
            animationProgress = progress;
            float r1 = (mode == MODE_HINT && repeating) ? 1.0f : animationProgress;
            float x = r1 * finalDeltaX + (1 - r1) * initDeltaX;
            float y = r1 * finalDeltaY + (1 - r1) * initDeltaY;
            child.getTranslateDelegate().setTranslation(INDEX_REORDER_BOUNCE_OFFSET, x, y);
            float s = animationProgress * finalScale + (1 - animationProgress) * initScale;
            child.setReorderBounceScale(s);
        }

        private void cancel() {
            if (a != null) {
                a.cancel();
            }
        }

        /**
         * Smoothly returns the item to its baseline position / scale
         */
        @Thunk void finishAnimation() {
            if (a != null) {
                a.cancel();
            }

            setInitialAnimationValuesToBaseline();
            ValueAnimator va = ObjectAnimator.ofFloat(this, ANIMATION_PROGRESS,
                    animationProgress, 0);
            a = va;
            a.setInterpolator(DEACCEL_1_5);
            a.setDuration(REORDER_ANIMATION_DURATION);
            a.start();
        }
    }

    private void completeAndClearReorderPreviewAnimations() {
        for (ReorderPreviewAnimation a: mShakeAnimators.values()) {
            a.finishAnimation();
        }
        mShakeAnimators.clear();
    }

    private void commitTempPlacement(View dragView) {
        mTmpOccupied.copyTo(mOccupied);

        int screenId = getWorkspace().getIdForScreen(this);
        int container = Favorites.CONTAINER_DESKTOP;

        if (mContainerType == HOTSEAT) {
            screenId = -1;
            container = Favorites.CONTAINER_HOTSEAT;
        }

        int childCount = mShortcutsAndWidgets.getChildCount();
        for (int i = 0; i < childCount; i++) {
            View child = mShortcutsAndWidgets.getChildAt(i);
            CellLayoutLayoutParams lp = (CellLayoutLayoutParams) child.getLayoutParams();
            ItemInfo info = (ItemInfo) child.getTag();
            // We do a null check here because the item info can be null in the case of the
            // AllApps button in the hotseat.
            if (info != null && child != dragView) {
                CellPos presenterPos = mActivity.getCellPosMapper().mapModelToPresenter(info);
                final boolean requiresDbUpdate = (presenterPos.cellX != lp.getTmpCellX()
                        || presenterPos.cellY != lp.getTmpCellY() || info.spanX != lp.cellHSpan
                        || info.spanY != lp.cellVSpan || presenterPos.screenId != screenId);

                lp.setCellX(lp.getTmpCellX());
                lp.setCellY(lp.getTmpCellY());
                if (requiresDbUpdate) {
                    Launcher.cast(mActivity).getModelWriter().modifyItemInDatabase(info, container,
                            screenId, lp.getCellX(), lp.getCellY(), lp.cellHSpan, lp.cellVSpan);
                }
            }
        }
    }

    private void setUseTempCoords(boolean useTempCoords) {
        int childCount = mShortcutsAndWidgets.getChildCount();
        for (int i = 0; i < childCount; i++) {
            CellLayoutLayoutParams lp = (CellLayoutLayoutParams) mShortcutsAndWidgets.getChildAt(
                    i).getLayoutParams();
            lp.useTmpCoords = useTempCoords;
        }
    }

    // For a given cell and span, fetch the set of views intersecting the region.
    public void getViewsIntersectingRegion(int cellX, int cellY, int spanX, int spanY,
            View dragView, Rect boundingRect, ArrayList<View> intersectingViews) {
        if (boundingRect != null) {
            boundingRect.set(cellX, cellY, cellX + spanX, cellY + spanY);
        }
        intersectingViews.clear();
        Rect r0 = new Rect(cellX, cellY, cellX + spanX, cellY + spanY);
        Rect r1 = new Rect();
        final int count = mShortcutsAndWidgets.getChildCount();
        for (int i = 0; i < count; i++) {
            View child = mShortcutsAndWidgets.getChildAt(i);
            if (child == dragView) continue;
            CellLayoutLayoutParams
                    lp = (CellLayoutLayoutParams) child.getLayoutParams();
            r1.set(lp.getCellX(), lp.getCellY(), lp.getCellX() + lp.cellHSpan,
                    lp.getCellY() + lp.cellVSpan);
            if (Rect.intersects(r0, r1)) {
                mIntersectingViews.add(child);
                if (boundingRect != null) {
                    boundingRect.union(r1);
                }
            }
        }
    }

    public boolean isNearestDropLocationOccupied(int pixelX, int pixelY, int spanX, int spanY,
            View dragView, int[] result) {
        result = findNearestAreaIgnoreOccupied(pixelX, pixelY, spanX, spanY, result);
        getViewsIntersectingRegion(result[0], result[1], spanX, spanY, dragView, null,
                mIntersectingViews);
        return !mIntersectingViews.isEmpty();
    }

    void revertTempState() {
        completeAndClearReorderPreviewAnimations();
        if (isItemPlacementDirty() && !DESTRUCTIVE_REORDER) {
            final int count = mShortcutsAndWidgets.getChildCount();
            for (int i = 0; i < count; i++) {
                View child = mShortcutsAndWidgets.getChildAt(i);
                CellLayoutLayoutParams
                        lp = (CellLayoutLayoutParams) child.getLayoutParams();
                if (lp.getTmpCellX() != lp.getCellX() || lp.getTmpCellY() != lp.getCellY()) {
                    lp.setTmpCellX(lp.getCellX());
                    lp.setTmpCellY(lp.getCellY());
                    animateChildToPosition(child, lp.getCellX(), lp.getCellY(),
                            REORDER_ANIMATION_DURATION, 0, false, false);
                }
            }
            setItemPlacementDirty(false);
        }
    }

    boolean createAreaForResize(int cellX, int cellY, int spanX, int spanY,
            View dragView, int[] direction, boolean commit) {
        int[] pixelXY = new int[2];
        regionToCenterPoint(cellX, cellY, spanX, spanY, pixelXY);

        // First we determine if things have moved enough to cause a different layout
        ItemConfiguration swapSolution = findReorderSolution(pixelXY[0], pixelXY[1], spanX, spanY,
                spanX,  spanY, direction, dragView,  true,  new ItemConfiguration());

        setUseTempCoords(true);
        if (swapSolution != null && swapSolution.isSolution) {
            // If we're just testing for a possible location (MODE_ACCEPT_DROP), we don't bother
            // committing anything or animating anything as we just want to determine if a solution
            // exists
            copySolutionToTempState(swapSolution, dragView);
            setItemPlacementDirty(true);
            animateItemsToSolution(swapSolution, dragView, commit);

            if (commit) {
                commitTempPlacement(null);
                completeAndClearReorderPreviewAnimations();
                setItemPlacementDirty(false);
            } else {
                beginOrAdjustReorderPreviewAnimations(swapSolution, dragView,
                        ReorderPreviewAnimation.MODE_PREVIEW);
            }
            mShortcutsAndWidgets.requestLayout();
        }
        return swapSolution.isSolution;
    }

    /**
     * Find a vacant area that will fit the given bounds nearest the requested
     * cell location, and will also weigh in a suggested direction vector of the
     * desired location. This method computers distance based on unit grid distances,
     * not pixel distances.
     *
     * @param cellX The X cell nearest to which you want to search for a vacant area.
     * @param cellY The Y cell nearest which you want to search for a vacant area.
     * @param spanX Horizontal span of the object.
     * @param spanY Vertical span of the object.
     * @param direction The favored direction in which the views should move from x, y
     * @param occupied The array which represents which cells in the CellLayout are occupied
     * @param blockOccupied The array which represents which cells in the specified block (cellX,
     *        cellY, spanX, spanY) are occupied. This is used when try to move a group of views.
     * @param result Array in which to place the result, or null (in which case a new array will
     *        be allocated)
     * @return The X, Y cell of a vacant area that can contain this object,
     *         nearest the requested location.
     */
    private int[] findNearestArea(int cellX, int cellY, int spanX, int spanY, int[] direction,
            boolean[][] occupied, boolean blockOccupied[][], int[] result) {
        // Keep track of best-scoring drop area
        final int[] bestXY = result != null ? result : new int[2];
        float bestDistance = Float.MAX_VALUE;
        int bestDirectionScore = Integer.MIN_VALUE;

        final int countX = mCountX;
        final int countY = mCountY;

        for (int y = 0; y < countY - (spanY - 1); y++) {
            inner:
            for (int x = 0; x < countX - (spanX - 1); x++) {
                // First, let's see if this thing fits anywhere
                for (int i = 0; i < spanX; i++) {
                    for (int j = 0; j < spanY; j++) {
                        if (occupied[x + i][y + j] && (blockOccupied == null || blockOccupied[i][j])) {
                            continue inner;
                        }
                    }
                }

                float distance = (float) Math.hypot(x - cellX, y - cellY);
                int[] curDirection = mTmpPoint;
                computeDirectionVector(x - cellX, y - cellY, curDirection);
                // The direction score is just the dot product of the two candidate direction
                // and that passed in.
                int curDirectionScore = direction[0] * curDirection[0] +
                        direction[1] * curDirection[1];
                if (Float.compare(distance,  bestDistance) < 0 ||
                        (Float.compare(distance, bestDistance) == 0
                                && curDirectionScore > bestDirectionScore)) {
                    bestDistance = distance;
                    bestDirectionScore = curDirectionScore;
                    bestXY[0] = x;
                    bestXY[1] = y;
                }
            }
        }

        // Return -1, -1 if no suitable location found
        if (bestDistance == Float.MAX_VALUE) {
            bestXY[0] = -1;
            bestXY[1] = -1;
        }
        return bestXY;
    }

    private boolean addViewToTempLocation(View v, Rect rectOccupiedByPotentialDrop,
            int[] direction, ItemConfiguration currentState) {
        CellAndSpan c = currentState.map.get(v);
        boolean success = false;
        mTmpOccupied.markCells(c, false);
        mTmpOccupied.markCells(rectOccupiedByPotentialDrop, true);

        findNearestArea(c.cellX, c.cellY, c.spanX, c.spanY, direction,
                mTmpOccupied.cells, null, mTempLocation);

        if (mTempLocation[0] >= 0 && mTempLocation[1] >= 0) {
            c.cellX = mTempLocation[0];
            c.cellY = mTempLocation[1];
            success = true;
        }
        mTmpOccupied.markCells(c, true);
        return success;
    }

    private boolean pushViewsToTempLocation(ArrayList<View> views, Rect rectOccupiedByPotentialDrop,
            int[] direction, View dragView, ItemConfiguration currentState) {

        ViewCluster cluster = new ViewCluster(views, currentState);
        Rect clusterRect = cluster.getBoundingRect();
        int whichEdge;
        int pushDistance;
        boolean fail = false;

        // Determine the edge of the cluster that will be leading the push and how far
        // the cluster must be shifted.
        if (direction[0] < 0) {
            whichEdge = ViewCluster.LEFT;
            pushDistance = clusterRect.right - rectOccupiedByPotentialDrop.left;
        } else if (direction[0] > 0) {
            whichEdge = ViewCluster.RIGHT;
            pushDistance = rectOccupiedByPotentialDrop.right - clusterRect.left;
        } else if (direction[1] < 0) {
            whichEdge = ViewCluster.TOP;
            pushDistance = clusterRect.bottom - rectOccupiedByPotentialDrop.top;
        } else {
            whichEdge = ViewCluster.BOTTOM;
            pushDistance = rectOccupiedByPotentialDrop.bottom - clusterRect.top;
        }

        // Break early for invalid push distance.
        if (pushDistance <= 0) {
            return false;
        }

        // Mark the occupied state as false for the group of views we want to move.
        for (View v: views) {
            CellAndSpan c = currentState.map.get(v);
            mTmpOccupied.markCells(c, false);
        }

        // We save the current configuration -- if we fail to find a solution we will revert
        // to the initial state. The process of finding a solution modifies the configuration
        // in place, hence the need for revert in the failure case.
        currentState.save();

        // The pushing algorithm is simplified by considering the views in the order in which
        // they would be pushed by the cluster. For example, if the cluster is leading with its
        // left edge, we consider sort the views by their right edge, from right to left.
        cluster.sortConfigurationForEdgePush(whichEdge);

        while (pushDistance > 0 && !fail) {
            for (View v: currentState.sortedViews) {
                // For each view that isn't in the cluster, we see if the leading edge of the
                // cluster is contacting the edge of that view. If so, we add that view to the
                // cluster.
                if (!cluster.views.contains(v) && v != dragView) {
                    if (cluster.isViewTouchingEdge(v, whichEdge)) {
                        CellLayoutLayoutParams lp = (CellLayoutLayoutParams) v.getLayoutParams();
                        if (!lp.canReorder) {
                            // The push solution includes the all apps button, this is not viable.
                            fail = true;
                            break;
                        }
                        cluster.addView(v);
                        CellAndSpan c = currentState.map.get(v);

                        // Adding view to cluster, mark it as not occupied.
                        mTmpOccupied.markCells(c, false);
                    }
                }
            }
            pushDistance--;

            // The cluster has been completed, now we move the whole thing over in the appropriate
            // direction.
            cluster.shift(whichEdge, 1);
        }

        boolean foundSolution = false;
        clusterRect = cluster.getBoundingRect();

        // Due to the nature of the algorithm, the only check required to verify a valid solution
        // is to ensure that completed shifted cluster lies completely within the cell layout.
        if (!fail && clusterRect.left >= 0 && clusterRect.right <= mCountX && clusterRect.top >= 0 &&
                clusterRect.bottom <= mCountY) {
            foundSolution = true;
        } else {
            currentState.restore();
        }

        // In either case, we set the occupied array as marked for the location of the views
        for (View v: cluster.views) {
            CellAndSpan c = currentState.map.get(v);
            mTmpOccupied.markCells(c, true);
        }

        return foundSolution;
    }

    /**
     * This helper class defines a cluster of views. It helps with defining complex edges
     * of the cluster and determining how those edges interact with other views. The edges
     * essentially define a fine-grained boundary around the cluster of views -- like a more
     * precise version of a bounding box.
     */
    private class ViewCluster {
        final static int LEFT = 1 << 0;
        final static int TOP = 1 << 1;
        final static int RIGHT = 1 << 2;
        final static int BOTTOM = 1 << 3;

        final ArrayList<View> views;
        final ItemConfiguration config;
        final Rect boundingRect = new Rect();

        final int[] leftEdge = new int[mCountY];
        final int[] rightEdge = new int[mCountY];
        final int[] topEdge = new int[mCountX];
        final int[] bottomEdge = new int[mCountX];
        int dirtyEdges;
        boolean boundingRectDirty;

        @SuppressWarnings("unchecked")
        public ViewCluster(ArrayList<View> views, ItemConfiguration config) {
            this.views = (ArrayList<View>) views.clone();
            this.config = config;
            resetEdges();
        }

        void resetEdges() {
            for (int i = 0; i < mCountX; i++) {
                topEdge[i] = -1;
                bottomEdge[i] = -1;
            }
<<<<<<< HEAD
            success = true;
        }

        // In either case, we set the occupied array as marked for the location of the views
        for (View v: views) {
            CellAndSpan c = currentState.map.get(v);
            mTmpOccupied.markCells(c, true);
        }
        return success;
    }

    // This method tries to find a reordering solution which satisfies the push mechanic by trying
    // to push items in each of the cardinal directions, in an order based on the direction vector
    // passed.
    private boolean attemptPushInDirection(ArrayList<View> intersectingViews, Rect occupied,
            int[] direction, View ignoreView, ItemConfiguration solution) {
        if ((Math.abs(direction[0]) + Math.abs(direction[1])) > 1) {
            // If the direction vector has two non-zero components, we try pushing
            // separately in each of the components.
            int temp = direction[1];
            direction[1] = 0;

            if (pushViewsToTempLocation(intersectingViews, occupied, direction,
                    ignoreView, solution)) {
                return true;
            }
            direction[1] = temp;
            temp = direction[0];
            direction[0] = 0;

            if (pushViewsToTempLocation(intersectingViews, occupied, direction,
                    ignoreView, solution)) {
                return true;
            }
            // Revert the direction
            direction[0] = temp;

            // Now we try pushing in each component of the opposite direction
            direction[0] *= -1;
            direction[1] *= -1;
            temp = direction[1];
            direction[1] = 0;
            if (pushViewsToTempLocation(intersectingViews, occupied, direction,
                    ignoreView, solution)) {
                return true;
            }

            direction[1] = temp;
            temp = direction[0];
            direction[0] = 0;
            if (pushViewsToTempLocation(intersectingViews, occupied, direction,
                    ignoreView, solution)) {
                return true;
            }
            // revert the direction
            direction[0] = temp;
            direction[0] *= -1;
            direction[1] *= -1;

        } else {
            // If the direction vector has a single non-zero component, we push first in the
            // direction of the vector
            if (pushViewsToTempLocation(intersectingViews, occupied, direction,
                    ignoreView, solution)) {
                return true;
            }
            // Then we try the opposite direction
            direction[0] *= -1;
            direction[1] *= -1;
            if (pushViewsToTempLocation(intersectingViews, occupied, direction,
                    ignoreView, solution)) {
                return true;
            }
            // Switch the direction back
            direction[0] *= -1;
            direction[1] *= -1;

            // If we have failed to find a push solution with the above, then we try
            // to find a solution by pushing along the perpendicular axis.

            // Swap the components
            int temp = direction[1];
            direction[1] = direction[0];
            direction[0] = temp;
            if (pushViewsToTempLocation(intersectingViews, occupied, direction,
                    ignoreView, solution)) {
                return true;
            }

            // Then we try the opposite direction
            direction[0] *= -1;
            direction[1] *= -1;
            if (pushViewsToTempLocation(intersectingViews, occupied, direction,
                    ignoreView, solution)) {
                return true;
            }
            // Switch the direction back
            direction[0] *= -1;
            direction[1] *= -1;

            // Swap the components back
            temp = direction[1];
            direction[1] = direction[0];
            direction[0] = temp;
        }
        return false;
    }

    private boolean rearrangementExists(int cellX, int cellY, int spanX, int spanY, int[] direction,
            View ignoreView, ItemConfiguration solution) {
        // Return early if get invalid cell positions
        if (cellX < 0 || cellY < 0) return false;

        mIntersectingViews.clear();
        if (PreferenceExtensionsKt.firstBlocking(mPreferenceManager2.getAllowWidgetOverlap())) {
            // let's pretend no intersections exist
            solution.intersectingViews = new ArrayList<>(mIntersectingViews);
            return true;
        }
        mOccupiedRect.set(cellX, cellY, cellX + spanX, cellY + spanY);

        // Mark the desired location of the view currently being dragged.
        if (ignoreView != null) {
            CellAndSpan c = solution.map.get(ignoreView);
            if (c != null) {
                c.cellX = cellX;
                c.cellY = cellY;
            }
        }
        Rect r0 = new Rect(cellX, cellY, cellX + spanX, cellY + spanY);
        Rect r1 = new Rect();
        for (View child: solution.map.keySet()) {
            if (child == ignoreView) continue;
            CellAndSpan c = solution.map.get(child);
            LayoutParams lp = (LayoutParams) child.getLayoutParams();
            r1.set(c.cellX, c.cellY, c.cellX + c.spanX, c.cellY + c.spanY);
            if (Rect.intersects(r0, r1)) {
                if (!lp.canReorder) {
                    return false;
                }
                mIntersectingViews.add(child);
            }
        }

        solution.intersectingViews = new ArrayList<>(mIntersectingViews);

        // First we try to find a solution which respects the push mechanic. That is,
        // we try to find a solution such that no displaced item travels through another item
        // without also displacing that item.
        if (attemptPushInDirection(mIntersectingViews, mOccupiedRect, direction, ignoreView,
                solution)) {
            return true;
        }

        // Next we try moving the views as a block, but without requiring the push mechanic.
        if (addViewsToTempLocation(mIntersectingViews, mOccupiedRect, direction, ignoreView,
                solution)) {
            return true;
        }

        // Ok, they couldn't move as a block, let's move them individually
        for (View v : mIntersectingViews) {
            if (!addViewToTempLocation(v, mOccupiedRect, direction, solution)) {
                return false;
            }
        }
        return true;
    }

    /*
     * Returns a pair (x, y), where x,y are in {-1, 0, 1} corresponding to vector between
     * the provided point and the provided cell
     */
    private void computeDirectionVector(float deltaX, float deltaY, int[] result) {
        double angle = Math.atan(deltaY / deltaX);

        result[0] = 0;
        result[1] = 0;
        if (Math.abs(Math.cos(angle)) > 0.5f) {
            result[0] = (int) Math.signum(deltaX);
        }
        if (Math.abs(Math.sin(angle)) > 0.5f) {
            result[1] = (int) Math.signum(deltaY);
        }
    }

    private ItemConfiguration findReorderSolution(int pixelX, int pixelY, int minSpanX, int minSpanY,
            int spanX, int spanY, int[] direction, View dragView, boolean decX,
            ItemConfiguration solution) {
        // Copy the current state into the solution. This solution will be manipulated as necessary.
        copyCurrentStateToSolution(solution, false);
        // Copy the current occupied array into the temporary occupied array. This array will be
        // manipulated as necessary to find a solution.
        mOccupied.copyTo(mTmpOccupied);

        // We find the nearest cell into which we would place the dragged item, assuming there's
        // nothing in its way.
        int result[] = new int[2];
        result = findNearestArea(pixelX, pixelY, spanX, spanY, result);

        boolean success;
        // First we try the exact nearest position of the item being dragged,
        // we will then want to try to move this around to other neighbouring positions
        success = rearrangementExists(result[0], result[1], spanX, spanY, direction, dragView,
                solution);

        if (!success) {
            // We try shrinking the widget down to size in an alternating pattern, shrink 1 in
            // x, then 1 in y etc.
            if (spanX > minSpanX && (minSpanY == spanY || decX)) {
                return findReorderSolution(pixelX, pixelY, minSpanX, minSpanY, spanX - 1, spanY,
                        direction, dragView, false, solution);
            } else if (spanY > minSpanY) {
                return findReorderSolution(pixelX, pixelY, minSpanX, minSpanY, spanX, spanY - 1,
                        direction, dragView, true, solution);
            }
            solution.isSolution = false;
        } else {
            solution.isSolution = true;
            solution.cellX = result[0];
            solution.cellY = result[1];
            solution.spanX = spanX;
            solution.spanY = spanY;
        }
        return solution;
    }

    private void copyCurrentStateToSolution(ItemConfiguration solution, boolean temp) {
        int childCount = mShortcutsAndWidgets.getChildCount();
        for (int i = 0; i < childCount; i++) {
            View child = mShortcutsAndWidgets.getChildAt(i);
            LayoutParams lp = (LayoutParams) child.getLayoutParams();
            CellAndSpan c;
            if (temp) {
                c = new CellAndSpan(lp.tmpCellX, lp.tmpCellY, lp.cellHSpan, lp.cellVSpan);
            } else {
                c = new CellAndSpan(lp.cellX, lp.cellY, lp.cellHSpan, lp.cellVSpan);
            }
            solution.add(child, c);
        }
    }

    private void copySolutionToTempState(ItemConfiguration solution, View dragView) {
        mTmpOccupied.clear();

        int childCount = mShortcutsAndWidgets.getChildCount();
        for (int i = 0; i < childCount; i++) {
            View child = mShortcutsAndWidgets.getChildAt(i);
            if (child == dragView) continue;
            LayoutParams lp = (LayoutParams) child.getLayoutParams();
            CellAndSpan c = solution.map.get(child);
            if (c != null) {
                lp.tmpCellX = c.cellX;
                lp.tmpCellY = c.cellY;
                lp.cellHSpan = c.spanX;
                lp.cellVSpan = c.spanY;
                mTmpOccupied.markCells(c, true);
            }
        }
        mTmpOccupied.markCells(solution, true);
    }

    private void animateItemsToSolution(ItemConfiguration solution, View dragView, boolean
            commitDragView) {

        GridOccupancy occupied = DESTRUCTIVE_REORDER ? mOccupied : mTmpOccupied;
        occupied.clear();

        int childCount = mShortcutsAndWidgets.getChildCount();
        for (int i = 0; i < childCount; i++) {
            View child = mShortcutsAndWidgets.getChildAt(i);
            if (child == dragView) continue;
            CellAndSpan c = solution.map.get(child);
            if (c != null) {
                animateChildToPosition(child, c.cellX, c.cellY, REORDER_ANIMATION_DURATION, 0,
                        DESTRUCTIVE_REORDER, false);
                occupied.markCells(c, true);
            }
        }
        if (commitDragView) {
            occupied.markCells(solution, true);
        }
    }


    // This method starts or changes the reorder preview animations
    private void beginOrAdjustReorderPreviewAnimations(ItemConfiguration solution,
            View dragView, int mode) {
        int childCount = mShortcutsAndWidgets.getChildCount();
        for (int i = 0; i < childCount; i++) {
            View child = mShortcutsAndWidgets.getChildAt(i);
            if (child == dragView) continue;
            CellAndSpan c = solution.map.get(child);
            boolean skip = mode == ReorderPreviewAnimation.MODE_HINT && solution.intersectingViews
                    != null && !solution.intersectingViews.contains(child);


            LayoutParams lp = (LayoutParams) child.getLayoutParams();
            if (c != null && !skip && (child instanceof Reorderable)) {
                ReorderPreviewAnimation rha = new ReorderPreviewAnimation((Reorderable) child,
                        mode, lp.cellX, lp.cellY, c.cellX, c.cellY, c.spanX, c.spanY);
                rha.animate();
=======
            for (int i = 0; i < mCountY; i++) {
                leftEdge[i] = -1;
                rightEdge[i] = -1;
>>>>>>> fc786807
            }
            dirtyEdges = LEFT | TOP | RIGHT | BOTTOM;
            boundingRectDirty = true;
        }

        void computeEdge(int which) {
            int count = views.size();
            for (int i = 0; i < count; i++) {
                CellAndSpan cs = config.map.get(views.get(i));
                switch (which) {
                    case LEFT:
                        int left = cs.cellX;
                        for (int j = cs.cellY; j < cs.cellY + cs.spanY; j++) {
                            if (left < leftEdge[j] || leftEdge[j] < 0) {
                                leftEdge[j] = left;
                            }
                        }
                        break;
                    case RIGHT:
                        int right = cs.cellX + cs.spanX;
                        for (int j = cs.cellY; j < cs.cellY + cs.spanY; j++) {
                            if (right > rightEdge[j]) {
                                rightEdge[j] = right;
                            }
                        }
                        break;
                    case TOP:
                        int top = cs.cellY;
                        for (int j = cs.cellX; j < cs.cellX + cs.spanX; j++) {
                            if (top < topEdge[j] || topEdge[j] < 0) {
                                topEdge[j] = top;
                            }
                        }
                        break;
                    case BOTTOM:
                        int bottom = cs.cellY + cs.spanY;
                        for (int j = cs.cellX; j < cs.cellX + cs.spanX; j++) {
                            if (bottom > bottomEdge[j]) {
                                bottomEdge[j] = bottom;
                            }
                        }
                        break;
                }
            }
        }

        boolean isViewTouchingEdge(View v, int whichEdge) {
            CellAndSpan cs = config.map.get(v);

            if ((dirtyEdges & whichEdge) == whichEdge) {
                computeEdge(whichEdge);
                dirtyEdges &= ~whichEdge;
            }

            switch (whichEdge) {
                case LEFT:
                    for (int i = cs.cellY; i < cs.cellY + cs.spanY; i++) {
                        if (leftEdge[i] == cs.cellX + cs.spanX) {
                            return true;
                        }
                    }
                    break;
                case RIGHT:
                    for (int i = cs.cellY; i < cs.cellY + cs.spanY; i++) {
                        if (rightEdge[i] == cs.cellX) {
                            return true;
                        }
                    }
                    break;
                case TOP:
                    for (int i = cs.cellX; i < cs.cellX + cs.spanX; i++) {
                        if (topEdge[i] == cs.cellY + cs.spanY) {
                            return true;
                        }
                    }
                    break;
                case BOTTOM:
                    for (int i = cs.cellX; i < cs.cellX + cs.spanX; i++) {
                        if (bottomEdge[i] == cs.cellY) {
                            return true;
                        }
                    }
                    break;
            }
            return false;
        }

        void shift(int whichEdge, int delta) {
            for (View v: views) {
                CellAndSpan c = config.map.get(v);
                switch (whichEdge) {
                    case LEFT:
                        c.cellX -= delta;
                        break;
                    case RIGHT:
                        c.cellX += delta;
                        break;
                    case TOP:
                        c.cellY -= delta;
                        break;
                    case BOTTOM:
                    default:
                        c.cellY += delta;
                        break;
                }
            }
            resetEdges();
        }

        public void addView(View v) {
            views.add(v);
            resetEdges();
        }

        public Rect getBoundingRect() {
            if (boundingRectDirty) {
                config.getBoundingRectForViews(views, boundingRect);
            }
            return boundingRect;
        }

        final PositionComparator comparator = new PositionComparator();
        class PositionComparator implements Comparator<View> {
            int whichEdge = 0;
            public int compare(View left, View right) {
                CellAndSpan l = config.map.get(left);
                CellAndSpan r = config.map.get(right);
                switch (whichEdge) {
                    case LEFT:
                        return (r.cellX + r.spanX) - (l.cellX + l.spanX);
                    case RIGHT:
                        return l.cellX - r.cellX;
                    case TOP:
                        return (r.cellY + r.spanY) - (l.cellY + l.spanY);
                    case BOTTOM:
                    default:
                        return l.cellY - r.cellY;
                }
            }
        }

        public void sortConfigurationForEdgePush(int edge) {
            comparator.whichEdge = edge;
            Collections.sort(config.sortedViews, comparator);
        }
    }

    // This method tries to find a reordering solution which satisfies the push mechanic by trying
    // to push items in each of the cardinal directions, in an order based on the direction vector
    // passed.
    private boolean attemptPushInDirection(ArrayList<View> intersectingViews, Rect occupied,
            int[] direction, View ignoreView, ItemConfiguration solution) {
        if ((Math.abs(direction[0]) + Math.abs(direction[1])) > 1) {
            // If the direction vector has two non-zero components, we try pushing
            // separately in each of the components.
            int temp = direction[1];
            direction[1] = 0;

            if (pushViewsToTempLocation(intersectingViews, occupied, direction,
                    ignoreView, solution)) {
                return true;
            }
            direction[1] = temp;
            temp = direction[0];
            direction[0] = 0;

            if (pushViewsToTempLocation(intersectingViews, occupied, direction,
                    ignoreView, solution)) {
                return true;
            }
            // Revert the direction
            direction[0] = temp;

            // Now we try pushing in each component of the opposite direction
            direction[0] *= -1;
            direction[1] *= -1;
            temp = direction[1];
            direction[1] = 0;
            if (pushViewsToTempLocation(intersectingViews, occupied, direction,
                    ignoreView, solution)) {
                return true;
            }

            direction[1] = temp;
            temp = direction[0];
            direction[0] = 0;
            if (pushViewsToTempLocation(intersectingViews, occupied, direction,
                    ignoreView, solution)) {
                return true;
            }
            // revert the direction
            direction[0] = temp;
            direction[0] *= -1;
            direction[1] *= -1;

        } else {
            // If the direction vector has a single non-zero component, we push first in the
            // direction of the vector
            if (pushViewsToTempLocation(intersectingViews, occupied, direction,
                    ignoreView, solution)) {
                return true;
            }
            // Then we try the opposite direction
            direction[0] *= -1;
            direction[1] *= -1;
            if (pushViewsToTempLocation(intersectingViews, occupied, direction,
                    ignoreView, solution)) {
                return true;
            }
            // Switch the direction back
            direction[0] *= -1;
            direction[1] *= -1;

            // If we have failed to find a push solution with the above, then we try
            // to find a solution by pushing along the perpendicular axis.

            // Swap the components
            int temp = direction[1];
            direction[1] = direction[0];
            direction[0] = temp;
            if (pushViewsToTempLocation(intersectingViews, occupied, direction,
                    ignoreView, solution)) {
                return true;
            }

            // Then we try the opposite direction
            direction[0] *= -1;
            direction[1] *= -1;
            if (pushViewsToTempLocation(intersectingViews, occupied, direction,
                    ignoreView, solution)) {
                return true;
            }
            // Switch the direction back
            direction[0] *= -1;
            direction[1] *= -1;

            // Swap the components back
            temp = direction[1];
            direction[1] = direction[0];
            direction[0] = temp;
        }
        return false;
    }

    /*
     * Returns a pair (x, y), where x,y are in {-1, 0, 1} corresponding to vector between
     * the provided point and the provided cell
     */
    private void computeDirectionVector(float deltaX, float deltaY, int[] result) {
        double angle = Math.atan(deltaY / deltaX);

        result[0] = 0;
        result[1] = 0;
        if (Math.abs(Math.cos(angle)) > 0.5f) {
            result[0] = (int) Math.signum(deltaX);
        }
        if (Math.abs(Math.sin(angle)) > 0.5f) {
            result[1] = (int) Math.signum(deltaY);
        }
    }

    /* This seems like it should be obvious and straight-forward, but when the direction vector
    needs to match with the notion of the dragView pushing other views, we have to employ
    a slightly more subtle notion of the direction vector. The question is what two points is
    the vector between? The center of the dragView and its desired destination? Not quite, as
    this doesn't necessarily coincide with the interaction of the dragView and items occupying
    those cells. Instead we use some heuristics to often lock the vector to up, down, left
    or right, which helps make pushing feel right.
    */
    public void getDirectionVectorForDrop(int dragViewCenterX, int dragViewCenterY, int spanX,
            int spanY, View dragView, int[] resultDirection) {

        //TODO(adamcohen) b/151776141 use the items visual center for the direction vector
        int[] targetDestination = new int[2];

        findNearestAreaIgnoreOccupied(dragViewCenterX, dragViewCenterY, spanX, spanY,
                targetDestination);
        Rect dragRect = new Rect();
        cellToRect(targetDestination[0], targetDestination[1], spanX, spanY, dragRect);
        dragRect.offset(dragViewCenterX - dragRect.centerX(), dragViewCenterY - dragRect.centerY());

        Rect dropRegionRect = new Rect();
        getViewsIntersectingRegion(targetDestination[0], targetDestination[1], spanX, spanY,
                dragView, dropRegionRect, mIntersectingViews);

        int dropRegionSpanX = dropRegionRect.width();
        int dropRegionSpanY = dropRegionRect.height();

        cellToRect(dropRegionRect.left, dropRegionRect.top, dropRegionRect.width(),
                dropRegionRect.height(), dropRegionRect);

        int deltaX = (dropRegionRect.centerX() - dragViewCenterX) / spanX;
        int deltaY = (dropRegionRect.centerY() - dragViewCenterY) / spanY;

        if (dropRegionSpanX == mCountX || spanX == mCountX) {
            deltaX = 0;
        }
        if (dropRegionSpanY == mCountY || spanY == mCountY) {
            deltaY = 0;
        }

        if (deltaX == 0 && deltaY == 0) {
            // No idea what to do, give a random direction.
            resultDirection[0] = 1;
            resultDirection[1] = 0;
        } else {
            computeDirectionVector(deltaX, deltaY, resultDirection);
        }
    }

    private boolean addViewsToTempLocation(ArrayList<View> views, Rect rectOccupiedByPotentialDrop,
            int[] direction, View dragView, ItemConfiguration currentState) {
        if (views.size() == 0) return true;

        boolean success = false;
        Rect boundingRect = new Rect();
        // We construct a rect which represents the entire group of views passed in
        currentState.getBoundingRectForViews(views, boundingRect);

        // Mark the occupied state as false for the group of views we want to move.
        for (View v: views) {
            CellAndSpan c = currentState.map.get(v);
            mTmpOccupied.markCells(c, false);
        }

        GridOccupancy blockOccupied = new GridOccupancy(boundingRect.width(), boundingRect.height());
        int top = boundingRect.top;
        int left = boundingRect.left;
        // We mark more precisely which parts of the bounding rect are truly occupied, allowing
        // for interlocking.
        for (View v: views) {
            CellAndSpan c = currentState.map.get(v);
            blockOccupied.markCells(c.cellX - left, c.cellY - top, c.spanX, c.spanY, true);
        }

        mTmpOccupied.markCells(rectOccupiedByPotentialDrop, true);

        findNearestArea(boundingRect.left, boundingRect.top, boundingRect.width(),
                boundingRect.height(), direction,
                mTmpOccupied.cells, blockOccupied.cells, mTempLocation);

        // If we successfully found a location by pushing the block of views, we commit it
        if (mTempLocation[0] >= 0 && mTempLocation[1] >= 0) {
            int deltaX = mTempLocation[0] - boundingRect.left;
            int deltaY = mTempLocation[1] - boundingRect.top;
            for (View v: views) {
                CellAndSpan c = currentState.map.get(v);
                c.cellX += deltaX;
                c.cellY += deltaY;
            }
            success = true;
        }

        // In either case, we set the occupied array as marked for the location of the views
        for (View v: views) {
            CellAndSpan c = currentState.map.get(v);
            mTmpOccupied.markCells(c, true);
        }
        return success;
    }

    public boolean rearrangementExists(int cellX, int cellY, int spanX, int spanY, int[] direction,
            View ignoreView, ItemConfiguration solution) {
        // Return early if get invalid cell positions
        if (cellX < 0 || cellY < 0) return false;

        mIntersectingViews.clear();
        mOccupiedRect.set(cellX, cellY, cellX + spanX, cellY + spanY);

        // Mark the desired location of the view currently being dragged.
        if (ignoreView != null) {
            CellAndSpan c = solution.map.get(ignoreView);
            if (c != null) {
                c.cellX = cellX;
                c.cellY = cellY;
            }
        }
        Rect r0 = new Rect(cellX, cellY, cellX + spanX, cellY + spanY);
        Rect r1 = new Rect();
        for (View child: solution.map.keySet()) {
            if (child == ignoreView) continue;
            CellAndSpan c = solution.map.get(child);
            CellLayoutLayoutParams lp = (CellLayoutLayoutParams) child.getLayoutParams();
            r1.set(c.cellX, c.cellY, c.cellX + c.spanX, c.cellY + c.spanY);
            if (Rect.intersects(r0, r1)) {
                if (!lp.canReorder) {
                    return false;
                }
                mIntersectingViews.add(child);
            }
        }

        solution.intersectingViews = new ArrayList<>(mIntersectingViews);

        // First we try to find a solution which respects the push mechanic. That is,
        // we try to find a solution such that no displaced item travels through another item
        // without also displacing that item.
        if (attemptPushInDirection(mIntersectingViews, mOccupiedRect, direction, ignoreView,
                solution)) {
            return true;
        }

        // Next we try moving the views as a block, but without requiring the push mechanic.
        if (addViewsToTempLocation(mIntersectingViews, mOccupiedRect, direction, ignoreView,
                solution)) {
            return true;
        }

        // Ok, they couldn't move as a block, let's move them individually
        for (View v : mIntersectingViews) {
            if (!addViewToTempLocation(v, mOccupiedRect, direction, solution)) {
                return false;
            }
        }
        return true;
    }

    public ReorderAlgorithm createReorderAlgorithm() {
        return new ReorderAlgorithm(this);
    }

    protected ItemConfiguration findReorderSolution(int pixelX, int pixelY, int minSpanX,
            int minSpanY, int spanX, int spanY, int[] direction, View dragView, boolean decX,
            ItemConfiguration solution) {
        return createReorderAlgorithm().findReorderSolution(pixelX, pixelY, minSpanX, minSpanY,
                spanX, spanY, direction, dragView, decX, solution);
    }

    public void copyCurrentStateToSolution(ItemConfiguration solution, boolean temp) {
        int childCount = mShortcutsAndWidgets.getChildCount();
        for (int i = 0; i < childCount; i++) {
            View child = mShortcutsAndWidgets.getChildAt(i);
            CellLayoutLayoutParams lp = (CellLayoutLayoutParams) child.getLayoutParams();
            CellAndSpan c;
            if (temp) {
                c = new CellAndSpan(lp.getTmpCellX(), lp.getTmpCellY(), lp.cellHSpan, lp.cellVSpan);
            } else {
                c = new CellAndSpan(lp.getCellX(), lp.getCellY(), lp.cellHSpan, lp.cellVSpan);
            }
            solution.add(child, c);
        }
    }

    /**
     * When the user drags an Item in the workspace sometimes we need to move the items already in
     * the workspace to make space for the new item, this function return a solution for that
     * reorder.
     *
     * @param pixelX X coordinate in the screen of the dragView in pixels
     * @param pixelY Y coordinate in the screen of the dragView in pixels
     * @param minSpanX minimum horizontal span the item can be shrunk to
     * @param minSpanY minimum vertical span the item can be shrunk to
     * @param spanX occupied horizontal span
     * @param spanY occupied vertical span
     * @param dragView the view of the item being draged
     * @return returns a solution for the given parameters, the solution contains all the icons and
     *         the locations they should be in the given solution.
     */
    public ItemConfiguration calculateReorder(int pixelX, int pixelY, int minSpanX, int minSpanY,
            int spanX, int spanY, View dragView) {
        return createReorderAlgorithm().calculateReorder(pixelX, pixelY, minSpanX, minSpanY,
                spanX, spanY, dragView);
    }

    int[] performReorder(int pixelX, int pixelY, int minSpanX, int minSpanY, int spanX, int spanY,
            View dragView, int[] result, int[] resultSpan, int mode) {
        if (resultSpan == null) {
            resultSpan = new int[]{-1, -1};
        }
        if (result == null) {
            result = new int[]{-1, -1};
        }

        ItemConfiguration finalSolution = null;
        // We want the solution to match the animation of the preview and to match the drop so we
        // only recalculate in mode MODE_SHOW_REORDER_HINT because that the first one to run in the
        // reorder cycle.
        if (mode == MODE_SHOW_REORDER_HINT || mPreviousSolution == null) {
            finalSolution = calculateReorder(pixelX, pixelY, minSpanX, minSpanY, spanX, spanY,
                    dragView);
            mPreviousSolution = finalSolution;
        } else {
            finalSolution = mPreviousSolution;
            // We reset this vector after drop
            if (mode == MODE_ON_DROP || mode == MODE_ON_DROP_EXTERNAL) {
                mPreviousSolution = null;
            }
        }

        if (finalSolution == null || !finalSolution.isSolution) {
            result[0] = result[1] = resultSpan[0] = resultSpan[1] = -1;
        } else {
            result[0] = finalSolution.cellX;
            result[1] = finalSolution.cellY;
            resultSpan[0] = finalSolution.spanX;
            resultSpan[1] = finalSolution.spanY;
            performReorder(finalSolution, dragView, mode);
        }
        return result;
    }

    /**
     * Animates and submits in the DB the given ItemConfiguration depending of the mode.
     *
     * @param solution represents widgets on the screen which the Workspace will animate to and
     * would be submitted to the database.
     * @param dragView view which is being dragged over the workspace that trigger the reorder
     * @param mode depending on the mode different animations would be played and depending on the
     *             mode the solution would be submitted or not the database.
     *             The possible modes are {@link MODE_SHOW_REORDER_HINT}, {@link MODE_DRAG_OVER},
     *             {@link MODE_ON_DROP}, {@link MODE_ON_DROP_EXTERNAL}, {@link  MODE_ACCEPT_DROP}
     *             defined in {@link CellLayout}.
     */
    public void performReorder(ItemConfiguration solution, View dragView, int mode) {
        if (mode == MODE_SHOW_REORDER_HINT) {
            beginOrAdjustReorderPreviewAnimations(solution, dragView,
                    ReorderPreviewAnimation.MODE_HINT);
            return;
        }
        // If we're just testing for a possible location (MODE_ACCEPT_DROP), we don't bother
        // committing anything or animating anything as we just want to determine if a solution
        // exists
        if (mode == MODE_DRAG_OVER || mode == MODE_ON_DROP || mode == MODE_ON_DROP_EXTERNAL) {
            if (!DESTRUCTIVE_REORDER) {
                setUseTempCoords(true);
            }

            if (!DESTRUCTIVE_REORDER) {
                copySolutionToTempState(solution, dragView);
            }
            setItemPlacementDirty(true);
            animateItemsToSolution(solution, dragView, mode == MODE_ON_DROP);

            if (!DESTRUCTIVE_REORDER
                    && (mode == MODE_ON_DROP || mode == MODE_ON_DROP_EXTERNAL)) {
                // Since the temp solution didn't update dragView, don't commit it either
                commitTempPlacement(dragView);
                completeAndClearReorderPreviewAnimations();
                setItemPlacementDirty(false);
            } else {
                beginOrAdjustReorderPreviewAnimations(solution, dragView,
                        ReorderPreviewAnimation.MODE_PREVIEW);
            }
        }

        if (mode == MODE_ON_DROP && !DESTRUCTIVE_REORDER) {
            setUseTempCoords(false);
        }

        mShortcutsAndWidgets.requestLayout();
    }

    void setItemPlacementDirty(boolean dirty) {
        mItemPlacementDirty = dirty;
    }
    boolean isItemPlacementDirty() {
        return mItemPlacementDirty;
    }

    /**
     * Represents the solution to a reorder of items in the Workspace.
     */
    public static class ItemConfiguration extends CellAndSpan {
        public final ArrayMap<View, CellAndSpan> map = new ArrayMap<>();
        private final ArrayMap<View, CellAndSpan> savedMap = new ArrayMap<>();
        public final ArrayList<View> sortedViews = new ArrayList<>();
        public ArrayList<View> intersectingViews;
        public boolean isSolution = false;

        public void save() {
            // Copy current state into savedMap
            for (View v: map.keySet()) {
                savedMap.get(v).copyFrom(map.get(v));
            }
        }

        public void restore() {
            // Restore current state from savedMap
            for (View v: savedMap.keySet()) {
                map.get(v).copyFrom(savedMap.get(v));
            }
        }

        public void add(View v, CellAndSpan cs) {
            map.put(v, cs);
            savedMap.put(v, new CellAndSpan());
            sortedViews.add(v);
        }

        public int area() {
            return spanX * spanY;
        }

        public void getBoundingRectForViews(ArrayList<View> views, Rect outRect) {
            boolean first = true;
            for (View v: views) {
                CellAndSpan c = map.get(v);
                if (first) {
                    outRect.set(c.cellX, c.cellY, c.cellX + c.spanX, c.cellY + c.spanY);
                    first = false;
                } else {
                    outRect.union(c.cellX, c.cellY, c.cellX + c.spanX, c.cellY + c.spanY);
                }
            }
        }
    }

    /**
     * Find a starting cell position that will fit the given bounds nearest the requested
     * cell location. Uses Euclidean distance to score multiple vacant areas.
     *
     * @param pixelX The X location at which you want to search for a vacant area.
     * @param pixelY The Y location at which you want to search for a vacant area.
     * @param spanX Horizontal span of the object.
     * @param spanY Vertical span of the object.
     * @param result Previously returned value to possibly recycle.
     * @return The X, Y cell of a vacant area that can contain this object,
     *         nearest the requested location.
     */
    public int[] findNearestAreaIgnoreOccupied(int pixelX, int pixelY, int spanX, int spanY,
            int[] result) {
        return findNearestArea(pixelX, pixelY, spanX, spanY, spanX, spanY, true, result, null);
    }

    boolean existsEmptyCell() {
        return findCellForSpan(null, 1, 1);
    }

    /**
     * Finds the upper-left coordinate of the first rectangle in the grid that can
     * hold a cell of the specified dimensions. If intersectX and intersectY are not -1,
     * then this method will only return coordinates for rectangles that contain the cell
     * (intersectX, intersectY)
     *
     * @param cellXY The array that will contain the position of a vacant cell if such a cell
     *               can be found.
     * @param spanX The horizontal span of the cell we want to find.
     * @param spanY The vertical span of the cell we want to find.
     *
     * @return True if a vacant cell of the specified dimension was found, false otherwise.
     */
    public boolean findCellForSpan(int[] cellXY, int spanX, int spanY) {
        if (cellXY == null) {
            cellXY = new int[2];
        }
        return mOccupied.findVacantCell(cellXY, spanX, spanY);
    }

    /**
     * A drag event has begun over this layout.
     * It may have begun over this layout (in which case onDragChild is called first),
     * or it may have begun on another layout.
     */
    void onDragEnter() {
        mDragging = true;
        mPreviousSolution = null;
    }

    /**
     * Called when drag has left this CellLayout or has been completed (successfully or not)
     */
    void onDragExit() {
        // This can actually be called when we aren't in a drag, e.g. when adding a new
        // item to this layout via the customize drawer.
        // Guard against that case.
        if (mDragging) {
            mDragging = false;
        }

        // Invalidate the drag data
        mPreviousSolution = null;
        mDragCell[0] = mDragCell[1] = -1;
        mDragCellSpan[0] = mDragCellSpan[1] = -1;
        mDragOutlineAnims[mDragOutlineCurrent].animateOut();
        mDragOutlineCurrent = (mDragOutlineCurrent + 1) % mDragOutlineAnims.length;
        revertTempState();
        setIsDragOverlapping(false);
    }

    /**
     * Mark a child as having been dropped.
     * At the beginning of the drag operation, the child may have been on another
     * screen, but it is re-parented before this method is called.
     *
     * @param child The child that is being dropped
     */
    void onDropChild(View child) {
        if (child != null) {
            CellLayoutLayoutParams
                    lp = (CellLayoutLayoutParams) child.getLayoutParams();
            lp.dropped = true;
            child.requestLayout();
            markCellsAsOccupiedForView(child);
        }
    }

    /**
     * Computes a bounding rectangle for a range of cells
     *
     * @param cellX X coordinate of upper left corner expressed as a cell position
     * @param cellY Y coordinate of upper left corner expressed as a cell position
     * @param cellHSpan Width in cells
     * @param cellVSpan Height in cells
     * @param resultRect Rect into which to put the results
     */
    public void cellToRect(int cellX, int cellY, int cellHSpan, int cellVSpan, Rect resultRect) {
        final int cellWidth = mCellWidth;
        final int cellHeight = mCellHeight;

        // We observe a shift of 1 pixel on the x coordinate compared to the actual cell coordinates
        final int hStartPadding = getPaddingLeft()
                + (int) Math.ceil(getUnusedHorizontalSpace() / 2f);
        final int vStartPadding = getPaddingTop();

        int x = hStartPadding + (cellX * mBorderSpace.x) + (cellX * cellWidth);
        int y = vStartPadding + (cellY * mBorderSpace.y) + (cellY * cellHeight);

        int width = cellHSpan * cellWidth + ((cellHSpan - 1) * mBorderSpace.x);
        int height = cellVSpan * cellHeight + ((cellVSpan - 1) * mBorderSpace.y);

        resultRect.set(x, y, x + width, y + height);
    }

    public void markCellsAsOccupiedForView(View view) {
        if (view instanceof LauncherAppWidgetHostView
                && view.getTag() instanceof LauncherAppWidgetInfo) {
            LauncherAppWidgetInfo info = (LauncherAppWidgetInfo) view.getTag();
            CellPos pos = mActivity.getCellPosMapper().mapModelToPresenter(info);
            mOccupied.markCells(pos.cellX, pos.cellY, info.spanX, info.spanY, true);
            return;
        }
        if (view == null || view.getParent() != mShortcutsAndWidgets) return;
        CellLayoutLayoutParams
                lp = (CellLayoutLayoutParams) view.getLayoutParams();
        mOccupied.markCells(lp.getCellX(), lp.getCellY(), lp.cellHSpan, lp.cellVSpan, true);
    }

    public void markCellsAsUnoccupiedForView(View view) {
        if (view instanceof LauncherAppWidgetHostView
                && view.getTag() instanceof LauncherAppWidgetInfo) {
            LauncherAppWidgetInfo info = (LauncherAppWidgetInfo) view.getTag();
            CellPos pos = mActivity.getCellPosMapper().mapModelToPresenter(info);
            mOccupied.markCells(pos.cellX, pos.cellY, info.spanX, info.spanY, false);
            return;
        }
        if (view == null || view.getParent() != mShortcutsAndWidgets) return;
        CellLayoutLayoutParams
                lp = (CellLayoutLayoutParams) view.getLayoutParams();
        mOccupied.markCells(lp.getCellX(), lp.getCellY(), lp.cellHSpan, lp.cellVSpan, false);
    }

    public int getDesiredWidth() {
        return getPaddingLeft() + getPaddingRight() + (mCountX * mCellWidth)
                + ((mCountX - 1) * mBorderSpace.x);
    }

    public int getDesiredHeight()  {
        return getPaddingTop() + getPaddingBottom() + (mCountY * mCellHeight)
                + ((mCountY - 1) * mBorderSpace.y);
    }

    public boolean isOccupied(int x, int y) {
        if (x < mCountX && y < mCountY) {
            return mOccupied.cells[x][y] && !PreferenceExtensionsKt.firstBlocking(mPreferenceManager2.getAllowWidgetOverlap());
        } else {
            throw new RuntimeException("Position exceeds the bound of this CellLayout");
        }
    }

    @Override
    public ViewGroup.LayoutParams generateLayoutParams(AttributeSet attrs) {
        return new CellLayoutLayoutParams(getContext(), attrs);
    }

    @Override
    protected boolean checkLayoutParams(ViewGroup.LayoutParams p) {
        return p instanceof CellLayoutLayoutParams;
    }

    @Override
    protected ViewGroup.LayoutParams generateLayoutParams(ViewGroup.LayoutParams p) {
        return new CellLayoutLayoutParams(p);
    }

    // This class stores info for two purposes:
    // 1. When dragging items (mDragInfo in Workspace), we store the View, its cellX & cellY,
    //    its spanX, spanY, and the screen it is on
    // 2. When long clicking on an empty cell in a CellLayout, we save information about the
    //    cellX and cellY coordinates and which page was clicked. We then set this as a tag on
    //    the CellLayout that was long clicked
    public static final class CellInfo extends CellAndSpan {
        public final View cell;
        final int screenId;
        final int container;

        public CellInfo(View v, ItemInfo info, CellPos cellPos) {
            cellX = cellPos.cellX;
            cellY = cellPos.cellY;
            spanX = info.spanX;
            spanY = info.spanY;
            cell = v;
            screenId = cellPos.screenId;
            container = info.container;
        }

        @Override
        public String toString() {
            return "Cell[view=" + (cell == null ? "null" : cell.getClass())
                    + ", x=" + cellX + ", y=" + cellY + "]";
        }
    }

    /**
     * A Delegated cell Drawing for drawing on CellLayout
     */
    public abstract static class DelegatedCellDrawing {
        public int mDelegateCellX;
        public int mDelegateCellY;

        /**
         * Draw under CellLayout
         */
        public abstract void drawUnderItem(Canvas canvas);

        /**
         * Draw over CellLayout
         */
        public abstract void drawOverItem(Canvas canvas);
    }

    /**
     * Returns whether an item can be placed in this CellLayout (after rearranging and/or resizing
     * if necessary).
     */
    public boolean hasReorderSolution(ItemInfo itemInfo) {
        int[] cellPoint = new int[2];
        // Check for a solution starting at every cell.
        for (int cellX = 0; cellX < getCountX(); cellX++) {
            for (int cellY = 0; cellY < getCountY(); cellY++) {
                cellToPoint(cellX, cellY, cellPoint);
                if (findReorderSolution(cellPoint[0], cellPoint[1], itemInfo.minSpanX,
                        itemInfo.minSpanY, itemInfo.spanX, itemInfo.spanY, mDirectionVector, null,
                        true, new ItemConfiguration()).isSolution) {
                    return true;
                }
            }
        }
        return false;
    }

    /**
     * Finds solution to accept hotseat migration to cell layout. commits solution if commitConfig
     */
    public boolean makeSpaceForHotseatMigration(boolean commitConfig) {
        int[] cellPoint = new int[2];
        int[] directionVector = new int[]{0, -1};
        cellToPoint(0, mCountY, cellPoint);
        ItemConfiguration configuration = new ItemConfiguration();
        if (findReorderSolution(cellPoint[0], cellPoint[1], mCountX, 1, mCountX, 1,
                directionVector, null, false, configuration).isSolution) {
            if (commitConfig) {
                copySolutionToTempState(configuration, null);
                commitTempPlacement(null);
                // undo marking cells occupied since there is actually nothing being placed yet.
                mOccupied.markCells(0, mCountY - 1, mCountX, 1, false);
            }
            return true;
        }
        return false;
    }

    /**
     * returns a copy of cell layout's grid occupancy
     */
    public GridOccupancy cloneGridOccupancy() {
        GridOccupancy occupancy = new GridOccupancy(mCountX, mCountY);
        mOccupied.copyTo(occupancy);
        return occupancy;
    }

    public boolean isRegionVacant(int x, int y, int spanX, int spanY) {
        return mOccupied.isRegionVacant(x, y, spanX, spanY) || PreferenceExtensionsKt.firstBlocking(mPreferenceManager2.getAllowWidgetOverlap());
    }
}<|MERGE_RESOLUTION|>--- conflicted
+++ resolved
@@ -79,7 +79,6 @@
 import com.android.launcher3.util.Thunk;
 import com.android.launcher3.views.ActivityContext;
 import com.android.launcher3.widget.LauncherAppWidgetHostView;
-import com.patrykmichalik.opto.core.PreferenceExtensionsKt;
 
 import java.lang.annotation.Retention;
 import java.lang.annotation.RetentionPolicy;
@@ -218,7 +217,6 @@
     DragAndDropAccessibilityDelegate mTouchHelper;
 
     PreferenceManager2 mPreferenceManager2;
-
     public static final FloatProperty<CellLayout> SPRING_LOADED_PROGRESS =
             new FloatProperty<CellLayout>("spring_loaded_progress") {
                 @Override
@@ -253,18 +251,9 @@
         mActivity = ActivityContext.lookupContext(context);
         DeviceProfile deviceProfile = mActivity.getDeviceProfile();
 
-<<<<<<< HEAD
         mPreferenceManager2 = PreferenceManager2.getInstance(context);
 
-        mBorderSpace = mContainerType == FOLDER
-                ? new Point(deviceProfile.folderCellLayoutBorderSpacePx)
-                : new Point(deviceProfile.cellLayoutBorderSpacePx);
-
-        mCellWidth = mCellHeight = -1;
-        mFixedCellWidth = mFixedCellHeight = -1;
-=======
         resetCellSizeInternal(deviceProfile);
->>>>>>> fc786807
 
         mCountX = deviceProfile.inv.numColumns;
         mCountY = deviceProfile.inv.numRows;
@@ -282,13 +271,7 @@
         mBackground.setCallback(this);
         mBackground.setAlpha(0);
 
-<<<<<<< HEAD
         mGridColor = ColorTokens.WorkspaceAccentColor.resolveColor(getContext());
-        mGridVisualizationPadding =
-                res.getDimensionPixelSize(R.dimen.grid_visualization_cell_spacing);
-=======
-        mGridColor = Themes.getAttrColor(getContext(), R.attr.workspaceAccentColor);
->>>>>>> fc786807
         mGridVisualizationRoundingRadius =
                 res.getDimensionPixelSize(R.dimen.grid_visualization_rounding_radius);
         mReorderPreviewAnimationMagnitude = (REORDER_PREVIEW_MAGNITUDE * deviceProfile.iconSizePx);
@@ -300,7 +283,7 @@
         for (int i = 0; i < mDragOutlines.length; i++) {
             mDragOutlines[i] = new CellLayoutLayoutParams(0, 0, 0, 0);
         }
-        mDragOutlinePaint.setColor(Themes.getAttrColor(context, R.attr.workspaceTextColor));
+        mDragOutlinePaint.setColor(ColorTokens.WorkspaceAccentColor.resolveColor(getContext()));
 
         // When dragging things around the home screens, we show a green outline of
         // where the item will land. The outlines gradually fade out, leaving a trail
@@ -781,7 +764,7 @@
      * @return if adding the view was successful
      */
     public boolean addViewToCellLayout(View child, int index, int childId,
-            CellLayoutLayoutParams params, boolean markCells) {
+                                       CellLayoutLayoutParams params, boolean markCells) {
         final CellLayoutLayoutParams lp = params;
 
         // Hotseat icons - remove text
@@ -1087,7 +1070,7 @@
     }
 
     public boolean animateChildToPosition(final View child, int cellX, int cellY, int duration,
-            int delay, boolean permanent, boolean adjustOccupied) {
+                                          int delay, boolean permanent, boolean adjustOccupied) {
         ShortcutAndWidgetContainer clc = getShortcutsAndWidgets();
 
         if (clc.indexOfChild(child) != -1 && (child instanceof Reorderable)) {
@@ -1183,7 +1166,7 @@
     }
 
     void visualizeDropLocation(int cellX, int cellY, int spanX, int spanY,
-            DropTarget.DragObject dragObject) {
+                               DropTarget.DragObject dragObject) {
         if (mDragCell[0] != cellX || mDragCell[1] != cellY || mDragCellSpan[0] != spanX
                 || mDragCellSpan[1] != spanY) {
             mDragCell[0] = cellX;
@@ -1216,7 +1199,7 @@
 
     /** Applies the local color extraction to a dragging widget object. */
     private void applyColorExtractionOnWidget(DropTarget.DragObject dragObject, int[] targetCell,
-            int spanX, int spanY) {
+                                              int spanX, int spanY) {
         // Apply local extracted color if the DragView is an AppWidgetHostViewDrawable.
         View view = dragObject.dragView.getContentView();
         if (view instanceof LauncherAppWidgetHostView) {
@@ -1274,7 +1257,7 @@
      *         nearest the requested location.
      */
     public int[] findNearestVacantArea(int pixelX, int pixelY, int minSpanX, int minSpanY,
-            int spanX, int spanY, int[] result, int[] resultSpan) {
+                                       int spanX, int spanY, int[] result, int[] resultSpan) {
         return findNearestArea(pixelX, pixelY, minSpanX, minSpanY, spanX, spanY, false,
                 result, resultSpan);
     }
@@ -1297,7 +1280,7 @@
      *         nearest the requested location.
      */
     private int[] findNearestArea(int relativeXPos, int relativeYPos, int minSpanX, int minSpanY,
-            int spanX, int spanY, boolean ignoreOccupied, int[] result, int[] resultSpan) {
+                                  int spanX, int spanY, boolean ignoreOccupied, int[] result, int[] resultSpan) {
         // For items with a spanX / spanY > 1, the passed in point (relativeXPos, relativeYPos)
         // corresponds to the center of the item, but we are searching based on the top-left cell,
         // so we translate the point over to correspond to the top-left.
@@ -1456,7 +1439,7 @@
 
     // This method starts or changes the reorder preview animations
     private void beginOrAdjustReorderPreviewAnimations(ItemConfiguration solution,
-            View dragView, int mode) {
+                                                       View dragView, int mode) {
         int childCount = mShortcutsAndWidgets.getChildCount();
         for (int i = 0; i < childCount; i++) {
             View child = mShortcutsAndWidgets.getChildAt(i);
@@ -1512,7 +1495,7 @@
         ValueAnimator a;
 
         ReorderPreviewAnimation(View childView, int mode, int cellX0, int cellY0,
-                int cellX1, int cellY1, int spanX, int spanY) {
+                                int cellX1, int cellY1, int spanX, int spanY) {
             regionToCenterPoint(cellX0, cellY0, spanX, spanY, mTmpPoint);
             final int x0 = mTmpPoint[0];
             final int y0 = mTmpPoint[1];
@@ -1688,7 +1671,7 @@
 
     // For a given cell and span, fetch the set of views intersecting the region.
     public void getViewsIntersectingRegion(int cellX, int cellY, int spanX, int spanY,
-            View dragView, Rect boundingRect, ArrayList<View> intersectingViews) {
+                                           View dragView, Rect boundingRect, ArrayList<View> intersectingViews) {
         if (boundingRect != null) {
             boundingRect.set(cellX, cellY, cellX + spanX, cellY + spanY);
         }
@@ -1713,7 +1696,7 @@
     }
 
     public boolean isNearestDropLocationOccupied(int pixelX, int pixelY, int spanX, int spanY,
-            View dragView, int[] result) {
+                                                 View dragView, int[] result) {
         result = findNearestAreaIgnoreOccupied(pixelX, pixelY, spanX, spanY, result);
         getViewsIntersectingRegion(result[0], result[1], spanX, spanY, dragView, null,
                 mIntersectingViews);
@@ -1740,7 +1723,7 @@
     }
 
     boolean createAreaForResize(int cellX, int cellY, int spanX, int spanY,
-            View dragView, int[] direction, boolean commit) {
+                                View dragView, int[] direction, boolean commit) {
         int[] pixelXY = new int[2];
         regionToCenterPoint(cellX, cellY, spanX, spanY, pixelXY);
 
@@ -1790,7 +1773,7 @@
      *         nearest the requested location.
      */
     private int[] findNearestArea(int cellX, int cellY, int spanX, int spanY, int[] direction,
-            boolean[][] occupied, boolean blockOccupied[][], int[] result) {
+                                  boolean[][] occupied, boolean blockOccupied[][], int[] result) {
         // Keep track of best-scoring drop area
         final int[] bestXY = result != null ? result : new int[2];
         float bestDistance = Float.MAX_VALUE;
@@ -1838,7 +1821,7 @@
     }
 
     private boolean addViewToTempLocation(View v, Rect rectOccupiedByPotentialDrop,
-            int[] direction, ItemConfiguration currentState) {
+                                          int[] direction, ItemConfiguration currentState) {
         CellAndSpan c = currentState.map.get(v);
         boolean success = false;
         mTmpOccupied.markCells(c, false);
@@ -1857,7 +1840,7 @@
     }
 
     private boolean pushViewsToTempLocation(ArrayList<View> views, Rect rectOccupiedByPotentialDrop,
-            int[] direction, View dragView, ItemConfiguration currentState) {
+                                            int[] direction, View dragView, ItemConfiguration currentState) {
 
         ViewCluster cluster = new ViewCluster(views, currentState);
         Rect clusterRect = cluster.getBoundingRect();
@@ -1986,314 +1969,9 @@
                 topEdge[i] = -1;
                 bottomEdge[i] = -1;
             }
-<<<<<<< HEAD
-            success = true;
-        }
-
-        // In either case, we set the occupied array as marked for the location of the views
-        for (View v: views) {
-            CellAndSpan c = currentState.map.get(v);
-            mTmpOccupied.markCells(c, true);
-        }
-        return success;
-    }
-
-    // This method tries to find a reordering solution which satisfies the push mechanic by trying
-    // to push items in each of the cardinal directions, in an order based on the direction vector
-    // passed.
-    private boolean attemptPushInDirection(ArrayList<View> intersectingViews, Rect occupied,
-            int[] direction, View ignoreView, ItemConfiguration solution) {
-        if ((Math.abs(direction[0]) + Math.abs(direction[1])) > 1) {
-            // If the direction vector has two non-zero components, we try pushing
-            // separately in each of the components.
-            int temp = direction[1];
-            direction[1] = 0;
-
-            if (pushViewsToTempLocation(intersectingViews, occupied, direction,
-                    ignoreView, solution)) {
-                return true;
-            }
-            direction[1] = temp;
-            temp = direction[0];
-            direction[0] = 0;
-
-            if (pushViewsToTempLocation(intersectingViews, occupied, direction,
-                    ignoreView, solution)) {
-                return true;
-            }
-            // Revert the direction
-            direction[0] = temp;
-
-            // Now we try pushing in each component of the opposite direction
-            direction[0] *= -1;
-            direction[1] *= -1;
-            temp = direction[1];
-            direction[1] = 0;
-            if (pushViewsToTempLocation(intersectingViews, occupied, direction,
-                    ignoreView, solution)) {
-                return true;
-            }
-
-            direction[1] = temp;
-            temp = direction[0];
-            direction[0] = 0;
-            if (pushViewsToTempLocation(intersectingViews, occupied, direction,
-                    ignoreView, solution)) {
-                return true;
-            }
-            // revert the direction
-            direction[0] = temp;
-            direction[0] *= -1;
-            direction[1] *= -1;
-
-        } else {
-            // If the direction vector has a single non-zero component, we push first in the
-            // direction of the vector
-            if (pushViewsToTempLocation(intersectingViews, occupied, direction,
-                    ignoreView, solution)) {
-                return true;
-            }
-            // Then we try the opposite direction
-            direction[0] *= -1;
-            direction[1] *= -1;
-            if (pushViewsToTempLocation(intersectingViews, occupied, direction,
-                    ignoreView, solution)) {
-                return true;
-            }
-            // Switch the direction back
-            direction[0] *= -1;
-            direction[1] *= -1;
-
-            // If we have failed to find a push solution with the above, then we try
-            // to find a solution by pushing along the perpendicular axis.
-
-            // Swap the components
-            int temp = direction[1];
-            direction[1] = direction[0];
-            direction[0] = temp;
-            if (pushViewsToTempLocation(intersectingViews, occupied, direction,
-                    ignoreView, solution)) {
-                return true;
-            }
-
-            // Then we try the opposite direction
-            direction[0] *= -1;
-            direction[1] *= -1;
-            if (pushViewsToTempLocation(intersectingViews, occupied, direction,
-                    ignoreView, solution)) {
-                return true;
-            }
-            // Switch the direction back
-            direction[0] *= -1;
-            direction[1] *= -1;
-
-            // Swap the components back
-            temp = direction[1];
-            direction[1] = direction[0];
-            direction[0] = temp;
-        }
-        return false;
-    }
-
-    private boolean rearrangementExists(int cellX, int cellY, int spanX, int spanY, int[] direction,
-            View ignoreView, ItemConfiguration solution) {
-        // Return early if get invalid cell positions
-        if (cellX < 0 || cellY < 0) return false;
-
-        mIntersectingViews.clear();
-        if (PreferenceExtensionsKt.firstBlocking(mPreferenceManager2.getAllowWidgetOverlap())) {
-            // let's pretend no intersections exist
-            solution.intersectingViews = new ArrayList<>(mIntersectingViews);
-            return true;
-        }
-        mOccupiedRect.set(cellX, cellY, cellX + spanX, cellY + spanY);
-
-        // Mark the desired location of the view currently being dragged.
-        if (ignoreView != null) {
-            CellAndSpan c = solution.map.get(ignoreView);
-            if (c != null) {
-                c.cellX = cellX;
-                c.cellY = cellY;
-            }
-        }
-        Rect r0 = new Rect(cellX, cellY, cellX + spanX, cellY + spanY);
-        Rect r1 = new Rect();
-        for (View child: solution.map.keySet()) {
-            if (child == ignoreView) continue;
-            CellAndSpan c = solution.map.get(child);
-            LayoutParams lp = (LayoutParams) child.getLayoutParams();
-            r1.set(c.cellX, c.cellY, c.cellX + c.spanX, c.cellY + c.spanY);
-            if (Rect.intersects(r0, r1)) {
-                if (!lp.canReorder) {
-                    return false;
-                }
-                mIntersectingViews.add(child);
-            }
-        }
-
-        solution.intersectingViews = new ArrayList<>(mIntersectingViews);
-
-        // First we try to find a solution which respects the push mechanic. That is,
-        // we try to find a solution such that no displaced item travels through another item
-        // without also displacing that item.
-        if (attemptPushInDirection(mIntersectingViews, mOccupiedRect, direction, ignoreView,
-                solution)) {
-            return true;
-        }
-
-        // Next we try moving the views as a block, but without requiring the push mechanic.
-        if (addViewsToTempLocation(mIntersectingViews, mOccupiedRect, direction, ignoreView,
-                solution)) {
-            return true;
-        }
-
-        // Ok, they couldn't move as a block, let's move them individually
-        for (View v : mIntersectingViews) {
-            if (!addViewToTempLocation(v, mOccupiedRect, direction, solution)) {
-                return false;
-            }
-        }
-        return true;
-    }
-
-    /*
-     * Returns a pair (x, y), where x,y are in {-1, 0, 1} corresponding to vector between
-     * the provided point and the provided cell
-     */
-    private void computeDirectionVector(float deltaX, float deltaY, int[] result) {
-        double angle = Math.atan(deltaY / deltaX);
-
-        result[0] = 0;
-        result[1] = 0;
-        if (Math.abs(Math.cos(angle)) > 0.5f) {
-            result[0] = (int) Math.signum(deltaX);
-        }
-        if (Math.abs(Math.sin(angle)) > 0.5f) {
-            result[1] = (int) Math.signum(deltaY);
-        }
-    }
-
-    private ItemConfiguration findReorderSolution(int pixelX, int pixelY, int minSpanX, int minSpanY,
-            int spanX, int spanY, int[] direction, View dragView, boolean decX,
-            ItemConfiguration solution) {
-        // Copy the current state into the solution. This solution will be manipulated as necessary.
-        copyCurrentStateToSolution(solution, false);
-        // Copy the current occupied array into the temporary occupied array. This array will be
-        // manipulated as necessary to find a solution.
-        mOccupied.copyTo(mTmpOccupied);
-
-        // We find the nearest cell into which we would place the dragged item, assuming there's
-        // nothing in its way.
-        int result[] = new int[2];
-        result = findNearestArea(pixelX, pixelY, spanX, spanY, result);
-
-        boolean success;
-        // First we try the exact nearest position of the item being dragged,
-        // we will then want to try to move this around to other neighbouring positions
-        success = rearrangementExists(result[0], result[1], spanX, spanY, direction, dragView,
-                solution);
-
-        if (!success) {
-            // We try shrinking the widget down to size in an alternating pattern, shrink 1 in
-            // x, then 1 in y etc.
-            if (spanX > minSpanX && (minSpanY == spanY || decX)) {
-                return findReorderSolution(pixelX, pixelY, minSpanX, minSpanY, spanX - 1, spanY,
-                        direction, dragView, false, solution);
-            } else if (spanY > minSpanY) {
-                return findReorderSolution(pixelX, pixelY, minSpanX, minSpanY, spanX, spanY - 1,
-                        direction, dragView, true, solution);
-            }
-            solution.isSolution = false;
-        } else {
-            solution.isSolution = true;
-            solution.cellX = result[0];
-            solution.cellY = result[1];
-            solution.spanX = spanX;
-            solution.spanY = spanY;
-        }
-        return solution;
-    }
-
-    private void copyCurrentStateToSolution(ItemConfiguration solution, boolean temp) {
-        int childCount = mShortcutsAndWidgets.getChildCount();
-        for (int i = 0; i < childCount; i++) {
-            View child = mShortcutsAndWidgets.getChildAt(i);
-            LayoutParams lp = (LayoutParams) child.getLayoutParams();
-            CellAndSpan c;
-            if (temp) {
-                c = new CellAndSpan(lp.tmpCellX, lp.tmpCellY, lp.cellHSpan, lp.cellVSpan);
-            } else {
-                c = new CellAndSpan(lp.cellX, lp.cellY, lp.cellHSpan, lp.cellVSpan);
-            }
-            solution.add(child, c);
-        }
-    }
-
-    private void copySolutionToTempState(ItemConfiguration solution, View dragView) {
-        mTmpOccupied.clear();
-
-        int childCount = mShortcutsAndWidgets.getChildCount();
-        for (int i = 0; i < childCount; i++) {
-            View child = mShortcutsAndWidgets.getChildAt(i);
-            if (child == dragView) continue;
-            LayoutParams lp = (LayoutParams) child.getLayoutParams();
-            CellAndSpan c = solution.map.get(child);
-            if (c != null) {
-                lp.tmpCellX = c.cellX;
-                lp.tmpCellY = c.cellY;
-                lp.cellHSpan = c.spanX;
-                lp.cellVSpan = c.spanY;
-                mTmpOccupied.markCells(c, true);
-            }
-        }
-        mTmpOccupied.markCells(solution, true);
-    }
-
-    private void animateItemsToSolution(ItemConfiguration solution, View dragView, boolean
-            commitDragView) {
-
-        GridOccupancy occupied = DESTRUCTIVE_REORDER ? mOccupied : mTmpOccupied;
-        occupied.clear();
-
-        int childCount = mShortcutsAndWidgets.getChildCount();
-        for (int i = 0; i < childCount; i++) {
-            View child = mShortcutsAndWidgets.getChildAt(i);
-            if (child == dragView) continue;
-            CellAndSpan c = solution.map.get(child);
-            if (c != null) {
-                animateChildToPosition(child, c.cellX, c.cellY, REORDER_ANIMATION_DURATION, 0,
-                        DESTRUCTIVE_REORDER, false);
-                occupied.markCells(c, true);
-            }
-        }
-        if (commitDragView) {
-            occupied.markCells(solution, true);
-        }
-    }
-
-
-    // This method starts or changes the reorder preview animations
-    private void beginOrAdjustReorderPreviewAnimations(ItemConfiguration solution,
-            View dragView, int mode) {
-        int childCount = mShortcutsAndWidgets.getChildCount();
-        for (int i = 0; i < childCount; i++) {
-            View child = mShortcutsAndWidgets.getChildAt(i);
-            if (child == dragView) continue;
-            CellAndSpan c = solution.map.get(child);
-            boolean skip = mode == ReorderPreviewAnimation.MODE_HINT && solution.intersectingViews
-                    != null && !solution.intersectingViews.contains(child);
-
-
-            LayoutParams lp = (LayoutParams) child.getLayoutParams();
-            if (c != null && !skip && (child instanceof Reorderable)) {
-                ReorderPreviewAnimation rha = new ReorderPreviewAnimation((Reorderable) child,
-                        mode, lp.cellX, lp.cellY, c.cellX, c.cellY, c.spanX, c.spanY);
-                rha.animate();
-=======
             for (int i = 0; i < mCountY; i++) {
                 leftEdge[i] = -1;
                 rightEdge[i] = -1;
->>>>>>> fc786807
             }
             dirtyEdges = LEFT | TOP | RIGHT | BOTTOM;
             boundingRectDirty = true;
@@ -2445,7 +2123,7 @@
     // to push items in each of the cardinal directions, in an order based on the direction vector
     // passed.
     private boolean attemptPushInDirection(ArrayList<View> intersectingViews, Rect occupied,
-            int[] direction, View ignoreView, ItemConfiguration solution) {
+                                           int[] direction, View ignoreView, ItemConfiguration solution) {
         if ((Math.abs(direction[0]) + Math.abs(direction[1])) > 1) {
             // If the direction vector has two non-zero components, we try pushing
             // separately in each of the components.
@@ -2564,7 +2242,7 @@
     or right, which helps make pushing feel right.
     */
     public void getDirectionVectorForDrop(int dragViewCenterX, int dragViewCenterY, int spanX,
-            int spanY, View dragView, int[] resultDirection) {
+                                          int spanY, View dragView, int[] resultDirection) {
 
         //TODO(adamcohen) b/151776141 use the items visual center for the direction vector
         int[] targetDestination = new int[2];
@@ -2605,7 +2283,7 @@
     }
 
     private boolean addViewsToTempLocation(ArrayList<View> views, Rect rectOccupiedByPotentialDrop,
-            int[] direction, View dragView, ItemConfiguration currentState) {
+                                           int[] direction, View dragView, ItemConfiguration currentState) {
         if (views.size() == 0) return true;
 
         boolean success = false;
@@ -2656,7 +2334,7 @@
     }
 
     public boolean rearrangementExists(int cellX, int cellY, int spanX, int spanY, int[] direction,
-            View ignoreView, ItemConfiguration solution) {
+                                       View ignoreView, ItemConfiguration solution) {
         // Return early if get invalid cell positions
         if (cellX < 0 || cellY < 0) return false;
 
@@ -2716,8 +2394,8 @@
     }
 
     protected ItemConfiguration findReorderSolution(int pixelX, int pixelY, int minSpanX,
-            int minSpanY, int spanX, int spanY, int[] direction, View dragView, boolean decX,
-            ItemConfiguration solution) {
+                                                    int minSpanY, int spanX, int spanY, int[] direction, View dragView, boolean decX,
+                                                    ItemConfiguration solution) {
         return createReorderAlgorithm().findReorderSolution(pixelX, pixelY, minSpanX, minSpanY,
                 spanX, spanY, direction, dragView, decX, solution);
     }
@@ -2753,13 +2431,13 @@
      *         the locations they should be in the given solution.
      */
     public ItemConfiguration calculateReorder(int pixelX, int pixelY, int minSpanX, int minSpanY,
-            int spanX, int spanY, View dragView) {
+                                              int spanX, int spanY, View dragView) {
         return createReorderAlgorithm().calculateReorder(pixelX, pixelY, minSpanX, minSpanY,
                 spanX, spanY, dragView);
     }
 
     int[] performReorder(int pixelX, int pixelY, int minSpanX, int minSpanY, int spanX, int spanY,
-            View dragView, int[] result, int[] resultSpan, int mode) {
+                         View dragView, int[] result, int[] resultSpan, int mode) {
         if (resultSpan == null) {
             resultSpan = new int[]{-1, -1};
         }
@@ -2914,7 +2592,7 @@
      *         nearest the requested location.
      */
     public int[] findNearestAreaIgnoreOccupied(int pixelX, int pixelY, int spanX, int spanY,
-            int[] result) {
+                                               int[] result) {
         return findNearestArea(pixelX, pixelY, spanX, spanY, spanX, spanY, true, result, null);
     }
 
@@ -3057,7 +2735,7 @@
 
     public boolean isOccupied(int x, int y) {
         if (x < mCountX && y < mCountY) {
-            return mOccupied.cells[x][y] && !PreferenceExtensionsKt.firstBlocking(mPreferenceManager2.getAllowWidgetOverlap());
+            return mOccupied.cells[x][y];
         } else {
             throw new RuntimeException("Position exceeds the bound of this CellLayout");
         }
@@ -3175,6 +2853,6 @@
     }
 
     public boolean isRegionVacant(int x, int y, int spanX, int spanY) {
-        return mOccupied.isRegionVacant(x, y, spanX, spanY) || PreferenceExtensionsKt.firstBlocking(mPreferenceManager2.getAllowWidgetOverlap());
+        return mOccupied.isRegionVacant(x, y, spanX, spanY);
     }
 }