--- conflicted
+++ resolved
@@ -12,8 +12,6 @@
  * WITHOUT WARRANTIES OR CONDITIONS OF ANY KIND, either express or implied.
  * See the License for the specific language governing permissions and
  * limitations under the License.
- *
- * Modifications copyright 2021, Lawnchair
  */
 package com.android.launcher3.graphics;
 
@@ -21,7 +19,6 @@
 import static android.view.View.MeasureSpec.EXACTLY;
 import static android.view.View.MeasureSpec.makeMeasureSpec;
 import static android.view.View.VISIBLE;
-import static android.view.ViewGroup.LayoutParams.MATCH_PARENT;
 
 import static com.android.launcher3.DeviceProfile.DEFAULT_SCALE;
 import static com.android.launcher3.LauncherSettings.Favorites.CONTAINER_HOTSEAT_PREDICTION;
@@ -42,10 +39,12 @@
 import android.graphics.Color;
 import android.graphics.PointF;
 import android.graphics.Rect;
+import android.graphics.drawable.AdaptiveIconDrawable;
 import android.graphics.drawable.ColorDrawable;
 import android.os.Build;
 import android.os.Handler;
 import android.os.Looper;
+import android.os.Process;
 import android.util.AttributeSet;
 import android.util.Size;
 import android.util.SparseArray;
@@ -57,7 +56,6 @@
 import android.view.ViewGroup;
 import android.view.WindowInsets;
 import android.view.WindowManager;
-import android.widget.RemoteViews;
 import android.widget.TextClock;
 
 import androidx.annotation.NonNull;
@@ -121,7 +119,6 @@
 import java.util.concurrent.ConcurrentLinkedQueue;
 
 import app.lawnchair.DeviceProfileOverrides;
-import app.lawnchair.LawnchairAppWidgetHostView;
 import app.lawnchair.data.iconoverride.IconOverrideRepository;
 import app.lawnchair.font.FontCache;
 import app.lawnchair.font.FontManager;
@@ -172,14 +169,11 @@
             mObjectMap.put(InvariantDeviceProfile.INSTANCE, idp);
             mObjectMap.put(LauncherAppState.INSTANCE,
                     new LauncherAppState(this, null /* iconCacheFileName */));
-<<<<<<< HEAD
         }
 
         private void putBaseInstance(MainThreadInitializedObject mainThreadInitializedObject) {
             mAllowedObjects.add(mainThreadInitializedObject);
             mObjectMap.put(mainThreadInitializedObject, mainThreadInitializedObject.get(getBaseContext()));
-=======
->>>>>>> fc786807
         }
 
         /**
@@ -197,8 +191,8 @@
         private final class LauncherIconsForPreview extends LauncherIcons {
 
             private LauncherIconsForPreview(Context context, int fillResIconDpi, int iconBitmapSize,
-                    int poolId) {
-                super(context, fillResIconDpi, iconBitmapSize, poolId);
+                                            int poolId) {
+                super(context, fillResIconDpi, iconBitmapSize, poolId, true);
             }
 
             @Override
@@ -224,44 +218,19 @@
     private final Map<Integer, CellLayout> mWorkspaceScreens = new HashMap<>();
     private final AppWidgetHost mAppWidgetHost;
     private final SparseIntArray mWallpaperColorResources;
-<<<<<<< HEAD
+    private final SparseArray<Size> mLauncherWidgetSpanInfo;
+
     private int mWorkspaceSearchContainer = R.layout.smartspace_container;
 
     public LauncherPreviewRenderer(Context context,
-            InvariantDeviceProfile idp,
-            WallpaperColors wallpaperColorsOverride) {
-        this(context, idp, wallpaperColorsOverride, false);
-    }
-
-    public LauncherPreviewRenderer(Context context,
-            InvariantDeviceProfile idp,
-            WallpaperColors wallpaperColorsOverride,
-            boolean dummyInsets) {
-=======
-    private final SparseArray<Size> mLauncherWidgetSpanInfo;
-
-    public LauncherPreviewRenderer(Context context,
-            InvariantDeviceProfile idp,
-            WallpaperColors wallpaperColorsOverride,
-            @Nullable final SparseArray<Size> launcherWidgetSpanInfo) {
->>>>>>> fc786807
+                                   InvariantDeviceProfile idp,
+                                   WallpaperColors wallpaperColorsOverride,
+                                   @Nullable final SparseArray<Size> launcherWidgetSpanInfo) {
 
         super(context);
         mUiHandler = new Handler(Looper.getMainLooper());
         mContext = context;
         mIdp = idp;
-<<<<<<< HEAD
-        mDp = idp.getDeviceProfile(context).copy(context);
-
-        if (!dummyInsets && Utilities.ATLEAST_R) {
-            WindowInsets currentWindowInsets = context.getSystemService(WindowManager.class)
-                    .getCurrentWindowMetrics().getWindowInsets();
-            mInsets = new Rect(
-                    currentWindowInsets.getSystemWindowInsetLeft(),
-                    currentWindowInsets.getSystemWindowInsetTop(),
-                    currentWindowInsets.getSystemWindowInsetRight(),
-                    currentWindowInsets.getSystemWindowInsetBottom());
-=======
         mDp = idp.getDeviceProfile(context).toBuilder(context).setViewScaleProvider(
                 this::getAppWidgetScale).build();
         if (context instanceof PreviewContext) {
@@ -269,7 +238,6 @@
             mDpOrig = new InvariantDeviceProfile(tempContext, InvariantDeviceProfile
                     .getCurrentGridName(tempContext)).getDeviceProfile(tempContext)
                     .copy(tempContext);
->>>>>>> fc786807
         } else {
             mDpOrig = mDp;
         }
@@ -285,17 +253,10 @@
 
         BaseIconFactory iconFactory =
                 new BaseIconFactory(context, mIdp.fillResIconDpi, mIdp.iconBitmapSize) { };
-<<<<<<< HEAD
-        BitmapInfo iconInfo = iconFactory.createBadgedIconBitmap(new CustomAdaptiveIconDrawable(
+        BitmapInfo iconInfo = iconFactory.createBadgedIconBitmap(new CustomAdaptiveIconDrawable (
                         new ColorDrawable(Color.WHITE), new ColorDrawable(Color.WHITE)),
-                Process.myUserHandle(),
+                Process.myUserHandle () ,
                 Build.VERSION.SDK_INT);
-=======
-        BitmapInfo iconInfo = iconFactory.createBadgedIconBitmap(
-                new AdaptiveIconDrawable(
-                        new ColorDrawable(Color.WHITE),
-                        new ColorDrawable(Color.WHITE)));
->>>>>>> fc786807
 
         mWorkspaceItemInfo = new WorkspaceItemInfo();
         mWorkspaceItemInfo.bitmap = iconInfo;
@@ -356,7 +317,7 @@
 
     /** Populate preview and render it. */
     public View getRenderedView(BgDataModel dataModel,
-            Map<ComponentKey, AppWidgetProviderInfo> widgetProviderInfoMap) {
+                                Map<ComponentKey, AppWidgetProviderInfo> widgetProviderInfoMap) {
         populate(dataModel, widgetProviderInfoMap);
         return mRootView;
     }
@@ -538,7 +499,7 @@
         return new PointF((float) newSize.getWidth() / (origSize.getWidth()
                 + origInset.left + origInset.right),
                 (float) newSize.getHeight() / (origSize.getHeight()
-                + origInset.top + origInset.bottom));
+                        + origInset.top + origInset.bottom));
     }
 
     private void inflateAndAddPredictedIcon(WorkspaceItemInfo info) {
@@ -568,7 +529,7 @@
     }
 
     private void populate(BgDataModel dataModel,
-            Map<ComponentKey, AppWidgetProviderInfo> widgetProviderInfoMap) {
+                          Map<ComponentKey, AppWidgetProviderInfo> widgetProviderInfoMap) {
         // Separate the items that are on the current screen, and the other remaining items.
         ArrayList<ItemInfo> currentWorkspaceItems = new ArrayList<>();
         ArrayList<ItemInfo> otherWorkspaceItems = new ArrayList<>();
@@ -630,18 +591,15 @@
         }
 
         // Add first page QSB
-        if (FeatureFlags.topQsbOnFirstScreenEnabled(mContext)) {
+        if (FeatureFlags.topQsbOnFirstScreenEnabled (mContext)) {
             CellLayout firstScreen = mWorkspaceScreens.get(FIRST_SCREEN_ID);
-<<<<<<< HEAD
+//            View qsb = mHomeElementInflater.inflate(R.layout.qsb_preview, firstScreen, false);
+//            CellLayoutLayoutParams lp = new CellLayoutLayoutParams(
+//                    0, 0, firstScreen.getCountX(), 1);
             View qsb = mHomeElementInflater.inflate(mWorkspaceSearchContainer, firstScreen,
                     false);
-            CellLayout.LayoutParams lp =
-                    new CellLayout.LayoutParams(0, 0, firstScreen.getCountX(), 1);
-=======
-            View qsb = mHomeElementInflater.inflate(R.layout.qsb_preview, firstScreen, false);
-            CellLayoutLayoutParams lp = new CellLayoutLayoutParams(
-                    0, 0, firstScreen.getCountX(), 1);
->>>>>>> fc786807
+            CellLayoutLayoutParams lp =
+                    new CellLayoutLayoutParams(0, 0, 1, 1);
             lp.canReorder = false;
             firstScreen.addViewToCellLayout(qsb, 0, R.id.search_container_workspace, lp, true);
         }
@@ -678,9 +636,6 @@
     }
 
     private static class LauncherPreviewAppWidgetHostView extends BaseLauncherAppWidgetHostView {
-
-        private ViewGroup mCustomView;
-
         private LauncherPreviewAppWidgetHostView(Context context) {
             super(context);
         }
@@ -688,39 +643,6 @@
         @Override
         protected boolean shouldAllowDirectClick() {
             return false;
-        }
-
-        @Override
-        public void setAppWidget(int appWidgetId, AppWidgetProviderInfo info) {
-            inflateCustomView(info);
-            super.setAppWidget(appWidgetId, info);
-        }
-
-        private void inflateCustomView(AppWidgetProviderInfo info) {
-            mCustomView = LawnchairAppWidgetHostView.inflateCustomView(getContext(), info, false);
-            if (mCustomView == null) {
-                return;
-            }
-            removeAllViews();
-            addView(mCustomView, MATCH_PARENT, MATCH_PARENT);
-        }
-
-        @Override
-        public void updateAppWidget(RemoteViews remoteViews) {
-            if (mCustomView != null) return;
-            super.updateAppWidget(remoteViews);
-        }
-
-        @Override
-        protected View getDefaultView() {
-            if (mCustomView != null) return new View(getContext());
-            return super.getDefaultView();
-        }
-
-        @Override
-        protected View getErrorView() {
-            if (mCustomView != null) return new View(getContext());
-            return super.getErrorView();
         }
     }
 
