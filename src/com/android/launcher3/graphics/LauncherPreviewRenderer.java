--- conflicted
+++ resolved
@@ -571,12 +571,8 @@
         }
 
         // Add first page QSB
-<<<<<<< HEAD
-        if (FeatureFlags.topQsbOnFirstScreenEnabled(mContext)) {
-=======
-        if (FeatureFlags.QSB_ON_FIRST_SCREEN && dataModel.isFirstPagePinnedItemEnabled
+        if (FeatureFlags.topQsbOnFirstScreenEnabled(mContext) && dataModel.isFirstPagePinnedItemEnabled
                 && !shouldShowFirstPageWidget()) {
->>>>>>> 96fe8417
             CellLayout firstScreen = mWorkspaceScreens.get(FIRST_SCREEN_ID);
             View qsb = mHomeElementInflater.inflate(mWorkspaceSearchContainer, firstScreen,
                     false);
