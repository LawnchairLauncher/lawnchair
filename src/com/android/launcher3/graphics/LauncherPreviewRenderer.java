/*
 * Copyright (C) 2018 The Android Open Source Project
 *
 * Licensed under the Apache License, Version 2.0 (the "License");
 * you may not use this file except in compliance with the License.
 * You may obtain a copy of the License at
 *
 *      http://www.apache.org/licenses/LICENSE-2.0
 *
 * Unless required by applicable law or agreed to in writing, software
 * distributed under the License is distributed on an "AS IS" BASIS,
 * WITHOUT WARRANTIES OR CONDITIONS OF ANY KIND, either express or implied.
 * See the License for the specific language governing permissions and
 * limitations under the License.
 *
 * Modifications copyright 2021, Lawnchair
 */
package com.android.launcher3.graphics;

import static android.app.WallpaperManager.FLAG_SYSTEM;
import static android.view.View.MeasureSpec.EXACTLY;
import static android.view.View.MeasureSpec.makeMeasureSpec;
import static android.view.View.VISIBLE;

import static com.android.launcher3.LauncherSettings.Favorites.CONTAINER_HOTSEAT_PREDICTION;
import static com.android.launcher3.model.ModelUtils.filterCurrentWorkspaceItems;
import static com.android.launcher3.model.ModelUtils.getMissingHotseatRanks;
import static com.android.launcher3.model.ModelUtils.sortWorkspaceItemsSpatially;

import android.annotation.TargetApi;
import android.app.Fragment;
import android.app.WallpaperColors;
import android.app.WallpaperManager;
import android.appwidget.AppWidgetHostView;
import android.appwidget.AppWidgetProviderInfo;
import android.content.Context;
import android.content.ContextWrapper;
import android.content.Intent;
import android.content.res.TypedArray;
import android.graphics.Color;
import android.graphics.Rect;
import android.graphics.drawable.AdaptiveIconDrawable;
import android.graphics.drawable.ColorDrawable;
import android.os.Build;
import android.os.Handler;
import android.os.Looper;
import android.os.Process;
import android.util.AttributeSet;
import android.util.SparseIntArray;
import android.view.ContextThemeWrapper;
import android.view.LayoutInflater;
import android.view.MotionEvent;
import android.view.View;
import android.view.ViewGroup;
import android.view.WindowInsets;
import android.view.WindowManager;
import android.widget.TextClock;

import com.android.launcher3.BubbleTextView;
import com.android.launcher3.CellLayout;
import com.android.launcher3.DeviceProfile;
import com.android.launcher3.Hotseat;
import com.android.launcher3.InsettableFrameLayout;
import com.android.launcher3.InvariantDeviceProfile;
import com.android.launcher3.LauncherAppState;
import com.android.launcher3.LauncherSettings.Favorites;
import com.android.launcher3.R;
import com.android.launcher3.Utilities;
import com.android.launcher3.WorkspaceLayoutManager;
import com.android.launcher3.config.FeatureFlags;
import com.android.launcher3.folder.FolderIcon;
import com.android.launcher3.icons.BaseIconFactory;
import com.android.launcher3.icons.BitmapInfo;
import com.android.launcher3.icons.LauncherIcons;
import com.android.launcher3.model.BgDataModel;
import com.android.launcher3.model.BgDataModel.FixedContainerItems;
import com.android.launcher3.model.WidgetItem;
import com.android.launcher3.model.WidgetsModel;
import com.android.launcher3.model.data.FolderInfo;
import com.android.launcher3.model.data.ItemInfo;
import com.android.launcher3.model.data.LauncherAppWidgetInfo;
import com.android.launcher3.model.data.WorkspaceItemInfo;
import com.android.launcher3.pm.InstallSessionHelper;
import com.android.launcher3.pm.UserCache;
import com.android.launcher3.uioverrides.PredictedAppIconInflater;
import com.android.launcher3.uioverrides.plugins.PluginManagerWrapper;
import com.android.launcher3.util.ComponentKey;
import com.android.launcher3.util.IntArray;
import com.android.launcher3.util.MainThreadInitializedObject;
import com.android.launcher3.views.ActivityContext;
import com.android.launcher3.views.BaseDragLayer;
import com.android.launcher3.widget.LauncherAppWidgetProviderInfo;
import com.android.launcher3.widget.LocalColorExtractor;
import com.android.launcher3.widget.custom.CustomWidgetManager;

import java.util.ArrayList;
import java.util.Arrays;
import java.util.Collections;
import java.util.HashMap;
import java.util.HashSet;
import java.util.List;
import java.util.Map;
import java.util.Set;
import java.util.concurrent.ConcurrentLinkedQueue;

/**
 * Utility class for generating the preview of Launcher for a given InvariantDeviceProfile.
 * Steps:
 *   1) Create a dummy icon info with just white icon
 *   2) Inflate a strip down layout definition for Launcher
 *   3) Place appropriate elements like icons and first-page qsb
 *   4) Measure and draw the view on a canvas
 */
@TargetApi(Build.VERSION_CODES.O)
public class LauncherPreviewRenderer extends ContextWrapper
        implements ActivityContext, WorkspaceLayoutManager, LayoutInflater.Factory2 {

    /**
     * Context used just for preview. It also provides a few objects (e.g. UserCache) just for
     * preview purposes.
     */
    public static class PreviewContext extends ContextWrapper {

        private final Set<MainThreadInitializedObject> mAllowedObjects = new HashSet<>(
                Arrays.asList(UserCache.INSTANCE, InstallSessionHelper.INSTANCE,
                        LauncherAppState.INSTANCE, InvariantDeviceProfile.INSTANCE,
                        CustomWidgetManager.INSTANCE, PluginManagerWrapper.INSTANCE));

        private final InvariantDeviceProfile mIdp;
        private final Map<MainThreadInitializedObject, Object> mObjectMap = new HashMap<>();
        private final ConcurrentLinkedQueue<LauncherIconsForPreview> mIconPool =
                new ConcurrentLinkedQueue<>();

        private boolean mDestroyed = false;

        public PreviewContext(Context base, InvariantDeviceProfile idp) {
            super(base);
            mIdp = idp;
            mObjectMap.put(InvariantDeviceProfile.INSTANCE, idp);
            mObjectMap.put(LauncherAppState.INSTANCE,
                    new LauncherAppState(this, null /* iconCacheFileName */));

        }

        @Override
        public Context getApplicationContext() {
            return this;
        }

        public void onDestroy() {
            CustomWidgetManager.INSTANCE.get(this).onDestroy();
            LauncherAppState.INSTANCE.get(this).onTerminate();
            mDestroyed = true;
        }

        /**
         * Find a cached object from mObjectMap if we have already created one. If not, generate
         * an object using the provider.
         */
        public <T> T getObject(MainThreadInitializedObject<T> mainThreadInitializedObject,
                MainThreadInitializedObject.ObjectProvider<T> provider) {
            if (FeatureFlags.IS_STUDIO_BUILD && mDestroyed) {
                throw new RuntimeException("Context already destroyed");
            }
            if (!mAllowedObjects.contains(mainThreadInitializedObject)) {
                throw new IllegalStateException("Leaking unknown objects");
            }
            if (mObjectMap.containsKey(mainThreadInitializedObject)) {
                return (T) mObjectMap.get(mainThreadInitializedObject);
            }
            T t = provider.get(this);
            mObjectMap.put(mainThreadInitializedObject, t);
            return t;
        }

        public LauncherIcons newLauncherIcons(Context context, boolean shapeDetection) {
            LauncherIconsForPreview launcherIconsForPreview = mIconPool.poll();
            if (launcherIconsForPreview != null) {
                return launcherIconsForPreview;
            }
            return new LauncherIconsForPreview(context, mIdp.fillResIconDpi, mIdp.iconBitmapSize,
                    -1 /* poolId */, shapeDetection);
        }

        private final class LauncherIconsForPreview extends LauncherIcons {

            private LauncherIconsForPreview(Context context, int fillResIconDpi, int iconBitmapSize,
                    int poolId, boolean shapeDetection) {
                super(context, fillResIconDpi, iconBitmapSize, poolId, shapeDetection);
            }

            @Override
            public void recycle() {
                // Clear any temporary state variables
                clear();
                mIconPool.offer(this);
            }
        }
    }

    private final Handler mUiHandler;
    private final Context mContext;
    private final InvariantDeviceProfile mIdp;
    private final DeviceProfile mDp;
    private final Rect mInsets;
    private final WorkspaceItemInfo mWorkspaceItemInfo;
    private final LayoutInflater mHomeElementInflater;
    private final InsettableFrameLayout mRootView;
    private final Hotseat mHotseat;
    private final CellLayout mWorkspace;
    private final SparseIntArray mWallpaperColorResources;

    public LauncherPreviewRenderer(Context context,
            InvariantDeviceProfile idp,
            WallpaperColors wallpaperColorsOverride) {

        super(context);
        mUiHandler = new Handler(Looper.getMainLooper());
        mContext = context;
        mIdp = idp;
        mDp = idp.getDeviceProfile(context).copy(context);

        if (Utilities.ATLEAST_R) {
            WindowInsets currentWindowInsets = context.getSystemService(WindowManager.class)
                    .getCurrentWindowMetrics().getWindowInsets();
            mInsets = new Rect(
                    currentWindowInsets.getSystemWindowInsetLeft(),
                    currentWindowInsets.getSystemWindowInsetTop(),
                    currentWindowInsets.getSystemWindowInsetRight(),
                    currentWindowInsets.getSystemWindowInsetBottom());
        } else {
            mInsets = new Rect();
            mInsets.left = mInsets.right = (mDp.widthPx - mDp.availableWidthPx) / 2;
            mInsets.top = mInsets.bottom = (mDp.heightPx - mDp.availableHeightPx) / 2;
        }
        mDp.updateInsets(mInsets);

        BaseIconFactory iconFactory =
                new BaseIconFactory(context, mIdp.fillResIconDpi, mIdp.iconBitmapSize) { };
        BitmapInfo iconInfo = iconFactory.createBadgedIconBitmap(new AdaptiveIconDrawable(
                        new ColorDrawable(Color.WHITE), new ColorDrawable(Color.WHITE)),
                Process.myUserHandle(),
                Build.VERSION.SDK_INT);

        mWorkspaceItemInfo = new WorkspaceItemInfo();
        mWorkspaceItemInfo.bitmap = iconInfo;
        mWorkspaceItemInfo.intent = new Intent();
        mWorkspaceItemInfo.contentDescription = mWorkspaceItemInfo.title =
                context.getString(R.string.label_application);

        mHomeElementInflater = LayoutInflater.from(
                new ContextThemeWrapper(this, R.style.HomeScreenElementTheme));
        mHomeElementInflater.setFactory2(this);

        mRootView = (InsettableFrameLayout) mHomeElementInflater.inflate(
                R.layout.launcher_preview_layout, null, false);
        mRootView.setInsets(mInsets);
        measureView(mRootView, mDp.widthPx, mDp.heightPx);

        mHotseat = mRootView.findViewById(R.id.hotseat);
        mHotseat.resetLayout(false);

        mWorkspace = mRootView.findViewById(R.id.workspace);
        mWorkspace.setPadding(mDp.workspacePadding.left + mDp.cellLayoutPaddingLeftRightPx,
                mDp.workspacePadding.top,
                mDp.workspacePadding.right + mDp.cellLayoutPaddingLeftRightPx,
                mDp.workspacePadding.bottom);

        if (Utilities.ATLEAST_S) {
            WallpaperColors wallpaperColors = wallpaperColorsOverride != null
                    ? wallpaperColorsOverride
                    : WallpaperManager.getInstance(context).getWallpaperColors(FLAG_SYSTEM);
            mWallpaperColorResources = wallpaperColors != null ? LocalColorExtractor.newInstance(
                    context).generateColorsOverride(wallpaperColors) : null;
        } else {
            mWallpaperColorResources = null;
        }
    }

    /** Populate preview and render it. */
    public View getRenderedView(BgDataModel dataModel,
            Map<ComponentKey, AppWidgetProviderInfo> widgetProviderInfoMap) {
        populate(dataModel, widgetProviderInfoMap);
        return mRootView;
    }

    @Override
    public View onCreateView(View parent, String name, Context context, AttributeSet attrs) {
        if ("TextClock".equals(name)) {
            // Workaround for TextClock accessing handler for unregistering ticker.
            return new TextClock(context, attrs) {

                @Override
                public Handler getHandler() {
                    return mUiHandler;
                }
            };
        } else if (!"fragment".equals(name)) {
            return null;
        }

        TypedArray ta = context.obtainStyledAttributes(attrs, R.styleable.PreviewFragment);
        FragmentWithPreview f = (FragmentWithPreview) Fragment.instantiate(
                context, ta.getString(R.styleable.PreviewFragment_android_name));
        f.enterPreviewMode(context);
        f.onInit(null);

        View view = f.onCreateView(LayoutInflater.from(context), (ViewGroup) parent, null);
        view.setId(ta.getInt(R.styleable.PreviewFragment_android_id, View.NO_ID));
        return view;
    }

    @Override
    public View onCreateView(String name, Context context, AttributeSet attrs) {
        return onCreateView(null, name, context, attrs);
    }

    @Override
    public BaseDragLayer getDragLayer() {
        throw new UnsupportedOperationException();
    }

    @Override
    public DeviceProfile getDeviceProfile() {
        return mDp;
    }

    @Override
    public Hotseat getHotseat() {
        return mHotseat;
    }

    @Override
    public CellLayout getScreenWithId(int screenId) {
        return mWorkspace;
    }

    private void inflateAndAddIcon(WorkspaceItemInfo info) {
        BubbleTextView icon = (BubbleTextView) mHomeElementInflater.inflate(
                R.layout.app_icon, mWorkspace, false);
        icon.applyFromWorkspaceItem(info);
        addInScreenFromBind(icon, info);
    }

    private void inflateAndAddFolder(FolderInfo info) {
        FolderIcon folderIcon = FolderIcon.inflateIcon(R.layout.folder_icon, this, mWorkspace,
                info);
        addInScreenFromBind(folderIcon, info);
    }

    private void inflateAndAddWidgets(
            LauncherAppWidgetInfo info,
            Map<ComponentKey, AppWidgetProviderInfo> widgetProviderInfoMap) {
        if (widgetProviderInfoMap == null) {
            return;
        }
        AppWidgetProviderInfo providerInfo = widgetProviderInfoMap.get(
                new ComponentKey(info.providerName, info.user));
        if (providerInfo == null) {
            return;
        }
        inflateAndAddWidgets(info, LauncherAppWidgetProviderInfo.fromProviderInfo(
                getApplicationContext(), providerInfo));
    }

    private void inflateAndAddWidgets(LauncherAppWidgetInfo info, WidgetsModel widgetsModel) {
        WidgetItem widgetItem = widgetsModel.getWidgetProviderInfoByProviderName(
                info.providerName);
        if (widgetItem == null) {
            return;
        }
        inflateAndAddWidgets(info, widgetItem.widgetInfo);
    }

    private void inflateAndAddWidgets(
            LauncherAppWidgetInfo info, LauncherAppWidgetProviderInfo providerInfo) {
        AppWidgetHostView view = new AppWidgetHostView(mContext);
        view.setAppWidget(-1, providerInfo);
        view.updateAppWidget(null);
        view.setTag(info);

        if (mWallpaperColorResources != null) {
            view.setColorResources(mWallpaperColorResources);
        }

        addInScreenFromBind(view, info);
    }

    private void inflateAndAddPredictedIcon(WorkspaceItemInfo info) {
        View view = PredictedAppIconInflater.inflate(mHomeElementInflater, mWorkspace, info);
        if (view != null) {
            addInScreenFromBind(view, info);
        }
    }

    private void dispatchVisibilityAggregated(View view, boolean isVisible) {
        // Similar to View.dispatchVisibilityAggregated implementation.
        final boolean thisVisible = view.getVisibility() == VISIBLE;
        if (thisVisible || !isVisible) {
            view.onVisibilityAggregated(isVisible);
        }

        if (view instanceof ViewGroup) {
            isVisible = thisVisible && isVisible;
            ViewGroup vg = (ViewGroup) view;
            int count = vg.getChildCount();

            for (int i = 0; i < count; i++) {
                dispatchVisibilityAggregated(vg.getChildAt(i), isVisible);
            }
        }
    }

    private void populate(BgDataModel dataModel,
            Map<ComponentKey, AppWidgetProviderInfo> widgetProviderInfoMap) {
        // Separate the items that are on the current screen, and the other remaining items.
        ArrayList<ItemInfo> currentWorkspaceItems = new ArrayList<>();
        ArrayList<ItemInfo> otherWorkspaceItems = new ArrayList<>();
        ArrayList<LauncherAppWidgetInfo> currentAppWidgets = new ArrayList<>();
        ArrayList<LauncherAppWidgetInfo> otherAppWidgets = new ArrayList<>();
        filterCurrentWorkspaceItems(0 /* currentScreenId */,
                dataModel.workspaceItems, currentWorkspaceItems,
                otherWorkspaceItems);
        filterCurrentWorkspaceItems(0 /* currentScreenId */, dataModel.appWidgets,
                currentAppWidgets, otherAppWidgets);
        sortWorkspaceItemsSpatially(mIdp, currentWorkspaceItems);
        for (ItemInfo itemInfo : currentWorkspaceItems) {
            switch (itemInfo.itemType) {
                case Favorites.ITEM_TYPE_APPLICATION:
                case Favorites.ITEM_TYPE_SHORTCUT:
                case Favorites.ITEM_TYPE_DEEP_SHORTCUT:
                    inflateAndAddIcon((WorkspaceItemInfo) itemInfo);
                    break;
                case Favorites.ITEM_TYPE_FOLDER:
                    inflateAndAddFolder((FolderInfo) itemInfo);
                    break;
                default:
                    break;
            }
        }
        for (ItemInfo itemInfo : currentAppWidgets) {
            switch (itemInfo.itemType) {
                case Favorites.ITEM_TYPE_APPWIDGET:
                case Favorites.ITEM_TYPE_CUSTOM_APPWIDGET:
                    if (widgetProviderInfoMap != null) {
                        inflateAndAddWidgets(
                                (LauncherAppWidgetInfo) itemInfo, widgetProviderInfoMap);
                    } else {
                        inflateAndAddWidgets((LauncherAppWidgetInfo) itemInfo,
                                dataModel.widgetsModel);
                    }
<<<<<<< HEAD
                }
                for (ItemInfo itemInfo : currentAppWidgets) {
                    switch (itemInfo.itemType) {
                        case Favorites.ITEM_TYPE_APPWIDGET:
                        case Favorites.ITEM_TYPE_CUSTOM_APPWIDGET:
                            if (mMigrated) {
                                inflateAndAddWidgets((LauncherAppWidgetInfo) itemInfo,
                                        workspaceResult.mWidgetProvidersMap);
                            } else {
                                inflateAndAddWidgets((LauncherAppWidgetInfo) itemInfo,
                                        workspaceResult.mWidgetsModel);
                            }
                            break;
                        default:
                            break;
                    }
                }

                IntArray ranks = getMissingHotseatRanks(currentWorkspaceItems,
                        mIdp.numHotseatIcons);
                int count = Math.min(ranks.size(), workspaceResult.mCachedPredictedItems.size());
                for (int i = 0; i < count; i++) {
                    AppInfo appInfo = workspaceResult.mCachedPredictedItems.get(i);
                    int rank = ranks.get(i);
                    WorkspaceItemInfo itemInfo = new WorkspaceItemInfo(appInfo);
                    itemInfo.container = LauncherSettings.Favorites.CONTAINER_HOTSEAT_PREDICTION;
                    itemInfo.rank = rank;
                    itemInfo.cellX = mHotseat.getCellXFromOrder(rank);
                    itemInfo.cellY = mHotseat.getCellYFromOrder(rank);
                    itemInfo.screenId = rank;
                    inflateAndAddPredictedIcon(itemInfo);
                }
            } else {
                // Add hotseat icons
                for (int i = 0; i < mIdp.numHotseatIcons; i++) {
                    WorkspaceItemInfo info = new WorkspaceItemInfo(mWorkspaceItemInfo);
                    info.container = Favorites.CONTAINER_HOTSEAT;
                    info.screenId = i;
                    inflateAndAddIcon(info);
                }
                // Add workspace icons
                for (int i = 0; i < mIdp.numColumns; i++) {
                    WorkspaceItemInfo info = new WorkspaceItemInfo(mWorkspaceItemInfo);
                    info.container = Favorites.CONTAINER_DESKTOP;
                    info.screenId = 0;
                    info.cellX = i;
                    info.cellY = mIdp.numRows - 1;
                    inflateAndAddIcon(info);
                }
            }

            // Add first page QSB
            if (FeatureFlags.topQsbOnFirstScreenEnabled(mContext)) {
                View qsb = mHomeElementInflater.inflate(
                        R.layout.search_container_workspace, mWorkspace, false);
                CellLayout.LayoutParams lp =
                        new CellLayout.LayoutParams(0, 0, mWorkspace.getCountX(), 1);
                lp.canReorder = false;
                mWorkspace.addViewToCellLayout(qsb, 0, R.id.search_container_workspace, lp, true);
=======
                    break;
                default:
                    break;
>>>>>>> af79a6ff
            }
        }
        IntArray ranks = getMissingHotseatRanks(currentWorkspaceItems,
                mDp.numShownHotseatIcons);
        FixedContainerItems hotseatpredictions =
                dataModel.extraItems.get(CONTAINER_HOTSEAT_PREDICTION);
        List<ItemInfo> predictions = hotseatpredictions == null
                ? Collections.emptyList() : hotseatpredictions.items;
        int count = Math.min(ranks.size(), predictions.size());
        for (int i = 0; i < count; i++) {
            int rank = ranks.get(i);
            WorkspaceItemInfo itemInfo =
                    new WorkspaceItemInfo((WorkspaceItemInfo) predictions.get(i));
            itemInfo.container = CONTAINER_HOTSEAT_PREDICTION;
            itemInfo.rank = rank;
            itemInfo.cellX = mHotseat.getCellXFromOrder(rank);
            itemInfo.cellY = mHotseat.getCellYFromOrder(rank);
            itemInfo.screenId = rank;
            inflateAndAddPredictedIcon(itemInfo);
        }

<<<<<<< HEAD
            measureView(mRootView, mDp.widthPx, mDp.heightPx);
            dispatchVisibilityAggregated(mRootView, true);
            measureView(mRootView, mDp.widthPx, mDp.heightPx);
            // Additional measure for views which use auto text size API
            measureView(mRootView, mDp.widthPx, mDp.heightPx);
=======
        // Add first page QSB
        if (FeatureFlags.QSB_ON_FIRST_SCREEN) {
            View qsb = mHomeElementInflater.inflate(
                    R.layout.search_container_workspace, mWorkspace, false);
            CellLayout.LayoutParams lp =
                    new CellLayout.LayoutParams(0, 0, mWorkspace.getCountX(), 1);
            lp.canReorder = false;
            mWorkspace.addViewToCellLayout(qsb, 0, R.id.search_container_workspace, lp, true);
>>>>>>> af79a6ff
        }

        measureView(mRootView, mDp.widthPx, mDp.heightPx);
        dispatchVisibilityAggregated(mRootView, true);
        measureView(mRootView, mDp.widthPx, mDp.heightPx);
        // Additional measure for views which use auto text size API
        measureView(mRootView, mDp.widthPx, mDp.heightPx);
    }

    private static void measureView(View view, int width, int height) {
        view.measure(makeMeasureSpec(width, EXACTLY), makeMeasureSpec(height, EXACTLY));
        view.layout(0, 0, width, height);
    }

    /** Root layout for launcher preview that intercepts all touch events. */
    public static class LauncherPreviewLayout extends InsettableFrameLayout {
        public LauncherPreviewLayout(Context context, AttributeSet attrs) {
            super(context, attrs);
        }

        @Override
        public boolean onInterceptTouchEvent(MotionEvent ev) {
            return true;
        }
    }
}<|MERGE_RESOLUTION|>--- conflicted
+++ resolved
@@ -449,71 +449,9 @@
                         inflateAndAddWidgets((LauncherAppWidgetInfo) itemInfo,
                                 dataModel.widgetsModel);
                     }
-<<<<<<< HEAD
-                }
-                for (ItemInfo itemInfo : currentAppWidgets) {
-                    switch (itemInfo.itemType) {
-                        case Favorites.ITEM_TYPE_APPWIDGET:
-                        case Favorites.ITEM_TYPE_CUSTOM_APPWIDGET:
-                            if (mMigrated) {
-                                inflateAndAddWidgets((LauncherAppWidgetInfo) itemInfo,
-                                        workspaceResult.mWidgetProvidersMap);
-                            } else {
-                                inflateAndAddWidgets((LauncherAppWidgetInfo) itemInfo,
-                                        workspaceResult.mWidgetsModel);
-                            }
-                            break;
-                        default:
-                            break;
-                    }
-                }
-
-                IntArray ranks = getMissingHotseatRanks(currentWorkspaceItems,
-                        mIdp.numHotseatIcons);
-                int count = Math.min(ranks.size(), workspaceResult.mCachedPredictedItems.size());
-                for (int i = 0; i < count; i++) {
-                    AppInfo appInfo = workspaceResult.mCachedPredictedItems.get(i);
-                    int rank = ranks.get(i);
-                    WorkspaceItemInfo itemInfo = new WorkspaceItemInfo(appInfo);
-                    itemInfo.container = LauncherSettings.Favorites.CONTAINER_HOTSEAT_PREDICTION;
-                    itemInfo.rank = rank;
-                    itemInfo.cellX = mHotseat.getCellXFromOrder(rank);
-                    itemInfo.cellY = mHotseat.getCellYFromOrder(rank);
-                    itemInfo.screenId = rank;
-                    inflateAndAddPredictedIcon(itemInfo);
-                }
-            } else {
-                // Add hotseat icons
-                for (int i = 0; i < mIdp.numHotseatIcons; i++) {
-                    WorkspaceItemInfo info = new WorkspaceItemInfo(mWorkspaceItemInfo);
-                    info.container = Favorites.CONTAINER_HOTSEAT;
-                    info.screenId = i;
-                    inflateAndAddIcon(info);
-                }
-                // Add workspace icons
-                for (int i = 0; i < mIdp.numColumns; i++) {
-                    WorkspaceItemInfo info = new WorkspaceItemInfo(mWorkspaceItemInfo);
-                    info.container = Favorites.CONTAINER_DESKTOP;
-                    info.screenId = 0;
-                    info.cellX = i;
-                    info.cellY = mIdp.numRows - 1;
-                    inflateAndAddIcon(info);
-                }
-            }
-
-            // Add first page QSB
-            if (FeatureFlags.topQsbOnFirstScreenEnabled(mContext)) {
-                View qsb = mHomeElementInflater.inflate(
-                        R.layout.search_container_workspace, mWorkspace, false);
-                CellLayout.LayoutParams lp =
-                        new CellLayout.LayoutParams(0, 0, mWorkspace.getCountX(), 1);
-                lp.canReorder = false;
-                mWorkspace.addViewToCellLayout(qsb, 0, R.id.search_container_workspace, lp, true);
-=======
                     break;
                 default:
                     break;
->>>>>>> af79a6ff
             }
         }
         IntArray ranks = getMissingHotseatRanks(currentWorkspaceItems,
@@ -535,13 +473,6 @@
             inflateAndAddPredictedIcon(itemInfo);
         }
 
-<<<<<<< HEAD
-            measureView(mRootView, mDp.widthPx, mDp.heightPx);
-            dispatchVisibilityAggregated(mRootView, true);
-            measureView(mRootView, mDp.widthPx, mDp.heightPx);
-            // Additional measure for views which use auto text size API
-            measureView(mRootView, mDp.widthPx, mDp.heightPx);
-=======
         // Add first page QSB
         if (FeatureFlags.QSB_ON_FIRST_SCREEN) {
             View qsb = mHomeElementInflater.inflate(
@@ -550,7 +481,6 @@
                     new CellLayout.LayoutParams(0, 0, mWorkspace.getCountX(), 1);
             lp.canReorder = false;
             mWorkspace.addViewToCellLayout(qsb, 0, R.id.search_container_workspace, lp, true);
->>>>>>> af79a6ff
         }
 
         measureView(mRootView, mDp.widthPx, mDp.heightPx);
