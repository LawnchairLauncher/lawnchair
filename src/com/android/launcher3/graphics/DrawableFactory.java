--- conflicted
+++ resolved
@@ -30,12 +30,7 @@
 import android.os.Process;
 import android.os.UserHandle;
 import android.util.ArrayMap;
-<<<<<<< HEAD
-import android.util.Log;
-import ch.deletescape.lawnchair.iconpack.LawnchairIconProvider;
-=======
 
->>>>>>> c87bbeea
 import com.android.launcher3.FastBitmapDrawable;
 import com.android.launcher3.ItemInfoWithIcon;
 import com.android.launcher3.R;
@@ -77,40 +72,8 @@
     /**
      * Returns a FastBitmapDrawable with the icon.
      */
-<<<<<<< HEAD
-    public PreloadIconDrawable newPendingIcon(ItemInfoWithIcon info, Context context) {
-        if (mPreloadProgressPath == null) {
-            mPreloadProgressPath = getPreloadProgressPath(context);
-        }
-        return new PreloadIconDrawable(info, mPreloadProgressPath, context);
-    }
-
-    protected Path getPreloadProgressPath(Context context) {
-        if (Utilities.ATLEAST_OREO) {
-            try {
-                // Try to load the path from Mask Icon
-                Drawable icon = LawnchairIconProvider.getAdaptiveIconDrawableWrapper(context);
-                icon.setBounds(0, 0,
-                        PreloadIconDrawable.PATH_SIZE, PreloadIconDrawable.PATH_SIZE);
-                return (Path) icon.getClass().getMethod("getIconMask").invoke(icon);
-            } catch (Exception e) {
-                Log.e(TAG, "Error loading mask icon", e);
-            }
-        }
-
-        // Create a circle static from top center and going clockwise.
-        Path p = new Path();
-        p.moveTo(PreloadIconDrawable.PATH_SIZE / 2, 0);
-        p.addArc(0, 0, PreloadIconDrawable.PATH_SIZE, PreloadIconDrawable.PATH_SIZE, -90, 360);
-        return p;
-    }
-
-    public AllAppsBackgroundDrawable getAllAppsBackground(Context context) {
-        return new AllAppsBackgroundDrawable(context);
-=======
     public PreloadIconDrawable newPendingIcon(Context context, ItemInfoWithIcon info) {
         return new PreloadIconDrawable(info, getShapePath(), context);
->>>>>>> c87bbeea
     }
 
     /**
