--- conflicted
+++ resolved
@@ -109,16 +109,10 @@
         mBottomMaskHeight = ResourceUtils.pxFromDp(BOTTOM_MASK_HEIGHT_DP, dm);
         mHideSysUiScrim = Themes.getAttrBoolean(view.getContext(), R.attr.isWorkspaceDarkText);
 
-<<<<<<< HEAD
         mTopMaskBitmap = mHideSysUiScrim ? null
                 : createDitheredAlphaMask(mTopMaskHeight,
-                        new int[] { 0x50FFFFFF, 0x0AFFFFFF, 0x00FFFFFF },
+                        new int[] { 0x3DFFFFFF, 0x0AFFFFFF, 0x00FFFFFF },
                         new float[] { 0f, 0.7f, 1f });
-=======
-        mTopMaskBitmap = mHideSysUiScrim ? null : createDitheredAlphaMask(mTopMaskHeight,
-                new int[]{0x3DFFFFFF, 0x0AFFFFFF, 0x00FFFFFF},
-                new float[]{0f, 0.7f, 1f});
->>>>>>> 904a97c6
         mTopMaskPaint.setColor(0xFF222222);
         mBottomMaskBitmap = mHideSysUiScrim ? null
                 : createDitheredAlphaMask(mBottomMaskHeight,
@@ -137,15 +131,15 @@
                     mHideSysUiScrim = !showTopShadow;
                     mRoot.invalidate();
                     return null;
-                }
-        );
+                });
     }
 
     /**
      * Draw the top and bottom scrims
      */
     public void draw(Canvas canvas) {
-        if (canvas == null) return;
+        if (canvas == null)
+            return;
         if (!mHideSysUiScrim) {
             if (mSysUiProgress.value <= 0) {
                 mAnimateScrimOnNextDraw = false;
