/*
 * Copyright (C) 2016 The Android Open Source Project
 *
 * Licensed under the Apache License, Version 2.0 (the "License");
 * you may not use this file except in compliance with the License.
 * You may obtain a copy of the License at
 *
 *      http://www.apache.org/licenses/LICENSE-2.0
 *
 * Unless required by applicable law or agreed to in writing, software
 * distributed under the License is distributed on an "AS IS" BASIS,
 * WITHOUT WARRANTIES OR CONDITIONS OF ANY KIND, either express or implied.
 * See the License for the specific language governing permissions and
 * limitations under the License.
 */

package com.android.launcher3.graphics;

import android.content.ComponentName;
import android.content.Context;
import android.content.Intent;
import android.content.Intent.ShortcutIconResource;
import android.content.pm.PackageManager;
import android.content.res.Resources;
import android.graphics.*;
import android.graphics.drawable.*;
import android.os.Build;
import android.os.Process;
import android.os.UserHandle;
import android.support.annotation.Nullable;
import com.android.launcher3.*;
import com.android.launcher3.model.PackageItemInfo;
import com.android.launcher3.shortcuts.DeepShortcutManager;
import com.android.launcher3.shortcuts.ShortcutInfoCompat;
import com.android.launcher3.util.Provider;
import com.android.launcher3.util.Themes;

import static android.graphics.Paint.DITHER_FLAG;
import static android.graphics.Paint.FILTER_BITMAP_FLAG;
import static com.android.launcher3.graphics.ShadowGenerator.BLUR_FACTOR;

/**
 * Helper methods for generating various launcher icons
 */
public class LauncherIcons implements AutoCloseable {

    private static final int DEFAULT_WRAPPER_BACKGROUND = Color.WHITE;

    public static final Object sPoolSync = new Object();
    private static LauncherIcons sPool;

    /**
     * Return a new Message instance from the global pool. Allows us to
     * avoid allocating new objects in many cases.
     */
    public static LauncherIcons obtain(Context context) {
        synchronized (sPoolSync) {
            if (sPool != null) {
                LauncherIcons m = sPool;
                sPool = m.next;
                m.next = null;
                return m;
            }
        }
        return new LauncherIcons(context);
    }

    /**
     * Recycles a LauncherIcons that may be in-use.
     */
    public void recycle() {
        synchronized (sPoolSync) {
            // Clear any temporary state variables
            mWrapperBackgroundColor = DEFAULT_WRAPPER_BACKGROUND;

            next = sPool;
            sPool = this;
        }
    }

    @Override
    public void close() {
        recycle();
    }

    private final Rect mOldBounds = new Rect();
    private final Context mContext;
    private final Canvas mCanvas;
    private final PackageManager mPm;

    private final int mFillResIconDpi;
    private final int mIconBitmapSize;

    private IconNormalizer mNormalizer;
    private ShadowGenerator mShadowGenerator;

    private Drawable mWrapperIcon;
    private int mWrapperBackgroundColor = DEFAULT_WRAPPER_BACKGROUND;

    // sometimes we store linked lists of these things
    private LauncherIcons next;

    private LauncherIcons(Context context) {
        mContext = context.getApplicationContext();
        mPm = mContext.getPackageManager();

        InvariantDeviceProfile idp = LauncherAppState.getIDP(mContext);
        mFillResIconDpi = idp.fillResIconDpi;
        mIconBitmapSize = idp.iconBitmapSize;

        mCanvas = new Canvas();
        mCanvas.setDrawFilter(new PaintFlagsDrawFilter(DITHER_FLAG, FILTER_BITMAP_FLAG));
    }

    public ShadowGenerator getShadowGenerator() {
        if (mShadowGenerator == null) {
            mShadowGenerator = new ShadowGenerator(mContext);
        }
        return mShadowGenerator;
    }

    public IconNormalizer getNormalizer() {
        if (mNormalizer == null) {
            mNormalizer = new IconNormalizer(mContext);
        }
        return mNormalizer;
    }

    /**
     * Returns a bitmap suitable for the all apps view. If the package or the resource do not
     * exist, it returns null.
     */
    public BitmapInfo createIconBitmap(ShortcutIconResource iconRes) {
        try {
            Resources resources = mPm.getResourcesForApplication(iconRes.packageName);
            if (resources != null) {
                final int id = resources.getIdentifier(iconRes.resourceName, null, null);
                // do not stamp old legacy shortcuts as the app may have already forgotten about it
                return createBadgedIconBitmap(
                        resources.getDrawableForDensity(id, mFillResIconDpi),
                        Process.myUserHandle() /* only available on primary user */,
                        0 /* do not apply legacy treatment */);
            }
        } catch (Exception e) {
            // Icon not found.
        }
        return null;
    }

    /**
     * Returns a bitmap which is of the appropriate size to be displayed as an icon
     */
    public BitmapInfo createIconBitmap(Bitmap icon) {
        if (mIconBitmapSize == icon.getWidth() && mIconBitmapSize == icon.getHeight()) {
            return BitmapInfo.fromBitmap(icon);
        }
        return BitmapInfo.fromBitmap(
                createIconBitmap(new BitmapDrawable(mContext.getResources(), icon), 1f));
    }

    /**
     * Returns a bitmap suitable for displaying as an icon at various launcher UIs like all apps
     * view or workspace. The icon is badged for {@param user}.
     * The bitmap is also visually normalized with other icons.
     */
    public BitmapInfo createBadgedIconBitmap(Drawable icon, UserHandle user, int iconAppTargetSdk) {
        return createBadgedIconBitmap(icon, user, iconAppTargetSdk, false, null);
    }

    public BitmapInfo createBadgedIconBitmap(Drawable icon, UserHandle user, int iconAppTargetSdk,
            boolean isInstantApp) {
        return createBadgedIconBitmap(icon, user, iconAppTargetSdk, isInstantApp, null);
    }

    /**
     * Returns a bitmap suitable for displaying as an icon at various launcher UIs like all apps
     * view or workspace. The icon is badged for {@param user}.
     * The bitmap is also visually normalized with other icons.
     */
    public BitmapInfo createBadgedIconBitmap(Drawable icon, UserHandle user, int iconAppTargetSdk,
<<<<<<< HEAD
                                             boolean isInstantApp) {
        return createBadgedIconBitmap(icon, user, iconAppTargetSdk, isInstantApp, new float[1]);
    }

    public BitmapInfo createBadgedIconBitmap(Drawable icon, UserHandle user, int iconAppTargetSdk,
            boolean isInstantApp, float[] scale) {
=======
            boolean isInstantApp, float [] scale) {
        if (scale == null) {
            scale = new float[1];
        }
>>>>>>> cbab862c
        icon = normalizeAndWrapToAdaptiveIcon(icon, iconAppTargetSdk, null, scale);
        Bitmap bitmap = createIconBitmap(icon, scale[0]);
        if (Utilities.ATLEAST_OREO && icon instanceof AdaptiveIconDrawable) {
            mCanvas.setBitmap(bitmap);
            getShadowGenerator().recreateIcon(Bitmap.createBitmap(bitmap), mCanvas);
            mCanvas.setBitmap(null);
        }

        final Bitmap result;
        if (user != null && !Process.myUserHandle().equals(user)) {
            BitmapDrawable drawable = new FixedSizeBitmapDrawable(bitmap);
            Drawable badged = mPm.getUserBadgedIcon(drawable, user);
            if (badged instanceof BitmapDrawable) {
                result = ((BitmapDrawable) badged).getBitmap();
            } else {
                result = createIconBitmap(badged, 1f);
            }
        } else if (isInstantApp) {
            badgeWithDrawable(bitmap, mContext.getDrawable(R.drawable.ic_instant_app_badge));
            result = bitmap;
        } else {
            result = bitmap;
        }
        return BitmapInfo.fromBitmap(result);
    }

    /**
     * Creates a normalized bitmap suitable for the all apps view. The bitmap is also visually
     * normalized with other icons and has enough spacing to add shadow.
     */
    public Bitmap createScaledBitmapWithoutShadow(Drawable icon, int iconAppTargetSdk) {
        RectF iconBounds = new RectF();
        float[] scale = new float[1];
        icon = normalizeAndWrapToAdaptiveIcon(icon, iconAppTargetSdk, iconBounds, scale);
        return createIconBitmap(icon,
                Math.min(scale[0], ShadowGenerator.getScaleForBounds(iconBounds)));
    }

    /**
     * Sets the background color used for wrapped adaptive icon
     */
    public void setWrapperBackgroundColor(int color) {
        mWrapperBackgroundColor = (Color.alpha(color) < 255) ? DEFAULT_WRAPPER_BACKGROUND : color;
    }

    private Drawable normalizeAndWrapToAdaptiveIcon(Drawable icon, int iconAppTargetSdk,
            RectF outIconBounds, float[] outScale) {
        float scale = 1f;
<<<<<<< HEAD
        if (Utilities.ATLEAST_OREO) {
=======
        if ((Utilities.ATLEAST_OREO && iconAppTargetSdk >= Build.VERSION_CODES.O) ||
                Utilities.ATLEAST_P) {
>>>>>>> cbab862c
            boolean[] outShape = new boolean[1];
            if (mWrapperIcon == null) {
                mWrapperIcon = mContext.getDrawable(R.drawable.adaptive_icon_drawable_wrapper)
                        .mutate();
            }
            AdaptiveIconDrawable dr = (AdaptiveIconDrawable) mWrapperIcon;
            dr.setBounds(0, 0, 1, 1);
            scale = getNormalizer().getScale(icon, outIconBounds, dr.getIconMask(), outShape);
            /*if (Utilities.ATLEAST_OREO && !outShape[0] && !(icon instanceof AdaptiveIconDrawable)) {
                FixedScaleDrawable fsd = ((FixedScaleDrawable) dr.getForeground());
                fsd.setDrawable(icon);
                fsd.setScale(scale);
                icon = dr;
                scale = getNormalizer().getScale(icon, outIconBounds, null, null);

                ((ColorDrawable) dr.getBackground()).setColor(mWrapperBackgroundColor);
            }*/
        } else {
            scale = getNormalizer().getScale(icon, outIconBounds, null, null);
        }

        outScale[0] = scale;
        return icon;
    }

    /**
     * Adds the {@param badge} on top of {@param target} using the badge dimensions.
     */
    public void badgeWithDrawable(Bitmap target, Drawable badge) {
        mCanvas.setBitmap(target);
        badgeWithDrawable(mCanvas, badge);
        mCanvas.setBitmap(null);
    }

    /**
     * Adds the {@param badge} on top of {@param target} using the badge dimensions.
     */
    private void badgeWithDrawable(Canvas target, Drawable badge) {
        int badgeSize = mContext.getResources().getDimensionPixelSize(R.dimen.profile_badge_size);
        badge.setBounds(mIconBitmapSize - badgeSize, mIconBitmapSize - badgeSize,
                mIconBitmapSize, mIconBitmapSize);
        badge.draw(target);
    }

    /**
     * @param scale the scale to apply before drawing {@param icon} on the canvas
     */
    public Bitmap createIconBitmap(Drawable icon, float scale) {
        int width = mIconBitmapSize;
        int height = mIconBitmapSize;

        if (icon instanceof PaintDrawable) {
            PaintDrawable painter = (PaintDrawable) icon;
            painter.setIntrinsicWidth(width);
            painter.setIntrinsicHeight(height);
        } else if (icon instanceof BitmapDrawable) {
            // Ensure the bitmap has a density.
            BitmapDrawable bitmapDrawable = (BitmapDrawable) icon;
            Bitmap bitmap = bitmapDrawable.getBitmap();
            if (bitmap != null && bitmap.getDensity() == Bitmap.DENSITY_NONE) {
                bitmapDrawable.setTargetDensity(mContext.getResources().getDisplayMetrics());
            }
        }

        int sourceWidth = icon.getIntrinsicWidth();
        int sourceHeight = icon.getIntrinsicHeight();
        if (sourceWidth > 0 && sourceHeight > 0) {
            // Scale the icon proportionally to the icon dimensions
            final float ratio = (float) sourceWidth / sourceHeight;
            if (sourceWidth > sourceHeight) {
                height = (int) (width / ratio);
            } else if (sourceHeight > sourceWidth) {
                width = (int) (height * ratio);
            }
        }
        // no intrinsic size --> use default size
        int textureWidth = mIconBitmapSize;
        int textureHeight = mIconBitmapSize;

        Bitmap bitmap = Bitmap.createBitmap(textureWidth, textureHeight,
                Bitmap.Config.ARGB_8888);
        mCanvas.setBitmap(bitmap);

        final int left = (textureWidth-width) / 2;
        final int top = (textureHeight-height) / 2;

        mOldBounds.set(icon.getBounds());
        if (Utilities.ATLEAST_OREO && icon instanceof AdaptiveIconDrawable) {
            int offset = Math.max((int) Math.ceil(BLUR_FACTOR * textureWidth), Math.max(left, top));
            int size = Math.max(width, height);
            icon.setBounds(offset, offset, size - offset, size - offset);
        } else {
            icon.setBounds(left, top, left+width, top+height);
        }
        mCanvas.save();
        mCanvas.scale(scale, scale, textureWidth / 2, textureHeight / 2);
        icon.draw(mCanvas);
        mCanvas.restore();
        icon.setBounds(mOldBounds);
        mCanvas.setBitmap(null);

        return bitmap;
    }

    public BitmapInfo createShortcutIcon(ShortcutInfoCompat shortcutInfo) {
        return createShortcutIcon(shortcutInfo, true /* badged */);
    }

    public BitmapInfo createShortcutIcon(ShortcutInfoCompat shortcutInfo, boolean badged) {
        return createShortcutIcon(shortcutInfo, badged, null);
    }

    public BitmapInfo createShortcutIcon(ShortcutInfoCompat shortcutInfo,
            boolean badged, @Nullable Provider<Bitmap> fallbackIconProvider) {
        Drawable unbadgedDrawable = DeepShortcutManager.getInstance(mContext)
                .getShortcutIconDrawable(shortcutInfo, mFillResIconDpi);
        IconCache cache = LauncherAppState.getInstance(mContext).getIconCache();

        final Bitmap unbadgedBitmap;
        if (unbadgedDrawable != null) {
            unbadgedBitmap = createScaledBitmapWithoutShadow(unbadgedDrawable, 0);
        } else {
            if (fallbackIconProvider != null) {
                // Fallback icons are already badged and with appropriate shadow
                Bitmap fullIcon = fallbackIconProvider.get();
                if (fullIcon != null) {
                    return createIconBitmap(fullIcon);
                }
            }
            unbadgedBitmap = cache.getDefaultIcon(Process.myUserHandle()).icon;
        }

        BitmapInfo result = new BitmapInfo();
        if (!badged) {
            result.color = Themes.getColorAccent(mContext);
            result.icon = unbadgedBitmap;
            return result;
        }

        final Bitmap unbadgedfinal = unbadgedBitmap;
        final ItemInfoWithIcon badge = getShortcutInfoBadge(shortcutInfo, cache);

        result.color = badge.iconColor;
        result.icon = BitmapRenderer.createHardwareBitmap(mIconBitmapSize, mIconBitmapSize, (c) -> {
            getShadowGenerator().recreateIcon(unbadgedfinal, c);
            badgeWithDrawable(c, new FastBitmapDrawable(badge));
        });
        return result;
    }

    public ItemInfoWithIcon getShortcutInfoBadge(ShortcutInfoCompat shortcutInfo, IconCache cache) {
        ComponentName cn = shortcutInfo.getActivity();
        String badgePkg = shortcutInfo.getBadgePackage(mContext);
        boolean hasBadgePkgSet = !badgePkg.equals(shortcutInfo.getPackage());
        if (cn != null && !hasBadgePkgSet) {
            // Get the app info for the source activity.
            AppInfo appInfo = new AppInfo();
            appInfo.user = shortcutInfo.getUserHandle();
            appInfo.componentName = cn;
            appInfo.intent = new Intent(Intent.ACTION_MAIN)
                    .addCategory(Intent.CATEGORY_LAUNCHER)
                    .setComponent(cn);
            cache.getTitleAndIcon(appInfo, false);
            return appInfo;
        } else {
            PackageItemInfo pkgInfo = new PackageItemInfo(badgePkg);
            cache.getTitleAndIconForApp(pkgInfo, false);
            return pkgInfo;
        }
    }

    /**
     * An extension of {@link BitmapDrawable} which returns the bitmap pixel size as intrinsic size.
     * This allows the badging to be done based on the action bitmap size rather than
     * the scaled bitmap size.
     */
    private static class FixedSizeBitmapDrawable extends BitmapDrawable {

        public FixedSizeBitmapDrawable(Bitmap bitmap) {
            super(null, bitmap);
        }

        @Override
        public int getIntrinsicHeight() {
            return getBitmap().getWidth();
        }

        @Override
        public int getIntrinsicWidth() {
            return getBitmap().getWidth();
        }
    }
}<|MERGE_RESOLUTION|>--- conflicted
+++ resolved
@@ -178,19 +178,10 @@
      * The bitmap is also visually normalized with other icons.
      */
     public BitmapInfo createBadgedIconBitmap(Drawable icon, UserHandle user, int iconAppTargetSdk,
-<<<<<<< HEAD
-                                             boolean isInstantApp) {
-        return createBadgedIconBitmap(icon, user, iconAppTargetSdk, isInstantApp, new float[1]);
-    }
-
-    public BitmapInfo createBadgedIconBitmap(Drawable icon, UserHandle user, int iconAppTargetSdk,
-            boolean isInstantApp, float[] scale) {
-=======
             boolean isInstantApp, float [] scale) {
         if (scale == null) {
             scale = new float[1];
         }
->>>>>>> cbab862c
         icon = normalizeAndWrapToAdaptiveIcon(icon, iconAppTargetSdk, null, scale);
         Bitmap bitmap = createIconBitmap(icon, scale[0]);
         if (Utilities.ATLEAST_OREO && icon instanceof AdaptiveIconDrawable) {
@@ -239,12 +230,7 @@
     private Drawable normalizeAndWrapToAdaptiveIcon(Drawable icon, int iconAppTargetSdk,
             RectF outIconBounds, float[] outScale) {
         float scale = 1f;
-<<<<<<< HEAD
         if (Utilities.ATLEAST_OREO) {
-=======
-        if ((Utilities.ATLEAST_OREO && iconAppTargetSdk >= Build.VERSION_CODES.O) ||
-                Utilities.ATLEAST_P) {
->>>>>>> cbab862c
             boolean[] outShape = new boolean[1];
             if (mWrapperIcon == null) {
                 mWrapperIcon = mContext.getDrawable(R.drawable.adaptive_icon_drawable_wrapper)
