--- conflicted
+++ resolved
@@ -21,14 +21,9 @@
 import android.app.Notification;
 import android.content.Context;
 import android.graphics.Color;
-<<<<<<< HEAD
-import android.support.v4.content.ContextCompat;
-import android.support.v4.graphics.ColorUtils;
-=======
->>>>>>> c87bbeea
 import android.util.Log;
 
-import ch.deletescape.lawnchair.LawnchairUtilsKt;
+import androidx.core.content.ContextCompat;
 import com.android.launcher3.R;
 import com.android.launcher3.util.Themes;
 
@@ -154,14 +149,8 @@
         return ColorUtils.LABToColor(low, a, b);
     }
 
-<<<<<<< HEAD
-    public static int getMutedColor(Context context, int color, float scrimAlpha) {
-        int scrim = ColorUtils.setAlphaComponent(Color.WHITE, (int) (255 * scrimAlpha));
-        return ColorUtils.compositeColors(scrim, color);
-=======
     public static int getMutedColor(int color, float whiteScrimAlpha) {
         int whiteScrim = setColorAlphaBound(Color.WHITE, (int) (255 * whiteScrimAlpha));
         return ColorUtils.compositeColors(whiteScrim, color);
->>>>>>> c87bbeea
     }
 }