--- conflicted
+++ resolved
@@ -177,11 +177,6 @@
         canvas.drawPath(mScaledProgressPath, mProgressPaint);
 
         int saveCount = canvas.save();
-<<<<<<< HEAD
-        Rect bounds = getBounds();
-
-=======
->>>>>>> 73859d05
         canvas.scale(mIconScale, mIconScale, bounds.exactCenterX(), bounds.exactCenterY());
         super.drawInternal(canvas, bounds);
         canvas.restoreToCount(saveCount);
