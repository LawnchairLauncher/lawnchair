--- conflicted
+++ resolved
@@ -133,17 +133,11 @@
         db.update(Favorites.TABLE_NAME, values, "itemType = ?",
                 new String[]{Integer.toString(Favorites.ITEM_TYPE_APPWIDGET)});
 
-<<<<<<< HEAD
         // Mark custom widgets as restore completed
         values.put(Favorites.RESTORED,  LauncherAppWidgetInfo.RESTORE_COMPLETED);
         db.update(Favorites.TABLE_NAME, values, "itemType = ?",
                 new String[]{Integer.toString(Favorites.ITEM_TYPE_CUSTOM_APPWIDGET)});
 
-        long myProfileId = helper.getDefaultUserSerial();
-        if (Utilities.longCompare(oldProfileId, myProfileId) != 0) {
-            FileLog.d(TAG, "Changing primary user id from " + oldProfileId + " to " + myProfileId);
-            migrateProfileId(db, myProfileId);
-=======
         // Migrate ids. To avoid any overlap, we initially move conflicting ids to a temp location.
         // Using Long.MIN_VALUE since profile ids can not be negative, so there will be no overlap.
         final long tempLocationOffset = Long.MIN_VALUE;
@@ -171,7 +165,6 @@
 
         if (myProfileId != oldProfileId) {
             changeDefaultColumn(db, myProfileId);
->>>>>>> c87bbeea
         }
     }
 
