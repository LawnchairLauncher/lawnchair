/*
 * Copyright (C) 2016 The Android Open Source Project
 *
 * Licensed under the Apache License, Version 2.0 (the "License");
 * you may not use this file except in compliance with the License.
 * You may obtain a copy of the License at
 *
 *      http://www.apache.org/licenses/LICENSE-2.0
 *
 * Unless required by applicable law or agreed to in writing, software
 * distributed under the License is distributed on an "AS IS" BASIS,
 * WITHOUT WARRANTIES OR CONDITIONS OF ANY KIND, either express or implied.
 * See the License for the specific language governing permissions and
 * limitations under the License.
 */

package com.android.launcher3.provider;

import static android.os.Process.myUserHandle;

import static com.android.launcher3.InvariantDeviceProfile.TYPE_MULTI_DISPLAY;
import static com.android.launcher3.LauncherPrefs.APP_WIDGET_IDS;
import static com.android.launcher3.LauncherPrefs.OLD_APP_WIDGET_IDS;
import static com.android.launcher3.LauncherPrefs.RESTORE_DEVICE;
import static com.android.launcher3.LauncherSettings.Favorites.ITEM_TYPE_APPLICATION;
import static com.android.launcher3.provider.LauncherDbUtils.dropTable;
import static com.android.launcher3.widget.LauncherWidgetHolder.APPWIDGET_HOST_ID;

import android.app.backup.BackupManager;
import android.appwidget.AppWidgetHost;
import android.appwidget.AppWidgetManager;
import android.appwidget.AppWidgetProviderInfo;
import android.content.ContentValues;
import android.content.Context;
import android.content.Intent;
import android.content.pm.LauncherActivityInfo;
import android.database.Cursor;
import android.database.sqlite.SQLiteDatabase;
import android.os.UserHandle;
import android.text.TextUtils;
import android.util.Log;
import android.util.LongSparseArray;
import android.util.SparseLongArray;

import androidx.annotation.NonNull;
import androidx.annotation.VisibleForTesting;
import androidx.annotation.WorkerThread;

import com.android.launcher3.InvariantDeviceProfile;
import com.android.launcher3.LauncherAppState;
import com.android.launcher3.LauncherPrefs;
import com.android.launcher3.LauncherSettings;
import com.android.launcher3.LauncherSettings.Favorites;
import com.android.launcher3.Utilities;
import com.android.launcher3.logging.FileLog;
import com.android.launcher3.model.DeviceGridState;
import com.android.launcher3.model.LoaderTask;
import com.android.launcher3.model.ModelDbController;
import com.android.launcher3.model.WidgetsModel;
import com.android.launcher3.model.data.AppInfo;
import com.android.launcher3.model.data.LauncherAppWidgetInfo;
import com.android.launcher3.model.data.WorkspaceItemInfo;
import com.android.launcher3.pm.UserCache;
import com.android.launcher3.provider.LauncherDbUtils.SQLiteTransaction;
import com.android.launcher3.uioverrides.ApiWrapper;
import com.android.launcher3.util.ContentWriter;
import com.android.launcher3.util.IntArray;
import com.android.launcher3.util.LogConfig;

import java.io.InvalidObjectException;
import java.util.Arrays;
import java.util.Collection;
import java.util.Map;
import java.util.stream.Collectors;

/**
 * Utility class to update DB schema after it has been restored.
 *
 * This task is executed when Launcher starts for the first time and not
 * immediately after restore.
 * This helps keep the model consistent if the launcher updates between restore
 * and first startup.
 */
public class RestoreDbTask {

    private static final String TAG = "RestoreDbTask";
    public static final String RESTORED_DEVICE_TYPE = "restored_task_pending";

    private static final String INFO_COLUMN_NAME = "name";
    private static final String INFO_COLUMN_DEFAULT_VALUE = "dflt_value";

    public static final String APPWIDGET_OLD_IDS = "appwidget_old_ids";
    public static final String APPWIDGET_IDS = "appwidget_ids";
<<<<<<< HEAD

    private static final String[] DB_COLUMNS_TO_LOG = { "profileId", "title", "itemType", "screen",
            "container", "cellX", "cellY", "spanX", "spanY", "intent" };
=======
    private static final String[] DB_COLUMNS_TO_LOG = {"profileId", "title", "itemType", "screen",
            "container", "cellX", "cellY", "spanX", "spanY", "intent", "appWidgetProvider",
            "appWidgetId", "restored"};
>>>>>>> 5f635e80

    /**
     * Tries to restore the backup DB if needed
     */
    public static void restoreIfNeeded(Context context, ModelDbController dbController) {
        if (!isPending(context)) {
            Log.d(TAG, "No restore task pending, exiting RestoreDbTask");
            return;
        }
        if (!performRestore(context, dbController)) {
            dbController.createEmptyDB();
        }

        // Obtain InvariantDeviceProfile first before setting pending to false, so
        // InvariantDeviceProfile won't switch to new grid when initializing.
        InvariantDeviceProfile idp = InvariantDeviceProfile.INSTANCE.get(context);

        // Set is pending to false irrespective of the result, so that it doesn't get
        // executed again.
        LauncherPrefs.get(context).removeSync(RESTORE_DEVICE);

        idp.reinitializeAfterRestore(context);
    }

    private static boolean performRestore(Context context, ModelDbController controller) {
        SQLiteDatabase db = controller.getDb();
        FileLog.d(TAG, "performRestore: starting restore from db");
        try (SQLiteTransaction t = new SQLiteTransaction(db)) {
            RestoreDbTask task = new RestoreDbTask();
            task.sanitizeDB(context, controller, db, new BackupManager(context));
            task.restoreAppWidgetIdsIfExists(context, controller);
            t.commit();
            return true;
        } catch (Exception e) {
            FileLog.e(TAG, "Failed to verify db", e);
            return false;
        }
    }

    /**
     * Makes the following changes in the provider DB.
     * 1. Removes all entries belonging to any profiles that were not restored.
     * 2. Marks all entries as restored. The flags are updated during first load or
     * as
     * the restored apps get installed.
     * 3. If the user serial for any restored profile is different than that of the
     * previous
     * device, update the entries to the new profile id.
     * 4. If restored from a single display backup, remove gaps between screenIds
     * 5. Override shortcuts that need to be replaced.
     *
     * @return number of items deleted
     */
    @VisibleForTesting
    protected int sanitizeDB(Context context, ModelDbController controller, SQLiteDatabase db,
            BackupManager backupManager) throws Exception {
        logFavoritesTable(db, "Old Launcher Database before sanitizing:", null, null);
        // Primary user ids
        long myProfileId = controller.getSerialNumberForUser(myUserHandle());
        long oldProfileId = getDefaultProfileId(db);
        FileLog.d(TAG, "sanitizeDB: myProfileId= " + myProfileId
                + ", oldProfileId= " + oldProfileId);
        LongSparseArray<Long> oldManagedProfileIds = getManagedProfileIds(db, oldProfileId);
        LongSparseArray<Long> profileMapping = new LongSparseArray<>(oldManagedProfileIds.size()
                + 1);

        // Build mapping of restored profile ids to their new profile ids.
        profileMapping.put(oldProfileId, myProfileId);
        for (int i = oldManagedProfileIds.size() - 1; i >= 0; --i) {
            long oldManagedProfileId = oldManagedProfileIds.keyAt(i);
            UserHandle user = getUserForAncestralSerialNumber(backupManager, oldManagedProfileId);
            if (user != null) {
                long newManagedProfileId = controller.getSerialNumberForUser(user);
                profileMapping.put(oldManagedProfileId, newManagedProfileId);
                FileLog.d(TAG, "sanitizeDB: managed profile id=" + oldManagedProfileId
                        + " should be mapped to new id=" + newManagedProfileId);
            } else {
                FileLog.e(TAG, "sanitizeDB: No User found for old profileId, Ancestral Serial "
                        + "Number: " + oldManagedProfileId);
            }
        }

        // Delete all entries which do not belong to any restored profile(s).
        int numProfiles = profileMapping.size();
        String[] profileIds = new String[numProfiles];
        profileIds[0] = Long.toString(oldProfileId);
        for (int i = numProfiles - 1; i >= 1; --i) {
            profileIds[i] = Long.toString(profileMapping.keyAt(i));
        }

        final String[] args = new String[profileIds.length];
        Arrays.fill(args, "?");
        final String where = "profileId NOT IN (" + TextUtils.join(", ", Arrays.asList(args)) + ")";
        logFavoritesTable(db, "items to delete from unrestored profiles:", where, profileIds);
        int itemsDeletedCount = db.delete(Favorites.TABLE_NAME, where, profileIds);
        FileLog.d(TAG, itemsDeletedCount + " total items from unrestored user(s) were deleted");

        // Mark all items as restored.
        boolean keepAllIcons = Utilities.isPropertyEnabled(LogConfig.KEEP_ALL_ICONS);
        ContentValues values = new ContentValues();
        values.put(Favorites.RESTORED, WorkspaceItemInfo.FLAG_RESTORED_ICON
                | (keepAllIcons ? WorkspaceItemInfo.FLAG_RESTORE_STARTED : 0));
        db.update(Favorites.TABLE_NAME, values, null, null);

        // Mark widgets with appropriate restore flag.
        values.put(Favorites.RESTORED, LauncherAppWidgetInfo.FLAG_ID_NOT_VALID
                | LauncherAppWidgetInfo.FLAG_PROVIDER_NOT_READY
                | LauncherAppWidgetInfo.FLAG_UI_NOT_READY
                | (keepAllIcons ? LauncherAppWidgetInfo.FLAG_RESTORE_STARTED : 0));
        db.update(Favorites.TABLE_NAME, values, "itemType = ?",
                new String[] { Integer.toString(Favorites.ITEM_TYPE_APPWIDGET) });

        // Migrate ids. To avoid any overlap, we initially move conflicting ids to a
        // temp
        // location. Using Long.MIN_VALUE since profile ids can not be negative, so
        // there will
        // be no overlap.
        final long tempLocationOffset = Long.MIN_VALUE;
        SparseLongArray tempMigratedIds = new SparseLongArray(profileMapping.size());
        int numTempMigrations = 0;
        for (int i = profileMapping.size() - 1; i >= 0; --i) {
            long oldId = profileMapping.keyAt(i);
            long newId = profileMapping.valueAt(i);

            if (oldId != newId) {
                if (profileMapping.indexOfKey(newId) >= 0) {
                    tempMigratedIds.put(numTempMigrations, newId);
                    numTempMigrations++;
                    newId = tempLocationOffset + newId;
                }
                migrateProfileId(db, oldId, newId);
            }
        }

        // Migrate ids from their temporary id to their actual final id.
        for (int i = tempMigratedIds.size() - 1; i >= 0; --i) {
            long newId = tempMigratedIds.valueAt(i);
            migrateProfileId(db, tempLocationOffset + newId, newId);
        }

        if (myProfileId != oldProfileId) {
            changeDefaultColumn(db, myProfileId);
        }

        // If restored from a single display backup, remove gaps between screenIds
        if (LauncherPrefs.get(context).get(RESTORE_DEVICE) != TYPE_MULTI_DISPLAY) {
            removeScreenIdGaps(db);
        }

        // Override shortcuts
        maybeOverrideShortcuts(context, controller, db, myProfileId);
        return itemsDeletedCount;
    }

    /**
<<<<<<< HEAD
     * Queries and logs the items we will delete from unrestored profiles in the
     * launcher db.
     * This is to understand why items might be missing during the restore process
     * for Launcher.
     * 
     * @param database   the Launcher db to query from.
     * @param where      the SELECT statement to query items that will be deleted.
     * @param profileIds the profile ID's the user will be migrating to.
     */
    private void logUnrestoredItems(SQLiteDatabase database, String where, String[] profileIds) {
        try (Cursor itemsToDelete = database.query(
                /* table */ Favorites.TABLE_NAME,
                /* columns */ DB_COLUMNS_TO_LOG,
                /* selection */ where,
                /* selection args */ profileIds,
                /* groupBy */ null,
                /* having */ null,
                /* orderBy */ null)) {
            if (itemsToDelete.moveToFirst()) {
                String[] columnNames = itemsToDelete.getColumnNames();
                StringBuilder stringBuilder = new StringBuilder(
                        "items to be deleted from the Favorites Table during restore:\n");
                do {
                    for (String columnName : columnNames) {
                        stringBuilder.append(columnName)
                                .append("=")
                                .append(itemsToDelete.getString(
                                        itemsToDelete.getColumnIndex(columnName)))
                                .append(" ");
                    }
                    stringBuilder.append("\n");
                } while (itemsToDelete.moveToNext());
                FileLog.d(TAG, stringBuilder.toString());
            } else {
                FileLog.d(TAG, "logDeletedItems: No items found to delete");
            }
        } catch (Exception e) {
            FileLog.e(TAG, "logDeletedItems: Error reading from database", e);
        }
    }

    /**
     * Remove gaps between screenIds to make sure no empty pages are left in
     * between.
=======
     * Remove gaps between screenIds to make sure no empty pages are left in between.
>>>>>>> 5f635e80
     *
     * e.g. [0, 3, 4, 6, 7] -> [0, 1, 2, 3, 4]
     */
    protected void removeScreenIdGaps(SQLiteDatabase db) {
        FileLog.d(TAG, "Removing gaps between screenIds");
        IntArray distinctScreens = LauncherDbUtils.queryIntArray(true, db, Favorites.TABLE_NAME,
                Favorites.SCREEN, Favorites.CONTAINER + " = " + Favorites.CONTAINER_DESKTOP, null,
                Favorites.SCREEN);
        if (distinctScreens.isEmpty()) {
            return;
        }

        StringBuilder sql = new StringBuilder("UPDATE ").append(Favorites.TABLE_NAME)
                .append(" SET ").append(Favorites.SCREEN).append(" =\nCASE\n");
        int screenId = distinctScreens.contains(0) ? 0 : 1;
        for (int i = 0; i < distinctScreens.size(); i++) {
            sql.append("WHEN ").append(Favorites.SCREEN).append(" == ")
                    .append(distinctScreens.get(i)).append(" THEN ").append(screenId++).append("\n");
        }
        sql.append("ELSE screen\nEND WHERE ").append(Favorites.CONTAINER).append(" = ")
                .append(Favorites.CONTAINER_DESKTOP).append(";");
        db.execSQL(sql.toString());
    }

    /**
     * Updates profile id of all entries from {@param oldProfileId} to
     * {@param newProfileId}.
     */
    protected void migrateProfileId(SQLiteDatabase db, long oldProfileId, long newProfileId) {
        FileLog.d(TAG, "Changing profile user id from " + oldProfileId + " to " + newProfileId);
        // Update existing entries.
        ContentValues values = new ContentValues();
        values.put(Favorites.PROFILE_ID, newProfileId);
        db.update(Favorites.TABLE_NAME, values, "profileId = ?",
                new String[] { Long.toString(oldProfileId) });
    }

    /**
     * Changes the default value for the column.
     */
    protected void changeDefaultColumn(SQLiteDatabase db, long newProfileId) {
        db.execSQL("ALTER TABLE favorites RENAME TO favorites_old;");
        Favorites.addTableToDb(db, newProfileId, false);
        db.execSQL("INSERT INTO favorites SELECT * FROM favorites_old;");
        dropTable(db, "favorites_old");
    }

    /**
     * Returns a list of the managed profile id(s) used in the favorites table of
     * the provided db.
     */
    private LongSparseArray<Long> getManagedProfileIds(SQLiteDatabase db, long defaultProfileId) {
        LongSparseArray<Long> ids = new LongSparseArray<>();
        try (Cursor c = db.rawQuery("SELECT profileId from favorites WHERE profileId != ? "
                + "GROUP BY profileId", new String[] { Long.toString(defaultProfileId) })) {
            while (c.moveToNext()) {
                ids.put(c.getLong(c.getColumnIndex(Favorites.PROFILE_ID)), null);
            }
        }
        return ids;
    }

    /**
     * Returns a UserHandle of a restored managed profile with the given serial
     * number, or null
     * if none found.
     */
    private UserHandle getUserForAncestralSerialNumber(BackupManager backupManager,
            long ancestralSerialNumber) {
        if (!Utilities.ATLEAST_Q) {
            return null;
        }
        return backupManager.getUserForAncestralSerialNumber(ancestralSerialNumber);
    }

    /**
     * Returns the profile id used in the favorites table of the provided db.
     */
    protected long getDefaultProfileId(SQLiteDatabase db) throws Exception {
        try (Cursor c = db.rawQuery("PRAGMA table_info (favorites)", null)) {
            int nameIndex = c.getColumnIndex(INFO_COLUMN_NAME);
            while (c.moveToNext()) {
                if (Favorites.PROFILE_ID.equals(c.getString(nameIndex))) {
                    return c.getLong(c.getColumnIndex(INFO_COLUMN_DEFAULT_VALUE));
                }
            }
            throw new InvalidObjectException("Table does not have a profile id column");
        }
    }

    public static boolean isPending(Context context) {
        return LauncherPrefs.get(context).has(RESTORE_DEVICE);
    }

    /**
     * Marks the DB state as pending restoration
     */
    public static void setPending(Context context) {
        FileLog.d(TAG, "Restore data received through full backup");
        LauncherPrefs.get(context)
                .putSync(RESTORE_DEVICE.to(new DeviceGridState(context).getDeviceType()));
    }

    @WorkerThread
    @VisibleForTesting
    void restoreAppWidgetIdsIfExists(Context context, ModelDbController controller) {
        LauncherPrefs lp = LauncherPrefs.get(context);
        if (lp.has(APP_WIDGET_IDS, OLD_APP_WIDGET_IDS)) {
            AppWidgetHost host = new AppWidgetHost(context, APPWIDGET_HOST_ID);
            restoreAppWidgetIds(context, controller,
                    IntArray.fromConcatString(lp.get(OLD_APP_WIDGET_IDS)).toArray(),
                    IntArray.fromConcatString(lp.get(APP_WIDGET_IDS)).toArray(),
                    host);
        } else {
            FileLog.d(TAG, "No app widget ids were received from backup to restore.");
        }

        lp.remove(APP_WIDGET_IDS, OLD_APP_WIDGET_IDS);
    }

    /**
     * Updates the app widgets whose id has changed during the restore process.
     */
    @WorkerThread
    private void restoreAppWidgetIds(Context context, ModelDbController controller,
            int[] oldWidgetIds, int[] newWidgetIds, @NonNull AppWidgetHost host) {
        if (WidgetsModel.GO_DISABLE_WIDGETS) {
            FileLog.e(TAG, "Skipping widget ID remap as widgets not supported");
            host.deleteHost();
            return;
        }
        if (!RestoreDbTask.isPending(context)) {
            // Someone has already gone through our DB once, probably LoaderTask. Skip any further
            // modifications of the DB.
            FileLog.e(TAG, "Skipping widget ID remap as DB already in use");
            for (int widgetId : newWidgetIds) {
                FileLog.d(TAG, "Deleting widgetId: " + widgetId);
                host.deleteAppWidgetId(widgetId);
            }
            return;
        }

        final AppWidgetManager widgets = AppWidgetManager.getInstance(context);

        FileLog.d(TAG, "restoreAppWidgetIds: "
                + "oldWidgetIds=" + IntArray.wrap(oldWidgetIds).toConcatString()
                + ", newWidgetIds=" + IntArray.wrap(newWidgetIds).toConcatString());

        // TODO(b/234700507): Remove the logs after the bug is fixed
        logDatabaseWidgetInfo(controller);

        for (int i = 0; i < oldWidgetIds.length; i++) {
            FileLog.i(TAG, "Widget state restore id " + oldWidgetIds[i] + " => " + newWidgetIds[i]);

            final AppWidgetProviderInfo provider = widgets.getAppWidgetInfo(newWidgetIds[i]);
            final int state;
            if (LoaderTask.isValidProvider(provider)) {
                // This will ensure that we show 'Click to setup' UI if required.
                state = LauncherAppWidgetInfo.FLAG_UI_NOT_READY;
            } else {
                state = LauncherAppWidgetInfo.FLAG_PROVIDER_NOT_READY;
            }

            // b/135926478: Work profile widget restore is broken in platform. This forces us to
            // recreate the widget during loading with the correct host provider.
            long mainProfileId = UserCache.INSTANCE.get(context)
                    .getSerialNumberForUser(myUserHandle());
            long controllerProfileId = controller.getSerialNumberForUser(myUserHandle());
            String oldWidgetId = Integer.toString(oldWidgetIds[i]);
            final String where = "appWidgetId=? and (restored & 1) = 1 and profileId=?";
            String profileId = Long.toString(mainProfileId);
            final String[] args = new String[] { oldWidgetId, profileId };
            FileLog.d(TAG, "restoreAppWidgetIds: querying profile id=" + profileId
                    + " with controller profile ID=" + controllerProfileId);
            int result = new ContentWriter(context,
                    new ContentWriter.CommitParams(controller, where, args))
                    .put(LauncherSettings.Favorites.APPWIDGET_ID, newWidgetIds[i])
                    .put(LauncherSettings.Favorites.RESTORED, state)
                    .commit();
            if (result == 0) {
                // TODO(b/234700507): Remove the logs after the bug is fixed
                FileLog.e(TAG, "restoreAppWidgetIds: remapping failed since the widget is not in"
                        + " the database anymore");
                try (Cursor cursor = controller.getDb().query(
                        Favorites.TABLE_NAME,
                        new String[]{Favorites.APPWIDGET_ID},
                        "appWidgetId=?", new String[]{oldWidgetId}, null, null, null)) {
                    if (!cursor.moveToFirst()) {
                        // The widget no long exists.
                        FileLog.d(TAG, "Deleting widgetId: " + newWidgetIds[i] + " with old id: "
                                + oldWidgetId);
                        host.deleteAppWidgetId(newWidgetIds[i]);
                    }
                }
            }
        }

        LauncherAppState app = LauncherAppState.getInstanceNoCreate();
        if (app != null) {
            app.getModel().forceReload();
        }
    }

    private static void logDatabaseWidgetInfo(ModelDbController controller) {
        try (Cursor cursor = controller.getDb().query(Favorites.TABLE_NAME,
                new String[]{Favorites.APPWIDGET_ID, Favorites.RESTORED, Favorites.PROFILE_ID},
                Favorites.APPWIDGET_ID + "!=" + LauncherAppWidgetInfo.NO_ID, null,
                null, null, null)) {
            IntArray widgetIdList = new IntArray();
            IntArray widgetRestoreList = new IntArray();
            IntArray widgetProfileIdList = new IntArray();

            if (cursor.moveToFirst()) {
                final int widgetIdColumnIndex = cursor.getColumnIndex(Favorites.APPWIDGET_ID);
                final int widgetRestoredColumnIndex = cursor.getColumnIndex(Favorites.RESTORED);
                final int widgetProfileIdIndex = cursor.getColumnIndex(Favorites.PROFILE_ID);
                while (!cursor.isAfterLast()) {
                    int widgetId = cursor.getInt(widgetIdColumnIndex);
                    int widgetRestoredFlag = cursor.getInt(widgetRestoredColumnIndex);
                    int widgetProfileId = cursor.getInt(widgetProfileIdIndex);

                    widgetIdList.add(widgetId);
                    widgetRestoreList.add(widgetRestoredFlag);
                    widgetProfileIdList.add(widgetProfileId);
                    cursor.moveToNext();
                }
            }

            StringBuilder builder = new StringBuilder();
            builder.append("[");
            for (int i = 0; i < widgetIdList.size(); i++) {
                builder.append("[")
                        .append(widgetIdList.get(i))
                        .append(", ")
                        .append(widgetRestoreList.get(i))
                        .append(", ")
                        .append(widgetProfileIdList.get(i))
                        .append("]");
            }
            builder.append("]");
            Log.d(TAG, "restoreAppWidgetIds: all widget ids in database: "
                    + builder);
        } catch (Exception ex) {
            Log.e(TAG, "Getting widget ids from the database failed", ex);
        }
    }

    protected static void maybeOverrideShortcuts(Context context, ModelDbController controller,
            SQLiteDatabase db, long currentUser) {
        Map<String, LauncherActivityInfo> activityOverrides = ApiWrapper.getActivityOverrides(
                context);

        if (activityOverrides == null || activityOverrides.isEmpty()) {
            return;
        }

        try (Cursor c = db.query(Favorites.TABLE_NAME,
                new String[] { Favorites._ID, Favorites.INTENT },
                String.format("%s=? AND %s=? AND ( %s )", Favorites.ITEM_TYPE, Favorites.PROFILE_ID,
                        getTelephonyIntentSQLLiteSelection(activityOverrides.keySet())),
                new String[] { String.valueOf(ITEM_TYPE_APPLICATION), String.valueOf(currentUser) },
                null, null, null);
                SQLiteTransaction t = new SQLiteTransaction(db)) {
            final int idIndex = c.getColumnIndexOrThrow(Favorites._ID);
            final int intentIndex = c.getColumnIndexOrThrow(Favorites.INTENT);
            while (c.moveToNext()) {
                LauncherActivityInfo override = activityOverrides.get(Intent.parseUri(
                        c.getString(intentIndex), 0).getComponent().getPackageName());
                if (override != null) {
                    ContentValues values = new ContentValues();
                    values.put(Favorites.PROFILE_ID,
                            controller.getSerialNumberForUser(override.getUser()));
                    values.put(Favorites.INTENT, AppInfo.makeLaunchIntent(override).toUri(0));
                    db.update(Favorites.TABLE_NAME, values, String.format("%s=?", Favorites._ID),
                            new String[] { String.valueOf(c.getInt(idIndex)) });
                }
            }
            t.commit();
        } catch (Exception ex) {
            Log.e(TAG, "Error while overriding shortcuts", ex);
        }
    }

    private static String getTelephonyIntentSQLLiteSelection(Collection<String> packages) {
        return packages.stream().map(
                packageToChange -> String.format("intent LIKE '%%' || '%s' || '%%' ",
                        packageToChange))
                .collect(
                        Collectors.joining(" OR "));
    }

    /**
     * Queries and logs the items from the Favorites table in the launcher db.
     * This is to understand why items might be missing during the restore process for Launcher.
     * @param database The Launcher db to query from.
     * @param logHeader First line in log statement, used to explain what is being logged.
     * @param where The SELECT statement to query items.
     * @param profileIds The profile ID's for each user profile.
     */
    public static void logFavoritesTable(SQLiteDatabase database, @NonNull String logHeader,
            String where, String[] profileIds) {
        try (Cursor itemsToDelete = database.query(
                /* table */ Favorites.TABLE_NAME,
                /* columns */ DB_COLUMNS_TO_LOG,
                /* selection */ where,
                /* selection args */ profileIds,
                /* groupBy */ null,
                /* having */ null,
                /* orderBy */ null
        )) {
            if (itemsToDelete.moveToFirst()) {
                String[] columnNames = itemsToDelete.getColumnNames();
                StringBuilder stringBuilder = new StringBuilder(logHeader + "\n");
                do {
                    for (String columnName : columnNames) {
                        stringBuilder.append(columnName)
                                .append("=")
                                .append(itemsToDelete.getString(
                                        itemsToDelete.getColumnIndex(columnName)))
                                .append(" ");
                    }
                    stringBuilder.append("\n");
                } while (itemsToDelete.moveToNext());
                FileLog.d(TAG, stringBuilder.toString());
            } else {
                FileLog.d(TAG, "logFavoritesTable: No items found from query for"
                        + "\"" + logHeader + "\"");
            }
        } catch (Exception e) {
            FileLog.e(TAG, "logFavoritesTable: Error reading from database", e);
        }
    }
}<|MERGE_RESOLUTION|>--- conflicted
+++ resolved
@@ -76,10 +76,8 @@
 /**
  * Utility class to update DB schema after it has been restored.
  *
- * This task is executed when Launcher starts for the first time and not
- * immediately after restore.
- * This helps keep the model consistent if the launcher updates between restore
- * and first startup.
+ * This task is executed when Launcher starts for the first time and not immediately after restore.
+ * This helps keep the model consistent if the launcher updates between restore and first startup.
  */
 public class RestoreDbTask {
 
@@ -91,15 +89,9 @@
 
     public static final String APPWIDGET_OLD_IDS = "appwidget_old_ids";
     public static final String APPWIDGET_IDS = "appwidget_ids";
-<<<<<<< HEAD
-
-    private static final String[] DB_COLUMNS_TO_LOG = { "profileId", "title", "itemType", "screen",
-            "container", "cellX", "cellY", "spanX", "spanY", "intent" };
-=======
     private static final String[] DB_COLUMNS_TO_LOG = {"profileId", "title", "itemType", "screen",
             "container", "cellX", "cellY", "spanX", "spanY", "intent", "appWidgetProvider",
             "appWidgetId", "restored"};
->>>>>>> 5f635e80
 
     /**
      * Tries to restore the backup DB if needed
@@ -141,15 +133,13 @@
 
     /**
      * Makes the following changes in the provider DB.
-     * 1. Removes all entries belonging to any profiles that were not restored.
-     * 2. Marks all entries as restored. The flags are updated during first load or
-     * as
-     * the restored apps get installed.
-     * 3. If the user serial for any restored profile is different than that of the
-     * previous
-     * device, update the entries to the new profile id.
-     * 4. If restored from a single display backup, remove gaps between screenIds
-     * 5. Override shortcuts that need to be replaced.
+     *   1. Removes all entries belonging to any profiles that were not restored.
+     *   2. Marks all entries as restored. The flags are updated during first load or as
+     *      the restored apps get installed.
+     *   3. If the user serial for any restored profile is different than that of the previous
+     *      device, update the entries to the new profile id.
+     *   4. If restored from a single display backup, remove gaps between screenIds
+     *   5. Override shortcuts that need to be replaced.
      *
      * @return number of items deleted
      */
@@ -205,17 +195,15 @@
         db.update(Favorites.TABLE_NAME, values, null, null);
 
         // Mark widgets with appropriate restore flag.
-        values.put(Favorites.RESTORED, LauncherAppWidgetInfo.FLAG_ID_NOT_VALID
+        values.put(Favorites.RESTORED,  LauncherAppWidgetInfo.FLAG_ID_NOT_VALID
                 | LauncherAppWidgetInfo.FLAG_PROVIDER_NOT_READY
                 | LauncherAppWidgetInfo.FLAG_UI_NOT_READY
                 | (keepAllIcons ? LauncherAppWidgetInfo.FLAG_RESTORE_STARTED : 0));
         db.update(Favorites.TABLE_NAME, values, "itemType = ?",
-                new String[] { Integer.toString(Favorites.ITEM_TYPE_APPWIDGET) });
-
-        // Migrate ids. To avoid any overlap, we initially move conflicting ids to a
-        // temp
-        // location. Using Long.MIN_VALUE since profile ids can not be negative, so
-        // there will
+                new String[]{Integer.toString(Favorites.ITEM_TYPE_APPWIDGET)});
+
+        // Migrate ids. To avoid any overlap, we initially move conflicting ids to a temp
+        // location. Using Long.MIN_VALUE since profile ids can not be negative, so there will
         // be no overlap.
         final long tempLocationOffset = Long.MIN_VALUE;
         SparseLongArray tempMigratedIds = new SparseLongArray(profileMapping.size());
@@ -255,54 +243,7 @@
     }
 
     /**
-<<<<<<< HEAD
-     * Queries and logs the items we will delete from unrestored profiles in the
-     * launcher db.
-     * This is to understand why items might be missing during the restore process
-     * for Launcher.
-     * 
-     * @param database   the Launcher db to query from.
-     * @param where      the SELECT statement to query items that will be deleted.
-     * @param profileIds the profile ID's the user will be migrating to.
-     */
-    private void logUnrestoredItems(SQLiteDatabase database, String where, String[] profileIds) {
-        try (Cursor itemsToDelete = database.query(
-                /* table */ Favorites.TABLE_NAME,
-                /* columns */ DB_COLUMNS_TO_LOG,
-                /* selection */ where,
-                /* selection args */ profileIds,
-                /* groupBy */ null,
-                /* having */ null,
-                /* orderBy */ null)) {
-            if (itemsToDelete.moveToFirst()) {
-                String[] columnNames = itemsToDelete.getColumnNames();
-                StringBuilder stringBuilder = new StringBuilder(
-                        "items to be deleted from the Favorites Table during restore:\n");
-                do {
-                    for (String columnName : columnNames) {
-                        stringBuilder.append(columnName)
-                                .append("=")
-                                .append(itemsToDelete.getString(
-                                        itemsToDelete.getColumnIndex(columnName)))
-                                .append(" ");
-                    }
-                    stringBuilder.append("\n");
-                } while (itemsToDelete.moveToNext());
-                FileLog.d(TAG, stringBuilder.toString());
-            } else {
-                FileLog.d(TAG, "logDeletedItems: No items found to delete");
-            }
-        } catch (Exception e) {
-            FileLog.e(TAG, "logDeletedItems: Error reading from database", e);
-        }
-    }
-
-    /**
-     * Remove gaps between screenIds to make sure no empty pages are left in
-     * between.
-=======
      * Remove gaps between screenIds to make sure no empty pages are left in between.
->>>>>>> 5f635e80
      *
      * e.g. [0, 3, 4, 6, 7] -> [0, 1, 2, 3, 4]
      */
@@ -328,8 +269,7 @@
     }
 
     /**
-     * Updates profile id of all entries from {@param oldProfileId} to
-     * {@param newProfileId}.
+     * Updates profile id of all entries from {@param oldProfileId} to {@param newProfileId}.
      */
     protected void migrateProfileId(SQLiteDatabase db, long oldProfileId, long newProfileId) {
         FileLog.d(TAG, "Changing profile user id from " + oldProfileId + " to " + newProfileId);
@@ -337,8 +277,9 @@
         ContentValues values = new ContentValues();
         values.put(Favorites.PROFILE_ID, newProfileId);
         db.update(Favorites.TABLE_NAME, values, "profileId = ?",
-                new String[] { Long.toString(oldProfileId) });
-    }
+                new String[]{Long.toString(oldProfileId)});
+    }
+
 
     /**
      * Changes the default value for the column.
@@ -351,13 +292,12 @@
     }
 
     /**
-     * Returns a list of the managed profile id(s) used in the favorites table of
-     * the provided db.
+     * Returns a list of the managed profile id(s) used in the favorites table of the provided db.
      */
     private LongSparseArray<Long> getManagedProfileIds(SQLiteDatabase db, long defaultProfileId) {
         LongSparseArray<Long> ids = new LongSparseArray<>();
         try (Cursor c = db.rawQuery("SELECT profileId from favorites WHERE profileId != ? "
-                + "GROUP BY profileId", new String[] { Long.toString(defaultProfileId) })) {
+                + "GROUP BY profileId", new String[] {Long.toString(defaultProfileId)})) {
             while (c.moveToNext()) {
                 ids.put(c.getLong(c.getColumnIndex(Favorites.PROFILE_ID)), null);
             }
@@ -366,8 +306,7 @@
     }
 
     /**
-     * Returns a UserHandle of a restored managed profile with the given serial
-     * number, or null
+     * Returns a UserHandle of a restored managed profile with the given serial number, or null
      * if none found.
      */
     private UserHandle getUserForAncestralSerialNumber(BackupManager backupManager,
@@ -560,12 +499,12 @@
         }
 
         try (Cursor c = db.query(Favorites.TABLE_NAME,
-                new String[] { Favorites._ID, Favorites.INTENT },
+                new String[]{Favorites._ID, Favorites.INTENT},
                 String.format("%s=? AND %s=? AND ( %s )", Favorites.ITEM_TYPE, Favorites.PROFILE_ID,
                         getTelephonyIntentSQLLiteSelection(activityOverrides.keySet())),
-                new String[] { String.valueOf(ITEM_TYPE_APPLICATION), String.valueOf(currentUser) },
+                new String[]{String.valueOf(ITEM_TYPE_APPLICATION), String.valueOf(currentUser)},
                 null, null, null);
-                SQLiteTransaction t = new SQLiteTransaction(db)) {
+             SQLiteTransaction t = new SQLiteTransaction(db)) {
             final int idIndex = c.getColumnIndexOrThrow(Favorites._ID);
             final int intentIndex = c.getColumnIndexOrThrow(Favorites.INTENT);
             while (c.moveToNext()) {
@@ -577,7 +516,7 @@
                             controller.getSerialNumberForUser(override.getUser()));
                     values.put(Favorites.INTENT, AppInfo.makeLaunchIntent(override).toUri(0));
                     db.update(Favorites.TABLE_NAME, values, String.format("%s=?", Favorites._ID),
-                            new String[] { String.valueOf(c.getInt(idIndex)) });
+                            new String[]{String.valueOf(c.getInt(idIndex))});
                 }
             }
             t.commit();
@@ -589,9 +528,8 @@
     private static String getTelephonyIntentSQLLiteSelection(Collection<String> packages) {
         return packages.stream().map(
                 packageToChange -> String.format("intent LIKE '%%' || '%s' || '%%' ",
-                        packageToChange))
-                .collect(
-                        Collectors.joining(" OR "));
+                        packageToChange)).collect(
+                Collectors.joining(" OR "));
     }
 
     /**
