--- conflicted
+++ resolved
@@ -182,19 +182,14 @@
         db.update(Favorites.TABLE_NAME, values, "itemType = ?",
                 new String[]{Integer.toString(Favorites.ITEM_TYPE_APPWIDGET)});
 
-<<<<<<< HEAD
         // Mark custom widgets as restore completed
         values.put(Favorites.RESTORED,  LauncherAppWidgetInfo.RESTORE_COMPLETED);
         db.update(Favorites.TABLE_NAME, values, "itemType = ?",
                 new String[]{Integer.toString(Favorites.ITEM_TYPE_CUSTOM_APPWIDGET)});
 
-        // Migrate ids. To avoid any overlap, we initially move conflicting ids to a temp location.
-        // Using Long.MIN_VALUE since profile ids can not be negative, so there will be no overlap.
-=======
         // Migrate ids. To avoid any overlap, we initially move conflicting ids to a temp
         // location. Using Long.MIN_VALUE since profile ids can not be negative, so there will
         // be no overlap.
->>>>>>> 7b96ec1f
         final long tempLocationOffset = Long.MIN_VALUE;
         SparseLongArray tempMigratedIds = new SparseLongArray(profileMapping.size());
         int numTempMigrations = 0;
