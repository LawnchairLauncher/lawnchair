--- conflicted
+++ resolved
@@ -102,16 +102,10 @@
 
     public static final String APPWIDGET_OLD_IDS = "appwidget_old_ids";
     public static final String APPWIDGET_IDS = "appwidget_ids";
-<<<<<<< HEAD
-
-    private static final String[] DB_COLUMNS_TO_LOG = { "profileId", "title", "itemType", "screen",
-            "container", "cellX", "cellY", "spanX", "spanY", "intent" };
-=======
     @VisibleForTesting
-    public static final String[] DB_COLUMNS_TO_LOG = {"profileId", "title", "itemType", "screen",
+    public static final String[] DB_COLUMNS_TO_LOG = { "profileId", "title", "itemType", "screen",
             "container", "cellX", "cellY", "spanX", "spanY", "intent", "appWidgetProvider",
-            "appWidgetId", "restored"};
->>>>>>> 904a97c6
+            "appWidgetId", "restored" };
 
     /**
      * Tries to restore the backup DB if needed
@@ -137,7 +131,8 @@
             String oldPhoneFileName = idp.dbFile;
             List<String> previousDbs = existingDbs();
             removeOldDBs(context, oldPhoneFileName);
-            // The idp before this contains data about the old phone, after this it becomes the idp
+            // The idp before this contains data about the old phone, after this it becomes
+            // the idp
             // of the current phone.
             idp.reset(context);
             trySettingPreviousGidAsCurrent(context, idp, oldPhoneFileName, previousDbs);
@@ -146,19 +141,23 @@
         }
     }
 
-
-    /**
-     * Try setting the gird used in the previous phone to the new one. If the current device doesn't
+    /**
+     * Try setting the gird used in the previous phone to the new one. If the
+     * current device doesn't
      * support the previous grid option it will not be set.
      */
     private static void trySettingPreviousGidAsCurrent(Context context, InvariantDeviceProfile idp,
             String oldPhoneDbFileName, List<String> previousDbs) {
         InvariantDeviceProfile.GridOption oldPhoneGridOption = idp.getGridOptionFromFileName(
                 context, oldPhoneDbFileName);
-        // The grid option could be null if current phone doesn't support the previous db.
+        // The grid option could be null if current phone doesn't support the previous
+        // db.
         if (oldPhoneGridOption != null) {
-            /* If the user only used the default db on the previous phone and the new default db is
-             * bigger than or equal to the previous one, then keep the new default db */
+            /*
+             * If the user only used the default db on the previous phone and the new
+             * default db is
+             * bigger than or equal to the previous one, then keep the new default db
+             */
             if (previousDbs.size() == 1 && oldPhoneGridOption.numColumns <= idp.numColumns
                     && oldPhoneGridOption.numRows <= idp.numRows) {
                 /* Keep the user in default grid */
@@ -175,7 +174,8 @@
      * Returns a list of paths of the existing launcher dbs.
      */
     private static List<String> existingDbs() {
-        // At this point idp.dbFile contains the name of the dbFile from the previous phone
+        // At this point idp.dbFile contains the name of the dbFile from the previous
+        // phone
         return LauncherFiles.GRID_DB_FILES.stream()
                 .filter(dbName -> new File(dbName).exists())
                 .toList();
@@ -185,7 +185,8 @@
      * Only keep the last database used on the previous device.
      */
     private static void removeOldDBs(Context context, String oldPhoneDbFileName) {
-        // At this point idp.dbFile contains the name of the dbFile from the previous phone
+        // At this point idp.dbFile contains the name of the dbFile from the previous
+        // phone
         LauncherFiles.GRID_DB_FILES.stream()
                 .filter(dbName -> !dbName.equals(oldPhoneDbFileName))
                 .forEach(dbName -> {
@@ -201,8 +202,7 @@
         try (SQLiteTransaction t = new SQLiteTransaction(db)) {
             RestoreDbTask task = new RestoreDbTask();
             BackupManager backupManager = new BackupManager(context);
-            LauncherRestoreEventLogger restoreEventLogger =
-                    LauncherRestoreEventLogger.Companion.newInstance(context);
+            LauncherRestoreEventLogger restoreEventLogger = LauncherRestoreEventLogger.Companion.newInstance(context);
             task.sanitizeDB(context, controller, db, backupManager, restoreEventLogger);
             task.restoreAppWidgetIdsIfExists(context, controller, restoreEventLogger);
             t.commit();
@@ -333,54 +333,8 @@
     }
 
     /**
-<<<<<<< HEAD
-     * Queries and logs the items we will delete from unrestored profiles in the
-     * launcher db.
-     * This is to understand why items might be missing during the restore process
-     * for Launcher.
-     * 
-     * @param database   the Launcher db to query from.
-     * @param where      the SELECT statement to query items that will be deleted.
-     * @param profileIds the profile ID's the user will be migrating to.
-     */
-    private void logUnrestoredItems(SQLiteDatabase database, String where, String[] profileIds) {
-        try (Cursor itemsToDelete = database.query(
-                /* table */ Favorites.TABLE_NAME,
-                /* columns */ DB_COLUMNS_TO_LOG,
-                /* selection */ where,
-                /* selection args */ profileIds,
-                /* groupBy */ null,
-                /* having */ null,
-                /* orderBy */ null)) {
-            if (itemsToDelete.moveToFirst()) {
-                String[] columnNames = itemsToDelete.getColumnNames();
-                StringBuilder stringBuilder = new StringBuilder(
-                        "items to be deleted from the Favorites Table during restore:\n");
-                do {
-                    for (String columnName : columnNames) {
-                        stringBuilder.append(columnName)
-                                .append("=")
-                                .append(itemsToDelete.getString(
-                                        itemsToDelete.getColumnIndex(columnName)))
-                                .append(" ");
-                    }
-                    stringBuilder.append("\n");
-                } while (itemsToDelete.moveToNext());
-                FileLog.d(TAG, stringBuilder.toString());
-            } else {
-                FileLog.d(TAG, "logDeletedItems: No items found to delete");
-            }
-        } catch (Exception e) {
-            FileLog.e(TAG, "logDeletedItems: Error reading from database", e);
-        }
-    }
-
-    /**
      * Remove gaps between screenIds to make sure no empty pages are left in
      * between.
-=======
-     * Remove gaps between screenIds to make sure no empty pages are left in between.
->>>>>>> 904a97c6
      *
      * e.g. [0, 3, 4, 6, 7] -> [0, 1, 2, 3, 4]
      */
@@ -515,7 +469,8 @@
             return;
         }
         if (!RestoreDbTask.isPending(context)) {
-            // Someone has already gone through our DB once, probably LoaderTask. Skip any further
+            // Someone has already gone through our DB once, probably LoaderTask. Skip any
+            // further
             // modifications of the DB.
             FileLog.e(TAG, "Skipping widget ID remap as DB already in use");
             for (int widgetId : newWidgetIds) {
@@ -546,7 +501,8 @@
                 state = LauncherAppWidgetInfo.FLAG_PROVIDER_NOT_READY;
             }
 
-            // b/135926478: Work profile widget restore is broken in platform. This forces us to
+            // b/135926478: Work profile widget restore is broken in platform. This forces
+            // us to
             // recreate the widget during loading with the correct host provider.
             long mainProfileId = UserCache.INSTANCE.get(context)
                     .getSerialNumberForUser(myUserHandle());
@@ -568,8 +524,8 @@
                         + " the database anymore");
                 try (Cursor cursor = controller.getDb().query(
                         Favorites.TABLE_NAME,
-                        new String[]{Favorites.APPWIDGET_ID},
-                        "appWidgetId=?", new String[]{oldWidgetId}, null, null, null)) {
+                        new String[] { Favorites.APPWIDGET_ID },
+                        "appWidgetId=?", new String[] { oldWidgetId }, null, null, null)) {
                     if (!cursor.moveToFirst()) {
                         // The widget no long exists.
                         FileLog.d(TAG, "Deleting widgetId: " + newWidgetIds[i] + " with old id: "
@@ -577,8 +533,7 @@
                         host.deleteAppWidgetId(newWidgetIds[i]);
                         launcherRestoreEventLogger.logSingleFavoritesItemRestoreFailed(
                                 ITEM_TYPE_APPWIDGET,
-                                RestoreError.WIDGET_REMOVED
-                        );
+                                RestoreError.WIDGET_REMOVED);
                     }
                 }
             }
@@ -590,7 +545,7 @@
 
     private static void logDatabaseWidgetInfo(ModelDbController controller) {
         try (Cursor cursor = controller.getDb().query(Favorites.TABLE_NAME,
-                new String[]{Favorites.APPWIDGET_ID, Favorites.RESTORED, Favorites.PROFILE_ID},
+                new String[] { Favorites.APPWIDGET_ID, Favorites.RESTORED, Favorites.PROFILE_ID },
                 Favorites.APPWIDGET_ID + "!=" + LauncherAppWidgetInfo.NO_ID, null,
                 null, null, null)) {
             IntArray widgetIdList = new IntArray();
@@ -633,8 +588,7 @@
 
     protected static void maybeOverrideShortcuts(Context context, ModelDbController controller,
             SQLiteDatabase db, long currentUser) {
-        Map<String, LauncherActivityInfo> activityOverrides =
-                ApiWrapper.INSTANCE.get(context).getActivityOverrides();
+        Map<String, LauncherActivityInfo> activityOverrides = ApiWrapper.INSTANCE.get(context).getActivityOverrides();
         if (activityOverrides == null || activityOverrides.isEmpty()) {
             return;
         }
@@ -676,10 +630,13 @@
 
     /**
      * Queries and logs the items from the Favorites table in the launcher db.
-     * This is to understand why items might be missing during the restore process for Launcher.
-     * @param database The Launcher db to query from.
-     * @param logHeader First line in log statement, used to explain what is being logged.
-     * @param where The SELECT statement to query items.
+     * This is to understand why items might be missing during the restore process
+     * for Launcher.
+     * 
+     * @param database   The Launcher db to query from.
+     * @param logHeader  First line in log statement, used to explain what is being
+     *                   logged.
+     * @param where      The SELECT statement to query items.
      * @param profileIds The profile ID's for each user profile.
      */
     public static void logFavoritesTable(SQLiteDatabase database, @NonNull String logHeader,
@@ -691,8 +648,7 @@
                 /* selection args */ profileIds,
                 /* groupBy */ null,
                 /* having */ null,
-                /* orderBy */ null
-        )) {
+                /* orderBy */ null)) {
             if (cursor.moveToFirst()) {
                 String[] columnNames = cursor.getColumnNames();
                 StringBuilder stringBuilder = new StringBuilder(logHeader + "\n");
@@ -716,12 +672,13 @@
         }
     }
 
-
-    /**
-     * Queries and reports the count of each itemType to be removed due to unrestored profiles.
-     * @param database The Launcher db to query from.
-     * @param where Query being used for to find unrestored profiles
-     * @param profileIds profile ids that were not restored
+    /**
+     * Queries and reports the count of each itemType to be removed due to
+     * unrestored profiles.
+     * 
+     * @param database           The Launcher db to query from.
+     * @param where              Query being used for to find unrestored profiles
+     * @param profileIds         profile ids that were not restored
      * @param restoreEventLogger Backup/Restore Logger to report metrics
      */
     private void reportUnrestoredProfiles(SQLiteDatabase database, String where,
@@ -734,8 +691,7 @@
                     restoreEventLogger.logFavoritesItemsRestoreFailed(
                             cursor.getInt(cursor.getColumnIndexOrThrow(ITEM_TYPE)),
                             cursor.getInt(cursor.getColumnIndexOrThrow("count")),
-                            RestoreError.PROFILE_NOT_RESTORED
-                    );
+                            RestoreError.PROFILE_NOT_RESTORED);
                 } while (cursor.moveToNext());
             }
         } catch (Exception e) {
