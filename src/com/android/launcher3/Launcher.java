--- conflicted
+++ resolved
@@ -2211,21 +2211,12 @@
 
     @Override
     public void bindScreens(IntArray orderedScreenIds) {
-<<<<<<< HEAD
-        // Make sure the first screen is always at the start.
+        int firstScreenPosition = 0;
         if (FeatureFlags.topQsbOnFirstScreenEnabled(this) &&
-                orderedScreenIds.indexOf(Workspace.FIRST_SCREEN_ID) != 0) {
-            orderedScreenIds.removeValue(Workspace.FIRST_SCREEN_ID);
-            orderedScreenIds.add(0, Workspace.FIRST_SCREEN_ID);
-        } else if (!FeatureFlags.topQsbOnFirstScreenEnabled(this) && orderedScreenIds.isEmpty()) {
-=======
-        int firstScreenPosition = 0;
-        if (FeatureFlags.QSB_ON_FIRST_SCREEN &&
                 orderedScreenIds.indexOf(Workspace.FIRST_SCREEN_ID) != firstScreenPosition) {
             orderedScreenIds.removeValue(Workspace.FIRST_SCREEN_ID);
             orderedScreenIds.add(firstScreenPosition, Workspace.FIRST_SCREEN_ID);
-        } else if (!FeatureFlags.QSB_ON_FIRST_SCREEN && orderedScreenIds.isEmpty()) {
->>>>>>> 62d30d71
+        } else if (!FeatureFlags.topQsbOnFirstScreenEnabled(this) && orderedScreenIds.isEmpty()) {
             // If there are no screens, we need to have an empty screen
             mWorkspace.addExtraEmptyScreens();
         }
@@ -2249,11 +2240,7 @@
         int count = orderedScreenIds.size();
         for (int i = 0; i < count; i++) {
             int screenId = orderedScreenIds.get(i);
-<<<<<<< HEAD
-            if (!FeatureFlags.topQsbOnFirstScreenEnabled(this) || screenId != Workspace.FIRST_SCREEN_ID) {
-=======
-            if (FeatureFlags.QSB_ON_FIRST_SCREEN && screenId == Workspace.FIRST_SCREEN_ID) {
->>>>>>> 62d30d71
+            if (FeatureFlags.topQsbOnFirstScreenEnabled(this) && screenId == Workspace.FIRST_SCREEN_ID) {
                 // No need to bind the first screen, as its always bound.
                 continue;
             }
