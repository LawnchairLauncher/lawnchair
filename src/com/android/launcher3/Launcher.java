/*
 * Copyright (C) 2008 The Android Open Source Project
 *
 * Licensed under the Apache License, Version 2.0 (the "License");
 * you may not use this file except in compliance with the License.
 * You may obtain a copy of the License at
 *
 *      http://www.apache.org/licenses/LICENSE-2.0
 *
 * Unless required by applicable law or agreed to in writing, software
 * distributed under the License is distributed on an "AS IS" BASIS,
 * WITHOUT WARRANTIES OR CONDITIONS OF ANY KIND, either express or implied.
 * See the License for the specific language governing permissions and
 * limitations under the License.
 */

package com.android.launcher3;

import static android.content.pm.ActivityInfo.CONFIG_ORIENTATION;
import static android.content.pm.ActivityInfo.CONFIG_SCREEN_SIZE;

import static com.android.launcher3.AbstractFloatingView.TYPE_ALL;
import static com.android.launcher3.AbstractFloatingView.TYPE_REBIND_SAFE;
import static com.android.launcher3.AbstractFloatingView.TYPE_SNACKBAR;
import static com.android.launcher3.LauncherAnimUtils.SPRING_LOADED_EXIT_DELAY;
import static com.android.launcher3.LauncherState.ALL_APPS;
import static com.android.launcher3.LauncherState.NORMAL;
import static com.android.launcher3.LauncherState.OVERVIEW;
import static com.android.launcher3.LauncherState.OVERVIEW_PEEK;
import static com.android.launcher3.Utilities.postAsyncCallback;
import static com.android.launcher3.dragndrop.DragLayer.ALPHA_INDEX_LAUNCHER_LOAD;
import static com.android.launcher3.logging.LoggerUtils.newContainerTarget;
import static com.android.launcher3.logging.LoggerUtils.newTarget;
import static com.android.launcher3.popup.SystemShortcut.APP_INFO;
import static com.android.launcher3.popup.SystemShortcut.INSTALL;
import static com.android.launcher3.popup.SystemShortcut.WIDGETS;
import static com.android.launcher3.states.RotationHelper.REQUEST_NONE;

import android.animation.Animator;
import android.animation.AnimatorListenerAdapter;
import android.animation.AnimatorSet;
import android.animation.ObjectAnimator;
import android.animation.ValueAnimator;
import android.annotation.TargetApi;
import android.app.ActivityOptions;
import android.appwidget.AppWidgetHostView;
import android.appwidget.AppWidgetManager;
import android.content.ActivityNotFoundException;
import android.content.BroadcastReceiver;
import android.content.ComponentCallbacks2;
import android.content.Context;
import android.content.Intent;
import android.content.IntentFilter;
import android.content.IntentSender;
import android.content.SharedPreferences;
import android.content.pm.PackageManager;
import android.content.res.Configuration;
import android.database.sqlite.SQLiteDatabase;
import android.graphics.Point;
import android.graphics.Rect;
import android.os.Build;
import android.os.Bundle;
import android.os.CancellationSignal;
import android.os.Handler;
import android.os.Parcelable;
import android.os.Process;
import android.os.StrictMode;
import android.text.TextUtils;
import android.text.method.TextKeyListener;
import android.util.Log;
import android.util.SparseArray;
import android.view.Display;
import android.view.KeyEvent;
import android.view.KeyboardShortcutGroup;
import android.view.KeyboardShortcutInfo;
import android.view.LayoutInflater;
import android.view.Menu;
import android.view.MotionEvent;
import android.view.View;
import android.view.ViewGroup;
import android.view.accessibility.AccessibilityEvent;
import android.view.animation.OvershootInterpolator;
import android.widget.Toast;

import androidx.annotation.Nullable;
import androidx.annotation.StringRes;
import androidx.annotation.VisibleForTesting;

import com.android.launcher3.DropTarget.DragObject;
import com.android.launcher3.LauncherState.ScaleAndTranslation;
import com.android.launcher3.LauncherStateManager.StateHandler;
import com.android.launcher3.accessibility.LauncherAccessibilityDelegate;
import com.android.launcher3.allapps.AllAppsContainerView;
import com.android.launcher3.allapps.AllAppsStore;
import com.android.launcher3.allapps.AllAppsTransitionController;
import com.android.launcher3.allapps.DiscoveryBounce;
import com.android.launcher3.anim.PropertyListBuilder;
import com.android.launcher3.config.FeatureFlags;
import com.android.launcher3.dot.DotInfo;
import com.android.launcher3.dragndrop.DragController;
import com.android.launcher3.dragndrop.DragLayer;
import com.android.launcher3.dragndrop.DragView;
import com.android.launcher3.folder.FolderGridOrganizer;
import com.android.launcher3.folder.FolderIcon;
import com.android.launcher3.graphics.RotationMode;
import com.android.launcher3.icons.IconCache;
import com.android.launcher3.keyboard.CustomActionsPopup;
import com.android.launcher3.keyboard.ViewGroupFocusHelper;
import com.android.launcher3.logging.FileLog;
import com.android.launcher3.logging.StatsLogUtils;
import com.android.launcher3.logging.UserEventDispatcher;
import com.android.launcher3.logging.UserEventDispatcher.UserEventDelegate;
import com.android.launcher3.model.AppLaunchTracker;
import com.android.launcher3.model.BgDataModel.Callbacks;
import com.android.launcher3.model.ModelWriter;
import com.android.launcher3.notification.NotificationListener;
import com.android.launcher3.pm.PinRequestHelper;
import com.android.launcher3.popup.PopupContainerWithArrow;
import com.android.launcher3.popup.PopupDataProvider;
import com.android.launcher3.popup.SystemShortcut;
import com.android.launcher3.qsb.QsbContainerView;
import com.android.launcher3.states.RotationHelper;
import com.android.launcher3.testing.TestLogging;
import com.android.launcher3.testing.TestProtocol;
import com.android.launcher3.touch.AllAppsSwipeController;
import com.android.launcher3.touch.ItemClickHandler;
import com.android.launcher3.uioverrides.plugins.PluginManagerWrapper;
import com.android.launcher3.userevent.nano.LauncherLogProto;
import com.android.launcher3.userevent.nano.LauncherLogProto.Action;
import com.android.launcher3.userevent.nano.LauncherLogProto.ContainerType;
import com.android.launcher3.userevent.nano.LauncherLogProto.Target;
import com.android.launcher3.util.ActivityResultInfo;
import com.android.launcher3.util.ActivityTracker;
import com.android.launcher3.util.ComponentKey;
import com.android.launcher3.util.IntArray;
import com.android.launcher3.util.ItemInfoMatcher;
import com.android.launcher3.util.MultiValueAlpha;
import com.android.launcher3.util.MultiValueAlpha.AlphaProperty;
import com.android.launcher3.util.PackageManagerHelper;
import com.android.launcher3.util.PackageUserKey;
import com.android.launcher3.util.PendingRequestArgs;
import com.android.launcher3.util.ShortcutUtil;
import com.android.launcher3.util.SystemUiController;
import com.android.launcher3.util.Themes;
import com.android.launcher3.util.Thunk;
import com.android.launcher3.util.TouchController;
import com.android.launcher3.util.TraceHelper;
import com.android.launcher3.util.UiThreadHelper;
import com.android.launcher3.util.ViewOnDrawExecutor;
import com.android.launcher3.views.ActivityContext;
import com.android.launcher3.views.OptionsPopupView;
import com.android.launcher3.views.ScrimView;
import com.android.launcher3.widget.LauncherAppWidgetHostView;
import com.android.launcher3.widget.PendingAddShortcutInfo;
import com.android.launcher3.widget.PendingAddWidgetInfo;
import com.android.launcher3.widget.PendingAppWidgetHostView;
import com.android.launcher3.widget.WidgetAddFlowHandler;
import com.android.launcher3.widget.WidgetHostViewLoader;
import com.android.launcher3.widget.WidgetListRowEntry;
import com.android.launcher3.widget.WidgetManagerHelper;
import com.android.launcher3.widget.WidgetsFullSheet;
import com.android.launcher3.widget.custom.CustomWidgetManager;
import com.android.systemui.plugins.OverlayPlugin;
import com.android.systemui.plugins.PluginListener;
import com.android.systemui.plugins.shared.LauncherExterns;
import com.android.systemui.plugins.shared.LauncherOverlayManager;
import com.android.systemui.plugins.shared.LauncherOverlayManager.LauncherOverlay;
import com.android.systemui.plugins.shared.LauncherOverlayManager.LauncherOverlayCallbacks;

import java.io.FileDescriptor;
import java.io.PrintWriter;
import java.util.ArrayList;
import java.util.Collection;
import java.util.HashMap;
import java.util.HashSet;
import java.util.List;
import java.util.function.Predicate;
import java.util.function.Supplier;
import java.util.stream.Stream;

/**
 * Default launcher application.
 */
public class Launcher extends BaseDraggingActivity implements LauncherExterns,
        Callbacks, UserEventDelegate,
        InvariantDeviceProfile.OnIDPChangeListener, PluginListener<OverlayPlugin> {
    public static final String TAG = "Launcher";

    public static final ActivityTracker<Launcher> ACTIVITY_TRACKER = new ActivityTracker<>();

    static final boolean LOGD = false;

    static final boolean DEBUG_STRICT_MODE = false;

    private static final int REQUEST_CREATE_SHORTCUT = 1;
    private static final int REQUEST_CREATE_APPWIDGET = 5;

    private static final int REQUEST_PICK_APPWIDGET = 9;

    private static final int REQUEST_BIND_APPWIDGET = 11;
    public static final int REQUEST_BIND_PENDING_APPWIDGET = 12;
    public static final int REQUEST_RECONFIGURE_APPWIDGET = 13;

    private static final int REQUEST_PERMISSION_CALL_PHONE = 14;

    private static final float BOUNCE_ANIMATION_TENSION = 1.3f;

    /**
     * IntentStarter uses request codes starting with this. This must be greater than all activity
     * request codes used internally.
     */
    protected static final int REQUEST_LAST = 100;

    // Type: int
    private static final String RUNTIME_STATE_CURRENT_SCREEN = "launcher.current_screen";
    // Type: int
    private static final String RUNTIME_STATE = "launcher.state";
    // Type: PendingRequestArgs
    private static final String RUNTIME_STATE_PENDING_REQUEST_ARGS = "launcher.request_args";
    // Type: int
    private static final String RUNTIME_STATE_PENDING_REQUEST_CODE = "launcher.request_code";
    // Type: ActivityResultInfo
    private static final String RUNTIME_STATE_PENDING_ACTIVITY_RESULT = "launcher.activity_result";
    // Type: SparseArray<Parcelable>
    private static final String RUNTIME_STATE_WIDGET_PANEL = "launcher.widget_panel";

    public static final String ON_CREATE_EVT = "Launcher.onCreate";
    public static final String ON_START_EVT = "Launcher.onStart";
    public static final String ON_RESUME_EVT = "Launcher.onResume";
    public static final String ON_NEW_INTENT_EVT = "Launcher.onNewIntent";

    private LauncherStateManager mStateManager;

    private static final int ON_ACTIVITY_RESULT_ANIMATION_DELAY = 500;

    // How long to wait before the new-shortcut animation automatically pans the workspace
    @VisibleForTesting public static final int NEW_APPS_PAGE_MOVE_DELAY = 500;
    private static final int NEW_APPS_ANIMATION_INACTIVE_TIMEOUT_SECONDS = 5;
    @Thunk @VisibleForTesting public static final int NEW_APPS_ANIMATION_DELAY = 500;

    private static final int APPS_VIEW_ALPHA_CHANNEL_INDEX = 1;
    private static final int SCRIM_VIEW_ALPHA_CHANNEL_INDEX = 0;

    private LauncherAppTransitionManager mAppTransitionManager;
    private Configuration mOldConfig;

    @Thunk
    Workspace mWorkspace;
    private View mLauncherView;
    @Thunk
    DragLayer mDragLayer;
    private DragController mDragController;

    private WidgetManagerHelper mAppWidgetManager;
    private LauncherAppWidgetHost mAppWidgetHost;

    private final int[] mTmpAddItemCellCoordinates = new int[2];

    @Thunk
    Hotseat mHotseat;

    private DropTargetBar mDropTargetBar;

    // Main container view for the all apps screen.
    @Thunk
    AllAppsContainerView mAppsView;
    AllAppsTransitionController mAllAppsController;

    // Scrim view for the all apps and overview state.
    @Thunk
    ScrimView mScrimView;

    // UI and state for the overview panel
    private View mOverviewPanel;

    @Thunk
    boolean mWorkspaceLoading = true;

    private ArrayList<OnResumeCallback> mOnResumeCallbacks = new ArrayList<>();

    // Used to notify when an activity launch has been deferred because launcher is not yet resumed
    // TODO: See if we can remove this later
    private Runnable mOnDeferredActivityLaunchCallback;

    private ViewOnDrawExecutor mPendingExecutor;

    private LauncherModel mModel;
    private ModelWriter mModelWriter;
    private IconCache mIconCache;
    private LauncherAccessibilityDelegate mAccessibilityDelegate;

    private PopupDataProvider mPopupDataProvider;

    private int mSynchronouslyBoundPage = PagedView.INVALID_PAGE;
    private int mPageToBindSynchronously = PagedView.INVALID_PAGE;

    // We only want to get the SharedPreferences once since it does an FS stat each time we get
    // it from the context.
    private SharedPreferences mSharedPrefs;

    // Activity result which needs to be processed after workspace has loaded.
    private ActivityResultInfo mPendingActivityResult;
    /**
     * Holds extra information required to handle a result from an external call, like
     * {@link #startActivityForResult(Intent, int)} or {@link #requestPermissions(String[], int)}
     */
    private PendingRequestArgs mPendingRequestArgs;
    // Request id for any pending activity result
    protected int mPendingActivityRequestCode = -1;

    private ViewGroupFocusHelper mFocusHandler;

    private RotationHelper mRotationHelper;

    final Handler mHandler = new Handler();
    private final Runnable mHandleDeferredResume = this::handleDeferredResume;
    private boolean mDeferredResumePending;

    private float mCurrentAssistantVisibility = 0f;

    private DeviceProfile mStableDeviceProfile;
    private RotationMode mRotationMode = RotationMode.NORMAL;

    protected LauncherOverlayManager mOverlayManager;
    // If true, overlay callbacks are deferred
    private boolean mDeferOverlayCallbacks;
    private final Runnable mDeferredOverlayCallbacks = this::checkIfOverlayStillDeferred;

    @Override
    protected void onCreate(Bundle savedInstanceState) {
        Object traceToken = TraceHelper.INSTANCE.beginSection(ON_CREATE_EVT,
                TraceHelper.FLAG_UI_EVENT);
        if (DEBUG_STRICT_MODE) {
            StrictMode.setThreadPolicy(new StrictMode.ThreadPolicy.Builder()
                    .detectDiskReads()
                    .detectDiskWrites()
                    .detectNetwork()   // or .detectAll() for all detectable problems
                    .penaltyLog()
                    .build());
            StrictMode.setVmPolicy(new StrictMode.VmPolicy.Builder()
                    .detectLeakedSqlLiteObjects()
                    .detectLeakedClosableObjects()
                    .penaltyLog()
                    .penaltyDeath()
                    .build());
        }

        super.onCreate(savedInstanceState);

        LauncherAppState app = LauncherAppState.getInstance(this);
        mOldConfig = new Configuration(getResources().getConfiguration());
        mModel = app.getModel();
        mRotationHelper = new RotationHelper(this);
        InvariantDeviceProfile idp = app.getInvariantDeviceProfile();
        initDeviceProfile(idp);
        idp.addOnChangeListener(this);
        mSharedPrefs = Utilities.getPrefs(this);
        mIconCache = app.getIconCache();
        mAccessibilityDelegate = new LauncherAccessibilityDelegate(this);

        mDragController = new DragController(this);
        mAllAppsController = new AllAppsTransitionController(this);
        mStateManager = new LauncherStateManager(this);

        mAppWidgetManager = new WidgetManagerHelper(this);
        mAppWidgetHost = new LauncherAppWidgetHost(this,
                appWidgetId -> getWorkspace().removeWidget(appWidgetId));
        mAppWidgetHost.startListening();

        mLauncherView = LayoutInflater.from(this).inflate(R.layout.launcher, null);

        setupViews();
        mPopupDataProvider = new PopupDataProvider(this::updateNotificationDots);

        mAppTransitionManager = LauncherAppTransitionManager.newInstance(this);
        mAppTransitionManager.registerRemoteAnimations();

        boolean internalStateHandled = ACTIVITY_TRACKER.handleCreate(this);
        if (internalStateHandled) {
            if (savedInstanceState != null) {
                // InternalStateHandler has already set the appropriate state.
                // We dont need to do anything.
                savedInstanceState.remove(RUNTIME_STATE);
            }
        }
        restoreState(savedInstanceState);
        mStateManager.reapplyState();

        // We only load the page synchronously if the user rotates (or triggers a
        // configuration change) while launcher is in the foreground
        int currentScreen = PagedView.INVALID_PAGE;
        if (savedInstanceState != null) {
            currentScreen = savedInstanceState.getInt(RUNTIME_STATE_CURRENT_SCREEN, currentScreen);
        }
        mPageToBindSynchronously = currentScreen;

        if (!mModel.addCallbacksAndLoad(this)) {
            if (!internalStateHandled) {
                // If we are not binding synchronously, show a fade in animation when
                // the first page bind completes.
                mDragLayer.getAlphaProperty(ALPHA_INDEX_LAUNCHER_LOAD).setValue(0);
            }
        }

        // For handling default keys
        setDefaultKeyMode(DEFAULT_KEYS_SEARCH_LOCAL);

        setContentView(mLauncherView);
        getRootView().dispatchInsets();

        // Listen for broadcasts
        registerReceiver(mScreenOffReceiver, new IntentFilter(Intent.ACTION_SCREEN_OFF));

        getSystemUiController().updateUiState(SystemUiController.UI_STATE_BASE_WINDOW,
                Themes.getAttrBoolean(this, R.attr.isWorkspaceDarkText));

        if (mLauncherCallbacks != null) {
            mLauncherCallbacks.onCreate(savedInstanceState);
        }
        mOverlayManager = getDefaultOverlay();
        PluginManagerWrapper.INSTANCE.get(this).addPluginListener(this,
                OverlayPlugin.class, false /* allowedMultiple */);

        mRotationHelper.initialize();

        mStateManager.addStateListener(new LauncherStateManager.StateListener() {
            @Override
            public void onStateTransitionStart(LauncherState toState) {
            }

            @Override
            public void onStateTransitionComplete(LauncherState finalState) {
                float alpha = 1f - mCurrentAssistantVisibility;
                if (finalState == NORMAL) {
                    mAppsView.getAlphaProperty(APPS_VIEW_ALPHA_CHANNEL_INDEX).setValue(alpha);
                } else if (finalState == OVERVIEW || finalState == OVERVIEW_PEEK) {
                    mAppsView.getAlphaProperty(APPS_VIEW_ALPHA_CHANNEL_INDEX).setValue(alpha);
                    mScrimView.getAlphaProperty(SCRIM_VIEW_ALPHA_CHANNEL_INDEX).setValue(alpha);
                } else {
                    mAppsView.getAlphaProperty(APPS_VIEW_ALPHA_CHANNEL_INDEX).setValue(1f);
                    mScrimView.getAlphaProperty(SCRIM_VIEW_ALPHA_CHANNEL_INDEX).setValue(1f);
                }
            }
        });

        TraceHelper.INSTANCE.endSection(traceToken);
    }

    protected LauncherOverlayManager getDefaultOverlay() {
        return new LauncherOverlayManager() { };
    }

    @Override
    public void onPluginConnected(OverlayPlugin overlayManager, Context context) {
        switchOverlay(() -> overlayManager.createOverlayManager(this, this));
    }

    @Override
    public void onPluginDisconnected(OverlayPlugin plugin) {
        switchOverlay(this::getDefaultOverlay);
    }

    private void switchOverlay(Supplier<LauncherOverlayManager> overlaySupplier) {
        if (mOverlayManager != null) {
            mOverlayManager.onActivityDestroyed(this);
        }
        mOverlayManager = overlaySupplier.get();
        if (getRootView().isAttachedToWindow()) {
            mOverlayManager.onAttachedToWindow();
        }
        mDeferOverlayCallbacks = true;
        checkIfOverlayStillDeferred();
    }

    @Override
    protected void dispatchDeviceProfileChanged() {
        super.dispatchDeviceProfileChanged();
        mOverlayManager.onDeviceProvideChanged();
    }

    @Override
    public void onEnterAnimationComplete() {
        super.onEnterAnimationComplete();
        mAllAppsController.highlightWorkTabIfNecessary();
        mRotationHelper.setCurrentTransitionRequest(REQUEST_NONE);
    }

    @Override
    public void onConfigurationChanged(Configuration newConfig) {
        int diff = newConfig.diff(mOldConfig);

        if ((diff & (CONFIG_ORIENTATION | CONFIG_SCREEN_SIZE)) != 0) {
            onIdpChanged(mDeviceProfile.inv);
        }

        mOldConfig.setTo(newConfig);
        super.onConfigurationChanged(newConfig);
    }

    public void reload() {
        onIdpChanged(mDeviceProfile.inv);
    }

    private boolean supportsFakeLandscapeUI() {
        return FeatureFlags.FAKE_LANDSCAPE_UI.get() && !mRotationHelper.homeScreenCanRotate();
    }

    @Override
    public void reapplyUi() {
        reapplyUi(true /* cancelCurrentAnimation */);
    }

    public void reapplyUi(boolean cancelCurrentAnimation) {
        if (supportsFakeLandscapeUI()) {
            mRotationMode = mStableDeviceProfile == null
                    ? RotationMode.NORMAL : getFakeRotationMode(mDeviceProfile);
        }
        getRootView().dispatchInsets();
        getStateManager().reapplyState(cancelCurrentAnimation);
    }

    @Override
    public void onIdpChanged(int changeFlags, InvariantDeviceProfile idp) {
        onIdpChanged(idp);
    }

    private void onIdpChanged(InvariantDeviceProfile idp) {
        mUserEventDispatcher = null;

        DeviceProfile oldWallpaperProfile = getWallpaperDeviceProfile();
        initDeviceProfile(idp);
        dispatchDeviceProfileChanged();
        reapplyUi();
        mDragLayer.recreateControllers();

        // Calling onSaveInstanceState ensures that static cache used by listWidgets is
        // initialized properly.
        onSaveInstanceState(new Bundle());
        if (oldWallpaperProfile != getWallpaperDeviceProfile()) {
            mModel.rebindCallbacks();
        }
    }

    public void onAssistantVisibilityChanged(float visibility) {
        mCurrentAssistantVisibility = visibility;
        float alpha = 1f - visibility;
        LauncherState state = mStateManager.getState();
        if (state == NORMAL) {
            mAppsView.getAlphaProperty(APPS_VIEW_ALPHA_CHANNEL_INDEX).setValue(alpha);
        } else if (state == OVERVIEW || state == OVERVIEW_PEEK) {
            mAppsView.getAlphaProperty(APPS_VIEW_ALPHA_CHANNEL_INDEX).setValue(alpha);
            mScrimView.getAlphaProperty(SCRIM_VIEW_ALPHA_CHANNEL_INDEX).setValue(alpha);
        }
    }

    private void initDeviceProfile(InvariantDeviceProfile idp) {
        // Load configuration-specific DeviceProfile
        mDeviceProfile = idp.getDeviceProfile(this);
        if (isInMultiWindowMode()) {
            // Note: Calls to getSize() can't rely on our cached DefaultDisplay since it can return
            // the app window size
            Display display = getWindowManager().getDefaultDisplay();
            Point mwSize = new Point();
            display.getSize(mwSize);
            mDeviceProfile = mDeviceProfile.getMultiWindowProfile(this, mwSize);
        }

        if (supportsFakeLandscapeUI() && mDeviceProfile.isVerticalBarLayout()) {
            mStableDeviceProfile = mDeviceProfile.inv.portraitProfile;
            mRotationMode = getFakeRotationMode(mDeviceProfile);
        } else {
            mStableDeviceProfile = null;
            mRotationMode = RotationMode.NORMAL;
        }

        mRotationHelper.updateRotationAnimation();
        onDeviceProfileInitiated();
        mModelWriter = mModel.getWriter(getWallpaperDeviceProfile().isVerticalBarLayout(), true);
    }

    public void updateInsets(Rect insets) {
        mDeviceProfile.updateInsets(insets);
        if (mStableDeviceProfile != null) {
            Rect r = mStableDeviceProfile.getInsets();
            mRotationMode.mapInsets(this, insets, r);
            mStableDeviceProfile.updateInsets(r);
        }
    }

    @Override
    public RotationMode getRotationMode() {
        return mRotationMode;
    }

    /**
     * Device profile to be used by UI elements which are shown directly on top of the wallpaper
     * and whose presentation is tied to the wallpaper (and physical device) and not the activity
     * configuration.
     */
    @Override
    public DeviceProfile getWallpaperDeviceProfile() {
        return mStableDeviceProfile == null ? mDeviceProfile : mStableDeviceProfile;
    }

    public RotationHelper getRotationHelper() {
        return mRotationHelper;
    }

    public ViewGroupFocusHelper getFocusHandler() {
        return mFocusHandler;
    }

    public LauncherStateManager getStateManager() {
        return mStateManager;
    }

    @Override
    public <T extends View> T findViewById(int id) {
        return mLauncherView.findViewById(id);
    }

    private LauncherCallbacks mLauncherCallbacks;

    /**
     * Call this after onCreate to set or clear overlay.
     */
    @Override
    public void setLauncherOverlay(LauncherOverlay overlay) {
        if (overlay != null) {
            overlay.setOverlayCallbacks(new LauncherOverlayCallbacksImpl());
        }
        mWorkspace.setLauncherOverlay(overlay);
    }

    @Override
    public void runOnOverlayHidden(Runnable runnable) {
        getWorkspace().runOnOverlayHidden(runnable);
    }

    public boolean setLauncherCallbacks(LauncherCallbacks callbacks) {
        mLauncherCallbacks = callbacks;
        return true;
    }

    public boolean isDraggingEnabled() {
        // We prevent dragging when we are loading the workspace as it is possible to pick up a view
        // that is subsequently removed from the workspace in startBinding().
        return !isWorkspaceLoading();
    }

    public PopupDataProvider getPopupDataProvider() {
        return mPopupDataProvider;
    }

    @Override
    public DotInfo getDotInfoForItem(ItemInfo info) {
        return mPopupDataProvider.getDotInfoForItem(info);
    }

    @Override
    public void invalidateParent(ItemInfo info) {
        if (info.container >= 0) {
            View folderIcon = getWorkspace().getHomescreenIconByItemId(info.container);
            if (folderIcon instanceof FolderIcon && folderIcon.getTag() instanceof FolderInfo) {
                if (new FolderGridOrganizer(getDeviceProfile().inv)
                        .setFolderInfo((FolderInfo) folderIcon.getTag())
                        .isItemInPreview(info.rank)) {
                    folderIcon.invalidate();
                }
            }
        }
    }

    /**
     * Returns whether we should delay spring loaded mode -- for shortcuts and widgets that have
     * a configuration step, this allows the proper animations to run after other transitions.
     */
    private int completeAdd(
            int requestCode, Intent intent, int appWidgetId, PendingRequestArgs info) {
        int screenId = info.screenId;
        if (info.container == LauncherSettings.Favorites.CONTAINER_DESKTOP) {
            // When the screen id represents an actual screen (as opposed to a rank) we make sure
            // that the drop page actually exists.
            screenId = ensurePendingDropLayoutExists(info.screenId);
        }

        switch (requestCode) {
            case REQUEST_CREATE_SHORTCUT:
                completeAddShortcut(intent, info.container, screenId, info.cellX, info.cellY, info);
                announceForAccessibility(R.string.item_added_to_workspace);
                break;
            case REQUEST_CREATE_APPWIDGET:
                completeAddAppWidget(appWidgetId, info, null, null);
                break;
            case REQUEST_RECONFIGURE_APPWIDGET:
                completeRestoreAppWidget(appWidgetId, LauncherAppWidgetInfo.RESTORE_COMPLETED);
                break;
            case REQUEST_BIND_PENDING_APPWIDGET: {
                int widgetId = appWidgetId;
                LauncherAppWidgetInfo widgetInfo =
                        completeRestoreAppWidget(widgetId, LauncherAppWidgetInfo.FLAG_UI_NOT_READY);
                if (widgetInfo != null) {
                    // Since the view was just bound, also launch the configure activity if needed
                    LauncherAppWidgetProviderInfo provider = mAppWidgetManager
                            .getLauncherAppWidgetInfo(widgetId);
                    if (provider != null) {
                        new WidgetAddFlowHandler(provider)
                                .startConfigActivity(this, widgetInfo,
                                        REQUEST_RECONFIGURE_APPWIDGET);
                    }
                }
                break;
            }
        }
        return screenId;
    }

    private void handleActivityResult(
            final int requestCode, final int resultCode, final Intent data) {
        if (isWorkspaceLoading()) {
            // process the result once the workspace has loaded.
            mPendingActivityResult = new ActivityResultInfo(requestCode, resultCode, data);
            return;
        }
        mPendingActivityResult = null;

        // Reset the startActivity waiting flag
        final PendingRequestArgs requestArgs = mPendingRequestArgs;
        setWaitingForResult(null);
        if (requestArgs == null) {
            return;
        }

        final int pendingAddWidgetId = requestArgs.getWidgetId();

        Runnable exitSpringLoaded = new Runnable() {
            @Override
            public void run() {
                mStateManager.goToState(NORMAL, SPRING_LOADED_EXIT_DELAY);
            }
        };

        if (requestCode == REQUEST_BIND_APPWIDGET) {
            // This is called only if the user did not previously have permissions to bind widgets
            final int appWidgetId = data != null ?
                    data.getIntExtra(AppWidgetManager.EXTRA_APPWIDGET_ID, -1) : -1;
            if (resultCode == RESULT_CANCELED) {
                completeTwoStageWidgetDrop(RESULT_CANCELED, appWidgetId, requestArgs);
                mWorkspace.removeExtraEmptyScreenDelayed(true, exitSpringLoaded,
                        ON_ACTIVITY_RESULT_ANIMATION_DELAY, false);
            } else if (resultCode == RESULT_OK) {
                addAppWidgetImpl(
                        appWidgetId, requestArgs, null,
                        requestArgs.getWidgetHandler(),
                        ON_ACTIVITY_RESULT_ANIMATION_DELAY);
            }
            return;
        }

        boolean isWidgetDrop = (requestCode == REQUEST_PICK_APPWIDGET ||
                requestCode == REQUEST_CREATE_APPWIDGET);

        // We have special handling for widgets
        if (isWidgetDrop) {
            final int appWidgetId;
            int widgetId = data != null ? data.getIntExtra(AppWidgetManager.EXTRA_APPWIDGET_ID, -1)
                    : -1;
            if (widgetId < 0) {
                appWidgetId = pendingAddWidgetId;
            } else {
                appWidgetId = widgetId;
            }

            final int result;
            if (appWidgetId < 0 || resultCode == RESULT_CANCELED) {
                Log.e(TAG, "Error: appWidgetId (EXTRA_APPWIDGET_ID) was not " +
                        "returned from the widget configuration activity.");
                result = RESULT_CANCELED;
                completeTwoStageWidgetDrop(result, appWidgetId, requestArgs);
                final Runnable onComplete = new Runnable() {
                    @Override
                    public void run() {
                        getStateManager().goToState(NORMAL);
                    }
                };

                mWorkspace.removeExtraEmptyScreenDelayed(true, onComplete,
                        ON_ACTIVITY_RESULT_ANIMATION_DELAY, false);
            } else {
                if (requestArgs.container == LauncherSettings.Favorites.CONTAINER_DESKTOP) {
                    // When the screen id represents an actual screen (as opposed to a rank)
                    // we make sure that the drop page actually exists.
                    requestArgs.screenId =
                            ensurePendingDropLayoutExists(requestArgs.screenId);
                }
                final CellLayout dropLayout =
                        mWorkspace.getScreenWithId(requestArgs.screenId);

                dropLayout.setDropPending(true);
                final Runnable onComplete = new Runnable() {
                    @Override
                    public void run() {
                        completeTwoStageWidgetDrop(resultCode, appWidgetId, requestArgs);
                        dropLayout.setDropPending(false);
                    }
                };
                mWorkspace.removeExtraEmptyScreenDelayed(true, onComplete,
                        ON_ACTIVITY_RESULT_ANIMATION_DELAY, false);
            }
            return;
        }

        if (requestCode == REQUEST_RECONFIGURE_APPWIDGET
                || requestCode == REQUEST_BIND_PENDING_APPWIDGET) {
            if (resultCode == RESULT_OK) {
                // Update the widget view.
                completeAdd(requestCode, data, pendingAddWidgetId, requestArgs);
            }
            // Leave the widget in the pending state if the user canceled the configure.
            return;
        }

        if (requestCode == REQUEST_CREATE_SHORTCUT) {
            // Handle custom shortcuts created using ACTION_CREATE_SHORTCUT.
            if (resultCode == RESULT_OK && requestArgs.container != ItemInfo.NO_ID) {
                completeAdd(requestCode, data, -1, requestArgs);
                mWorkspace.removeExtraEmptyScreenDelayed(true, exitSpringLoaded,
                        ON_ACTIVITY_RESULT_ANIMATION_DELAY, false);

            } else if (resultCode == RESULT_CANCELED) {
                mWorkspace.removeExtraEmptyScreenDelayed(true, exitSpringLoaded,
                        ON_ACTIVITY_RESULT_ANIMATION_DELAY, false);
            }
        }
        mDragLayer.clearAnimatedView();
    }

    @Override
    public void onActivityResult(
            final int requestCode, final int resultCode, final Intent data) {
        mPendingActivityRequestCode = -1;
        handleActivityResult(requestCode, resultCode, data);
    }

    @Override
    public void onRequestPermissionsResult(int requestCode, String[] permissions,
            int[] grantResults) {
        PendingRequestArgs pendingArgs = mPendingRequestArgs;
        if (requestCode == REQUEST_PERMISSION_CALL_PHONE && pendingArgs != null
                && pendingArgs.getRequestCode() == REQUEST_PERMISSION_CALL_PHONE) {
            setWaitingForResult(null);

            View v = null;
            CellLayout layout = getCellLayout(pendingArgs.container, pendingArgs.screenId);
            if (layout != null) {
                v = layout.getChildAt(pendingArgs.cellX, pendingArgs.cellY);
            }
            Intent intent = pendingArgs.getPendingIntent();

            if (grantResults.length > 0
                    && grantResults[0] == PackageManager.PERMISSION_GRANTED) {
                startActivitySafely(v, intent, null, null);
            } else {
                // TODO: Show a snack bar with link to settings
                Toast.makeText(this, getString(R.string.msg_no_phone_permission,
                        getString(R.string.derived_app_name)), Toast.LENGTH_SHORT).show();
            }
        }
    }

    /**
     * Check to see if a given screen id exists. If not, create it at the end, return the new id.
     *
     * @param screenId the screen id to check
     * @return the new screen, or screenId if it exists
     */
    private int ensurePendingDropLayoutExists(int screenId) {
        CellLayout dropLayout = mWorkspace.getScreenWithId(screenId);
        if (dropLayout == null) {
            // it's possible that the add screen was removed because it was
            // empty and a re-bind occurred
            mWorkspace.addExtraEmptyScreen();
            return mWorkspace.commitExtraEmptyScreen();
        } else {
            return screenId;
        }
    }

    @Thunk
    void completeTwoStageWidgetDrop(
            final int resultCode, final int appWidgetId, final PendingRequestArgs requestArgs) {
        CellLayout cellLayout = mWorkspace.getScreenWithId(requestArgs.screenId);
        Runnable onCompleteRunnable = null;
        int animationType = 0;

        AppWidgetHostView boundWidget = null;
        if (resultCode == RESULT_OK) {
            animationType = Workspace.COMPLETE_TWO_STAGE_WIDGET_DROP_ANIMATION;
            final AppWidgetHostView layout = mAppWidgetHost.createView(this, appWidgetId,
                    requestArgs.getWidgetHandler().getProviderInfo(this));
            boundWidget = layout;
            onCompleteRunnable = new Runnable() {
                @Override
                public void run() {
                    completeAddAppWidget(appWidgetId, requestArgs, layout, null);
                    mStateManager.goToState(NORMAL, SPRING_LOADED_EXIT_DELAY);
                }
            };
        } else if (resultCode == RESULT_CANCELED) {
            mAppWidgetHost.deleteAppWidgetId(appWidgetId);
            animationType = Workspace.CANCEL_TWO_STAGE_WIDGET_DROP_ANIMATION;
        }
        if (mDragLayer.getAnimatedView() != null) {
            mWorkspace.animateWidgetDrop(requestArgs, cellLayout,
                    (DragView) mDragLayer.getAnimatedView(), onCompleteRunnable,
                    animationType, boundWidget, true);
        } else if (onCompleteRunnable != null) {
            // The animated view may be null in the case of a rotation during widget configuration
            onCompleteRunnable.run();
        }
    }

    @Override
    protected void onStop() {
        final boolean wasActive = isUserActive();
        final LauncherState origState = getStateManager().getState();
        final int origDragLayerChildCount = mDragLayer.getChildCount();
        super.onStop();

        if (mDeferOverlayCallbacks) {
            checkIfOverlayStillDeferred();
        } else {
            mOverlayManager.onActivityStopped(this);
        }

        logStopAndResume(Action.Command.STOP);

        mAppWidgetHost.setListenIfResumed(false);

        NotificationListener.removeNotificationsChangedListener();
        getStateManager().moveToRestState();

        // Workaround for b/78520668, explicitly trim memory once UI is hidden
        onTrimMemory(TRIM_MEMORY_UI_HIDDEN);

        if (wasActive) {
            // The expected condition is that this activity is stopped because the device goes to
            // sleep and the UI may have noticeable changes.
            mDragLayer.post(() -> {
                if ((!getStateManager().isInStableState(origState)
                        // The drag layer may be animating (e.g. dismissing QSB).
                        || mDragLayer.getAlpha() < 1
                        // Maybe an ArrowPopup is closed.
                        || mDragLayer.getChildCount() != origDragLayerChildCount)) {
                    onUiChangedWhileSleeping();
                }
            });
        }
    }

    @Override
    protected void onStart() {
        Object traceToken = TraceHelper.INSTANCE.beginSection(ON_START_EVT,
                TraceHelper.FLAG_UI_EVENT);
        super.onStart();
        if (!mDeferOverlayCallbacks) {
            mOverlayManager.onActivityStarted(this);
        }

        mAppWidgetHost.setListenIfResumed(true);
        TraceHelper.INSTANCE.endSection(traceToken);
    }

    private void handleDeferredResume() {
        if (hasBeenResumed() && !mStateManager.getState().disableInteraction) {
            logStopAndResume(Action.Command.RESUME);
            getUserEventDispatcher().startSession();

            AppLaunchTracker.INSTANCE.get(this).onReturnedToHome();

            // Process any items that were added while Launcher was away.
            InstallShortcutReceiver.disableAndFlushInstallQueue(
                    InstallShortcutReceiver.FLAG_ACTIVITY_PAUSED, this);

            // Refresh shortcuts if the permission changed.
            mModel.refreshShortcutsIfRequired();

            // Set the notification listener and fetch updated notifications when we resume
            NotificationListener.setNotificationsChangedListener(mPopupDataProvider);

            DiscoveryBounce.showForHomeIfNeeded(this);

            onDeferredResumed();
            addActivityFlags(ACTIVITY_STATE_DEFERRED_RESUMED);

            mDeferredResumePending = false;
        } else {
            mDeferredResumePending = true;
        }
    }

    protected void onDeferredResumed() { }

    private void logStopAndResume(int command) {
        int containerType = mStateManager.getState().containerType;
        if (containerType == ContainerType.WORKSPACE && mWorkspace != null) {
            getUserEventDispatcher().logActionCommand(command,
                    containerType, -1, mWorkspace.isOverlayShown() ? -1 : 0);
        } else {
            getUserEventDispatcher().logActionCommand(command, containerType, -1);
        }
    }

    private void scheduleDeferredCheck() {
        mHandler.removeCallbacks(mDeferredOverlayCallbacks);
        postAsyncCallback(mHandler, mDeferredOverlayCallbacks);
    }

    private void checkIfOverlayStillDeferred() {
        if (!mDeferOverlayCallbacks) {
            return;
        }
        if (isStarted() && (!hasBeenResumed() || mStateManager.getState().disableInteraction)) {
            return;
        }
        mDeferOverlayCallbacks = false;

        // Move the client to the correct state. Calling the same method twice is no-op.
        if (isStarted()) {
            mOverlayManager.onActivityStarted(this);
        }
        if (hasBeenResumed()) {
            mOverlayManager.onActivityResumed(this);
        } else {
            mOverlayManager.onActivityPaused(this);
        }
        if (!isStarted()) {
            mOverlayManager.onActivityStopped(this);
        }
    }

    public void deferOverlayCallbacksUntilNextResumeOrStop() {
        mDeferOverlayCallbacks = true;
    }

    public LauncherOverlayManager getOverlayManager() {
        return mOverlayManager;
    }

    public void onStateSetStart(LauncherState state) {
        if (mDeferredResumePending) {
            handleDeferredResume();
        }
        if (mDeferOverlayCallbacks) {
            scheduleDeferredCheck();
        }
        addActivityFlags(ACTIVITY_STATE_TRANSITION_ACTIVE);
    }

    public void onStateSetEnd(LauncherState state) {
        getAppWidgetHost().setResumed(state == LauncherState.NORMAL);
        getWorkspace().setClipChildren(!state.disablePageClipping);
        finishAutoCancelActionMode();
        removeActivityFlags(ACTIVITY_STATE_TRANSITION_ACTIVE);
    }

    @Override
    protected void onResume() {
        Object traceToken = TraceHelper.INSTANCE.beginSection(ON_RESUME_EVT,
                TraceHelper.FLAG_UI_EVENT);
        super.onResume();

        mHandler.removeCallbacks(mHandleDeferredResume);
        Utilities.postAsyncCallback(mHandler, mHandleDeferredResume);

        if (!mOnResumeCallbacks.isEmpty()) {
            final ArrayList<OnResumeCallback> resumeCallbacks = new ArrayList<>(mOnResumeCallbacks);
            mOnResumeCallbacks.clear();
            for (int i = resumeCallbacks.size() - 1; i >= 0; i--) {
                resumeCallbacks.get(i).onLauncherResume();
            }
            resumeCallbacks.clear();
        }

        if (mDeferOverlayCallbacks) {
            scheduleDeferredCheck();
        } else {
            mOverlayManager.onActivityResumed(this);
        }

        TraceHelper.INSTANCE.endSection(traceToken);
    }

    @Override
    protected void onPause() {
        // Ensure that items added to Launcher are queued until Launcher returns
        InstallShortcutReceiver.enableInstallQueue(InstallShortcutReceiver.FLAG_ACTIVITY_PAUSED);

        super.onPause();
        mDragController.cancelDrag();
        mDragController.resetLastGestureUpTime();
        mDropTargetBar.animateToVisibility(false);

        if (!mDeferOverlayCallbacks) {
            mOverlayManager.onActivityPaused(this);
        }
    }

    class LauncherOverlayCallbacksImpl implements LauncherOverlayCallbacks {

        public void onScrollChanged(float progress) {
            if (mWorkspace != null) {
                mWorkspace.onOverlayScrollChanged(progress);
            }
        }
    }

    public boolean isInState(LauncherState state) {
        return mStateManager.getState() == state;
    }

    /**
     * Restores the previous state, if it exists.
     *
     * @param savedState The previous state.
     */
    private void restoreState(Bundle savedState) {
        if (savedState == null) {
            return;
        }

        int stateOrdinal = savedState.getInt(RUNTIME_STATE, NORMAL.ordinal);
        LauncherState[] stateValues = LauncherState.values();
        LauncherState state = stateValues[stateOrdinal];
        if (!state.disableRestore) {
            mStateManager.goToState(state, false /* animated */);
        }

        PendingRequestArgs requestArgs = savedState.getParcelable(
                RUNTIME_STATE_PENDING_REQUEST_ARGS);
        if (requestArgs != null) {
            setWaitingForResult(requestArgs);
        }
        mPendingActivityRequestCode = savedState.getInt(RUNTIME_STATE_PENDING_REQUEST_CODE);

        mPendingActivityResult = savedState.getParcelable(RUNTIME_STATE_PENDING_ACTIVITY_RESULT);

        SparseArray<Parcelable> widgetsState =
                savedState.getSparseParcelableArray(RUNTIME_STATE_WIDGET_PANEL);
        if (widgetsState != null) {
            WidgetsFullSheet.show(this, false).restoreHierarchyState(widgetsState);
        }
    }

    /**
     * Finds all the views we need and configure them properly.
     */
    private void setupViews() {
        mDragLayer = findViewById(R.id.drag_layer);
        mFocusHandler = mDragLayer.getFocusIndicatorHelper();
        mWorkspace = mDragLayer.findViewById(R.id.workspace);
        mWorkspace.initParentViews(mDragLayer);
        mOverviewPanel = findViewById(R.id.overview_panel);
        mHotseat = findViewById(R.id.hotseat);

        mLauncherView.setSystemUiVisibility(View.SYSTEM_UI_FLAG_LAYOUT_FULLSCREEN
                | View.SYSTEM_UI_FLAG_LAYOUT_HIDE_NAVIGATION
                | View.SYSTEM_UI_FLAG_LAYOUT_STABLE);

        // Setup the drag layer
        mDragLayer.setup(mDragController, mWorkspace);

        mWorkspace.setup(mDragController);
        // Until the workspace is bound, ensure that we keep the wallpaper offset locked to the
        // default state, otherwise we will update to the wrong offsets in RTL
        mWorkspace.lockWallpaperToDefaultPage();
        mWorkspace.bindAndInitFirstWorkspaceScreen(null /* recycled qsb */);
        mDragController.addDragListener(mWorkspace);

        // Get the search/delete/uninstall bar
        mDropTargetBar = mDragLayer.findViewById(R.id.drop_target_bar);

        // Setup Apps
        mAppsView = findViewById(R.id.apps_view);

        // Setup Scrim
        mScrimView = findViewById(R.id.scrim_view);

        // Setup the drag controller (drop targets have to be added in reverse order in priority)
        mDragController.setMoveTarget(mWorkspace);
        mDropTargetBar.setup(mDragController);

        mAllAppsController.setupViews(mAppsView);

        if (FeatureFlags.ENABLE_OVERVIEW_ACTIONS.get()) {
            // Overview is above all other launcher elements, including qsb, so move it to the top.
            mOverviewPanel.bringToFront();
        }
    }

    /**
     * Creates a view representing a shortcut.
     *
     * @param info The data structure describing the shortcut.
     */
    View createShortcut(WorkspaceItemInfo info) {
        return createShortcut((ViewGroup) mWorkspace.getChildAt(mWorkspace.getCurrentPage()), info);
    }

    /**
     * Creates a view representing a shortcut inflated from the specified resource.
     *
     * @param parent The group the shortcut belongs to.
     * @param info   The data structure describing the shortcut.
     * @return A View inflated from layoutResId.
     */
    public View createShortcut(ViewGroup parent, WorkspaceItemInfo info) {
        BubbleTextView favorite = (BubbleTextView) LayoutInflater.from(parent.getContext())
                .inflate(R.layout.app_icon, parent, false);
        favorite.applyFromWorkspaceItem(info);
        favorite.setOnClickListener(ItemClickHandler.INSTANCE);
        favorite.setOnFocusChangeListener(mFocusHandler);
        return favorite;
    }

    /**
     * Add a shortcut to the workspace or to a Folder.
     *
     * @param data The intent describing the shortcut.
     */
    private void completeAddShortcut(Intent data, int container, int screenId, int cellX,
            int cellY, PendingRequestArgs args) {
        if (args.getRequestCode() != REQUEST_CREATE_SHORTCUT
                || args.getPendingIntent().getComponent() == null) {
            return;
        }

        int[] cellXY = mTmpAddItemCellCoordinates;
        CellLayout layout = getCellLayout(container, screenId);

        WorkspaceItemInfo info = null;
        if (Utilities.ATLEAST_OREO) {
            info = PinRequestHelper.createWorkspaceItemFromPinItemRequest(
                    this, PinRequestHelper.getPinItemRequest(data), 0);
        }

        if (info == null) {
            // Legacy shortcuts are only supported for primary profile.
            info = Process.myUserHandle().equals(args.user)
                    ? InstallShortcutReceiver.fromShortcutIntent(this, data) : null;

            if (info == null) {
                Log.e(TAG, "Unable to parse a valid custom shortcut result");
                return;
            } else if (!new PackageManagerHelper(this).hasPermissionForActivity(
                    info.intent, args.getPendingIntent().getComponent().getPackageName())) {
                // The app is trying to add a shortcut without sufficient permissions
                Log.e(TAG, "Ignoring malicious intent " + info.intent.toUri(0));
                return;
            }
        }

        if (container < 0) {
            // Adding a shortcut to the Workspace.
            final View view = createShortcut(info);
            boolean foundCellSpan = false;
            // First we check if we already know the exact location where we want to add this item.
            if (cellX >= 0 && cellY >= 0) {
                cellXY[0] = cellX;
                cellXY[1] = cellY;
                foundCellSpan = true;

                DragObject dragObject = new DragObject(getApplicationContext());
                dragObject.dragInfo = info;
                // If appropriate, either create a folder or add to an existing folder
                if (mWorkspace.createUserFolderIfNecessary(view, container, layout, cellXY, 0,
                        true, dragObject)) {
                    return;
                }
                if (mWorkspace.addToExistingFolderIfNecessary(view, layout, cellXY, 0, dragObject,
                        true)) {
                    return;
                }
            } else {
                foundCellSpan = layout.findCellForSpan(cellXY, 1, 1);
            }

            if (!foundCellSpan) {
                mWorkspace.onNoCellFound(layout);
                return;
            }

            getModelWriter().addItemToDatabase(info, container, screenId, cellXY[0], cellXY[1]);
            mWorkspace.addInScreen(view, info);
        } else {
            // Adding a shortcut to a Folder.
            FolderIcon folderIcon = findFolderIcon(container);
            if (folderIcon != null) {
                FolderInfo folderInfo = (FolderInfo) folderIcon.getTag();
                folderInfo.add(info, args.rank, false);
            } else {
                Log.e(TAG, "Could not find folder with id " + container + " to add shortcut.");
            }
        }
    }

    public FolderIcon findFolderIcon(final int folderIconId) {
        return (FolderIcon) mWorkspace.getHomescreenIconByItemId(folderIconId);
    }

    /**
     * Add a widget to the workspace.
     *
     * @param appWidgetId The app widget id
     */
    @Thunk
    void completeAddAppWidget(int appWidgetId, ItemInfo itemInfo,
            AppWidgetHostView hostView, LauncherAppWidgetProviderInfo appWidgetInfo) {

        if (appWidgetInfo == null) {
            appWidgetInfo = mAppWidgetManager.getLauncherAppWidgetInfo(appWidgetId);
        }

        LauncherAppWidgetInfo launcherInfo;
        launcherInfo = new LauncherAppWidgetInfo(appWidgetId, appWidgetInfo.provider);
        launcherInfo.spanX = itemInfo.spanX;
        launcherInfo.spanY = itemInfo.spanY;
        launcherInfo.minSpanX = itemInfo.minSpanX;
        launcherInfo.minSpanY = itemInfo.minSpanY;
        launcherInfo.user = appWidgetInfo.getProfile();

        getModelWriter().addItemToDatabase(launcherInfo,
                itemInfo.container, itemInfo.screenId, itemInfo.cellX, itemInfo.cellY);

        if (hostView == null) {
            // Perform actual inflation because we're live
            hostView = mAppWidgetHost.createView(this, appWidgetId, appWidgetInfo);
        }
        hostView.setVisibility(View.VISIBLE);
        prepareAppWidget(hostView, launcherInfo);
        mWorkspace.addInScreen(hostView, launcherInfo);
        announceForAccessibility(R.string.item_added_to_workspace);
    }

    private void prepareAppWidget(AppWidgetHostView hostView, LauncherAppWidgetInfo item) {
        hostView.setTag(item);
        item.onBindAppWidget(this, hostView);
        hostView.setFocusable(true);
        hostView.setOnFocusChangeListener(mFocusHandler);
    }

    private final BroadcastReceiver mScreenOffReceiver = new BroadcastReceiver() {
        @Override
        public void onReceive(Context context, Intent intent) {
            // Reset AllApps to its initial state only if we are not in the middle of
            // processing a multi-step drop
            if (mPendingRequestArgs == null) {
                if (!isInState(NORMAL)) {
                    onUiChangedWhileSleeping();
                }
                mStateManager.goToState(NORMAL);
            }
        }
    };

<<<<<<< HEAD
    protected void onUiChangedWhileSleeping() { }

    public void updateNotificationDots(Predicate<PackageUserKey> updatedDots) {
=======
    private void updateNotificationDots(Predicate<PackageUserKey> updatedDots) {
>>>>>>> 61d639d7
        mWorkspace.updateNotificationDots(updatedDots);
        mAppsView.getAppsStore().updateNotificationDots(updatedDots);
    }

    @Override
    public void onAttachedToWindow() {
        super.onAttachedToWindow();
        mOverlayManager.onAttachedToWindow();
    }

    @Override
    public void onDetachedFromWindow() {
        super.onDetachedFromWindow();
        mOverlayManager.onDetachedFromWindow();
        closeContextMenu();
    }

    public AllAppsTransitionController getAllAppsController() {
        return mAllAppsController;
    }

    @Override
    public LauncherRootView getRootView() {
        return (LauncherRootView) mLauncherView;
    }

    @Override
    public DragLayer getDragLayer() {
        return mDragLayer;
    }

    public AllAppsContainerView getAppsView() {
        return mAppsView;
    }

    public Workspace getWorkspace() {
        return mWorkspace;
    }

    public Hotseat getHotseat() {
        return mHotseat;
    }

    public <T extends View> T getOverviewPanel() {
        return (T) mOverviewPanel;
    }

    public DropTargetBar getDropTargetBar() {
        return mDropTargetBar;
    }

    public LauncherAppWidgetHost getAppWidgetHost() {
        return mAppWidgetHost;
    }

    public LauncherModel getModel() {
        return mModel;
    }

    public ModelWriter getModelWriter() {
        return mModelWriter;
    }

    @Override
    public SharedPreferences getSharedPrefs() {
        return mSharedPrefs;
    }

    @Override
    public SharedPreferences getDevicePrefs() {
        return Utilities.getDevicePrefs(this);
    }

    public int getOrientation() {
        return mOldConfig.orientation;
    }

    @Override
    protected void onNewIntent(Intent intent) {
        if (Utilities.IS_RUNNING_IN_TEST_HARNESS) {
            Log.d(TestProtocol.PERMANENT_DIAG_TAG, "Launcher.onNewIntent: " + intent);
        }
        Object traceToken = TraceHelper.INSTANCE.beginSection(ON_NEW_INTENT_EVT);
        super.onNewIntent(intent);

        boolean alreadyOnHome = hasWindowFocus() && ((intent.getFlags() &
                Intent.FLAG_ACTIVITY_BROUGHT_TO_FRONT)
                != Intent.FLAG_ACTIVITY_BROUGHT_TO_FRONT);

        // Check this condition before handling isActionMain, as this will get reset.
        boolean shouldMoveToDefaultScreen = alreadyOnHome && isInState(NORMAL)
                && AbstractFloatingView.getTopOpenView(this) == null;
        boolean isActionMain = Intent.ACTION_MAIN.equals(intent.getAction());
        boolean internalStateHandled = ACTIVITY_TRACKER.handleNewIntent(this, intent);

        if (isActionMain) {
            if (!internalStateHandled) {
                // In all these cases, only animate if we're already on home
                AbstractFloatingView.closeAllOpenViews(this, isStarted());

                if (!isInState(NORMAL)) {
                    // Only change state, if not already the same. This prevents cancelling any
                    // animations running as part of resume
                    mStateManager.goToState(NORMAL);
                }

                // Reset the apps view
                if (!alreadyOnHome) {
                    mAppsView.reset(isStarted() /* animate */);
                }

                if (shouldMoveToDefaultScreen && !mWorkspace.isHandlingTouch()) {
                    mWorkspace.post(mWorkspace::moveToDefaultScreen);
                }
            }

            // Handle HOME_INTENT
            UserEventDispatcher ued = getUserEventDispatcher();
            Target target = newContainerTarget(mStateManager.getState().containerType);
            target.pageIndex = mWorkspace.getCurrentPage();
            ued.logActionCommand(Action.Command.HOME_INTENT, target,
                    newContainerTarget(ContainerType.WORKSPACE));

            final View v = getWindow().peekDecorView();
            if (v != null && v.getWindowToken() != null) {
                UiThreadHelper.hideKeyboardAsync(this, v.getWindowToken());
            }

            if (mLauncherCallbacks != null) {
                mLauncherCallbacks.onHomeIntent(internalStateHandled);
            }
            mOverlayManager.hideOverlay(isStarted() && !isForceInvisible());
        }

        TraceHelper.INSTANCE.endSection(traceToken);
    }

    @Override
    public void onRestoreInstanceState(Bundle state) {
        super.onRestoreInstanceState(state);
        mWorkspace.restoreInstanceStateForChild(mSynchronouslyBoundPage);
    }

    @Override
    protected void onSaveInstanceState(Bundle outState) {
        if (mWorkspace.getChildCount() > 0) {
            outState.putInt(RUNTIME_STATE_CURRENT_SCREEN, mWorkspace.getNextPage());

        }
        outState.putInt(RUNTIME_STATE, mStateManager.getState().ordinal);


        AbstractFloatingView widgets = AbstractFloatingView
                .getOpenView(this, AbstractFloatingView.TYPE_WIDGETS_FULL_SHEET);
        if (widgets != null) {
            SparseArray<Parcelable> widgetsState = new SparseArray<>();
            widgets.saveHierarchyState(widgetsState);
            outState.putSparseParcelableArray(RUNTIME_STATE_WIDGET_PANEL, widgetsState);
        } else {
            outState.remove(RUNTIME_STATE_WIDGET_PANEL);
        }

        // We close any open folders and shortcut containers that are not safe for rebind,
        // and we need to make sure this state is reflected.
        AbstractFloatingView.closeOpenViews(this, false, TYPE_ALL & ~TYPE_REBIND_SAFE);
        finishAutoCancelActionMode();

        if (mPendingRequestArgs != null) {
            outState.putParcelable(RUNTIME_STATE_PENDING_REQUEST_ARGS, mPendingRequestArgs);
        }
        outState.putInt(RUNTIME_STATE_PENDING_REQUEST_CODE, mPendingActivityRequestCode);

        if (mPendingActivityResult != null) {
            outState.putParcelable(RUNTIME_STATE_PENDING_ACTIVITY_RESULT, mPendingActivityResult);
        }

        super.onSaveInstanceState(outState);
        mOverlayManager.onActivitySaveInstanceState(this, outState);
    }

    @Override
    public void onDestroy() {
        super.onDestroy();
        ACTIVITY_TRACKER.onActivityDestroyed(this);

        unregisterReceiver(mScreenOffReceiver);
        mWorkspace.removeFolderListeners();
        PluginManagerWrapper.INSTANCE.get(this).removePluginListener(this);

        mModel.removeCallbacks(this);
        mRotationHelper.destroy();

        try {
            mAppWidgetHost.stopListening();
        } catch (NullPointerException ex) {
            Log.w(TAG, "problem while stopping AppWidgetHost during Launcher destruction", ex);
        }

        TextKeyListener.getInstance().release();
        clearPendingBinds();
        LauncherAppState.getIDP(this).removeOnChangeListener(this);

        mOverlayManager.onActivityDestroyed(this);
        mAppTransitionManager.unregisterRemoteAnimations();
    }

    public LauncherAccessibilityDelegate getAccessibilityDelegate() {
        return mAccessibilityDelegate;
    }

    public DragController getDragController() {
        return mDragController;
    }

    @Override
    public void startActivityForResult(Intent intent, int requestCode, Bundle options) {
        if (requestCode != -1) {
            mPendingActivityRequestCode = requestCode;
        }
        super.startActivityForResult(intent, requestCode, options);
    }

    @Override
    public void startIntentSenderForResult(IntentSender intent, int requestCode,
            Intent fillInIntent, int flagsMask, int flagsValues, int extraFlags, Bundle options) {
        if (requestCode != -1) {
            mPendingActivityRequestCode = requestCode;
        }
        try {
            super.startIntentSenderForResult(intent, requestCode,
                    fillInIntent, flagsMask, flagsValues, extraFlags, options);
        } catch (IntentSender.SendIntentException e) {
            throw new ActivityNotFoundException();
        }
    }

    /**
     * Indicates that we want global search for this activity by setting the globalSearch
     * argument for {@link #startSearch} to true.
     */
    @Override
    public void startSearch(String initialQuery, boolean selectInitialQuery,
            Bundle appSearchData, boolean globalSearch) {
        if (appSearchData == null) {
            appSearchData = new Bundle();
            appSearchData.putString("source", "launcher-search");
        }

        if (mLauncherCallbacks == null ||
                !mLauncherCallbacks.startSearch(initialQuery, selectInitialQuery, appSearchData)) {
            // Starting search from the callbacks failed. Start the default global search.
            super.startSearch(initialQuery, selectInitialQuery, appSearchData, true);
        }

        // We need to show the workspace after starting the search
        mStateManager.goToState(NORMAL);
    }

    public boolean isWorkspaceLocked() {
        return mWorkspaceLoading || mPendingRequestArgs != null;
    }

    public boolean isWorkspaceLoading() {
        return mWorkspaceLoading;
    }

    private void setWorkspaceLoading(boolean value) {
        mWorkspaceLoading = value;
    }

    public void setWaitingForResult(PendingRequestArgs args) {
        mPendingRequestArgs = args;
    }

    void addAppWidgetFromDropImpl(int appWidgetId, ItemInfo info, AppWidgetHostView boundWidget,
            WidgetAddFlowHandler addFlowHandler) {
        if (LOGD) {
            Log.d(TAG, "Adding widget from drop");
        }
        addAppWidgetImpl(appWidgetId, info, boundWidget, addFlowHandler, 0);
    }

    void addAppWidgetImpl(int appWidgetId, ItemInfo info,
            AppWidgetHostView boundWidget, WidgetAddFlowHandler addFlowHandler, int delay) {
        if (!addFlowHandler.startConfigActivity(this, appWidgetId, info,
                REQUEST_CREATE_APPWIDGET)) {
            // If the configuration flow was not started, add the widget

            Runnable onComplete = new Runnable() {
                @Override
                public void run() {
                    // Exit spring loaded mode if necessary after adding the widget
                    mStateManager.goToState(NORMAL, SPRING_LOADED_EXIT_DELAY);
                }
            };
            completeAddAppWidget(appWidgetId, info, boundWidget,
                    addFlowHandler.getProviderInfo(this));
            mWorkspace.removeExtraEmptyScreenDelayed(true, onComplete, delay, false);
        }
    }

    public void addPendingItem(PendingAddItemInfo info, int container, int screenId,
            int[] cell, int spanX, int spanY) {
        info.container = container;
        info.screenId = screenId;
        if (cell != null) {
            info.cellX = cell[0];
            info.cellY = cell[1];
        }
        info.spanX = spanX;
        info.spanY = spanY;

        switch (info.itemType) {
            case LauncherSettings.Favorites.ITEM_TYPE_CUSTOM_APPWIDGET:
            case LauncherSettings.Favorites.ITEM_TYPE_APPWIDGET:
                addAppWidgetFromDrop((PendingAddWidgetInfo) info);
                break;
            case LauncherSettings.Favorites.ITEM_TYPE_SHORTCUT:
                processShortcutFromDrop((PendingAddShortcutInfo) info);
                break;
            default:
                throw new IllegalStateException("Unknown item type: " + info.itemType);
        }
    }

    /**
     * Process a shortcut drop.
     */
    private void processShortcutFromDrop(PendingAddShortcutInfo info) {
        Intent intent = new Intent(Intent.ACTION_CREATE_SHORTCUT).setComponent(info.componentName);
        setWaitingForResult(PendingRequestArgs.forIntent(REQUEST_CREATE_SHORTCUT, intent, info));
        if (!info.activityInfo.startConfigActivity(this, REQUEST_CREATE_SHORTCUT)) {
            handleActivityResult(REQUEST_CREATE_SHORTCUT, RESULT_CANCELED, null);
        }
    }

    /**
     * Process a widget drop.
     */
    private void addAppWidgetFromDrop(PendingAddWidgetInfo info) {
        AppWidgetHostView hostView = info.boundWidget;
        final int appWidgetId;
        WidgetAddFlowHandler addFlowHandler = info.getHandler();
        if (hostView != null) {
            // In the case where we've prebound the widget, we remove it from the DragLayer
            if (LOGD) {
                Log.d(TAG, "Removing widget view from drag layer and setting boundWidget to null");
            }
            getDragLayer().removeView(hostView);

            appWidgetId = hostView.getAppWidgetId();
            addAppWidgetFromDropImpl(appWidgetId, info, hostView, addFlowHandler);

            // Clear the boundWidget so that it doesn't get destroyed.
            info.boundWidget = null;
        } else {
            // In this case, we either need to start an activity to get permission to bind
            // the widget, or we need to start an activity to configure the widget, or both.
            if (info.itemType == LauncherSettings.Favorites.ITEM_TYPE_CUSTOM_APPWIDGET) {
                appWidgetId = CustomWidgetManager.INSTANCE.get(this).getWidgetIdForCustomProvider(
                        info.componentName);
            } else {
                appWidgetId = getAppWidgetHost().allocateAppWidgetId();
            }
            Bundle options = info.bindOptions;

            boolean success = mAppWidgetManager.bindAppWidgetIdIfAllowed(
                    appWidgetId, info.info, options);
            if (success) {
                addAppWidgetFromDropImpl(appWidgetId, info, null, addFlowHandler);
            } else {
                addFlowHandler.startBindFlow(this, appWidgetId, info, REQUEST_BIND_APPWIDGET);
            }
        }
    }

    /**
     * Creates and adds new folder to CellLayout
     */
    public FolderIcon addFolder(CellLayout layout, WorkspaceItemInfo info, int container,
            final int screenId, int cellX, int cellY) {
        final FolderInfo folderInfo = new FolderInfo();
        folderInfo.title = "";

        // Update the model
        getModelWriter().addItemToDatabase(folderInfo, container, screenId, cellX, cellY);

        // Create the view
        FolderIcon newFolder = FolderIcon.inflateFolderAndIcon(R.layout.folder_icon, this, layout,
                folderInfo);
        mWorkspace.addInScreen(newFolder, folderInfo);
        // Force measure the new folder icon
        CellLayout parent = mWorkspace.getParentCellLayoutForView(newFolder);
        parent.getShortcutsAndWidgets().measureChild(newFolder);
        return newFolder;
    }

    /**
     * Unbinds the view for the specified item, and removes the item and all its children.
     *
     * @param v the view being removed.
     * @param itemInfo the {@link ItemInfo} for this view.
     * @param deleteFromDb whether or not to delete this item from the db.
     */
    public boolean removeItem(View v, final ItemInfo itemInfo, boolean deleteFromDb) {
        if (itemInfo instanceof WorkspaceItemInfo) {
            // Remove the shortcut from the folder before removing it from launcher
            View folderIcon = mWorkspace.getHomescreenIconByItemId(itemInfo.container);
            if (folderIcon instanceof FolderIcon) {
                ((FolderInfo) folderIcon.getTag()).remove((WorkspaceItemInfo) itemInfo, true);
            } else {
                mWorkspace.removeWorkspaceItem(v);
            }
            if (deleteFromDb) {
                getModelWriter().deleteItemFromDatabase(itemInfo);
            }
        } else if (itemInfo instanceof FolderInfo) {
            final FolderInfo folderInfo = (FolderInfo) itemInfo;
            if (v instanceof FolderIcon) {
                ((FolderIcon) v).removeListeners();
            }
            mWorkspace.removeWorkspaceItem(v);
            if (deleteFromDb) {
                getModelWriter().deleteFolderAndContentsFromDatabase(folderInfo);
            }
        } else if (itemInfo instanceof LauncherAppWidgetInfo) {
            final LauncherAppWidgetInfo widgetInfo = (LauncherAppWidgetInfo) itemInfo;
            mWorkspace.removeWorkspaceItem(v);
            if (deleteFromDb) {
                getModelWriter().deleteWidgetInfo(widgetInfo, getAppWidgetHost());
            }
        } else {
            return false;
        }
        return true;
    }

    @Override
    public boolean dispatchKeyEvent(KeyEvent event) {
        if (Utilities.IS_RUNNING_IN_TEST_HARNESS) {
            TestLogging.recordEvent("Key event: " + event);
        }
        return (event.getKeyCode() == KeyEvent.KEYCODE_HOME) || super.dispatchKeyEvent(event);
    }

    @Override
    public boolean dispatchTouchEvent(MotionEvent ev) {
        if (Utilities.IS_RUNNING_IN_TEST_HARNESS && ev.getAction() != MotionEvent.ACTION_MOVE) {
            TestLogging.recordEvent("Touch event: " + ev);
        }
        return super.dispatchTouchEvent(ev);
    }

    @Override
    public void onBackPressed() {
        if (finishAutoCancelActionMode()) {
            return;
        }

        if (mDragController.isDragging()) {
            mDragController.cancelDrag();
            return;
        }

        // Note: There should be at most one log per method call. This is enforced implicitly
        // by using if-else statements.
        AbstractFloatingView topView = AbstractFloatingView.getTopOpenView(this);
        if (topView != null && topView.onBackPressed()) {
            // Handled by the floating view.
        } else {
            mStateManager.getState().onBackPressed(this);
        }
    }

    @TargetApi(Build.VERSION_CODES.M)
    @Override
    public ActivityOptions getActivityLaunchOptions(View v) {
        return mAppTransitionManager.getActivityLaunchOptions(this, v);
    }

    public LauncherAppTransitionManager getAppTransitionManager() {
        return mAppTransitionManager;
    }

    @TargetApi(Build.VERSION_CODES.M)
    @Override
    protected boolean onErrorStartingShortcut(Intent intent, ItemInfo info) {
        // Due to legacy reasons, direct call shortcuts require Launchers to have the
        // corresponding permission. Show the appropriate permission prompt if that
        // is the case.
        if (intent.getComponent() == null
                && Intent.ACTION_CALL.equals(intent.getAction())
                && checkSelfPermission(android.Manifest.permission.CALL_PHONE) !=
                PackageManager.PERMISSION_GRANTED) {

            setWaitingForResult(PendingRequestArgs
                    .forIntent(REQUEST_PERMISSION_CALL_PHONE, intent, info));
            requestPermissions(new String[]{android.Manifest.permission.CALL_PHONE},
                    REQUEST_PERMISSION_CALL_PHONE);
            return true;
        } else {
            return false;
        }
    }

    @Override
    public int getCurrentState() {
        if (mStateManager.getState() == LauncherState.ALL_APPS) {
            return StatsLogUtils.LAUNCHER_STATE_ALLAPPS;
        } else if (mStateManager.getState() == OVERVIEW) {
            return StatsLogUtils.LAUNCHER_STATE_OVERVIEW;
        }
        return StatsLogUtils.LAUNCHER_STATE_HOME;
    }

    @Override
    public void modifyUserEvent(LauncherLogProto.LauncherEvent event) {
        if (event.srcTarget != null && event.srcTarget.length > 0 &&
                event.srcTarget[1].containerType == ContainerType.PREDICTION) {
            Target[] targets = new Target[3];
            targets[0] = event.srcTarget[0];
            targets[1] = event.srcTarget[1];
            targets[2] = newTarget(Target.Type.CONTAINER);
            event.srcTarget = targets;
            LauncherState state = mStateManager.getState();
            if (state == LauncherState.ALL_APPS) {
                event.srcTarget[2].containerType = ContainerType.ALLAPPS;
            } else if (state == OVERVIEW) {
                event.srcTarget[2].containerType = ContainerType.TASKSWITCHER;
            }
        }
    }

    @Override
    public boolean startActivitySafely(View v, Intent intent, ItemInfo item,
            @Nullable String sourceContainer) {
        if (!hasBeenResumed()) {
            // Workaround an issue where the WM launch animation is clobbered when finishing the
            // recents animation into launcher. Defer launching the activity until Launcher is
            // next resumed.
            addOnResumeCallback(() -> startActivitySafely(v, intent, item, sourceContainer));
            if (mOnDeferredActivityLaunchCallback != null) {
                mOnDeferredActivityLaunchCallback.run();
                mOnDeferredActivityLaunchCallback = null;
            }
            return true;
        }

        boolean success = super.startActivitySafely(v, intent, item, sourceContainer);
        if (success && v instanceof BubbleTextView) {
            // This is set to the view that launched the activity that navigated the user away
            // from launcher. Since there is no callback for when the activity has finished
            // launching, enable the press state and keep this reference to reset the press
            // state when we return to launcher.
            BubbleTextView btv = (BubbleTextView) v;
            btv.setStayPressed(true);
            addOnResumeCallback(btv);
        }
        return success;
    }

    boolean isHotseatLayout(View layout) {
        // TODO: Remove this method
        return mHotseat != null && (layout == mHotseat);
    }

    /**
     * Returns the CellLayout of the specified container at the specified screen.
     */
    public CellLayout getCellLayout(int container, int screenId) {
        return (container == LauncherSettings.Favorites.CONTAINER_HOTSEAT)
                ? mHotseat : mWorkspace.getScreenWithId(screenId);
    }

    @Override
    public void onTrimMemory(int level) {
        super.onTrimMemory(level);
        if (level >= ComponentCallbacks2.TRIM_MEMORY_UI_HIDDEN) {
            // The widget preview db can result in holding onto over
            // 3MB of memory for caching which isn't necessary.
            SQLiteDatabase.releaseMemory();

            // This clears all widget bitmaps from the widget tray
            // TODO(hyunyoungs)
        }
    }

    @Override
    public boolean dispatchPopulateAccessibilityEvent(AccessibilityEvent event) {
        final boolean result = super.dispatchPopulateAccessibilityEvent(event);
        final List<CharSequence> text = event.getText();
        text.clear();
        // Populate event with a fake title based on the current state.
        // TODO: When can workspace be null?
        text.add(mWorkspace == null
                ? getString(R.string.all_apps_home_button_label)
                : mStateManager.getState().getDescription(this));
        return result;
    }

    public void addOnResumeCallback(OnResumeCallback callback) {
        mOnResumeCallbacks.add(callback);
    }

    /**
     * Persistant callback which notifies when an activity launch is deferred because the activity
     * was not yet resumed.
     */
    public void setOnDeferredActivityLaunchCallback(Runnable callback) {
        mOnDeferredActivityLaunchCallback = callback;
    }

    /**
     * Sets the next page to bind synchronously on next bind.
     * @param page
     */
    public void setPageToBindSynchronously(int page) {
        mPageToBindSynchronously = page;
    }

    /**
     * Implementation of the method from LauncherModel.Callbacks.
     */
    @Override
    public int getPageToBindSynchronously() {
        if (mPageToBindSynchronously != PagedView.INVALID_PAGE) {
            return mPageToBindSynchronously;
        } else  if (mWorkspace != null) {
            return mWorkspace.getCurrentPage();
        } else {
            return 0;
        }
    }

    /**
     * Clear any pending bind callbacks. This is called when is loader is planning to
     * perform a full rebind from scratch.
     */
    @Override
    public void clearPendingBinds() {
        if (mPendingExecutor != null) {
            mPendingExecutor.markCompleted();
            mPendingExecutor = null;

            // We might have set this flag previously and forgot to clear it.
            mAppsView.getAppsStore()
                    .disableDeferUpdatesSilently(AllAppsStore.DEFER_UPDATES_NEXT_DRAW);
        }
    }

    /**
     * Refreshes the shortcuts shown on the workspace.
     *
     * Implementation of the method from LauncherModel.Callbacks.
     */
    public void startBinding() {
        Object traceToken = TraceHelper.INSTANCE.beginSection("startBinding");
        // Floating panels (except the full widget sheet) are associated with individual icons. If
        // we are starting a fresh bind, close all such panels as all the icons are about
        // to go away.
        AbstractFloatingView.closeOpenViews(this, true, TYPE_ALL & ~TYPE_REBIND_SAFE);

        setWorkspaceLoading(true);

        // Clear the workspace because it's going to be rebound
        mDragController.cancelDrag();

        mWorkspace.clearDropTargets();
        mWorkspace.removeAllWorkspaceScreens();
        mAppWidgetHost.clearViews();

        if (mHotseat != null) {
            mHotseat.resetLayout(getWallpaperDeviceProfile().isVerticalBarLayout());
        }
        TraceHelper.INSTANCE.endSection(traceToken);
    }

    @Override
    public void bindScreens(IntArray orderedScreenIds) {
        // Make sure the first screen is always at the start.
        if (FeatureFlags.QSB_ON_FIRST_SCREEN &&
                orderedScreenIds.indexOf(Workspace.FIRST_SCREEN_ID) != 0) {
            orderedScreenIds.removeValue(Workspace.FIRST_SCREEN_ID);
            orderedScreenIds.add(0, Workspace.FIRST_SCREEN_ID);
        } else if (!FeatureFlags.QSB_ON_FIRST_SCREEN && orderedScreenIds.isEmpty()) {
            // If there are no screens, we need to have an empty screen
            mWorkspace.addExtraEmptyScreen();
        }
        bindAddScreens(orderedScreenIds);

        // After we have added all the screens, if the wallpaper was locked to the default state,
        // then notify to indicate that it can be released and a proper wallpaper offset can be
        // computed before the next layout
        mWorkspace.unlockWallpaperFromDefaultPageOnNextLayout();
    }

    private void bindAddScreens(IntArray orderedScreenIds) {
        int count = orderedScreenIds.size();
        for (int i = 0; i < count; i++) {
            int screenId = orderedScreenIds.get(i);
            if (!FeatureFlags.QSB_ON_FIRST_SCREEN || screenId != Workspace.FIRST_SCREEN_ID) {
                // No need to bind the first screen, as its always bound.
                mWorkspace.insertNewWorkspaceScreenBeforeEmptyScreen(screenId);
            }
        }
    }

    @Override
    public void preAddApps() {
        // If there's an undo snackbar, force it to complete to ensure empty screens are removed
        // before trying to add new items.
        mModelWriter.commitDelete();
        AbstractFloatingView snackbar = AbstractFloatingView.getOpenView(this, TYPE_SNACKBAR);
        if (snackbar != null) {
            snackbar.post(() -> snackbar.close(true));
        }
    }

    @Override
    public void bindAppsAdded(IntArray newScreens, ArrayList<ItemInfo> addNotAnimated,
            ArrayList<ItemInfo> addAnimated) {
        // Add the new screens
        if (newScreens != null) {
            bindAddScreens(newScreens);
        }

        // We add the items without animation on non-visible pages, and with
        // animations on the new page (which we will try and snap to).
        if (addNotAnimated != null && !addNotAnimated.isEmpty()) {
            bindItems(addNotAnimated, false);
        }
        if (addAnimated != null && !addAnimated.isEmpty()) {
            bindItems(addAnimated, true);
        }

        // Remove the extra empty screen
        mWorkspace.removeExtraEmptyScreen(false, false);
    }

    /**
     * Bind the items start-end from the list.
     *
     * Implementation of the method from LauncherModel.Callbacks.
     */
    @Override
    public void bindItems(final List<ItemInfo> items, final boolean forceAnimateIcons) {
        // Get the list of added items and intersect them with the set of items here
        final Collection<Animator> bounceAnims = new ArrayList<>();
        final boolean animateIcons = forceAnimateIcons && canRunNewAppsAnimation();
        Workspace workspace = mWorkspace;
        int newItemsScreenId = -1;
        int end = items.size();
        for (int i = 0; i < end; i++) {
            final ItemInfo item = items.get(i);

            // Short circuit if we are loading dock items for a configuration which has no dock
            if (item.container == LauncherSettings.Favorites.CONTAINER_HOTSEAT &&
                    mHotseat == null) {
                continue;
            }

            final View view;
            switch (item.itemType) {
                case LauncherSettings.Favorites.ITEM_TYPE_APPLICATION:
                case LauncherSettings.Favorites.ITEM_TYPE_SHORTCUT:
                case LauncherSettings.Favorites.ITEM_TYPE_DEEP_SHORTCUT: {
                    WorkspaceItemInfo info = (WorkspaceItemInfo) item;
                    view = createShortcut(info);
                    break;
                }
                case LauncherSettings.Favorites.ITEM_TYPE_FOLDER: {
                    view = FolderIcon.inflateFolderAndIcon(R.layout.folder_icon, this,
                            (ViewGroup) workspace.getChildAt(workspace.getCurrentPage()),
                            (FolderInfo) item);
                    break;
                }
                case LauncherSettings.Favorites.ITEM_TYPE_APPWIDGET:
                case LauncherSettings.Favorites.ITEM_TYPE_CUSTOM_APPWIDGET: {
                    view = inflateAppWidget((LauncherAppWidgetInfo) item);
                    if (view == null) {
                        continue;
                    }
                    break;
                }
                default:
                    throw new RuntimeException("Invalid Item Type");
            }

            /*
             * Remove colliding items.
             */
            if (item.container == LauncherSettings.Favorites.CONTAINER_DESKTOP) {
                CellLayout cl = mWorkspace.getScreenWithId(item.screenId);
                if (cl != null && cl.isOccupied(item.cellX, item.cellY)) {
                    View v = cl.getChildAt(item.cellX, item.cellY);
                    Object tag = v.getTag();
                    String desc = "Collision while binding workspace item: " + item
                            + ". Collides with " + tag;
                    if (FeatureFlags.IS_DOGFOOD_BUILD) {
                        throw (new RuntimeException(desc));
                    } else {
                        Log.d(TAG, desc);
                        getModelWriter().deleteItemFromDatabase(item);
                        continue;
                    }
                }
            }
            workspace.addInScreenFromBind(view, item);
            if (animateIcons) {
                // Animate all the applications up now
                view.setAlpha(0f);
                view.setScaleX(0f);
                view.setScaleY(0f);
                bounceAnims.add(createNewAppBounceAnimation(view, i));
                newItemsScreenId = item.screenId;
            }
        }

        // Animate to the correct page
        if (animateIcons && newItemsScreenId > -1) {
            AnimatorSet anim = new AnimatorSet();
            anim.playTogether(bounceAnims);

            int currentScreenId = mWorkspace.getScreenIdForPageIndex(mWorkspace.getNextPage());
            final int newScreenIndex = mWorkspace.getPageIndexForScreenId(newItemsScreenId);
            final Runnable startBounceAnimRunnable = anim::start;

            if (newItemsScreenId != currentScreenId) {
                // We post the animation slightly delayed to prevent slowdowns
                // when we are loading right after we return to launcher.
                mWorkspace.postDelayed(new Runnable() {
                    public void run() {
                        if (mWorkspace != null) {
                            AbstractFloatingView.closeAllOpenViews(Launcher.this, false);

                            mWorkspace.snapToPage(newScreenIndex);
                            mWorkspace.postDelayed(startBounceAnimRunnable,
                                    NEW_APPS_ANIMATION_DELAY);
                        }
                    }
                }, NEW_APPS_PAGE_MOVE_DELAY);
            } else {
                mWorkspace.postDelayed(startBounceAnimRunnable, NEW_APPS_ANIMATION_DELAY);
            }
        }
        workspace.requestLayout();
    }

    /**
     * Add the views for a widget to the workspace.
     */
    public void bindAppWidget(LauncherAppWidgetInfo item) {
        View view = inflateAppWidget(item);
        if (view != null) {
            mWorkspace.addInScreen(view, item);
            mWorkspace.requestLayout();
        }
    }

    private View inflateAppWidget(LauncherAppWidgetInfo item) {
        if (item.hasOptionFlag(LauncherAppWidgetInfo.OPTION_SEARCH_WIDGET)) {
            item.providerName = QsbContainerView.getSearchComponentName(this);
            if (item.providerName == null) {
                getModelWriter().deleteItemFromDatabase(item);
                return null;
            }
        }
        final AppWidgetHostView view;
        if (mIsSafeModeEnabled) {
            view = new PendingAppWidgetHostView(this, item, mIconCache, true);
            prepareAppWidget(view, item);
            return view;
        }

        Object traceToken = TraceHelper.INSTANCE.beginSection("BIND_WIDGET_id=" + item.appWidgetId);

        try {
            final LauncherAppWidgetProviderInfo appWidgetInfo;

            if (item.hasRestoreFlag(LauncherAppWidgetInfo.FLAG_PROVIDER_NOT_READY)) {
                // If the provider is not ready, bind as a pending widget.
                appWidgetInfo = null;
            } else if (item.hasRestoreFlag(LauncherAppWidgetInfo.FLAG_ID_NOT_VALID)) {
                // The widget id is not valid. Try to find the widget based on the provider info.
                appWidgetInfo = mAppWidgetManager.findProvider(item.providerName, item.user);
            } else {
                appWidgetInfo = mAppWidgetManager.getLauncherAppWidgetInfo(item.appWidgetId);
            }

            // If the provider is ready, but the width is not yet restored, try to restore it.
            if (!item.hasRestoreFlag(LauncherAppWidgetInfo.FLAG_PROVIDER_NOT_READY)
                    && (item.restoreStatus != LauncherAppWidgetInfo.RESTORE_COMPLETED)) {
                if (appWidgetInfo == null) {
                    Log.d(TAG, "Removing restored widget: id=" + item.appWidgetId
                            + " belongs to component " + item.providerName
                            + ", as the provider is null");
                    getModelWriter().deleteItemFromDatabase(item);
                    return null;
                }

                // If we do not have a valid id, try to bind an id.
                if (item.hasRestoreFlag(LauncherAppWidgetInfo.FLAG_ID_NOT_VALID)) {
                    if (!item.hasRestoreFlag(LauncherAppWidgetInfo.FLAG_ID_ALLOCATED)) {
                        // Id has not been allocated yet. Allocate a new id.
                        item.appWidgetId = mAppWidgetHost.allocateAppWidgetId();
                        item.restoreStatus |= LauncherAppWidgetInfo.FLAG_ID_ALLOCATED;

                        // Also try to bind the widget. If the bind fails, the user will be shown
                        // a click to setup UI, which will ask for the bind permission.
                        PendingAddWidgetInfo pendingInfo = new PendingAddWidgetInfo(appWidgetInfo);
                        pendingInfo.spanX = item.spanX;
                        pendingInfo.spanY = item.spanY;
                        pendingInfo.minSpanX = item.minSpanX;
                        pendingInfo.minSpanY = item.minSpanY;
                        Bundle options = WidgetHostViewLoader.getDefaultOptionsForWidget(this,
                                pendingInfo);

                        boolean isDirectConfig =
                                item.hasRestoreFlag(LauncherAppWidgetInfo.FLAG_DIRECT_CONFIG);
                        if (isDirectConfig && item.bindOptions != null) {
                            Bundle newOptions = item.bindOptions.getExtras();
                            if (options != null) {
                                newOptions.putAll(options);
                            }
                            options = newOptions;
                        }
                        boolean success = mAppWidgetManager.bindAppWidgetIdIfAllowed(
                                item.appWidgetId, appWidgetInfo, options);

                        // We tried to bind once. If we were not able to bind, we would need to
                        // go through the permission dialog, which means we cannot skip the config
                        // activity.
                        item.bindOptions = null;
                        item.restoreStatus &= ~LauncherAppWidgetInfo.FLAG_DIRECT_CONFIG;

                        // Bind succeeded
                        if (success) {
                            // If the widget has a configure activity, it is still needs to set it
                            // up, otherwise the widget is ready to go.
                            item.restoreStatus = (appWidgetInfo.configure == null) || isDirectConfig
                                    ? LauncherAppWidgetInfo.RESTORE_COMPLETED
                                    : LauncherAppWidgetInfo.FLAG_UI_NOT_READY;
                        }

                        getModelWriter().updateItemInDatabase(item);
                    }
                } else if (item.hasRestoreFlag(LauncherAppWidgetInfo.FLAG_UI_NOT_READY)
                        && (appWidgetInfo.configure == null)) {
                    // The widget was marked as UI not ready, but there is no configure activity to
                    // update the UI.
                    item.restoreStatus = LauncherAppWidgetInfo.RESTORE_COMPLETED;
                    getModelWriter().updateItemInDatabase(item);
                }
            }

            if (item.restoreStatus == LauncherAppWidgetInfo.RESTORE_COMPLETED) {
                // Verify that we own the widget
                if (appWidgetInfo == null) {
                    FileLog.e(TAG, "Removing invalid widget: id=" + item.appWidgetId);
                    getModelWriter().deleteWidgetInfo(item, getAppWidgetHost());
                    return null;
                }

                item.minSpanX = appWidgetInfo.minSpanX;
                item.minSpanY = appWidgetInfo.minSpanY;
                view = mAppWidgetHost.createView(this, item.appWidgetId, appWidgetInfo);
            } else {
                view = new PendingAppWidgetHostView(this, item, mIconCache, false);
            }
            prepareAppWidget(view, item);
        } finally {
            TraceHelper.INSTANCE.endSection(traceToken);
        }

        return view;
    }

    /**
     * Restores a pending widget.
     *
     * @param appWidgetId The app widget id
     */
    private LauncherAppWidgetInfo completeRestoreAppWidget(int appWidgetId, int finalRestoreFlag) {
        LauncherAppWidgetHostView view = mWorkspace.getWidgetForAppWidgetId(appWidgetId);
        if ((view == null) || !(view instanceof PendingAppWidgetHostView)) {
            Log.e(TAG, "Widget update called, when the widget no longer exists.");
            return null;
        }

        LauncherAppWidgetInfo info = (LauncherAppWidgetInfo) view.getTag();
        info.restoreStatus = finalRestoreFlag;
        if (info.restoreStatus == LauncherAppWidgetInfo.RESTORE_COMPLETED) {
            info.pendingItemInfo = null;
        }

        if (((PendingAppWidgetHostView) view).isReinflateIfNeeded()) {
            view.reInflate();
        }

        getModelWriter().updateItemInDatabase(info);
        return info;
    }

    public void onPageBoundSynchronously(int page) {
        mSynchronouslyBoundPage = page;
        mWorkspace.setCurrentPage(page);
        mPageToBindSynchronously = PagedView.INVALID_PAGE;
    }

    @Override
    public void executeOnNextDraw(ViewOnDrawExecutor executor) {
        clearPendingBinds();
        mPendingExecutor = executor;
        if (!isInState(ALL_APPS)) {
            mAppsView.getAppsStore().enableDeferUpdates(AllAppsStore.DEFER_UPDATES_NEXT_DRAW);
            mPendingExecutor.execute(() -> mAppsView.getAppsStore().disableDeferUpdates(
                    AllAppsStore.DEFER_UPDATES_NEXT_DRAW));
        }

        executor.attachTo(this);
    }

    public void clearPendingExecutor(ViewOnDrawExecutor executor) {
        if (mPendingExecutor == executor) {
            mPendingExecutor = null;
        }
    }

    @Override
    public void finishFirstPageBind(final ViewOnDrawExecutor executor) {
        AlphaProperty property = mDragLayer.getAlphaProperty(ALPHA_INDEX_LAUNCHER_LOAD);
        if (property.getValue() < 1) {
            ObjectAnimator anim = ObjectAnimator.ofFloat(property, MultiValueAlpha.VALUE, 1);
            if (executor != null) {
                anim.addListener(new AnimatorListenerAdapter() {
                    @Override
                    public void onAnimationEnd(Animator animation) {
                        executor.onLoadAnimationCompleted();
                    }
                });
            }
            anim.start();
        } else if (executor != null) {
            executor.onLoadAnimationCompleted();
        }
    }

    /**
     * Callback saying that there aren't any more items to bind.
     *
     * Implementation of the method from LauncherModel.Callbacks.
     */
    public void finishBindingItems(int pageBoundFirst) {
        Object traceToken = TraceHelper.INSTANCE.beginSection("finishBindingItems");
        mWorkspace.restoreInstanceStateForRemainingPages();

        setWorkspaceLoading(false);

        if (mPendingActivityResult != null) {
            handleActivityResult(mPendingActivityResult.requestCode,
                    mPendingActivityResult.resultCode, mPendingActivityResult.data);
            mPendingActivityResult = null;
        }

        InstallShortcutReceiver.disableAndFlushInstallQueue(
                InstallShortcutReceiver.FLAG_LOADER_RUNNING, this);

        // When undoing the removal of the last item on a page, return to that page.
        // Since we are just resetting the current page without user interaction,
        // override the previous page so we don't log the page switch.
        mWorkspace.setCurrentPage(pageBoundFirst, pageBoundFirst /* overridePrevPage */);
        mPageToBindSynchronously = PagedView.INVALID_PAGE;

        // Cache one page worth of icons
        getViewCache().setCacheSize(R.layout.folder_application,
                mDeviceProfile.inv.numFolderColumns * mDeviceProfile.inv.numFolderRows);
        getViewCache().setCacheSize(R.layout.folder_page, 2);

        TraceHelper.INSTANCE.endSection(traceToken);
    }

    private boolean canRunNewAppsAnimation() {
        long diff = System.currentTimeMillis() - mDragController.getLastGestureUpTime();
        return diff > (NEW_APPS_ANIMATION_INACTIVE_TIMEOUT_SECONDS * 1000);
    }

    private ValueAnimator createNewAppBounceAnimation(View v, int i) {
        ValueAnimator bounceAnim = new PropertyListBuilder().alpha(1).scale(1).build(v)
                .setDuration(InstallShortcutReceiver.NEW_SHORTCUT_BOUNCE_DURATION);
        bounceAnim.setStartDelay(i * InstallShortcutReceiver.NEW_SHORTCUT_STAGGER_DELAY);
        bounceAnim.setInterpolator(new OvershootInterpolator(BOUNCE_ANIMATION_TENSION));
        return bounceAnim;
    }

    private void announceForAccessibility(@StringRes int stringResId) {
        getDragLayer().announceForAccessibility(getString(stringResId));
    }

    /**
     * Add the icons for all apps.
     *
     * Implementation of the method from LauncherModel.Callbacks.
     */
    public void bindAllApplications(AppInfo[] apps) {
        mAppsView.getAppsStore().setApps(apps);
    }

    /**
     * Copies LauncherModel's map of activities to shortcut counts to Launcher's. This is necessary
     * because LauncherModel's map is updated in the background, while Launcher runs on the UI.
     */
    @Override
    public void bindDeepShortcutMap(HashMap<ComponentKey, Integer> deepShortcutMapCopy) {
        mPopupDataProvider.setDeepShortcutMap(deepShortcutMapCopy);
    }

    @Override
    public void bindPromiseAppProgressUpdated(PromiseAppInfo app) {
        mAppsView.getAppsStore().updatePromiseAppProgress(app);
    }

    @Override
    public void bindWidgetsRestored(ArrayList<LauncherAppWidgetInfo> widgets) {
        mWorkspace.widgetsRestored(widgets);
    }

    /**
     * Some shortcuts were updated in the background.
     * Implementation of the method from LauncherModel.Callbacks.
     *
     * @param updated list of shortcuts which have changed.
     */
    @Override
    public void bindWorkspaceItemsChanged(ArrayList<WorkspaceItemInfo> updated) {
        if (!updated.isEmpty()) {
            mWorkspace.updateShortcuts(updated);
        }
    }

    /**
     * Update the state of a package, typically related to install state.
     *
     * Implementation of the method from LauncherModel.Callbacks.
     */
    @Override
    public void bindRestoreItemsChange(HashSet<ItemInfo> updates) {
        mWorkspace.updateRestoreItems(updates);
    }

    /**
     * A package was uninstalled/updated.  We take both the super set of packageNames
     * in addition to specific applications to remove, the reason being that
     * this can be called when a package is updated as well.  In that scenario,
     * we only remove specific components from the workspace and hotseat, where as
     * package-removal should clear all items by package name.
     */
    @Override
    public void bindWorkspaceComponentsRemoved(final ItemInfoMatcher matcher) {
        mWorkspace.removeItemsByMatcher(matcher);
        mDragController.onAppsRemoved(matcher);
    }

    @Override
    public void bindAllWidgets(final ArrayList<WidgetListRowEntry> allWidgets) {
        mPopupDataProvider.setAllWidgets(allWidgets);
    }

    /**
     * @param packageUser if null, refreshes all widgets and shortcuts, otherwise only
     *                    refreshes the widgets and shortcuts associated with the given package/user
     */
    public void refreshAndBindWidgetsForPackageUser(@Nullable PackageUserKey packageUser) {
        mModel.refreshAndBindWidgetsAndShortcuts(packageUser);
    }

    /**
     * $ adb shell dumpsys activity com.android.launcher3.Launcher [--all]
     */
    @Override
    public void dump(String prefix, FileDescriptor fd, PrintWriter writer, String[] args) {
        super.dump(prefix, fd, writer, args);

        if (args.length > 0 && TextUtils.equals(args[0], "--all")) {
            writer.println(prefix + "Workspace Items");
            for (int i = 0; i < mWorkspace.getPageCount(); i++) {
                writer.println(prefix + "  Homescreen " + i);

                ViewGroup layout = ((CellLayout) mWorkspace.getPageAt(i)).getShortcutsAndWidgets();
                for (int j = 0; j < layout.getChildCount(); j++) {
                    Object tag = layout.getChildAt(j).getTag();
                    if (tag != null) {
                        writer.println(prefix + "    " + tag.toString());
                    }
                }
            }

            writer.println(prefix + "  Hotseat");
            ViewGroup layout = mHotseat.getShortcutsAndWidgets();
            for (int j = 0; j < layout.getChildCount(); j++) {
                Object tag = layout.getChildAt(j).getTag();
                if (tag != null) {
                    writer.println(prefix + "    " + tag.toString());
                }
            }
        }

        writer.println(prefix + "Misc:");
        dumpMisc(prefix + "\t", writer);
        writer.println(prefix + "\tmWorkspaceLoading=" + mWorkspaceLoading);
        writer.println(prefix + "\tmPendingRequestArgs=" + mPendingRequestArgs
                + " mPendingActivityResult=" + mPendingActivityResult);
        writer.println(prefix + "\tmRotationHelper: " + mRotationHelper);
        writer.println(prefix + "\tmAppWidgetHost.isListening: " + mAppWidgetHost.isListening());

        // Extra logging for b/116853349
        mDragLayer.dump(prefix, writer);
        mStateManager.dump(prefix, writer);

        try {
            FileLog.flushAll(writer);
        } catch (Exception e) {
            // Ignore
        }

        mModel.dumpState(prefix, fd, writer, args);

        if (mLauncherCallbacks != null) {
            mLauncherCallbacks.dump(prefix, fd, writer, args);
        }
        mOverlayManager.dump(prefix, writer);
    }

    @Override
    public void onProvideKeyboardShortcuts(
            List<KeyboardShortcutGroup> data, Menu menu, int deviceId) {

        ArrayList<KeyboardShortcutInfo> shortcutInfos = new ArrayList<>();
        if (isInState(NORMAL)) {
            shortcutInfos.add(new KeyboardShortcutInfo(getString(R.string.all_apps_button_label),
                    KeyEvent.KEYCODE_A, KeyEvent.META_CTRL_ON));
            shortcutInfos.add(new KeyboardShortcutInfo(getString(R.string.widget_button_text),
                    KeyEvent.KEYCODE_W, KeyEvent.META_CTRL_ON));
        }
        final View currentFocus = getCurrentFocus();
        if (currentFocus != null) {
            if (new CustomActionsPopup(this, currentFocus).canShow()) {
                shortcutInfos.add(new KeyboardShortcutInfo(getString(R.string.custom_actions),
                        KeyEvent.KEYCODE_O, KeyEvent.META_CTRL_ON));
            }
            if (currentFocus.getTag() instanceof ItemInfo
                    && ShortcutUtil.supportsShortcuts((ItemInfo) currentFocus.getTag())) {
                shortcutInfos.add(new KeyboardShortcutInfo(
                        getString(R.string.shortcuts_menu_with_notifications_description),
                        KeyEvent.KEYCODE_S, KeyEvent.META_CTRL_ON));
            }
        }
        if (!shortcutInfos.isEmpty()) {
            data.add(new KeyboardShortcutGroup(getString(R.string.home_screen), shortcutInfos));
        }

        super.onProvideKeyboardShortcuts(data, menu, deviceId);
    }

    @Override
    public boolean onKeyShortcut(int keyCode, KeyEvent event) {
        if (event.hasModifiers(KeyEvent.META_CTRL_ON)) {
            switch (keyCode) {
                case KeyEvent.KEYCODE_A:
                    if (isInState(NORMAL)) {
                        getStateManager().goToState(ALL_APPS);
                        return true;
                    }
                    break;
                case KeyEvent.KEYCODE_S: {
                    View focusedView = getCurrentFocus();
                    if (focusedView instanceof BubbleTextView
                            && focusedView.getTag() instanceof ItemInfo
                            && mAccessibilityDelegate.performAction(focusedView,
                            (ItemInfo) focusedView.getTag(),
                            LauncherAccessibilityDelegate.DEEP_SHORTCUTS)) {
                        PopupContainerWithArrow.getOpen(this).requestFocus();
                        return true;
                    }
                    break;
                }
                case KeyEvent.KEYCODE_O:
                    if (new CustomActionsPopup(this, getCurrentFocus()).show()) {
                        return true;
                    }
                    break;
                case KeyEvent.KEYCODE_W:
                    if (isInState(NORMAL)) {
                        OptionsPopupView.openWidgets(this);
                        return true;
                    }
                    break;
            }
        }
        return super.onKeyShortcut(keyCode, event);
    }

    @Override
    public boolean onKeyUp(int keyCode, KeyEvent event) {
        if (keyCode == KeyEvent.KEYCODE_MENU) {
            // KEYCODE_MENU is sent by some tests, for example
            // LauncherJankTests#testWidgetsContainerFling. Don't just remove its handling.
            if (!mDragController.isDragging() && !mWorkspace.isSwitchingState() &&
                    isInState(NORMAL)) {
                // Close any open floating views.
                AbstractFloatingView.closeAllOpenViews(this);

                // Setting the touch point to (-1, -1) will show the options popup in the center of
                // the screen.
                if (Utilities.IS_RUNNING_IN_TEST_HARNESS) {
                    Log.d(TestProtocol.PERMANENT_DIAG_TAG, "Opening options popup on key up");
                }
                OptionsPopupView.showDefaultOptions(this, -1, -1);
            }
            return true;
        }
        return super.onKeyUp(keyCode, event);
    }

    protected StateHandler[] createStateHandlers() {
        return new StateHandler[] { getAllAppsController(), getWorkspace() };
    }

    public TouchController[] createTouchControllers() {
        return new TouchController[] {getDragController(), new AllAppsSwipeController(this)};
    }

    protected RotationMode getFakeRotationMode(DeviceProfile deviceProfile) {
        return RotationMode.NORMAL;
    }

    protected ScaleAndTranslation getOverviewScaleAndTranslationForNormalState() {
        return new ScaleAndTranslation(1.1f, 0f, 0f);
    }

    public void useFadeOutAnimationForLauncherStart(CancellationSignal signal) { }

    public void onDragLayerHierarchyChanged() { }

    @Override
    public void returnToHomescreen() {
        super.returnToHomescreen();
        getStateManager().goToState(LauncherState.NORMAL);
    }

    public Stream<SystemShortcut.Factory> getSupportedShortcuts() {
        return Stream.of(APP_INFO, WIDGETS, INSTALL);
    }

    public static Launcher getLauncher(Context context) {
        return (Launcher) fromContext(context);
    }

    /**
     * Just a wrapper around the type cast to allow easier tracking of calls.
     */
    public static <T extends Launcher> T cast(ActivityContext activityContext) {
        return (T) activityContext;
    }

    /**
     * Callback for listening for onResume
     */
    public interface OnResumeCallback {

        void onLauncherResume();
    }
}<|MERGE_RESOLUTION|>--- conflicted
+++ resolved
@@ -1363,13 +1363,9 @@
         }
     };
 
-<<<<<<< HEAD
     protected void onUiChangedWhileSleeping() { }
 
     public void updateNotificationDots(Predicate<PackageUserKey> updatedDots) {
-=======
-    private void updateNotificationDots(Predicate<PackageUserKey> updatedDots) {
->>>>>>> 61d639d7
         mWorkspace.updateNotificationDots(updatedDots);
         mAppsView.getAppsStore().updateNotificationDots(updatedDots);
     }
