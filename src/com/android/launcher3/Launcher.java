--- conflicted
+++ resolved
@@ -1106,16 +1106,9 @@
         }
         super.onResume();
 
-<<<<<<< HEAD
-
         updateGridIfNeeded();
 
-        if(isGelIntegrationEnabled() && isGelIntegrationSupported()) {
-=======
-        updateGridIfNeeded();
-
         if(isCustomContentModeGel() && isGelIntegrationSupported()) {
->>>>>>> 7b7ee6d5
             GelIntegrationHelper.getInstance().handleGelResume();
         }
 
