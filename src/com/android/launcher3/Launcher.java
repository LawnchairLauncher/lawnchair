--- conflicted
+++ resolved
@@ -93,21 +93,17 @@
 import android.view.animation.OvershootInterpolator;
 import android.widget.Toast;
 
-<<<<<<< HEAD
+import androidx.annotation.CallSuper;
+import androidx.annotation.Nullable;
+import androidx.annotation.StringRes;
+import androidx.annotation.VisibleForTesting;
+
 import ch.deletescape.lawnchair.*;
 import ch.deletescape.lawnchair.blur.BlurWallpaperProvider;
 import ch.deletescape.lawnchair.bugreport.BugReport;
 import ch.deletescape.lawnchair.bugreport.BugReportClient;
 import ch.deletescape.lawnchair.theme.ThemeOverride;
-=======
-import androidx.annotation.CallSuper;
-import androidx.annotation.Nullable;
-import androidx.annotation.StringRes;
-import androidx.annotation.VisibleForTesting;
-
->>>>>>> 7b96ec1f
 import com.android.launcher3.DropTarget.DragObject;
-import com.android.launcher3.LauncherStateManager.StateListener;
 import com.android.launcher3.accessibility.LauncherAccessibilityDelegate;
 import com.android.launcher3.allapps.AllAppsContainerView;
 import com.android.launcher3.allapps.AllAppsStore;
@@ -126,7 +122,7 @@
 import com.android.launcher3.icons.IconCache;
 import com.android.launcher3.keyboard.CustomActionsPopup;
 import com.android.launcher3.keyboard.ViewGroupFocusHelper;
-import com.android.launcher3.logger.LauncherAtom;
+import com.android.launcher3.logger.nano.LauncherAtom;
 import com.android.launcher3.logging.FileLog;
 import com.android.launcher3.logging.StatsLogManager;
 import com.android.launcher3.logging.UserEventDispatcher;
@@ -155,19 +151,15 @@
 import com.android.launcher3.testing.TestProtocol;
 import com.android.launcher3.touch.AllAppsSwipeController;
 import com.android.launcher3.touch.ItemClickHandler;
-<<<<<<< HEAD
-import com.android.launcher3.uioverrides.UiFactory;
+import com.android.launcher3.uioverrides.plugins.PluginManagerWrapper;
 import com.android.launcher3.uioverrides.states.OverviewState;
 import com.android.launcher3.userevent.nano.LauncherLogProto;
-=======
-import com.android.launcher3.uioverrides.plugins.PluginManagerWrapper;
->>>>>>> 7b96ec1f
 import com.android.launcher3.userevent.nano.LauncherLogProto.Action;
 import com.android.launcher3.userevent.nano.LauncherLogProto.ContainerType;
 import com.android.launcher3.userevent.nano.LauncherLogProto.Target;
 import com.android.launcher3.util.ActivityResultInfo;
 import com.android.launcher3.util.ActivityTracker;
-import com.android.launcher3.util.ComponentKey;
+import com.android.launcher3.util.DefaultDisplay.Info.DisplayInfoChangeListener;
 import com.android.launcher3.util.IntArray;
 import com.android.launcher3.util.ItemInfoMatcher;
 import com.android.launcher3.util.LooperExecutor;
@@ -301,14 +293,9 @@
     private DropTargetBar mDropTargetBar;
 
     // Main container view for the all apps screen.
-<<<<<<< HEAD
-    @Thunk AllAppsContainerView mAppsView;
-    public AllAppsTransitionController mAllAppsController;
-=======
     @Thunk
     AllAppsContainerView mAppsView;
-    AllAppsTransitionController mAllAppsController;
->>>>>>> 7b96ec1f
+    public AllAppsTransitionController mAllAppsController;
 
     // Scrim view for the all apps and overview state.
     @Thunk
@@ -371,15 +358,10 @@
 
     @Override
     protected void onCreate(Bundle savedInstanceState) {
-<<<<<<< HEAD
-        RaceConditionTracker.onEvent(ON_CREATE_EVT, ENTER);
+        Object traceToken = TraceHelper.INSTANCE.beginSection(ON_CREATE_EVT,
+                TraceHelper.FLAG_UI_EVENT);
         if (DEBUG_STRICT_MODE && Utilities.ATLEAST_P) {
             // TODO: Revise policy and potentially change this to send bug reports too
-=======
-        Object traceToken = TraceHelper.INSTANCE.beginSection(ON_CREATE_EVT,
-                TraceHelper.FLAG_UI_EVENT);
-        if (DEBUG_STRICT_MODE) {
->>>>>>> 7b96ec1f
             StrictMode.setThreadPolicy(new StrictMode.ThreadPolicy.Builder()
                     //.detectDiskReads()
                     //.detectDiskWrites()
@@ -397,11 +379,6 @@
                                     .getBugReporter().reportVmViolation(v))
                     .build());
         }
-<<<<<<< HEAD
-
-        TraceHelper.beginSection("Launcher-onCreate");
-=======
->>>>>>> 7b96ec1f
 
         super.onCreate(savedInstanceState);
 
@@ -431,12 +408,8 @@
 
         inflateRootView(R.layout.launcher);
         setupViews();
-<<<<<<< HEAD
-        mPopupDataProvider = new PopupDataProvider(this);
+        mPopupDataProvider = new PopupDataProvider(this::updateNotificationDots);
         NotificationListener.setNotificationsChangedListener(mPopupDataProvider);
-=======
-        mPopupDataProvider = new PopupDataProvider(this::updateNotificationDots);
->>>>>>> 7b96ec1f
 
         mAppTransitionManager = LauncherAppTransitionManager.newInstance(this);
         mAppTransitionManager.registerRemoteAnimations();
@@ -489,17 +462,8 @@
 
         mRotationHelper.initialize();
 
-<<<<<<< HEAD
-        TraceHelper.endSection("Launcher-onCreate");
-
         Utilities.checkRestoreSuccess(this);
-        RaceConditionTracker.onEvent(ON_CREATE_EVT, EXIT);
-        mStateManager.addStateListener(new LauncherStateManager.StateListener() {
-            @Override
-            public void onStateTransitionStart(LauncherState toState) {}
-=======
         mStateManager.addStateListener(new StateListener<LauncherState>() {
->>>>>>> 7b96ec1f
 
             @Override
             public void onStateTransitionComplete(LauncherState finalState) {
@@ -808,20 +772,6 @@
                 final CellLayout dropLayout =
                         mWorkspace.getScreenWithId(requestArgs.screenId);
 
-<<<<<<< HEAD
-                if (dropLayout != null) {
-                    dropLayout.setDropPending(true);
-                    final Runnable onComplete = new Runnable() {
-                        @Override
-                        public void run() {
-                            completeTwoStageWidgetDrop(resultCode, appWidgetId, requestArgs);
-                            dropLayout.setDropPending(false);
-                        }
-                    };
-                    mWorkspace.removeExtraEmptyScreenDelayed(true, onComplete,
-                            ON_ACTIVITY_RESULT_ANIMATION_DELAY, false);
-                }
-=======
                 dropLayout.setDropPending(true);
                 final Runnable onComplete = new Runnable() {
                     @Override
@@ -832,7 +782,6 @@
                 };
                 mWorkspace.removeExtraEmptyScreenDelayed(
                         ON_ACTIVITY_RESULT_ANIMATION_DELAY, false, onComplete);
->>>>>>> 7b96ec1f
             }
             return;
         }
@@ -972,12 +921,8 @@
         }
 
         mAppWidgetHost.setListenIfResumed(true);
-<<<<<<< HEAD
+        TraceHelper.INSTANCE.endSection(traceToken);
         NotificationListener.setNotificationsChangedListener(mPopupDataProvider);
-        RaceConditionTracker.onEvent(ON_START_EVT, EXIT);
-=======
-        TraceHelper.INSTANCE.endSection(traceToken);
->>>>>>> 7b96ec1f
     }
 
     @Override
@@ -1122,14 +1067,6 @@
         Object traceToken = TraceHelper.INSTANCE.beginSection(ON_RESUME_EVT,
                 TraceHelper.FLAG_UI_EVENT);
         super.onResume();
-<<<<<<< HEAD
-
-        TraceHelper.partitionSection("ON_RESUME", "superCall");
-
-        mHandler.removeCallbacks(mHandleDeferredResume);
-        Utilities.postAsyncCallback(mHandler, mHandleDeferredResume);
-=======
->>>>>>> 7b96ec1f
 
         if (!mOnResumeCallbacks.isEmpty()) {
             final ArrayList<OnResumeCallback> resumeCallbacks = new ArrayList<>(mOnResumeCallbacks);
@@ -1541,13 +1478,9 @@
                 if (!isInState(NORMAL)) {
                     // Only change state, if not already the same. This prevents cancelling any
                     // animations running as part of resume
-<<<<<<< HEAD
-                    mStateManager.goToState(NORMAL);
-                    handled = true;
-=======
                     mStateManager.goToState(NORMAL, mStateManager.shouldAnimateStateChange(),
                             this::handlePendingActivityRequest);
->>>>>>> 7b96ec1f
+                    handled = true;
                 }
 
                 // Reset the apps view
@@ -1633,11 +1566,7 @@
 
         // We close any open folders and shortcut containers that are not safe for rebind,
         // and we need to make sure this state is reflected.
-<<<<<<< HEAD
-        AbstractFloatingView.closeOpenViews(this, false, AbstractFloatingView.TYPE_ALL & ~AbstractFloatingView.TYPE_SETTINGS_SHEET);
-=======
         AbstractFloatingView.closeOpenViews(this, false, TYPE_ALL & ~TYPE_REBIND_SAFE);
->>>>>>> 7b96ec1f
         finishAutoCancelActionMode();
 
         if (mPendingRequestArgs != null) {
@@ -1662,23 +1591,7 @@
         mWorkspace.removeFolderListeners();
         PluginManagerWrapper.INSTANCE.get(this).removePluginListener(this);
 
-<<<<<<< HEAD
-        if (mCancelTouchController != null) {
-            mCancelTouchController.run();
-            mCancelTouchController = null;
-        }
-
-        // Stop callbacks from LauncherModel
-        // It's possible to receive onDestroy after a new Launcher activity has
-        // been created. In this case, don't interfere with the new Launcher.
-        if (mModel.isCurrentCallbacks(this)) {
-            mModel.stopLoader();
-            LauncherAppState.getInstance(this).setLauncher(null);
-        }
-        mAppTransitionManager.destroy();
-=======
         mModel.removeCallbacks(this);
->>>>>>> 7b96ec1f
         mRotationHelper.destroy();
 
         try {
@@ -1938,10 +1851,6 @@
         return true;
     }
 
-<<<<<<< HEAD
-
-=======
->>>>>>> 7b96ec1f
     @Override
     public boolean dispatchKeyEvent(KeyEvent event) {
         TestLogging.recordEvent(TestProtocol.SEQUENCE_MAIN, "Key event", event);
@@ -2843,18 +2752,6 @@
         return super.onKeyUp(keyCode, event);
     }
 
-<<<<<<< HEAD
-    public boolean useVerticalBarLayout() {
-        return mDeviceProfile.isVerticalBarLayout();
-    }
-
-    protected void onRotationChanged() {
-
-    }
-
-    public LauncherAppTransitionManager getLauncherAppTransitionManager() {
-        return mAppTransitionManager;
-=======
     protected StateHandler<LauncherState>[] createStateHandlers() {
         return new StateHandler[] { getAllAppsController(), getWorkspace() };
     }
@@ -2891,7 +2788,18 @@
      */
     public float[] getNormalOverviewScaleAndOffset() {
         return new float[] {NO_SCALE, NO_OFFSET};
->>>>>>> 7b96ec1f
+    }
+
+    public boolean useVerticalBarLayout() {
+        return mDeviceProfile.isVerticalBarLayout();
+    }
+
+    protected void onRotationChanged() {
+
+    }
+
+    public LauncherAppTransitionManager getLauncherAppTransitionManager() {
+        return mAppTransitionManager;
     }
 
     public static Launcher getLauncher(Context context) {
