/*
 * Copyright (C) 2008 The Android Open Source Project
 *
 * Licensed under the Apache License, Version 2.0 (the "License");
 * you may not use this file except in compliance with the License.
 * You may obtain a copy of the License at
 *
 *      http://www.apache.org/licenses/LICENSE-2.0
 *
 * Unless required by applicable law or agreed to in writing, software
 * distributed under the License is distributed on an "AS IS" BASIS,
 * WITHOUT WARRANTIES OR CONDITIONS OF ANY KIND, either express or implied.
 * See the License for the specific language governing permissions and
 * limitations under the License.
 *
 * Modifications copyright 2021, Lawnchair
 */

package com.android.launcher3;

import static android.app.PendingIntent.FLAG_IMMUTABLE;
import static android.app.PendingIntent.FLAG_UPDATE_CURRENT;
import static android.content.pm.ActivityInfo.CONFIG_UI_MODE;
import static android.view.accessibility.AccessibilityEvent.TYPE_WINDOW_STATE_CHANGED;

import static com.android.app.animation.Interpolators.EMPHASIZED;
import static com.android.launcher3.AbstractFloatingView.TYPE_ALL;
import static com.android.launcher3.AbstractFloatingView.TYPE_FOLDER;
import static com.android.launcher3.AbstractFloatingView.TYPE_ICON_SURFACE;
import static com.android.launcher3.AbstractFloatingView.TYPE_REBIND_SAFE;
import static com.android.launcher3.AbstractFloatingView.TYPE_SNACKBAR;
import static com.android.launcher3.AbstractFloatingView.getTopOpenViewWithType;
import static com.android.launcher3.LauncherAnimUtils.HOTSEAT_SCALE_PROPERTY_FACTORY;
import static com.android.launcher3.LauncherAnimUtils.SCALE_INDEX_WIDGET_TRANSITION;
import static com.android.launcher3.LauncherAnimUtils.SPRING_LOADED_EXIT_DELAY;
import static com.android.launcher3.LauncherAnimUtils.WORKSPACE_SCALE_PROPERTY_FACTORY;
import static com.android.launcher3.LauncherSettings.Favorites.CONTAINER_DESKTOP;
import static com.android.launcher3.LauncherSettings.Favorites.ITEM_TYPE_APPLICATION;
import static com.android.launcher3.LauncherState.ALL_APPS;
import static com.android.launcher3.LauncherState.EDIT_MODE;
import static com.android.launcher3.LauncherState.FLAG_MULTI_PAGE;
import static com.android.launcher3.LauncherState.FLAG_NON_INTERACTIVE;
import static com.android.launcher3.LauncherState.NORMAL;
import static com.android.launcher3.LauncherState.NO_OFFSET;
import static com.android.launcher3.LauncherState.NO_SCALE;
import static com.android.launcher3.LauncherState.SPRING_LOADED;
import static com.android.launcher3.Utilities.postAsyncCallback;
import static com.android.launcher3.accessibility.LauncherAccessibilityDelegate.getSupportedActions;
import static com.android.launcher3.config.FeatureFlags.FOLDABLE_SINGLE_PAGE;
import static com.android.launcher3.config.FeatureFlags.MULTI_SELECT_EDIT_MODE;
import static com.android.launcher3.config.FeatureFlags.SHOW_DOT_PAGINATION;
import static com.android.launcher3.logging.StatsLogManager.EventEnum;
import static com.android.launcher3.logging.StatsLogManager.LAUNCHER_STATE_BACKGROUND;
import static com.android.launcher3.logging.StatsLogManager.LAUNCHER_STATE_HOME;
import static com.android.launcher3.logging.StatsLogManager.LauncherEvent.LAUNCHER_ALLAPPS_ENTRY;
import static com.android.launcher3.logging.StatsLogManager.LauncherEvent.LAUNCHER_ALLAPPS_ENTRY_WITH_DEVICE_SEARCH;
import static com.android.launcher3.logging.StatsLogManager.LauncherEvent.LAUNCHER_ALLAPPS_EXIT;
import static com.android.launcher3.logging.StatsLogManager.LauncherEvent.LAUNCHER_ONRESUME;
import static com.android.launcher3.logging.StatsLogManager.LauncherEvent.LAUNCHER_ONSTOP;
import static com.android.launcher3.logging.StatsLogManager.LauncherEvent.LAUNCHER_SWIPELEFT;
import static com.android.launcher3.logging.StatsLogManager.LauncherEvent.LAUNCHER_SWIPERIGHT;
import static com.android.launcher3.logging.StatsLogManager.LauncherEvent.LAUNCHER_WIDGET_RECONFIGURED;
import static com.android.launcher3.logging.StatsLogManager.LauncherLatencyEvent.LAUNCHER_LATENCY_STARTUP_ACTIVITY_ON_CREATE;
import static com.android.launcher3.logging.StatsLogManager.LauncherLatencyEvent.LAUNCHER_LATENCY_STARTUP_TOTAL_DURATION;
import static com.android.launcher3.logging.StatsLogManager.LauncherLatencyEvent.LAUNCHER_LATENCY_STARTUP_VIEW_INFLATION;
import static com.android.launcher3.logging.StatsLogManager.LauncherLatencyEvent.LAUNCHER_LATENCY_STARTUP_WORKSPACE_LOADER_ASYNC;
import static com.android.launcher3.logging.StatsLogManager.LauncherLatencyEvent.LAUNCHER_LATENCY_STARTUP_WORKSPACE_LOADER_SYNC;
import static com.android.launcher3.logging.StatsLogManager.StatsLatencyLogger.LatencyType.COLD;
import static com.android.launcher3.logging.StatsLogManager.StatsLatencyLogger.LatencyType.COLD_DEVICE_REBOOTING;
import static com.android.launcher3.logging.StatsLogManager.StatsLatencyLogger.LatencyType.WARM;
import static com.android.launcher3.model.ItemInstallQueue.FLAG_ACTIVITY_PAUSED;
import static com.android.launcher3.model.ItemInstallQueue.FLAG_DRAG_AND_DROP;
import static com.android.launcher3.popup.SystemShortcut.APP_INFO;
import static com.android.launcher3.popup.SystemShortcut.INSTALL;
import static com.android.launcher3.popup.SystemShortcut.UNINSTALL;
import static com.android.launcher3.popup.SystemShortcut.WIDGETS;
import static com.android.launcher3.states.RotationHelper.REQUEST_LOCK;
import static com.android.launcher3.states.RotationHelper.REQUEST_NONE;
import static com.android.launcher3.util.Executors.MAIN_EXECUTOR;
import static com.android.launcher3.util.ItemInfoMatcher.forFolderMatch;

import android.animation.Animator;
import android.animation.AnimatorListenerAdapter;
import android.animation.AnimatorSet;
import android.animation.ValueAnimator;
import android.annotation.TargetApi;
import android.app.Notification;
import android.app.NotificationChannel;
import android.app.NotificationManager;
import android.app.PendingIntent;
import android.appwidget.AppWidgetHostView;
import android.appwidget.AppWidgetManager;
import android.content.ActivityNotFoundException;
import android.content.ComponentCallbacks2;
import android.content.Context;
import android.content.Intent;
import android.content.IntentSender;
import android.content.SharedPreferences;
import android.content.res.Configuration;
import android.database.sqlite.SQLiteDatabase;
import android.graphics.Color;
import android.graphics.Rect;
import android.graphics.RectF;
import android.os.Build;
import android.os.Bundle;
import android.os.Parcelable;
import android.os.StrictMode;
import android.os.SystemClock;
import android.os.Trace;
import android.os.UserHandle;
import android.text.TextUtils;
import android.text.method.TextKeyListener;
import android.util.AttributeSet;
import android.util.FloatProperty;
import android.util.Log;
import android.util.SparseArray;
import android.view.KeyEvent;
import android.view.KeyboardShortcutGroup;
import android.view.KeyboardShortcutInfo;
import android.view.LayoutInflater;
import android.view.Menu;
import android.view.MotionEvent;
import android.view.View;
import android.view.ViewGroup;
import android.view.ViewTreeObserver;
import android.view.ViewTreeObserver.OnPreDrawListener;
import android.view.WindowManager.LayoutParams;
import android.view.accessibility.AccessibilityEvent;
import android.view.animation.OvershootInterpolator;
import android.window.BackEvent;
import android.window.OnBackAnimationCallback;

import androidx.annotation.CallSuper;
import androidx.annotation.NonNull;
import androidx.annotation.Nullable;
import androidx.annotation.RequiresApi;
import androidx.annotation.StringRes;
import androidx.annotation.UiThread;
import androidx.annotation.VisibleForTesting;

import com.android.launcher3.DropTarget.DragObject;
import com.android.launcher3.accessibility.BaseAccessibilityDelegate.LauncherAction;
import com.android.launcher3.accessibility.LauncherAccessibilityDelegate;
import com.android.launcher3.allapps.ActivityAllAppsContainerView;
import com.android.launcher3.allapps.AllAppsRecyclerView;
import com.android.launcher3.allapps.AllAppsStore;
import com.android.launcher3.allapps.AllAppsTransitionController;
import com.android.launcher3.allapps.BaseSearchConfig;
import com.android.launcher3.allapps.DiscoveryBounce;
import com.android.launcher3.anim.AnimationSuccessListener;
import com.android.launcher3.anim.PropertyListBuilder;
import com.android.launcher3.apppairs.AppPairIcon;
import com.android.launcher3.celllayout.CellPosMapper;
import com.android.launcher3.celllayout.CellPosMapper.CellPos;
import com.android.launcher3.celllayout.CellPosMapper.TwoPanelCellPosMapper;
import com.android.launcher3.compat.AccessibilityManagerCompat;
import com.android.launcher3.config.FeatureFlags;
import com.android.launcher3.dot.DotInfo;
import com.android.launcher3.dragndrop.DragController;
import com.android.launcher3.dragndrop.DragLayer;
import com.android.launcher3.dragndrop.DragView;
import com.android.launcher3.dragndrop.LauncherDragController;
import com.android.launcher3.folder.Folder;
import com.android.launcher3.folder.FolderGridOrganizer;
import com.android.launcher3.folder.FolderIcon;
import com.android.launcher3.icons.IconCache;
import com.android.launcher3.keyboard.ViewGroupFocusHelper;
import com.android.launcher3.logger.LauncherAtom;
import com.android.launcher3.logger.LauncherAtom.ContainerInfo;
import com.android.launcher3.logger.LauncherAtom.WorkspaceContainer;
import com.android.launcher3.logging.FileLog;
import com.android.launcher3.logging.InstanceId;
import com.android.launcher3.logging.InstanceIdSequence;
import com.android.launcher3.logging.StartupLatencyLogger;
import com.android.launcher3.logging.StatsLogManager;
import com.android.launcher3.model.BgDataModel.Callbacks;
import com.android.launcher3.model.ItemInstallQueue;
import com.android.launcher3.model.ModelWriter;
import com.android.launcher3.model.StringCache;
import com.android.launcher3.model.WidgetsModel;
import com.android.launcher3.model.data.AppInfo;
import com.android.launcher3.model.data.FolderInfo;
import com.android.launcher3.model.data.ItemInfo;
import com.android.launcher3.model.data.LauncherAppWidgetInfo;
import com.android.launcher3.model.data.WorkspaceItemInfo;
import com.android.launcher3.notification.NotificationListener;
import com.android.launcher3.pageindicators.WorkspacePageIndicator;
import com.android.launcher3.pm.PinRequestHelper;
import com.android.launcher3.popup.ArrowPopup;
import com.android.launcher3.popup.PopupContainerWithArrow;
import com.android.launcher3.popup.PopupDataProvider;
import com.android.launcher3.popup.SystemShortcut;
import com.android.launcher3.qsb.QsbContainerView;
import com.android.launcher3.statemanager.StateManager;
import com.android.launcher3.statemanager.StateManager.StateHandler;
import com.android.launcher3.statemanager.StatefulActivity;
import com.android.launcher3.states.RotationHelper;
import com.android.launcher3.testing.TestLogging;
import com.android.launcher3.testing.shared.TestProtocol;
import com.android.launcher3.touch.AllAppsSwipeController;
import com.android.launcher3.touch.ItemLongClickListener;
import com.android.launcher3.uioverrides.plugins.PluginManagerWrapper;
import com.android.launcher3.util.ActivityResultInfo;
import com.android.launcher3.util.ActivityTracker;
import com.android.launcher3.util.CannedAnimationCoordinator;
import com.android.launcher3.util.ComponentKey;
import com.android.launcher3.util.IntArray;
import com.android.launcher3.util.IntSet;
import com.android.launcher3.util.LockedUserState;
import com.android.launcher3.util.OnboardingPrefs;
import com.android.launcher3.util.PackageUserKey;
import com.android.launcher3.util.PendingRequestArgs;
import com.android.launcher3.util.Preconditions;
import com.android.launcher3.util.RunnableList;
import com.android.launcher3.util.ScreenOnTracker;
import com.android.launcher3.util.ScreenOnTracker.ScreenOnListener;
import com.android.launcher3.util.SystemUiController;
import com.android.launcher3.util.Themes;
import com.android.launcher3.util.Thunk;
import com.android.launcher3.util.TouchController;
import com.android.launcher3.util.TraceHelper;
import com.android.launcher3.util.ViewOnDrawExecutor;
import com.android.launcher3.views.ActivityContext;
import com.android.launcher3.views.ComposeInitializer;
import com.android.launcher3.views.FloatingIconView;
import com.android.launcher3.views.FloatingSurfaceView;
import com.android.launcher3.views.OptionsPopupView;
import com.android.launcher3.views.ScrimView;
import com.android.launcher3.widget.LauncherAppWidgetHostView;
import com.android.launcher3.widget.LauncherAppWidgetProviderInfo;
import com.android.launcher3.widget.LauncherWidgetHolder;
import com.android.launcher3.widget.PendingAddShortcutInfo;
import com.android.launcher3.widget.PendingAddWidgetInfo;
import com.android.launcher3.widget.PendingAppWidgetHostView;
import com.android.launcher3.widget.WidgetAddFlowHandler;
import com.android.launcher3.widget.WidgetManagerHelper;
import com.android.launcher3.widget.custom.CustomWidgetManager;
import com.android.launcher3.widget.model.WidgetsListBaseEntry;
import com.android.launcher3.widget.picker.WidgetsFullSheet;
import com.android.systemui.plugins.LauncherOverlayPlugin;
import com.android.systemui.plugins.PluginListener;
import com.android.systemui.plugins.shared.LauncherExterns;
import com.android.systemui.plugins.shared.LauncherOverlayManager;
import com.android.systemui.plugins.shared.LauncherOverlayManager.LauncherOverlay;

import java.io.FileDescriptor;
import java.io.PrintWriter;
import java.util.ArrayList;
import java.util.Collection;
import java.util.Collections;
import java.util.HashMap;
import java.util.HashSet;
import java.util.List;
import java.util.Map;
import java.util.Optional;
import java.util.function.Predicate;
import java.util.function.Supplier;
import java.util.stream.Stream;

import app.lawnchair.LawnchairApp;

/**
 * Default launcher application.
 */
public class Launcher extends StatefulActivity<LauncherState>
        implements LauncherExterns, Callbacks, InvariantDeviceProfile.OnIDPChangeListener,
        PluginListener<LauncherOverlayPlugin> {
    public static final String TAG = "Launcher";

    public static final ActivityTracker<Launcher> ACTIVITY_TRACKER = new ActivityTracker<>();

    static final boolean LOGD = false;

    static final boolean DEBUG_STRICT_MODE = false;

    private static final int REQUEST_CREATE_SHORTCUT = 1;
    private static final int REQUEST_CREATE_APPWIDGET = 5;

    private static final int REQUEST_PICK_APPWIDGET = 9;

    private static final int REQUEST_BIND_APPWIDGET = 11;
    public static final int REQUEST_BIND_PENDING_APPWIDGET = 12;
    public static final int REQUEST_RECONFIGURE_APPWIDGET = 13;

    private static final float BOUNCE_ANIMATION_TENSION = 1.3f;

    /**
     * IntentStarter uses request codes starting with this. This must be greater
     * than all activity
     * request codes used internally.
     */
    protected static final int REQUEST_LAST = 100;

    // Type: int
    protected static final String RUNTIME_STATE = "launcher.state";
    // Type: PendingRequestArgs
    private static final String RUNTIME_STATE_PENDING_REQUEST_ARGS = "launcher.request_args";
    // Type: int
    private static final String RUNTIME_STATE_PENDING_REQUEST_CODE = "launcher.request_code";
    // Type: ActivityResultInfo
    private static final String RUNTIME_STATE_PENDING_ACTIVITY_RESULT = "launcher.activity_result";
    // Type: SparseArray<Parcelable>
    private static final String RUNTIME_STATE_WIDGET_PANEL = "launcher.widget_panel";
    // Type int[]
    private static final String RUNTIME_STATE_CURRENT_SCREEN_IDS = "launcher.current_screen_ids";

    // Type PendingSplitSelectInfo<Parcelable>
    protected static final String PENDING_SPLIT_SELECT_INFO = "launcher.pending_split_select_info";

<<<<<<< HEAD
    public static final String INTENT_ACTION_ALL_APPS_TOGGLE = "launcher.intent_action_all_apps_toggle";
=======
    public static final String INTENT_ACTION_ALL_APPS_TOGGLE =
            "launcher.intent_action_all_apps_toggle";
>>>>>>> bcf36a18

    public static final String ON_CREATE_EVT = "Launcher.onCreate";
    public static final String ON_START_EVT = "Launcher.onStart";
    public static final String ON_RESUME_EVT = "Launcher.onResume";
    public static final String ON_NEW_INTENT_EVT = "Launcher.onNewIntent";

    private static boolean sIsNewProcess = true;

    private StateManager<LauncherState> mStateManager;

    private static final int ON_ACTIVITY_RESULT_ANIMATION_DELAY = 500;

    // How long to wait before the new-shortcut animation automatically pans the
    // workspace
    @VisibleForTesting
    public static final int NEW_APPS_PAGE_MOVE_DELAY = 500;
    private static final int NEW_APPS_ANIMATION_INACTIVE_TIMEOUT_SECONDS = 5;
    @Thunk
    @VisibleForTesting
    public static final int NEW_APPS_ANIMATION_DELAY = 500;

    private static final String DISPLAY_WORKSPACE_TRACE_METHOD_NAME = "DisplayWorkspaceFirstFrame";
    private static final String DISPLAY_ALL_APPS_TRACE_METHOD_NAME = "DisplayAllApps";
    public static final int DISPLAY_WORKSPACE_TRACE_COOKIE = 0;
    public static final int DISPLAY_ALL_APPS_TRACE_COOKIE = 1;

    private static final FloatProperty<Workspace<?>> WORKSPACE_WIDGET_SCALE = WORKSPACE_SCALE_PROPERTY_FACTORY
            .get(SCALE_INDEX_WIDGET_TRANSITION);
    private static final FloatProperty<Hotseat> HOTSEAT_WIDGET_SCALE = HOTSEAT_SCALE_PROPERTY_FACTORY
            .get(SCALE_INDEX_WIDGET_TRANSITION);

    private static final boolean DESKTOP_MODE_1_SUPPORTED = "1"
            .equals(Utilities.getSystemProperty("persist.wm.debug.desktop_mode", "0"));

    private static final boolean DESKTOP_MODE_2_SUPPORTED = "1"
            .equals(Utilities.getSystemProperty("persist.wm.debug.desktop_mode_2", "0"));

    @Thunk
    Workspace<?> mWorkspace;
    @Thunk
    DragLayer mDragLayer;

    private WidgetManagerHelper mAppWidgetManager;
    private LauncherWidgetHolder mAppWidgetHolder;

    private final int[] mTmpAddItemCellCoordinates = new int[2];

    @Thunk
    Hotseat mHotseat;

    private DropTargetBar mDropTargetBar;

    // Main container view for the all apps screen.
    @Thunk
    ActivityAllAppsContainerView<Launcher> mAppsView;
    AllAppsTransitionController mAllAppsController;

    // Scrim view for the all apps and overview state.
    @Thunk
    ScrimView mScrimView;

    // UI and state for the overview panel
    private View mOverviewPanel;

    @Thunk
    boolean mWorkspaceLoading = true;

    // Used to notify when an activity launch has been deferred because launcher is
    // not yet resumed
    // TODO: See if we can remove this later
    private Runnable mOnDeferredActivityLaunchCallback;

    private ViewOnDrawExecutor mPendingExecutor;
    private OnPreDrawListener mOnInitialBindListener;

    private LauncherModel mModel;
    private ModelWriter mModelWriter;
    private IconCache mIconCache;
    private LauncherAccessibilityDelegate mAccessibilityDelegate;

    private PopupDataProvider mPopupDataProvider;

    private IntSet mSynchronouslyBoundPages = new IntSet();
    @NonNull
    private IntSet mPagesToBindSynchronously = new IntSet();

    // We only want to get the SharedPreferences once since it does an FS stat each
    // time we get
    // it from the context.
    private SharedPreferences mSharedPrefs;
    private OnboardingPrefs<? extends Launcher> mOnboardingPrefs;

    // Activity result which needs to be processed after workspace has loaded.
    private ActivityResultInfo mPendingActivityResult;
    /**
     * Holds extra information required to handle a result from an external call,
     * like
     * {@link #startActivityForResult(Intent, int)} or
     * {@link #requestPermissions(String[], int)}
     */
    private PendingRequestArgs mPendingRequestArgs;
    // Request id for any pending activity result
    protected int mPendingActivityRequestCode = -1;

    private ViewGroupFocusHelper mFocusHandler;

    private RotationHelper mRotationHelper;

    protected LauncherOverlayManager mOverlayManager;
    protected DragController mDragController;
    // If true, overlay callbacks are deferred
    private boolean mDeferOverlayCallbacks;
    private final Runnable mDeferredOverlayCallbacks = this::checkIfOverlayStillDeferred;

    protected long mLastTouchUpTime = -1;
    private boolean mTouchInProgress;

    // New InstanceId is assigned to mAllAppsSessionLogId for each AllApps sessions.
    // When Launcher is not in AllApps state mAllAppsSessionLogId will be null.
    // User actions within AllApps state are logged with this InstanceId, to
    // recreate AllApps
    // session on the server side.
    protected InstanceId mAllAppsSessionLogId;
    private LauncherState mPrevLauncherState;

    private StringCache mStringCache;
    private BaseSearchConfig mBaseSearchConfig;
    private StartupLatencyLogger mStartupLatencyLogger;
    private CellPosMapper mCellPosMapper = CellPosMapper.DEFAULT;

<<<<<<< HEAD
    private final CannedAnimationCoordinator mAnimationCoordinator = new CannedAnimationCoordinator(this);
=======
    private final CannedAnimationCoordinator mAnimationCoordinator =
            new CannedAnimationCoordinator(this);
>>>>>>> bcf36a18

    @Override
    @TargetApi(Build.VERSION_CODES.S)
    protected void onCreate(Bundle savedInstanceState) {
        mStartupLatencyLogger = createStartupLatencyLogger(
                sIsNewProcess
                        ? LockedUserState.get(this).isUserUnlockedAtLauncherStartup()
<<<<<<< HEAD
                                ? COLD
                                : COLD_DEVICE_REBOOTING
=======
                            ? COLD
                            : COLD_DEVICE_REBOOTING
>>>>>>> bcf36a18
                        : WARM);
        sIsNewProcess = false;
        mStartupLatencyLogger
                .logStart(LAUNCHER_LATENCY_STARTUP_TOTAL_DURATION)
                .logStart(LAUNCHER_LATENCY_STARTUP_ACTIVITY_ON_CREATE);
        // Only use a hard-coded cookie since we only want to trace this once.
        if (Utilities.ATLEAST_S) {
            Trace.beginAsyncSection(
                    DISPLAY_WORKSPACE_TRACE_METHOD_NAME, DISPLAY_WORKSPACE_TRACE_COOKIE);
            Trace.beginAsyncSection(DISPLAY_ALL_APPS_TRACE_METHOD_NAME,
                    DISPLAY_ALL_APPS_TRACE_COOKIE);
        }
        TraceHelper.INSTANCE.beginSection(ON_CREATE_EVT);
        if (DEBUG_STRICT_MODE) {
            StrictMode.setThreadPolicy(new StrictMode.ThreadPolicy.Builder()
                    .detectDiskReads()
                    .detectDiskWrites()
                    .detectNetwork() // or .detectAll() for all detectable problems
                    .penaltyLog()
                    .build());
            StrictMode.setVmPolicy(new StrictMode.VmPolicy.Builder()
                    .detectLeakedSqlLiteObjects()
                    .detectLeakedClosableObjects()
                    .penaltyLog()
                    .penaltyDeath()
                    .build());
        }

        if (Utilities.IS_DEBUG_DEVICE && FeatureFlags.NOTIFY_CRASHES.get()) {
            final String notificationChannelId = "com.android.launcher3.Debug";
            final String notificationChannelName = "Debug";
            final String notificationTag = "Debug";
            final int notificationId = 0;

            NotificationManager notificationManager = getSystemService(NotificationManager.class);
            notificationManager.createNotificationChannel(new NotificationChannel(
                    notificationChannelId, notificationChannelName,
                    NotificationManager.IMPORTANCE_HIGH));

            Thread.currentThread().setUncaughtExceptionHandler((thread, throwable) -> {
                String stackTrace = Log.getStackTraceString(throwable);

                Intent shareIntent = new Intent(Intent.ACTION_SEND);
                shareIntent.setType("text/plain");
                shareIntent.putExtra(Intent.EXTRA_TEXT, stackTrace);
                shareIntent = Intent.createChooser(shareIntent, null);
                PendingIntent sharePendingIntent = PendingIntent.getActivity(
                        this, 0, shareIntent, FLAG_UPDATE_CURRENT | FLAG_IMMUTABLE);

                Notification notification = new Notification.Builder(this, notificationChannelId)
                        .setSmallIcon(android.R.drawable.ic_menu_close_clear_cancel)
                        .setContentTitle("Launcher crash detected!")
                        .setStyle(new Notification.BigTextStyle().bigText(stackTrace))
                        .addAction(android.R.drawable.ic_menu_share, "Share", sharePendingIntent)
                        .build();
                notificationManager.notify(notificationTag, notificationId, notification);

                Thread.UncaughtExceptionHandler defaultUncaughtExceptionHandler = Thread
                        .getDefaultUncaughtExceptionHandler();
                if (defaultUncaughtExceptionHandler != null) {
                    defaultUncaughtExceptionHandler.uncaughtException(thread, throwable);
                }
            });
        }

        super.onCreate(savedInstanceState);

        LauncherAppState app = LauncherAppState.getInstance(this);
        app.setLauncher(this);
        mOldConfig = new Configuration(getResources().getConfiguration());
        mModel = app.getModel();

        mRotationHelper = new RotationHelper(this);
        InvariantDeviceProfile idp = app.getInvariantDeviceProfile();
        initDeviceProfile(idp);
        idp.addOnChangeListener(this);
        mSharedPrefs = LauncherPrefs.getPrefs(this);
        mIconCache = app.getIconCache();
        mAccessibilityDelegate = createAccessibilityDelegate();

        initDragController();
        mAllAppsController = new AllAppsTransitionController(this);
        mStateManager = new StateManager<>(this, NORMAL);

        mOnboardingPrefs = createOnboardingPrefs(mSharedPrefs);

        // TODO: move the SearchConfig to SearchState when new LauncherState is created.
        mBaseSearchConfig = new BaseSearchConfig();

        setupViews();

        mAppWidgetManager = new WidgetManagerHelper(this);
        mAppWidgetHolder = createAppWidgetHolder();
        mAppWidgetHolder.startListening();

        mPopupDataProvider = new PopupDataProvider(this::updateNotificationDots);

        boolean internalStateHandled = ACTIVITY_TRACKER.handleCreate(this);
        if (internalStateHandled) {
            if (savedInstanceState != null) {
                // InternalStateHandler has already set the appropriate state.
                // We dont need to do anything.
                savedInstanceState.remove(RUNTIME_STATE);
            }
        }
        restoreState(savedInstanceState);
        mStateManager.reapplyState();

        if (savedInstanceState != null) {
            int[] pageIds = savedInstanceState.getIntArray(RUNTIME_STATE_CURRENT_SCREEN_IDS);
            if (pageIds != null) {
                mPagesToBindSynchronously = IntSet.wrap(pageIds);
            }
        }

        mStartupLatencyLogger.logWorkspaceLoadStartTime();
        if (!mModel.addCallbacksAndLoad(this)) {
            if (!internalStateHandled) {
                // If we are not binding synchronously, pause drawing until initial bind
                // complete,
                // so that the system could continue to show the device loading prompt
                mOnInitialBindListener = Boolean.FALSE::booleanValue;
            }
        }

        // For handling default keys
        setDefaultKeyMode(DEFAULT_KEYS_SEARCH_LOCAL);

        setContentView(getRootView());
<<<<<<< HEAD
=======
        ComposeInitializer.initCompose(this);
>>>>>>> bcf36a18

        if (mOnInitialBindListener != null) {
            getRootView().getViewTreeObserver().addOnPreDrawListener(mOnInitialBindListener);
        }
        getRootView().dispatchInsets();

        // Listen for screen turning off
        ScreenOnTracker.INSTANCE.get(this).addListener(mScreenOnListener);
        getSystemUiController().updateUiState(SystemUiController.UI_STATE_BASE_WINDOW,
                Themes.getAttrBoolean(this, R.attr.isWorkspaceDarkText));

        if (mLauncherCallbacks != null) {
            mLauncherCallbacks.onCreate(savedInstanceState);
        }
        mOverlayManager = getDefaultOverlay();
        PluginManagerWrapper.INSTANCE.get(this).addPluginListener(this,
                LauncherOverlayPlugin.class, false /* allowedMultiple */);

        mRotationHelper.initialize();
        TraceHelper.INSTANCE.endSection();

        if (Utilities.ATLEAST_R) {
            getWindow().setSoftInputMode(LayoutParams.SOFT_INPUT_ADJUST_NOTHING);
        }
        setTitle(R.string.home_screen);
        mStartupLatencyLogger.logEnd(LAUNCHER_LATENCY_STARTUP_ACTIVITY_ON_CREATE);
<<<<<<< HEAD
    }

    /**
     * Create {@link StartupLatencyLogger} that only collects launcher startup
     * latency metrics
     * without sending them anywhere. Child class can override this method to create
     * logger
     * that overrides {@link StartupLatencyLogger#log()} to report those metrics.
     */
    protected StartupLatencyLogger createStartupLatencyLogger(
            StatsLogManager.StatsLatencyLogger.LatencyType latencyType) {
        return new StartupLatencyLogger(latencyType);
    }

    /**
=======
    }

    /**
     * Create {@link StartupLatencyLogger} that only collects launcher startup latency metrics
     * without sending them anywhere. Child class can override this method to create logger
     * that overrides {@link StartupLatencyLogger#log()} to report those metrics.
     */
    protected StartupLatencyLogger createStartupLatencyLogger(
            StatsLogManager.StatsLatencyLogger.LatencyType latencyType) {
        return new StartupLatencyLogger(latencyType);
    }

    /**
>>>>>>> bcf36a18
     * Provide {@link OnBackAnimationCallback} in below order:
     * <ol>
     * <li>auto cancel action mode handler
     * <li>drag handler
     * <li>view handler
     * <li>state handler
     * </ol>
     *
     * A back gesture (a single click on back button, or a swipe back gesture that
     * contains a series
     * of swipe events) should be handled by the same handler from above list. For a
     * new back
     * gesture, a new handler should be regenerated.
     *
     * Note that state handler will always be handling the back press event if the
     * previous 3 don't.
     */
    @NonNull
    @RequiresApi(Build.VERSION_CODES.UPSIDE_DOWN_CAKE)
    protected OnBackAnimationCallback getOnBackAnimationCallback() {
        // #1 auto cancel action mode handler
        if (isInAutoCancelActionMode()) {
            return this::finishAutoCancelActionMode;
        }

        // #2 drag handler
        if (mDragController.isDragging()) {
            return mDragController::cancelDrag;
        }

        // #3 view handler
        AbstractFloatingView topView = AbstractFloatingView.getTopOpenView(Launcher.this);
        if (topView != null && topView.canHandleBack()) {
            return topView;
        }

        // #4 state handler
        return new OnBackAnimationCallback() {
            @Override
            public void onBackInvoked() {
                onStateBack();
            }

            @Override
            public void onBackProgressed(@NonNull BackEvent backEvent) {
                mStateManager.getState().onBackProgressed(
                        Launcher.this, backEvent.getProgress());
            }

            @Override
            public void onBackCancelled() {
                mStateManager.getState().onBackCancelled(Launcher.this);
            }
        };
    }

    protected LauncherOverlayManager getDefaultOverlay() {
        return new LauncherOverlayManager() {
        };
    }

    protected OnboardingPrefs<? extends Launcher> createOnboardingPrefs(
            SharedPreferences sharedPrefs) {
        return new OnboardingPrefs<>(this, sharedPrefs);
    }

    public OnboardingPrefs<? extends Launcher> getOnboardingPrefs() {
        return mOnboardingPrefs;
    }

    @Override
    public void onPluginConnected(LauncherOverlayPlugin overlayManager, Context context) {
        switchOverlay(() -> overlayManager.createOverlayManager(this, this));
    }

    @Override
    public void onPluginDisconnected(LauncherOverlayPlugin plugin) {
        switchOverlay(this::getDefaultOverlay);
    }

    private void switchOverlay(Supplier<LauncherOverlayManager> overlaySupplier) {
        if (mOverlayManager != null) {
            mOverlayManager.onActivityDestroyed(this);
        }
        mOverlayManager = overlaySupplier.get();
        if (getRootView().isAttachedToWindow()) {
            mOverlayManager.onAttachedToWindow();
        }
        mDeferOverlayCallbacks = true;
        checkIfOverlayStillDeferred();
    }

    @Override
    public void dispatchDeviceProfileChanged() {
        super.dispatchDeviceProfileChanged();
        mOverlayManager.onDeviceProvideChanged();
    }

    @Override
    public void onEnterAnimationComplete() {
        super.onEnterAnimationComplete();
        mRotationHelper.setCurrentTransitionRequest(REQUEST_NONE);
        // Starting with Android S, onEnterAnimationComplete is sent immediately
        // causing the surface to get removed before the animation completed
        // (b/175345344).
        // Instead we rely on next user touch event to remove the view and optionally a
        // callback
        // from system from Android T onwards.
        if (!Utilities.ATLEAST_S) {
            AbstractFloatingView.closeOpenViews(this, false, TYPE_ICON_SURFACE);
        }
    }

    @Override
    public void onMultiWindowModeChanged(boolean isInMultiWindowMode, Configuration newConfig) {
        super.onMultiWindowModeChanged(isInMultiWindowMode, newConfig);
        // Always update device profile when multi window mode changed.
        initDeviceProfile(mDeviceProfile.inv);
        dispatchDeviceProfileChanged();
    }

    /**
     * Initializes the drag controller.
     */
    protected void initDragController() {
        mDragController = new LauncherDragController(this);
    }

    @Override
    public void onIdpChanged(boolean modelPropertiesChanged) {
        onHandleConfigurationChanged();
    }

    @Override
    protected void onHandleConfigurationChanged() {
        Trace.beginSection("Launcher#onHandleconfigurationChanged");
        try {
            if (!initDeviceProfile(mDeviceProfile.inv)) {
                return;
            }

            dispatchDeviceProfileChanged();
            reapplyUi();
            mDragLayer.recreateControllers();

            // Calling onSaveInstanceState ensures that static cache used by listWidgets is
            // initialized properly.
            onSaveInstanceState(new Bundle());
            mModel.rebindCallbacks();
        } finally {
            Trace.endSection();
        }
    }

    public void onAssistantVisibilityChanged(float visibility) {
        mHotseat.getQsb().setAlpha(1f - visibility);
    }

    /**
     * Returns {@code true} if a new DeviceProfile is initialized, and {@code false}
     * otherwise.
     */
    protected boolean initDeviceProfile(InvariantDeviceProfile idp) {
        // Load configuration-specific DeviceProfile
        DeviceProfile deviceProfile = idp.getDeviceProfile(this);
        if (mDeviceProfile == deviceProfile) {
            return false;
        }

        mDeviceProfile = deviceProfile;
        if (isInMultiWindowMode()) {
            mDeviceProfile = mDeviceProfile.getMultiWindowProfile(
                    this, getMultiWindowDisplaySize());
        }

        onDeviceProfileInitiated();
        if (FOLDABLE_SINGLE_PAGE.get() && mDeviceProfile.isTwoPanels) {
            mCellPosMapper = new TwoPanelCellPosMapper(mDeviceProfile.inv.numColumns);
        } else {
            mCellPosMapper = CellPosMapper.DEFAULT;
        }
        mModelWriter = mModel.getWriter(getDeviceProfile().isVerticalBarLayout(), true,
                mCellPosMapper, this);
        return true;
    }

    @Override
    public CellPosMapper getCellPosMapper() {
        return mCellPosMapper;
    }

    public RotationHelper getRotationHelper() {
        return mRotationHelper;
    }

    public ViewGroupFocusHelper getFocusHandler() {
        return mFocusHandler;
    }

    @Override
    public StateManager<LauncherState> getStateManager() {
        return mStateManager;
    }

    private LauncherCallbacks mLauncherCallbacks;

    /**
     * Call this after onCreate to set or clear overlay.
     */
    @Override
    public void setLauncherOverlay(LauncherOverlay overlay) {
        mWorkspace.setLauncherOverlay(overlay);
    }

    public boolean setLauncherCallbacks(LauncherCallbacks callbacks) {
        mLauncherCallbacks = callbacks;
        return true;
    }

    public boolean isDraggingEnabled() {
        // We prevent dragging when we are loading the workspace as it is possible to
        // pick up a view
        // that is subsequently removed from the workspace in startBinding().
        return !isWorkspaceLoading();
    }

    @NonNull
    @Override
    public PopupDataProvider getPopupDataProvider() {
        return mPopupDataProvider;
    }

    @Override
    public DotInfo getDotInfoForItem(ItemInfo info) {
        return mPopupDataProvider.getDotInfoForItem(info);
    }

    @Override
    public void invalidateParent(ItemInfo info) {
        if (info.container >= 0) {
            View folderIcon = getWorkspace().getHomescreenIconByItemId(info.container);
            if (folderIcon instanceof FolderIcon && folderIcon.getTag() instanceof FolderInfo) {
                if (new FolderGridOrganizer(getDeviceProfile().inv)
                        .setFolderInfo((FolderInfo) folderIcon.getTag())
                        .isItemInPreview(info.rank)) {
                    folderIcon.invalidate();
                }
            }
        }
    }

    /**
     * Returns whether we should delay spring loaded mode -- for shortcuts and
     * widgets that have
     * a configuration step, this allows the proper animations to run after other
     * transitions.
     */
    private int completeAdd(
            int requestCode, Intent intent, int appWidgetId, PendingRequestArgs info) {
        CellPos cellPos = getCellPosMapper().mapModelToPresenter(info);
        int screenId = cellPos.screenId;
        if (info.container == CONTAINER_DESKTOP) {
            // When the screen id represents an actual screen (as opposed to a rank) we make
            // sure
            // that the drop page actually exists.
            screenId = ensurePendingDropLayoutExists(cellPos.screenId);
        }

        switch (requestCode) {
            case REQUEST_CREATE_SHORTCUT:
                completeAddShortcut(intent, info.container, screenId,
                        cellPos.cellX, cellPos.cellY, info);
                announceForAccessibility(R.string.item_added_to_workspace);
                break;
            case REQUEST_CREATE_APPWIDGET:
                completeAddAppWidget(appWidgetId, info, null, null);
                break;
            case REQUEST_RECONFIGURE_APPWIDGET:
                getStatsLogManager().logger().withItemInfo(info).log(LAUNCHER_WIDGET_RECONFIGURED);
                completeRestoreAppWidget(appWidgetId, LauncherAppWidgetInfo.RESTORE_COMPLETED);
                break;
            case REQUEST_BIND_PENDING_APPWIDGET: {
                int widgetId = appWidgetId;
                LauncherAppWidgetInfo widgetInfo = completeRestoreAppWidget(widgetId,
                        LauncherAppWidgetInfo.FLAG_UI_NOT_READY);
                if (widgetInfo != null) {
                    // Since the view was just bound, also launch the configure activity if needed
                    LauncherAppWidgetProviderInfo provider = mAppWidgetManager
                            .getLauncherAppWidgetInfo(widgetId);
                    if (provider != null) {
                        new WidgetAddFlowHandler(provider)
                                .startConfigActivity(this, widgetInfo,
                                        REQUEST_RECONFIGURE_APPWIDGET);
                    }
                }
                break;
            }
        }
        return screenId;
    }

    private void handleActivityResult(
            final int requestCode, final int resultCode, final Intent data) {
        if (isWorkspaceLoading()) {
            // process the result once the workspace has loaded.
            mPendingActivityResult = new ActivityResultInfo(requestCode, resultCode, data);
            return;
        }
        mPendingActivityResult = null;

        // Reset the startActivity waiting flag
        final PendingRequestArgs requestArgs = mPendingRequestArgs;
        setWaitingForResult(null);
        if (requestArgs == null) {
            return;
        }

        final int pendingAddWidgetId = requestArgs.getWidgetId();

        Runnable exitSpringLoaded = MULTI_SELECT_EDIT_MODE.get() ? null
                : () -> mStateManager.goToState(NORMAL, SPRING_LOADED_EXIT_DELAY);

        if (requestCode == REQUEST_BIND_APPWIDGET) {
            // This is called only if the user did not previously have permissions to bind
            // widgets
            final int appWidgetId = data != null ? data.getIntExtra(AppWidgetManager.EXTRA_APPWIDGET_ID, -1) : -1;
            if (resultCode == RESULT_CANCELED) {
                completeTwoStageWidgetDrop(RESULT_CANCELED, appWidgetId, requestArgs);
                mWorkspace.removeExtraEmptyScreenDelayed(
                        ON_ACTIVITY_RESULT_ANIMATION_DELAY, false, exitSpringLoaded);
            } else if (resultCode == RESULT_OK) {
                addAppWidgetImpl(
                        appWidgetId, requestArgs, null,
                        requestArgs.getWidgetHandler(),
                        ON_ACTIVITY_RESULT_ANIMATION_DELAY);
            }
            return;
        }

        boolean isWidgetDrop = (requestCode == REQUEST_PICK_APPWIDGET ||
                requestCode == REQUEST_CREATE_APPWIDGET);

        // We have special handling for widgets
        if (isWidgetDrop) {
            final int appWidgetId;
            int widgetId = data != null ? data.getIntExtra(AppWidgetManager.EXTRA_APPWIDGET_ID, -1)
                    : -1;
            if (widgetId < 0) {
                appWidgetId = pendingAddWidgetId;
            } else {
                appWidgetId = widgetId;
            }

            final int result;
            if (appWidgetId < 0 || resultCode == RESULT_CANCELED) {
                Log.e(TAG, "Error: appWidgetId (EXTRA_APPWIDGET_ID) was not " +
                        "returned from the widget configuration activity.");
                result = RESULT_CANCELED;
                completeTwoStageWidgetDrop(result, appWidgetId, requestArgs);
                mWorkspace.removeExtraEmptyScreenDelayed(
                        ON_ACTIVITY_RESULT_ANIMATION_DELAY, false,
                        () -> getStateManager().goToState(NORMAL));
            } else {
                CellPos presenterPos = getCellPosMapper().mapModelToPresenter(requestArgs);
                if (requestArgs.container == CONTAINER_DESKTOP) {
                    // When the screen id represents an actual screen (as opposed to a rank)
                    // we make sure that the drop page actually exists.
                    int newScreenId = ensurePendingDropLayoutExists(presenterPos.screenId);
                    requestArgs.screenId = getCellPosMapper().mapPresenterToModel(
                            presenterPos.cellX, presenterPos.cellY, newScreenId, CONTAINER_DESKTOP).screenId;
                }
                final CellLayout dropLayout = mWorkspace.getScreenWithId(presenterPos.screenId);
                if (dropLayout == null) return;
                dropLayout.setDropPending(true);
                final Runnable onComplete = new Runnable() {
                    @Override
                    public void run() {
                        completeTwoStageWidgetDrop(resultCode, appWidgetId, requestArgs);
                        dropLayout.setDropPending(false);
                    }
                };
                mWorkspace.removeExtraEmptyScreenDelayed(
                        ON_ACTIVITY_RESULT_ANIMATION_DELAY, false, onComplete);
            }
            return;
        }

        if (requestCode == REQUEST_RECONFIGURE_APPWIDGET
                || requestCode == REQUEST_BIND_PENDING_APPWIDGET) {
            if (resultCode == RESULT_OK) {
                // Update the widget view.
                completeAdd(requestCode, data, pendingAddWidgetId, requestArgs);
            }
            // Leave the widget in the pending state if the user canceled the configure.
            return;
        }

        if (requestCode == REQUEST_CREATE_SHORTCUT) {
            // Handle custom shortcuts created using ACTION_CREATE_SHORTCUT.
            if (resultCode == RESULT_OK && requestArgs.container != ItemInfo.NO_ID) {
                completeAdd(requestCode, data, -1, requestArgs);
                mWorkspace.removeExtraEmptyScreenDelayed(
                        ON_ACTIVITY_RESULT_ANIMATION_DELAY, false, exitSpringLoaded);

            } else if (resultCode == RESULT_CANCELED) {
                mWorkspace.removeExtraEmptyScreenDelayed(
                        ON_ACTIVITY_RESULT_ANIMATION_DELAY, false, exitSpringLoaded);
            }
        }

        mDragLayer.clearAnimatedView();
    }

    @Override
    public void onActivityResult(
            final int requestCode, final int resultCode, final Intent data) {
        mPendingActivityRequestCode = -1;
        handleActivityResult(requestCode, resultCode, data);
    }

    /**
     * Check to see if a given screen id exists. If not, create it at the end,
     * return the new id.
     *
     * @param screenId the screen id to check
     * @return the new screen, or screenId if it exists
     */
    private int ensurePendingDropLayoutExists(int screenId) {
        CellLayout dropLayout = mWorkspace.getScreenWithId(screenId);
        if (dropLayout == null) {
            // it's possible that the add screen was removed because it was
            // empty and a re-bind occurred
            mWorkspace.addExtraEmptyScreens();
            IntSet emptyPagesAdded = mWorkspace.commitExtraEmptyScreens();
            return emptyPagesAdded.isEmpty() ? -1 : emptyPagesAdded.getArray().get(0);
        }
        return screenId;
    }

    @Thunk
    void completeTwoStageWidgetDrop(
            final int resultCode, final int appWidgetId, final PendingRequestArgs requestArgs) {
        CellLayout cellLayout = mWorkspace.getScreenWithId(
                getCellPosMapper().mapModelToPresenter(requestArgs).screenId);
        Runnable onCompleteRunnable = null;
        int animationType = 0;

        AppWidgetHostView boundWidget = null;
        if (resultCode == RESULT_OK) {
            animationType = Workspace.COMPLETE_TWO_STAGE_WIDGET_DROP_ANIMATION;
            final AppWidgetHostView layout = mAppWidgetHolder.createView(this, appWidgetId,
                    requestArgs.getWidgetHandler().getProviderInfo(this));
            boundWidget = layout;
            onCompleteRunnable = () -> {
                completeAddAppWidget(appWidgetId, requestArgs, layout, null);
                if (!isInState(EDIT_MODE)) {
                    mStateManager.goToState(NORMAL, SPRING_LOADED_EXIT_DELAY);
                }
            };
        } else if (resultCode == RESULT_CANCELED) {
            mAppWidgetHolder.deleteAppWidgetId(appWidgetId);
            animationType = Workspace.CANCEL_TWO_STAGE_WIDGET_DROP_ANIMATION;
        }
        if (mDragLayer.getAnimatedView() != null) {
            mWorkspace.animateWidgetDrop(requestArgs, cellLayout,
                    (DragView) mDragLayer.getAnimatedView(), onCompleteRunnable,
                    animationType, boundWidget, true);
        } else if (onCompleteRunnable != null) {
            // The animated view may be null in the case of a rotation during widget
            // configuration
            onCompleteRunnable.run();
        }
    }

    @Override
    protected void onStop() {
        super.onStop();
        if (mDeferOverlayCallbacks) {
            checkIfOverlayStillDeferred();
        } else {
            mOverlayManager.onActivityStopped(this);
        }
        hideKeyboard();
        logStopAndResume(false /* isResume */);
        mAppWidgetHolder.setActivityStarted(false);
        NotificationListener.removeNotificationsChangedListener(getPopupDataProvider());
        FloatingIconView.resetIconLoadResult();
    }

    @Override
    protected void onStart() {
        TraceHelper.INSTANCE.beginSection(ON_START_EVT);
        super.onStart();
        if (!mDeferOverlayCallbacks) {
            mOverlayManager.onActivityStarted(this);
        }

        mAppWidgetHolder.setActivityStarted(true);
        TraceHelper.INSTANCE.endSection();
    }

    @Override
    @CallSuper
    protected void onDeferredResumed() {
        logStopAndResume(true /* isResume */);

        // Process any items that were added while Launcher was away.
        ItemInstallQueue.INSTANCE.get(this)
                .resumeModelPush(FLAG_ACTIVITY_PAUSED);

        // Refresh shortcuts if the permission changed.
        mModel.validateModelDataOnResume();

        // Set the notification listener and fetch updated notifications when we resume
        NotificationListener.addNotificationsChangedListener(mPopupDataProvider);

        DiscoveryBounce.showForHomeIfNeeded(this);
        mAppWidgetHolder.setActivityResumed(true);
    }

    private void logStopAndResume(boolean isResume) {
        if (mPendingExecutor != null)
            return;
        int pageIndex = mWorkspace.isOverlayShown() ? -1 : mWorkspace.getCurrentPage();
        int statsLogOrdinal = mStateManager.getState().statsLogOrdinal;

        StatsLogManager.EventEnum event;
        StatsLogManager.StatsLogger logger = getStatsLogManager().logger();
        if (isResume) {
            logger.withSrcState(LAUNCHER_STATE_BACKGROUND)
                    .withDstState(mStateManager.getState().statsLogOrdinal);
            event = LAUNCHER_ONRESUME;
        } else { /* command == Action.Command.STOP */
            logger.withSrcState(mStateManager.getState().statsLogOrdinal)
                    .withDstState(LAUNCHER_STATE_BACKGROUND);
            event = LAUNCHER_ONSTOP;
        }

        if (statsLogOrdinal == LAUNCHER_STATE_HOME && mWorkspace != null) {
            logger.withContainerInfo(LauncherAtom.ContainerInfo.newBuilder()
                    .setWorkspace(
                            LauncherAtom.WorkspaceContainer.newBuilder()
                                    .setPageIndex(pageIndex))
                    .build());
        }
        logger.log(event);
    }

    private void scheduleDeferredCheck() {
        mHandler.removeCallbacks(mDeferredOverlayCallbacks);
        postAsyncCallback(mHandler, mDeferredOverlayCallbacks);
    }

    private void checkIfOverlayStillDeferred() {
        if (!mDeferOverlayCallbacks) {
            return;
        }
        if (isStarted() && (!hasBeenResumed()
                || mStateManager.getState().hasFlag(FLAG_NON_INTERACTIVE))) {
            return;
        }
        mDeferOverlayCallbacks = false;

        // Move the client to the correct state. Calling the same method twice is no-op.
        if (isStarted()) {
            mOverlayManager.onActivityStarted(this);
        }
        if (hasBeenResumed()) {
            mOverlayManager.onActivityResumed(this);
        } else {
            mOverlayManager.onActivityPaused(this);
        }
        if (!isStarted()) {
            mOverlayManager.onActivityStopped(this);
        }
    }

    public void deferOverlayCallbacksUntilNextResumeOrStop() {
        mDeferOverlayCallbacks = true;
    }

    public LauncherOverlayManager getOverlayManager() {
        return mOverlayManager;
    }

    @Override
    public void onStateSetStart(LauncherState state) {
        super.onStateSetStart(state);
        if (mDeferOverlayCallbacks) {
            scheduleDeferredCheck();
        }
        addActivityFlags(ACTIVITY_STATE_TRANSITION_ACTIVE);

        if (state == SPRING_LOADED || state == EDIT_MODE) {
            // Prevent any Un/InstallShortcutReceivers from updating the db while we are
            // not on homescreen
            ItemInstallQueue.INSTANCE.get(this).pauseModelPush(FLAG_DRAG_AND_DROP);
            getRotationHelper().setCurrentStateRequest(REQUEST_LOCK);

            mWorkspace.showPageIndicatorAtCurrentScroll();
            mWorkspace.setClipChildren(false);
        }
        // When multiple pages are visible, show persistent page indicator
        mWorkspace.getPageIndicator().setShouldAutoHide(!state.hasFlag(FLAG_MULTI_PAGE));

        mPrevLauncherState = mStateManager.getCurrentStableState();
        if (mPrevLauncherState != state && ALL_APPS.equals(state)
        // Making sure mAllAppsSessionLogId is null to avoid double logging.
                && mAllAppsSessionLogId == null) {
            // creates new instance ID since new all apps session is started.
            mAllAppsSessionLogId = new InstanceIdSequence().newInstanceId();
            if (getAllAppsEntryEvent().isPresent()) {
                getStatsLogManager().logger()
                        .withContainerInfo(ContainerInfo.newBuilder()
                                .setWorkspace(WorkspaceContainer.newBuilder()
                                        .setPageIndex(getWorkspace().getCurrentPage()))
                                .build())
                        .log(getAllAppsEntryEvent().get());
            }
        }
        updateDisallowBack();
    }

    /**
     * Returns {@link EventEnum} that should be logged when Launcher enters into
     * AllApps state.
     */
    protected Optional<EventEnum> getAllAppsEntryEvent() {
        return Optional.of(FeatureFlags.ENABLE_DEVICE_SEARCH.get()
                ? LAUNCHER_ALLAPPS_ENTRY_WITH_DEVICE_SEARCH
                : LAUNCHER_ALLAPPS_ENTRY);
    }

    @Override
    public void onStateSetEnd(LauncherState state) {
        super.onStateSetEnd(state);
        getAppWidgetHolder().setStateIsNormal(state == LauncherState.NORMAL);
        getWorkspace().setClipChildren(!state.hasFlag(FLAG_MULTI_PAGE));

        finishAutoCancelActionMode();
        removeActivityFlags(ACTIVITY_STATE_TRANSITION_ACTIVE);

        // dispatch window state changed
        getWindow().getDecorView().sendAccessibilityEvent(TYPE_WINDOW_STATE_CHANGED);
        AccessibilityManagerCompat.sendStateEventToTest(this, state.ordinal);

        if (state == NORMAL) {
            // Re-enable any Un/InstallShortcutReceiver and now process any queued items
            ItemInstallQueue.INSTANCE.get(this)
                    .resumeModelPush(FLAG_DRAG_AND_DROP);

            // Clear any rotation locks when going to normal state
            getRotationHelper().setCurrentStateRequest(REQUEST_NONE);
        }

        if (ALL_APPS.equals(mPrevLauncherState) && !ALL_APPS.equals(state)
        // Making sure mAllAppsSessionLogId is not null to avoid double logging.
                && mAllAppsSessionLogId != null) {
            getAppsView().reset(false);
            getAllAppsExitEvent().ifPresent(getStatsLogManager().logger()::log);
            mAllAppsSessionLogId = null;
        }
    }

    /**
     * Returns {@link EventEnum} that should be logged when Launcher exists from
     * AllApps state.
     */
    protected Optional<EventEnum> getAllAppsExitEvent() {
        return Optional.of(LAUNCHER_ALLAPPS_EXIT);
    }

    @Override
    protected void onResume() {
        TraceHelper.INSTANCE.beginSection(ON_RESUME_EVT);
        super.onResume();

        if (mDeferOverlayCallbacks) {
            scheduleDeferredCheck();
        } else {
            mOverlayManager.onActivityResumed(this);
        }

        DragView.removeAllViews(this);
        TraceHelper.INSTANCE.endSection();
    }

    @Override
    protected void onPause() {
        // Ensure that items added to Launcher are queued until Launcher returns
        ItemInstallQueue.INSTANCE.get(this).pauseModelPush(FLAG_ACTIVITY_PAUSED);

        super.onPause();
        mDragController.cancelDrag();
        mLastTouchUpTime = -1;
        mDropTargetBar.animateToVisibility(false);

        if (!mDeferOverlayCallbacks) {
            mOverlayManager.onActivityPaused(this);
        }
        mAppWidgetHolder.setActivityResumed(false);
    }

    /**
     * Restores the previous state, if it exists.
     *
     * @param savedState The previous state.
     */
    private void restoreState(Bundle savedState) {
        if (savedState == null) {
            return;
        }

        int stateOrdinal = savedState.getInt(RUNTIME_STATE, NORMAL.ordinal);
        LauncherState[] stateValues = LauncherState.values();
        LauncherState state = stateValues[stateOrdinal];

        NonConfigInstance lastInstance = (NonConfigInstance) getLastNonConfigurationInstance();
        boolean forceRestore = lastInstance != null
                && (lastInstance.config.diff(mOldConfig) & CONFIG_UI_MODE) != 0;
        if (forceRestore || !state.shouldDisableRestore()) {
            mStateManager.goToState(state, false /* animated */);
        }

        PendingRequestArgs requestArgs = savedState.getParcelable(
                RUNTIME_STATE_PENDING_REQUEST_ARGS);
        if (requestArgs != null) {
            setWaitingForResult(requestArgs);
        }
        mPendingActivityRequestCode = savedState.getInt(RUNTIME_STATE_PENDING_REQUEST_CODE);

        mPendingActivityResult = savedState.getParcelable(RUNTIME_STATE_PENDING_ACTIVITY_RESULT);

        SparseArray<Parcelable> widgetsState = savedState.getSparseParcelableArray(RUNTIME_STATE_WIDGET_PANEL);
        if (widgetsState != null) {
            WidgetsFullSheet.show(this, false).restoreHierarchyState(widgetsState);
        }
    }

    /**
     * Finds all the views we need and configure them properly.
     */
    protected void setupViews() {
        mStartupLatencyLogger.logStart(LAUNCHER_LATENCY_STARTUP_VIEW_INFLATION);
        inflateRootView(R.layout.launcher);
        mStartupLatencyLogger.logEnd(LAUNCHER_LATENCY_STARTUP_VIEW_INFLATION);

        mDragLayer = findViewById(R.id.drag_layer);
        mFocusHandler = mDragLayer.getFocusIndicatorHelper();
        mWorkspace = mDragLayer.findViewById(R.id.workspace);
        mWorkspace.initParentViews(mDragLayer);
        mOverviewPanel = findViewById(R.id.overview_panel);
        mHotseat = findViewById(R.id.hotseat);
        mHotseat.setWorkspace(mWorkspace);

        // Setup the drag layer
        mDragLayer.setup(mDragController, mWorkspace);

        mWorkspace.setup(mDragController);
        // Until the workspace is bound, ensure that we keep the wallpaper offset locked
        // to the
        // default state, otherwise we will update to the wrong offsets in RTL
        mWorkspace.lockWallpaperToDefaultPage();
        mWorkspace.bindAndInitFirstWorkspaceScreen();
        mDragController.addDragListener(mWorkspace);

        // Get the search/delete/uninstall bar
        mDropTargetBar = mDragLayer.findViewById(R.id.drop_target_bar);

        // Setup Apps
        mAppsView = findViewById(R.id.apps_view);
        mAppsView.setAllAppsTransitionController(mAllAppsController);

        // Setup Scrim
        mScrimView = findViewById(R.id.scrim_view);

        // Setup the drag controller (drop targets have to be added in reverse order in
        // priority)
        mDropTargetBar.setup(mDragController);
        mAllAppsController.setupViews(mScrimView, mAppsView);

        if (SHOW_DOT_PAGINATION.get()) {
            mWorkspace.getPageIndicator().setShouldAutoHide(true);
            mWorkspace.getPageIndicator().setPaintColor(
                    Themes.getAttrBoolean(this, R.attr.isWorkspaceDarkText)
                            ? Color.BLACK
                            : Color.WHITE);
        }
    }

    @Override
    public View onCreateView(View parent, String name, Context context, AttributeSet attrs) {
        if (SHOW_DOT_PAGINATION.get() && WorkspacePageIndicator.class.getName().equals(name)) {
            return LayoutInflater.from(context).inflate(R.layout.page_indicator_dots,
                    (ViewGroup) parent, false);
        }
        return super.onCreateView(parent, name, context, attrs);
    }

    /**
     * Creates a view representing a shortcut.
     *
     * @param info The data structure describing the shortcut.
     */
    View createShortcut(WorkspaceItemInfo info) {
        // This can be called before PagedView#pageScrollsInitialized returns true, so
        // use the
        // first page, which we always assume to be present.
        return createShortcut((ViewGroup) mWorkspace.getChildAt(0), info);
    }

    /**
     * Creates a view representing a shortcut inflated from the specified resource.
     *
     * @param parent The group the shortcut belongs to. This is not necessarily the
     *               group where
     *               the shortcut should be added.
     * @param info   The data structure describing the shortcut.
     * @return A View inflated from layoutResId.
     */
    public View createShortcut(@Nullable ViewGroup parent, WorkspaceItemInfo info) {
<<<<<<< HEAD
        BubbleTextView favorite = (BubbleTextView) LayoutInflater.from(parent != null ? parent.getContext() : this)
                .inflate(R.layout.app_icon, parent, false);
=======
        BubbleTextView favorite =
                (BubbleTextView) LayoutInflater.from(parent != null ? parent.getContext() : this)
                        .inflate(R.layout.app_icon, parent, false);
>>>>>>> bcf36a18
        favorite.applyFromWorkspaceItem(info);
        favorite.setOnClickListener(getItemOnClickListener());
        favorite.setOnFocusChangeListener(mFocusHandler);
        return favorite;
    }

    /**
     * Add a shortcut to the workspace or to a Folder.
     *
     * @param data The intent describing the shortcut.
     */
    protected void completeAddShortcut(Intent data, int container, int screenId, int cellX,
            int cellY, PendingRequestArgs args) {
        if (args.getRequestCode() != REQUEST_CREATE_SHORTCUT) {
            return;
        }

        int[] cellXY = mTmpAddItemCellCoordinates;
        CellLayout layout = getCellLayout(container, screenId);

        WorkspaceItemInfo info = PinRequestHelper.createWorkspaceItemFromPinItemRequest(
<<<<<<< HEAD
                this, PinRequestHelper.getPinItemRequest(data), 0);
=======
                    this, PinRequestHelper.getPinItemRequest(data), 0);
>>>>>>> bcf36a18
        if (info == null) {
            Log.e(TAG, "Unable to parse a valid shortcut result");
            return;
        }

        if (container < 0) {
            // Adding a shortcut to the Workspace.
            final View view = createShortcut(info);
            boolean foundCellSpan = false;
            // First we check if we already know the exact location where we want to add
            // this item.
            if (cellX >= 0 && cellY >= 0) {
                cellXY[0] = cellX;
                cellXY[1] = cellY;
                foundCellSpan = true;

                DragObject dragObject = new DragObject(getApplicationContext());
                dragObject.dragInfo = info;
                // If appropriate, either create a folder or add to an existing folder
                if (mWorkspace.createUserFolderIfNecessary(view, container, layout, cellXY, 0,
                        true, dragObject)) {
                    return;
                }
                if (mWorkspace.addToExistingFolderIfNecessary(view, layout, cellXY, 0, dragObject,
                        true)) {
                    return;
                }
            } else {
                foundCellSpan = layout.findCellForSpan(cellXY, 1, 1);
            }

            if (!foundCellSpan) {
                mWorkspace.onNoCellFound(layout, info, /* logInstanceId= */ null);
                return;
            }

            getModelWriter().addItemToDatabase(info, container, screenId, cellXY[0], cellXY[1]);
            mWorkspace.addInScreen(view, info);
        } else {
            // Adding a shortcut to a Folder.
            FolderIcon folderIcon = findFolderIcon(container);
            if (folderIcon != null) {
                FolderInfo folderInfo = (FolderInfo) folderIcon.getTag();
                folderInfo.add(info, args.rank, false);
            } else {
                Log.e(TAG, "Could not find folder with id " + container + " to add shortcut.");
            }
        }
    }

    @Override
    public @Nullable FolderIcon findFolderIcon(final int folderIconId) {
        return (FolderIcon) mWorkspace.getHomescreenIconByItemId(folderIconId);
    }

    /**
     * Add a widget to the workspace.
     *
     * @param appWidgetId The app widget id
     */
    @Thunk
    void completeAddAppWidget(int appWidgetId, ItemInfo itemInfo,
            AppWidgetHostView hostView, LauncherAppWidgetProviderInfo appWidgetInfo) {

        if (appWidgetInfo == null) {
            appWidgetInfo = mAppWidgetManager.getLauncherAppWidgetInfo(appWidgetId);
        }

        if (hostView == null) {
            // Perform actual inflation because we're live
            hostView = mAppWidgetHolder.createView(this, appWidgetId, appWidgetInfo);
        }

        if (appWidgetInfo.provider == null) {
            appWidgetInfo.provider = itemInfo.getTargetComponent();
        }
        LauncherAppWidgetInfo launcherInfo;
        launcherInfo = new LauncherAppWidgetInfo(
                appWidgetId, appWidgetInfo.provider, appWidgetInfo, hostView);
        launcherInfo.spanX = itemInfo.spanX;
        launcherInfo.spanY = itemInfo.spanY;
        launcherInfo.minSpanX = itemInfo.minSpanX;
        launcherInfo.minSpanY = itemInfo.minSpanY;
        launcherInfo.user = appWidgetInfo.getProfile();
        if (itemInfo instanceof PendingAddWidgetInfo) {
            launcherInfo.sourceContainer = ((PendingAddWidgetInfo) itemInfo).sourceContainer;
        } else if (itemInfo instanceof PendingRequestArgs) {
            launcherInfo.sourceContainer = ((PendingRequestArgs) itemInfo).getWidgetSourceContainer();
        }
        CellPos presenterPos = getCellPosMapper().mapModelToPresenter(itemInfo);
        getModelWriter().addItemToDatabase(launcherInfo,
                itemInfo.container, presenterPos.screenId, presenterPos.cellX, presenterPos.cellY);

        hostView.setVisibility(View.VISIBLE);
        prepareAppWidget(hostView, launcherInfo);
        mWorkspace.addInScreen(hostView, launcherInfo);
        announceForAccessibility(R.string.item_added_to_workspace);

        // Show the widget resize frame.
        if (hostView instanceof LauncherAppWidgetHostView) {
            final LauncherAppWidgetHostView launcherHostView = (LauncherAppWidgetHostView) hostView;
            CellLayout cellLayout = getCellLayout(launcherInfo.container, presenterPos.screenId);
            if (mStateManager.getState() == NORMAL) {
                AppWidgetResizeFrame.showForWidget(launcherHostView, cellLayout);
            } else {
                mStateManager.addStateListener(new StateManager.StateListener<LauncherState>() {
                    @Override
                    public void onStateTransitionComplete(LauncherState finalState) {
                        if ((mPrevLauncherState == SPRING_LOADED || mPrevLauncherState == EDIT_MODE)
                                && finalState == NORMAL) {
                            AppWidgetResizeFrame.showForWidget(launcherHostView, cellLayout);
                            mStateManager.removeStateListener(this);
                        }
                    }
                });
            }
        }
    }

    private void prepareAppWidget(AppWidgetHostView hostView, LauncherAppWidgetInfo item) {
        hostView.setTag(item);
        item.onBindAppWidget(this, hostView);
        hostView.setFocusable(true);
        hostView.setOnFocusChangeListener(mFocusHandler);
    }

    private final ScreenOnListener mScreenOnListener = this::onScreenOnChanged;

    private void updateNotificationDots(Predicate<PackageUserKey> updatedDots) {
        mWorkspace.updateNotificationDots(updatedDots);
        mAppsView.getAppsStore().updateNotificationDots(updatedDots);
    }

    @Override
    public void onAttachedToWindow() {
        super.onAttachedToWindow();
        mOverlayManager.onAttachedToWindow();
    }

    @Override
    public void onDetachedFromWindow() {
        super.onDetachedFromWindow();
        mOverlayManager.onDetachedFromWindow();
        closeContextMenu();
    }

    @Override
    public Object onRetainNonConfigurationInstance() {
        NonConfigInstance instance = new NonConfigInstance();
        instance.config = new Configuration(mOldConfig);
        return instance;
    }

    public AllAppsTransitionController getAllAppsController() {
        return mAllAppsController;
    }

    @Override
    public DragLayer getDragLayer() {
        return mDragLayer;
    }

    @Override
    public ActivityAllAppsContainerView<Launcher> getAppsView() {
        return mAppsView;
    }

    public Workspace<?> getWorkspace() {
        return mWorkspace;
    }

    public Hotseat getHotseat() {
        return mHotseat;
    }

    public <T extends View> T getOverviewPanel() {
        return (T) mOverviewPanel;
    }

    public DropTargetBar getDropTargetBar() {
        return mDropTargetBar;
    }

    @Override
    public ScrimView getScrimView() {
        return mScrimView;
    }

    public LauncherWidgetHolder getAppWidgetHolder() {
        return mAppWidgetHolder;
    }

    protected LauncherWidgetHolder createAppWidgetHolder() {
        return LauncherWidgetHolder.HolderFactory.newFactory(this).newInstance(
                this, appWidgetId -> getWorkspace().removeWidget(appWidgetId));
    }

    public LauncherModel getModel() {
        return mModel;
    }

    /**
<<<<<<< HEAD
     * Returns the ModelWriter writer, make sure to call the function every time you
     * want to use it.
=======
     * Returns the ModelWriter writer, make sure to call the function every time you want to use it.
>>>>>>> bcf36a18
     */
    public ModelWriter getModelWriter() {
        return mModelWriter;
    }

    @Override
    public SharedPreferences getSharedPrefs() {
        return mSharedPrefs;
    }

    @Override
    public SharedPreferences getDevicePrefs() {
        return LauncherPrefs.getDevicePrefs(this);
    }

    public int getOrientation() {
        return mOldConfig.orientation;
    }

    public BaseSearchConfig getSearchConfig() {
        return mBaseSearchConfig;
    }

    @Override
    protected void onNewIntent(Intent intent) {
        if (Utilities.isRunningInTestHarness()) {
            Log.d(TestProtocol.PERMANENT_DIAG_TAG, "Launcher.onNewIntent: " + intent);
        }
        TraceHelper.INSTANCE.beginSection(ON_NEW_INTENT_EVT);
        super.onNewIntent(intent);

        boolean alreadyOnHome = hasWindowFocus() && ((intent.getFlags() &
                Intent.FLAG_ACTIVITY_BROUGHT_TO_FRONT) != Intent.FLAG_ACTIVITY_BROUGHT_TO_FRONT);

        // Check this condition before handling isActionMain, as this will get reset.
        boolean shouldMoveToDefaultScreen = alreadyOnHome && isInState(NORMAL)
                && AbstractFloatingView.getTopOpenView(this) == null;
        boolean isActionMain = Intent.ACTION_MAIN.equals(intent.getAction());
        boolean internalStateHandled = ACTIVITY_TRACKER.handleNewIntent(this);

        if (isActionMain) {
            if (!internalStateHandled) {
                // In all these cases, only animate if we're already on home
                AbstractFloatingView.closeAllOpenViewsExcept(
                        this, isStarted(), AbstractFloatingView.TYPE_LISTENER);

                if (!isInState(NORMAL)) {
                    // Only change state, if not already the same. This prevents cancelling any
                    // animations running as part of resume
                    boolean animate = mStateManager.shouldAnimateStateChange();
                    if (!LawnchairApp.isRecentsEnabled()) {
                        animate &= alreadyOnHome;
                    }
                    mStateManager.goToState(NORMAL, animate);
                }

                // Reset the apps view
                if (!alreadyOnHome) {
                    mAppsView.reset(isStarted() /* animate */);
                }

                if (shouldMoveToDefaultScreen && !mWorkspace.isHandlingTouch()) {
                    if (mWorkspace.getNextPage() != Workspace.DEFAULT_PAGE) {
                        mWorkspace.post(mWorkspace::moveToDefaultScreen);
                    } else {
                        handleHomeTap();
                    }
                }
            }

            if (mLauncherCallbacks != null) {
                mLauncherCallbacks.onHomeIntent(internalStateHandled);
            }
            if (FeatureFlags.ENABLE_SPLIT_FROM_WORKSPACE_TO_WORKSPACE.get()) {
                handleSplitAnimationGoingToHome();
            }
            mOverlayManager.hideOverlay(isStarted() && !isForceInvisible());
            handleGestureContract(intent);
        } else if (Intent.ACTION_ALL_APPS.equals(intent.getAction())) {
            showAllAppsFromIntent(alreadyOnHome);
        } else if (INTENT_ACTION_ALL_APPS_TOGGLE.equals(intent.getAction())) {
            toggleAllAppsFromIntent(alreadyOnHome);
        } else if (Intent.ACTION_SHOW_WORK_APPS.equals(intent.getAction())) {
            showAllAppsWorkTabFromIntent(alreadyOnHome);
        }

        TraceHelper.INSTANCE.endSection();
    }

<<<<<<< HEAD
    /**
     * Handle animating away split placeholder view when user taps on home button
     */
=======
    /** Handle animating away split placeholder view when user taps on home button */
>>>>>>> bcf36a18
    protected void handleSplitAnimationGoingToHome() {
        // Overridden
    }

    protected void toggleAllAppsFromIntent(boolean alreadyOnHome) {
        if (getStateManager().isInStableState(ALL_APPS)) {
            getStateManager().goToState(NORMAL, alreadyOnHome);
        } else {
            AbstractFloatingView.closeAllOpenViews(this);
            getStateManager().goToState(ALL_APPS, true /* animated */,
                    new AnimationSuccessListener() {
                        @Override
                        public void onAnimationSuccess(Animator animator) {
                            if (mAppsView.getSearchUiManager().getEditText() != null) {
                                mAppsView.getSearchUiManager().getEditText().requestFocus();
                            }
                        }
                    });
        }
<<<<<<< HEAD
    }

    public void handleHomeTap() {
=======
>>>>>>> bcf36a18
    }

    protected void showAllAppsFromIntent(boolean alreadyOnHome) {
        AbstractFloatingView.closeAllOpenViews(this);
        getStateManager().goToState(ALL_APPS, alreadyOnHome);
    }

    private void showAllAppsWorkTabFromIntent(boolean alreadyOnHome) {
        showAllAppsFromIntent(alreadyOnHome);
        mAppsView.switchToTab(ActivityAllAppsContainerView.AdapterHolder.WORK);
    }

    /**
     * Handles gesture nav contract
     */
    protected void handleGestureContract(Intent intent) {
        GestureNavContract gnc = GestureNavContract.fromIntent(intent);
        if (gnc != null) {
            AbstractFloatingView.closeOpenViews(this, false, TYPE_ICON_SURFACE);
            FloatingSurfaceView.show(this, gnc);
        }
    }

    @Override
    public void onRestoreInstanceState(Bundle state) {
        super.onRestoreInstanceState(state);
        if (mSynchronouslyBoundPages != null) {
            mSynchronouslyBoundPages.forEach(screenId -> {
                int pageIndex = mWorkspace.getPageIndexForScreenId(screenId);
                if (pageIndex != PagedView.INVALID_PAGE) {
                    mWorkspace.restoreInstanceStateForChild(pageIndex);
                }
            });
        }
    }

    @Override
    protected void onSaveInstanceState(Bundle outState) {
        outState.putIntArray(RUNTIME_STATE_CURRENT_SCREEN_IDS,
                mWorkspace.getCurrentPageScreenIds().getArray().toArray());
        outState.putInt(RUNTIME_STATE, mStateManager.getState().ordinal);

        AbstractFloatingView widgets = AbstractFloatingView
                .getOpenView(this, AbstractFloatingView.TYPE_WIDGETS_FULL_SHEET);
        if (widgets != null) {
            SparseArray<Parcelable> widgetsState = new SparseArray<>();
            widgets.saveHierarchyState(widgetsState);
            outState.putSparseParcelableArray(RUNTIME_STATE_WIDGET_PANEL, widgetsState);
        } else {
            outState.remove(RUNTIME_STATE_WIDGET_PANEL);
        }

        // We close any open folders and shortcut containers that are not safe for
        // rebind,
        // and we need to make sure this state is reflected.
        AbstractFloatingView.closeAllOpenViewsExcept(
                this, isStarted() && !isForceInvisible(), TYPE_REBIND_SAFE);
        finishAutoCancelActionMode();

        if (mPendingRequestArgs != null) {
            outState.putParcelable(RUNTIME_STATE_PENDING_REQUEST_ARGS, mPendingRequestArgs);
        }
        outState.putInt(RUNTIME_STATE_PENDING_REQUEST_CODE, mPendingActivityRequestCode);

        if (mPendingActivityResult != null) {
            outState.putParcelable(RUNTIME_STATE_PENDING_ACTIVITY_RESULT, mPendingActivityResult);
        }

        super.onSaveInstanceState(outState);
        mOverlayManager.onActivitySaveInstanceState(this, outState);
    }

    @Override
    public void onDestroy() {
        super.onDestroy();
        ACTIVITY_TRACKER.onActivityDestroyed(this);

        ScreenOnTracker.INSTANCE.get(this).removeListener(mScreenOnListener);
        mWorkspace.removeFolderListeners();
        PluginManagerWrapper.INSTANCE.get(this).removePluginListener(this);

        mModel.removeCallbacks(this);
        mRotationHelper.destroy();

        try {
            mAppWidgetHolder.stopListening();
        } catch (NullPointerException ex) {
            Log.w(TAG, "problem while stopping AppWidgetHost during Launcher destruction", ex);
        }
        mAppWidgetHolder.destroy();

        TextKeyListener.getInstance().release();
        clearPendingBinds();
        LauncherAppState.getIDP(this).removeOnChangeListener(this);

        mOverlayManager.onActivityDestroyed(this);
    }

    public LauncherAccessibilityDelegate getAccessibilityDelegate() {
        return mAccessibilityDelegate;
    }

    public DragController getDragController() {
        return mDragController;
    }

    @Override
    public DropTargetHandler getDropTargetHandler() {
        return new DropTargetHandler(this);
    }

    @Override
    public void startActivityForResult(Intent intent, int requestCode, Bundle options) {
        if (requestCode != -1) {
            mPendingActivityRequestCode = requestCode;
        }
        super.startActivityForResult(intent, requestCode, options);
    }

    @Override
    public void startIntentSenderForResult(IntentSender intent, int requestCode,
            Intent fillInIntent, int flagsMask, int flagsValues, int extraFlags, Bundle options) {
        if (requestCode != -1) {
            mPendingActivityRequestCode = requestCode;
        }
        try {
            super.startIntentSenderForResult(intent, requestCode,
                    fillInIntent, flagsMask, flagsValues, extraFlags, options);
        } catch (IntentSender.SendIntentException e) {
            throw new ActivityNotFoundException();
        }
    }

    /**
     * Indicates that we want global search for this activity by setting the
     * globalSearch
     * argument for {@link #startSearch} to true.
     */
    @Override
    public void startSearch(String initialQuery, boolean selectInitialQuery,
            Bundle appSearchData, boolean globalSearch) {
        if (appSearchData == null) {
            appSearchData = new Bundle();
            appSearchData.putString("source", "launcher-search");
        }

        if (mLauncherCallbacks == null ||
                !mLauncherCallbacks.startSearch(initialQuery, selectInitialQuery, appSearchData)) {
            // Starting search from the callbacks failed. Start the default global search.
            super.startSearch(initialQuery, selectInitialQuery, appSearchData, true);
        }

        // We need to show the workspace after starting the search
        mStateManager.goToState(NORMAL);
    }

    public boolean isWorkspaceLocked() {
        return mWorkspaceLoading || mPendingRequestArgs != null;
    }

    public boolean isWorkspaceLoading() {
        return mWorkspaceLoading;
    }

    @Override
    public boolean isBindingItems() {
        return mWorkspaceLoading;
    }

    private void setWorkspaceLoading(boolean value) {
        mWorkspaceLoading = value;
    }

    public void setWaitingForResult(PendingRequestArgs args) {
        mPendingRequestArgs = args;
    }

    void addAppWidgetFromDropImpl(int appWidgetId, ItemInfo info, AppWidgetHostView boundWidget,
            WidgetAddFlowHandler addFlowHandler) {
        if (LOGD) {
            Log.d(TAG, "Adding widget from drop");
        }
        addAppWidgetImpl(appWidgetId, info, boundWidget, addFlowHandler, 0);
    }

    void addAppWidgetImpl(int appWidgetId, ItemInfo info,
            AppWidgetHostView boundWidget, WidgetAddFlowHandler addFlowHandler, int delay) {
        if (!addFlowHandler.startConfigActivity(this, appWidgetId, info,
                REQUEST_CREATE_APPWIDGET)) {
            // If the configuration flow was not started, add the widget

            // Exit spring loaded mode if necessary after adding the widget
            Runnable onComplete = MULTI_SELECT_EDIT_MODE.get() ? null
                    : () -> mStateManager.goToState(NORMAL, SPRING_LOADED_EXIT_DELAY);
            completeAddAppWidget(appWidgetId, info, boundWidget,
                    addFlowHandler.getProviderInfo(this));
            mWorkspace.removeExtraEmptyScreenDelayed(delay, false, onComplete);
        }
    }

    public void addPendingItem(PendingAddItemInfo info, int container, int screenId,
            int[] cell, int spanX, int spanY) {
        if (cell == null) {
            CellPos modelPos = getCellPosMapper().mapPresenterToModel(0, 0, screenId, container);
            info.screenId = modelPos.screenId;
        } else {
            CellPos modelPos = getCellPosMapper().mapPresenterToModel(
                    cell[0], cell[1], screenId, container);
            info.screenId = modelPos.screenId;
            info.cellX = modelPos.cellX;
            info.cellY = modelPos.cellY;
        }
        info.container = container;
        info.spanX = spanX;
        info.spanY = spanY;

        if (info instanceof PendingAddWidgetInfo) {
            addAppWidgetFromDrop((PendingAddWidgetInfo) info);
        } else { // info can only be PendingAddShortcutInfo
            processShortcutFromDrop((PendingAddShortcutInfo) info);
        }
    }

    /**
     * Process a shortcut drop.
     */
    private void processShortcutFromDrop(PendingAddShortcutInfo info) {
        Intent intent = new Intent(Intent.ACTION_CREATE_SHORTCUT).setComponent(info.componentName);
        setWaitingForResult(PendingRequestArgs.forIntent(REQUEST_CREATE_SHORTCUT, intent, info));
        TestLogging.recordEvent(TestProtocol.SEQUENCE_MAIN, "start: processShortcutFromDrop");
        if (!info.getActivityInfo(this).startConfigActivity(this, REQUEST_CREATE_SHORTCUT)) {
            handleActivityResult(REQUEST_CREATE_SHORTCUT, RESULT_CANCELED, null);
        }
    }

    /**
     * Process a widget drop.
     */
    private void addAppWidgetFromDrop(PendingAddWidgetInfo info) {
        AppWidgetHostView hostView = info.boundWidget;
        final int appWidgetId;
        WidgetAddFlowHandler addFlowHandler = info.getHandler();
        if (hostView != null) {
            // In the case where we've prebound the widget, we remove it from the DragLayer
            if (LOGD) {
                Log.d(TAG, "Removing widget view from drag layer and setting boundWidget to null");
            }
            getDragLayer().removeView(hostView);

            appWidgetId = hostView.getAppWidgetId();
            addAppWidgetFromDropImpl(appWidgetId, info, hostView, addFlowHandler);

            // Clear the boundWidget so that it doesn't get destroyed.
            info.boundWidget = null;
        } else {
            // In this case, we either need to start an activity to get permission to bind
            // the widget, or we need to start an activity to configure the widget, or both.
            if (info.itemType == LauncherSettings.Favorites.ITEM_TYPE_CUSTOM_APPWIDGET) {
                appWidgetId = CustomWidgetManager.INSTANCE.get(this).getWidgetIdForCustomProvider(
                        info.componentName);
            } else {
                appWidgetId = getAppWidgetHolder().allocateAppWidgetId();
            }
            Bundle options = info.bindOptions;

            boolean success = mAppWidgetManager.bindAppWidgetIdIfAllowed(
                    appWidgetId, info.info, options);
            if (success) {
                addAppWidgetFromDropImpl(appWidgetId, info, null, addFlowHandler);
            } else {
                addFlowHandler.startBindFlow(this, appWidgetId, info, REQUEST_BIND_APPWIDGET);
            }
        }
    }

    /**
     * Creates and adds new folder to CellLayout
     */
    public FolderIcon addFolder(CellLayout layout, int container, final int screenId, int cellX,
            int cellY) {
        final FolderInfo folderInfo = new FolderInfo();

        // Update the model
        getModelWriter().addItemToDatabase(folderInfo, container, screenId, cellX, cellY);

        // Create the view
        FolderIcon newFolder = FolderIcon.inflateFolderAndIcon(R.layout.folder_icon, this, layout,
                folderInfo);
        mWorkspace.addInScreen(newFolder, folderInfo);
        // Force measure the new folder icon
        CellLayout parent = mWorkspace.getParentCellLayoutForView(newFolder);
        parent.getShortcutsAndWidgets().measureChild(newFolder);
        return newFolder;
    }

    @Override
    public Rect getFolderBoundingBox() {
        // We need to bound the folder to the currently visible workspace area
        return getWorkspace().getPageAreaRelativeToDragLayer();
    }

    @Override
    public void updateOpenFolderPosition(int[] inOutPosition, Rect bounds, int width, int height) {
        int left = inOutPosition[0];
        int top = inOutPosition[1];
        DeviceProfile grid = getDeviceProfile();
        int distFromEdgeOfScreen = getWorkspace().getPaddingLeft();
        if (grid.isPhone && (grid.availableWidthPx - width) < 4 * distFromEdgeOfScreen) {
            // Center the folder if it is very close to being centered anyway, by virtue of
            // filling the majority of the viewport. ie. remove it from the uncanny valley
            // of centeredness.
            left = (grid.availableWidthPx - width) / 2;
        } else if (width >= bounds.width()) {
            // If the folder doesn't fit within the bounds, center it about the desired
            // bounds
            left = bounds.left + (bounds.width() - width) / 2;
        }
        if (height >= bounds.height()) {
            // Folder height is greater than page height, center on page
            top = bounds.top + (bounds.height() - height) / 2;
        } else {
            // Folder height is less than page height, so bound it to the absolute open
            // folder
            // bounds if necessary
            Rect folderBounds = grid.getAbsoluteOpenFolderBounds();
            left = Math.max(folderBounds.left, Math.min(left, folderBounds.right - width));
            top = Math.max(folderBounds.top, Math.min(top, folderBounds.bottom - height));
        }
        inOutPosition[0] = left;
        inOutPosition[1] = top;
    }

    /**
     * Unbinds the view for the specified item, and removes the item and all its
     * children.
     *
     * @param v            the view being removed.
     * @param itemInfo     the {@link ItemInfo} for this view.
     * @param deleteFromDb whether or not to delete this item from the db.
     */
    public boolean removeItem(View v, final ItemInfo itemInfo, boolean deleteFromDb) {
        return removeItem(v, itemInfo, deleteFromDb, null);
    }

    /**
     * Unbinds the view for the specified item, and removes the item and all its
     * children.
     *
     * @param v            the view being removed.
     * @param itemInfo     the {@link ItemInfo} for this view.
     * @param deleteFromDb whether or not to delete this item from the db.
     * @param reason       the resaon for removal.
     */
    public boolean removeItem(View v, final ItemInfo itemInfo, boolean deleteFromDb,
            @Nullable final String reason) {
        if (itemInfo instanceof WorkspaceItemInfo) {
            // Remove the shortcut from the folder before removing it from launcher
            View folderIcon = mWorkspace.getHomescreenIconByItemId(itemInfo.container);
            if (folderIcon instanceof FolderIcon) {
                ((FolderInfo) folderIcon.getTag()).remove((WorkspaceItemInfo) itemInfo, true);
            } else {
                mWorkspace.removeWorkspaceItem(v);
            }
            if (deleteFromDb) {
                getModelWriter().deleteItemFromDatabase(itemInfo, reason);
            }
        } else if (itemInfo instanceof FolderInfo) {
            final FolderInfo folderInfo = (FolderInfo) itemInfo;
            if (v instanceof FolderIcon) {
                ((FolderIcon) v).removeListeners();
            }
            mWorkspace.removeWorkspaceItem(v);
            if (deleteFromDb) {
                getModelWriter().deleteFolderAndContentsFromDatabase(folderInfo);
            }
        } else if (itemInfo instanceof LauncherAppWidgetInfo) {
            final LauncherAppWidgetInfo widgetInfo = (LauncherAppWidgetInfo) itemInfo;
            mWorkspace.removeWorkspaceItem(v);
            if (deleteFromDb) {
                getModelWriter().deleteWidgetInfo(widgetInfo, getAppWidgetHolder(), reason);
            }
        } else {
            return false;
        }
        return true;
    }

    @Override
    public boolean dispatchKeyEvent(KeyEvent event) {
        TestLogging.recordKeyEvent(TestProtocol.SEQUENCE_MAIN, "Key event", event);
        return (event.getKeyCode() == KeyEvent.KEYCODE_HOME) || super.dispatchKeyEvent(event);
    }

    @Override
    public boolean dispatchTouchEvent(MotionEvent ev) {
        switch (ev.getAction()) {
            case MotionEvent.ACTION_DOWN:
                mTouchInProgress = true;
                break;
            case MotionEvent.ACTION_UP:
                mLastTouchUpTime = SystemClock.uptimeMillis();
                // Follow through
            case MotionEvent.ACTION_CANCEL:
                mTouchInProgress = false;
                break;
        }
        TestLogging.recordMotionEvent(TestProtocol.SEQUENCE_MAIN, "Touch event", ev);
        return super.dispatchTouchEvent(ev);
    }

    /**
     * Returns true if a touch interaction is in progress
     */
    public boolean isTouchInProgress() {
        return mTouchInProgress;
    }

    @Override
    @TargetApi(Build.VERSION_CODES.UPSIDE_DOWN_CAKE)
    public void onBackPressed() {
        getOnBackAnimationCallback().onBackInvoked();
    }

    protected void onStateBack() {
        mStateManager.getState().onBackPressed(this);
    }

    protected void onScreenOnChanged(boolean isOn) {
        // Reset AllApps to its initial state only if we are not in the middle of
        // processing a multi-step drop
        if (!isOn && mPendingRequestArgs == null) {
            if (!isInState(NORMAL)) {
                onUiChangedWhileSleeping();
            }
            mStateManager.goToState(NORMAL);
        }
    }

    @Override
    public RunnableList startActivitySafely(View v, Intent intent, ItemInfo item) {
        if (!hasBeenResumed()) {
            RunnableList result = new RunnableList();
<<<<<<< HEAD
            // Workaround an issue where the WM launch animation is clobbered when finishing
            // the
            // recents animation into launcher. Defer launching the activity until Launcher
            // is
=======
            // Workaround an issue where the WM launch animation is clobbered when finishing the
            // recents animation into launcher. Defer launching the activity until Launcher is
>>>>>>> bcf36a18
            // next resumed.
            addOnResumeCallback(() -> {
                RunnableList actualResult = startActivitySafely(v, intent, item);
                if (actualResult != null) {
                    actualResult.add(result::executeAllAndDestroy);
                } else {
                    result.executeAllAndDestroy();
                }
            });
            if (mOnDeferredActivityLaunchCallback != null) {
                mOnDeferredActivityLaunchCallback.run();
                mOnDeferredActivityLaunchCallback = null;
            }
            return result;
        }

        RunnableList result = super.startActivitySafely(v, intent, item);
        if (result != null && v instanceof BubbleTextView) {
<<<<<<< HEAD
            // This is set to the view that launched the activity that navigated the user
            // away
=======
            // This is set to the view that launched the activity that navigated the user away
>>>>>>> bcf36a18
            // from launcher. Since there is no callback for when the activity has finished
            // launching, enable the press state and keep this reference to reset the press
            // state when we return to launcher.
            BubbleTextView btv = (BubbleTextView) v;
            btv.setStayPressed(true);
            result.add(() -> btv.setStayPressed(false));
        }
        return result;
    }

    boolean isHotseatLayout(View layout) {
        // TODO: Remove this method
        return mHotseat != null && (layout == mHotseat);
    }

    /**
     * Returns the CellLayout of the specified container at the specified screen.
     *
     * @param screenId must be presenterPos and not modelPos.
     */
    public CellLayout getCellLayout(int container, int screenId) {
        return (container == LauncherSettings.Favorites.CONTAINER_HOTSEAT)
                ? mHotseat
                : mWorkspace.getScreenWithId(screenId);
    }

    @Override
    public void onTrimMemory(int level) {
        super.onTrimMemory(level);
        if (level >= ComponentCallbacks2.TRIM_MEMORY_UI_HIDDEN) {
            // The widget preview db can result in holding onto over
            // 3MB of memory for caching which isn't necessary.
            SQLiteDatabase.releaseMemory();

            // This clears all widget bitmaps from the widget tray
            // TODO(hyunyoungs)
        }
    }

    @Override
    public boolean dispatchPopulateAccessibilityEvent(AccessibilityEvent event) {
        final boolean result = super.dispatchPopulateAccessibilityEvent(event);
        final List<CharSequence> text = event.getText();
        text.clear();
        // Populate event with a fake title based on the current state.
        // TODO: When can workspace be null?
        text.add(mWorkspace == null
                ? getString(R.string.home_screen)
                : mStateManager.getState().getDescription(this));
        return result;
    }

    /**
     * Persistant callback which notifies when an activity launch is deferred
     * because the activity
     * was not yet resumed.
     */
    public void setOnDeferredActivityLaunchCallback(Runnable callback) {
        mOnDeferredActivityLaunchCallback = callback;
    }

    /**
     * Sets the next pages to bind synchronously on next bind.
     * 
     * @param pages should not be null.
     */
    public void setPagesToBindSynchronously(@NonNull IntSet pages) {
        mPagesToBindSynchronously = pages;
    }

    @Override
    public IntSet getPagesToBindSynchronously(IntArray orderedScreenIds) {
        IntSet visibleIds;
        if (!mPagesToBindSynchronously.isEmpty()) {
            visibleIds = mPagesToBindSynchronously;
        } else if (!mWorkspaceLoading) {
            visibleIds = mWorkspace.getCurrentPageScreenIds();
        } else {
            // If workspace binding is still in progress, getCurrentPageScreenIds won't be
            // accurate,
            // and we should use mSynchronouslyBoundPages that's set during initial binding.
            visibleIds = mSynchronouslyBoundPages;
        }
        IntArray actualIds = new IntArray();

        IntSet result = new IntSet();
        if (visibleIds.isEmpty()) {
            return result;
        }
        for (int id : orderedScreenIds.toArray()) {
            actualIds.add(id);
        }
        int firstId = visibleIds.getArray().get(0);
        int pairId = mWorkspace.getScreenPair(firstId);
        // Double check that actual screenIds contains the visibleId, as empty screens
        // are hidden
        // in single panel.
        if (actualIds.contains(firstId)) {
            result.add(firstId);
            if (mDeviceProfile.isTwoPanels && actualIds.contains(pairId)) {
                result.add(pairId);
            }
        } else if (LauncherAppState.getIDP(this).supportedProfiles.stream().anyMatch(
                deviceProfile -> deviceProfile.isTwoPanels) && actualIds.contains(pairId)) {
            // Add the right panel if left panel is hidden when switching display, due to
            // empty
            // pages being hidden in single panel.
            result.add(pairId);
        }
        return result;
    }

    /**
     * Clear any pending bind callbacks. This is called when is loader is planning
     * to
     * perform a full rebind from scratch.
     */
    @Override
    public void clearPendingBinds() {
        if (mPendingExecutor != null) {
            mPendingExecutor.cancel();
            mPendingExecutor = null;

            // We might have set this flag previously and forgot to clear it.
            mAppsView.getAppsStore()
                    .disableDeferUpdatesSilently(AllAppsStore.DEFER_UPDATES_NEXT_DRAW);
        }
    }

    /**
     * Refreshes the shortcuts shown on the workspace.
     * <p>
     * Implementation of the method from LauncherModel.Callbacks.
     */
    public void startBinding() {
        TraceHelper.INSTANCE.beginSection("startBinding");
<<<<<<< HEAD
        // Floating panels (except the full widget sheet) are associated with individual
        // icons. If
        // we are starting a fresh bind, close all such panels as all the icons are
        // about
=======
        // Floating panels (except the full widget sheet) are associated with individual icons. If
        // we are starting a fresh bind, close all such panels as all the icons are about
>>>>>>> bcf36a18
        // to go away.
        AbstractFloatingView.closeOpenViews(this, true, TYPE_ALL & ~TYPE_REBIND_SAFE);

        setWorkspaceLoading(true);

        // Clear the workspace because it's going to be rebound
        mDragController.cancelDrag();

        mWorkspace.clearDropTargets();
        mWorkspace.removeAllWorkspaceScreens();
        mAppWidgetHolder.clearViews();

        if (mHotseat != null) {
            mHotseat.resetLayout(getDeviceProfile().isVerticalBarLayout());
        }
        TraceHelper.INSTANCE.endSection();
    }

    @Override
    public void bindScreens(IntArray orderedScreenIds) {
        mWorkspace.mPageIndicator.setAreScreensBinding(true);
        int firstScreenPosition = 0;
        if (FeatureFlags.topQsbOnFirstScreenEnabled(this) &&
                orderedScreenIds.indexOf(Workspace.FIRST_SCREEN_ID) != firstScreenPosition) {
            orderedScreenIds.removeValue(Workspace.FIRST_SCREEN_ID);
            orderedScreenIds.add(firstScreenPosition, Workspace.FIRST_SCREEN_ID);
        } else if (!FeatureFlags.topQsbOnFirstScreenEnabled(this) && orderedScreenIds.isEmpty()) {
            // If there are no screens, we need to have an empty screen
            mWorkspace.addExtraEmptyScreens();
        }
        bindAddScreens(orderedScreenIds);

        // After we have added all the screens, if the wallpaper was locked to the
        // default state,
        // then notify to indicate that it can be released and a proper wallpaper offset
        // can be
        // computed before the next layout
        mWorkspace.unlockWallpaperFromDefaultPageOnNextLayout();
    }

    /**
<<<<<<< HEAD
     * Remove odd number because they are already included when isTwoPanels and add
     * the pair screen
=======
     * Remove odd number because they are already included when isTwoPanels and add the pair screen
>>>>>>> bcf36a18
     * if not present.
     */
    private IntArray filterTwoPanelScreenIds(IntArray orderedScreenIds) {
        IntSet screenIds = IntSet.wrap(orderedScreenIds);
        orderedScreenIds.forEach(screenId -> {
            if (screenId % 2 == 1) {
                screenIds.remove(screenId);
                // In case the pair is not added, add it
                if (!mWorkspace.containsScreenId(screenId - 1)) {
                    screenIds.add(screenId - 1);
                }
            }
        });
        return screenIds.getArray();
    }

    private void bindAddScreens(IntArray orderedScreenIds) {

        if (mDeviceProfile.isTwoPanels) {
            if (FOLDABLE_SINGLE_PAGE.get()) {
                orderedScreenIds = filterTwoPanelScreenIds(orderedScreenIds);
            } else {
<<<<<<< HEAD
                // Some empty pages might have been removed while the phone was in a single
                // panel
=======
                // Some empty pages might have been removed while the phone was in a single panel
>>>>>>> bcf36a18
                // mode, so we want to add those empty pages back.
                IntSet screenIds = IntSet.wrap(orderedScreenIds);
                orderedScreenIds.forEach(
                        screenId -> screenIds.add(mWorkspace.getScreenPair(screenId)));
                orderedScreenIds = screenIds.getArray();
            }
        }

        int count = orderedScreenIds.size();
        for (int i = 0; i < count; i++) {
            int screenId = orderedScreenIds.get(i);
            if (FeatureFlags.topQsbOnFirstScreenEnabled(this) && screenId == Workspace.FIRST_SCREEN_ID) {
                // No need to bind the first screen, as its always bound.
                continue;
            }
            mWorkspace.insertNewWorkspaceScreenBeforeEmptyScreen(screenId);
        }
    }

    @Override
    public void preAddApps() {
        // If there's an undo snackbar, force it to complete to ensure empty screens are
        // removed
        // before trying to add new items.
        mModelWriter.commitDelete();
        AbstractFloatingView snackbar = AbstractFloatingView.getOpenView(this, TYPE_SNACKBAR);
        if (snackbar != null) {
            snackbar.post(() -> snackbar.close(true));
        }
    }

    @Override
    public void bindAppsAdded(IntArray newScreens, ArrayList<ItemInfo> addNotAnimated,
            ArrayList<ItemInfo> addAnimated) {
        // Add the new screens
        if (newScreens != null) {
            // newScreens can contain an empty right panel that is already bound, but not
            // known
            // by BgDataModel.
            newScreens.removeAllValues(mWorkspace.mScreenOrder);
            bindAddScreens(newScreens);
        }

        // We add the items without animation on non-visible pages, and with
        // animations on the new page (which we will try and snap to).
        if (addNotAnimated != null && !addNotAnimated.isEmpty()) {
            bindItems(addNotAnimated, false);
        }
        if (addAnimated != null && !addAnimated.isEmpty()) {
            bindItems(addAnimated, true);
        }

        // Remove the extra empty screen
        mWorkspace.removeExtraEmptyScreen(false);
    }

    /**
     * Bind the items start-end from the list.
     *
     * Implementation of the method from LauncherModel.Callbacks.
     */
    @Override
    public void bindItems(final List<ItemInfo> items, final boolean forceAnimateIcons) {
        bindItems(items, forceAnimateIcons, /* focusFirstItemForAccessibility= */ false);
    }

    /**
     * Bind the items start-end from the list.
     *
     * Implementation of the method from LauncherModel.Callbacks.
     *
     * @param focusFirstItemForAccessibility true iff the first item to be added to
     *                                       the workspace
     *                                       should be focused for accessibility.
     */
    public void bindItems(
            final List<ItemInfo> items,
            final boolean forceAnimateIcons,
            final boolean focusFirstItemForAccessibility) {
        // Get the list of added items and intersect them with the set of items here
        final Collection<Animator> bounceAnims = new ArrayList<>();
        boolean canAnimatePageChange = canAnimatePageChange();
        Workspace<?> workspace = mWorkspace;
        int newItemsScreenId = -1;
        int end = items.size();
        View newView = null;
        for (int i = 0; i < end; i++) {
            final ItemInfo item = items.get(i);

            // Short circuit if we are loading dock items for a configuration which has no
            // dock
            if (item.container == LauncherSettings.Favorites.CONTAINER_HOTSEAT &&
                    mHotseat == null) {
                continue;
            }

            final View view;
            switch (item.itemType) {
                case LauncherSettings.Favorites.ITEM_TYPE_APPLICATION:
                case LauncherSettings.Favorites.ITEM_TYPE_DEEP_SHORTCUT: {
                    WorkspaceItemInfo info = (WorkspaceItemInfo) item;
                    view = createShortcut(info);
                    break;
                }
                case LauncherSettings.Favorites.ITEM_TYPE_FOLDER: {
                    view = FolderIcon.inflateFolderAndIcon(R.layout.folder_icon, this,
                            (ViewGroup) workspace.getChildAt(workspace.getCurrentPage()),
                            (FolderInfo) item);
                    break;
                }
                case LauncherSettings.Favorites.ITEM_TYPE_APP_PAIR: {
                    view = AppPairIcon.inflateIcon(R.layout.app_pair_icon, this,
                            (ViewGroup) workspace.getChildAt(workspace.getCurrentPage()),
                            (FolderInfo) item);
                    break;
                }
                case LauncherSettings.Favorites.ITEM_TYPE_APPWIDGET:
                case LauncherSettings.Favorites.ITEM_TYPE_CUSTOM_APPWIDGET: {
                    view = inflateAppWidget((LauncherAppWidgetInfo) item);
                    if (view == null) {
                        continue;
                    }
                    break;
                }
                default:
                    throw new RuntimeException("Invalid Item Type");
            }

            /*
             * Remove colliding items.
             */
            CellPos presenterPos = getCellPosMapper().mapModelToPresenter(item);
            if (item.container == CONTAINER_DESKTOP) {
                CellLayout cl = mWorkspace.getScreenWithId(presenterPos.screenId);
                if (cl != null && cl.isOccupied(presenterPos.cellX, presenterPos.cellY)) {
                    View v = cl.getChildAt(presenterPos.cellX, presenterPos.cellY);
                    if (v == null) {
                        Log.e(TAG, "bindItems failed when removing colliding item=" + item);
                    }
                    Object tag = v.getTag();
                    String desc = "Collision while binding workspace item: " + item
                            + ". Collides with " + tag;
                    if (FeatureFlags.IS_STUDIO_BUILD) {
                        throw (new RuntimeException(desc));
                    } else {
                        getModelWriter().deleteItemFromDatabase(item, desc);
                        continue;
                    }
                }
            }
            workspace.addInScreenFromBind(view, item);
            if (forceAnimateIcons) {
                // Animate all the applications up now
                view.setAlpha(0f);
                view.setScaleX(0f);
                view.setScaleY(0f);
                bounceAnims.add(createNewAppBounceAnimation(view, i));
                newItemsScreenId = presenterPos.screenId;
            }

            if (newView == null) {
                newView = view;
            }
        }

        View viewToFocus = newView;
        // Animate to the correct pager
        if (forceAnimateIcons && newItemsScreenId > -1) {
            AnimatorSet anim = new AnimatorSet();
            anim.playTogether(bounceAnims);
            if (focusFirstItemForAccessibility && viewToFocus != null) {
                anim.addListener(new AnimatorListenerAdapter() {
                    @Override
                    public void onAnimationEnd(Animator animation) {
                        viewToFocus.sendAccessibilityEvent(AccessibilityEvent.TYPE_VIEW_FOCUSED);
                    }
                });
            }

            int currentScreenId = mWorkspace.getScreenIdForPageIndex(mWorkspace.getNextPage());
            final int newScreenIndex = mWorkspace.getPageIndexForScreenId(newItemsScreenId);
            final Runnable startBounceAnimRunnable = anim::start;

            if (canAnimatePageChange && newItemsScreenId != currentScreenId) {
                // We post the animation slightly delayed to prevent slowdowns
                // when we are loading right after we return to launcher.
                mWorkspace.postDelayed(new Runnable() {
                    public void run() {
                        if (mWorkspace != null) {
                            closeOpenViews(false);

                            mWorkspace.snapToPage(newScreenIndex);
                            mWorkspace.postDelayed(startBounceAnimRunnable,
                                    NEW_APPS_ANIMATION_DELAY);
                        }
                    }
                }, NEW_APPS_PAGE_MOVE_DELAY);
            } else {
                mWorkspace.postDelayed(startBounceAnimRunnable, NEW_APPS_ANIMATION_DELAY);
            }
        } else if (focusFirstItemForAccessibility && viewToFocus != null) {
            viewToFocus.sendAccessibilityEvent(AccessibilityEvent.TYPE_VIEW_FOCUSED);
        }
        workspace.requestLayout();
    }

    /**
     * Add the views for a widget to the workspace.
     */
    public void bindAppWidget(LauncherAppWidgetInfo item) {
        View view = inflateAppWidget(item);
        if (view != null) {
            mWorkspace.addInScreen(view, item);
            mWorkspace.requestLayout();
        }
    }

    private View inflateAppWidget(LauncherAppWidgetInfo item) {
        if (item.hasOptionFlag(LauncherAppWidgetInfo.OPTION_SEARCH_WIDGET)) {
            item.providerName = QsbContainerView.getSearchComponentName(this);
            if (item.providerName == null) {
                getModelWriter().deleteItemFromDatabase(item,
                        "search widget removed because search component cannot be found");
                return null;
            }
        }
        final AppWidgetHostView view;
        if (mIsSafeModeEnabled) {
            view = new PendingAppWidgetHostView(this, item, mIconCache, true);
            prepareAppWidget(view, item);
            return view;
        }

        TraceHelper.INSTANCE.beginSection("BIND_WIDGET_id=" + item.appWidgetId);

        try {
            final LauncherAppWidgetProviderInfo appWidgetInfo;
            String removalReason = "";

            if (item.hasRestoreFlag(LauncherAppWidgetInfo.FLAG_PROVIDER_NOT_READY)) {
                // If the provider is not ready, bind as a pending widget.
                appWidgetInfo = null;
                removalReason = "the provider isn't ready.";
            } else if (item.hasRestoreFlag(LauncherAppWidgetInfo.FLAG_ID_NOT_VALID)) {
                // The widget id is not valid. Try to find the widget based on the provider
                // info.
                appWidgetInfo = mAppWidgetManager.findProvider(item.providerName, item.user);
                if (appWidgetInfo == null) {
                    if (WidgetsModel.GO_DISABLE_WIDGETS) {
                        removalReason = "widgets are disabled on go device.";
                    } else {
                        removalReason = "WidgetManagerHelper cannot find a provider from provider info.";
                    }
                }
            } else {
                appWidgetInfo = mAppWidgetManager.getLauncherAppWidgetInfo(item.appWidgetId);
                if (appWidgetInfo == null) {
                    if (item.appWidgetId <= LauncherAppWidgetInfo.CUSTOM_WIDGET_ID) {
                        removalReason = "CustomWidgetManager cannot find provider from that widget id.";
                    } else {
                        removalReason = "AppWidgetManager cannot find provider for that widget id."
                                + " It could be because AppWidgetService is not available, or the"
                                + " appWidgetId has not been bound to a the provider yet, or you"
                                + " don't have access to that appWidgetId.";
                    }
                }
            }

            // If the provider is ready, but the width is not yet restored, try to restore
            // it.
            if (!item.hasRestoreFlag(LauncherAppWidgetInfo.FLAG_PROVIDER_NOT_READY)
                    && (item.restoreStatus != LauncherAppWidgetInfo.RESTORE_COMPLETED)) {
                if (appWidgetInfo == null) {
                    getModelWriter().deleteItemFromDatabase(item,
                            "Removing restored widget: id=" + item.appWidgetId
                                    + " belongs to component " + item.providerName + " user " + item.user
                                    + ", as the provider is null and " + removalReason);
                    return null;
                }

                // If we do not have a valid id, try to bind an id.
                if (item.hasRestoreFlag(LauncherAppWidgetInfo.FLAG_ID_NOT_VALID)) {
                    if (!item.hasRestoreFlag(LauncherAppWidgetInfo.FLAG_ID_ALLOCATED)) {
                        // Id has not been allocated yet. Allocate a new id.
                        item.appWidgetId = mAppWidgetHolder.allocateAppWidgetId();
                        item.restoreStatus |= LauncherAppWidgetInfo.FLAG_ID_ALLOCATED;

                        // Also try to bind the widget. If the bind fails, the user will be shown
                        // a click to setup UI, which will ask for the bind permission.
                        PendingAddWidgetInfo pendingInfo = new PendingAddWidgetInfo(appWidgetInfo,
                                item.sourceContainer);
                        pendingInfo.spanX = item.spanX;
                        pendingInfo.spanY = item.spanY;
                        pendingInfo.minSpanX = item.minSpanX;
                        pendingInfo.minSpanY = item.minSpanY;
                        Bundle options = pendingInfo.getDefaultSizeOptions(this);

                        boolean isDirectConfig = item.hasRestoreFlag(LauncherAppWidgetInfo.FLAG_DIRECT_CONFIG);
                        if (isDirectConfig && item.bindOptions != null) {
                            Bundle newOptions = item.bindOptions.getExtras();
                            if (options != null) {
                                newOptions.putAll(options);
                            }
                            options = newOptions;
                        }
                        boolean success = mAppWidgetManager.bindAppWidgetIdIfAllowed(
                                item.appWidgetId, appWidgetInfo, options);

                        // We tried to bind once. If we were not able to bind, we would need to
                        // go through the permission dialog, which means we cannot skip the config
                        // activity.
                        item.bindOptions = null;
                        item.restoreStatus &= ~LauncherAppWidgetInfo.FLAG_DIRECT_CONFIG;

                        // Bind succeeded
                        if (success) {
                            // If the widget has a configure activity, it is still needs to set it
                            // up, otherwise the widget is ready to go.
                            item.restoreStatus = (appWidgetInfo.configure == null) || isDirectConfig
                                    ? LauncherAppWidgetInfo.RESTORE_COMPLETED
                                    : LauncherAppWidgetInfo.FLAG_UI_NOT_READY;
                        }

                        getModelWriter().updateItemInDatabase(item);
                    }
                } else if (item.hasRestoreFlag(LauncherAppWidgetInfo.FLAG_UI_NOT_READY)
                        && (appWidgetInfo.configure == null)) {
                    // The widget was marked as UI not ready, but there is no configure activity to
                    // update the UI.
                    item.restoreStatus = LauncherAppWidgetInfo.RESTORE_COMPLETED;
                    getModelWriter().updateItemInDatabase(item);
                } else if (item.hasRestoreFlag(LauncherAppWidgetInfo.FLAG_UI_NOT_READY)
                        && appWidgetInfo.configure != null) {
                    if (mAppWidgetManager.isAppWidgetRestored(item.appWidgetId)) {
                        item.restoreStatus = LauncherAppWidgetInfo.RESTORE_COMPLETED;
                        getModelWriter().updateItemInDatabase(item);
                    }
                }
            }

            if (item.restoreStatus == LauncherAppWidgetInfo.RESTORE_COMPLETED) {
                // Verify that we own the widget
                if (appWidgetInfo == null) {
                    FileLog.e(TAG, "Removing invalid widget: id=" + item.appWidgetId);
                    getModelWriter().deleteWidgetInfo(item, getAppWidgetHolder(), removalReason);
                    return null;
                }

                item.minSpanX = appWidgetInfo.minSpanX;
                item.minSpanY = appWidgetInfo.minSpanY;
                view = mAppWidgetHolder.createView(this, item.appWidgetId, appWidgetInfo);
            } else if (!item.hasRestoreFlag(LauncherAppWidgetInfo.FLAG_ID_NOT_VALID)
                    && appWidgetInfo != null) {
                mAppWidgetHolder.addPendingView(item.appWidgetId,
                        new PendingAppWidgetHostView(this, item, mIconCache, false));
                view = mAppWidgetHolder.createView(this, item.appWidgetId, appWidgetInfo);
            } else {
                view = new PendingAppWidgetHostView(this, item, mIconCache, false);
            }
            prepareAppWidget(view, item);
        } finally {
            TraceHelper.INSTANCE.endSection();
        }

        return view;
    }

    /**
     * Restores a pending widget.
     *
     * @param appWidgetId The app widget id
     */
    private LauncherAppWidgetInfo completeRestoreAppWidget(int appWidgetId, int finalRestoreFlag) {
        LauncherAppWidgetHostView view = mWorkspace.getWidgetForAppWidgetId(appWidgetId);
        if ((view == null) || !(view instanceof PendingAppWidgetHostView)) {
            Log.e(TAG, "Widget update called, when the widget no longer exists.");
            return null;
        }

        LauncherAppWidgetInfo info = (LauncherAppWidgetInfo) view.getTag();
        info.restoreStatus = finalRestoreFlag;
        if (info.restoreStatus == LauncherAppWidgetInfo.RESTORE_COMPLETED) {
            info.pendingItemInfo = null;
        }

        if (((PendingAppWidgetHostView) view).isReinflateIfNeeded()) {
            view.reInflate();
        }

        getModelWriter().updateItemInDatabase(info);
        return info;
    }

    public void clearPendingExecutor(ViewOnDrawExecutor executor) {
        if (mPendingExecutor == executor) {
            mPendingExecutor = null;
        }
    }

    @Override
    @TargetApi(Build.VERSION_CODES.S)
    public void onInitialBindComplete(IntSet boundPages, RunnableList pendingTasks,
            int workspaceItemCount, boolean isBindSync) {
        mSynchronouslyBoundPages = boundPages;
        mPagesToBindSynchronously = new IntSet();

        clearPendingBinds();
        ViewOnDrawExecutor executor = new ViewOnDrawExecutor(pendingTasks);
        mPendingExecutor = executor;
        if (!isInState(ALL_APPS)) {
            mAppsView.getAppsStore().enableDeferUpdates(AllAppsStore.DEFER_UPDATES_NEXT_DRAW);
            pendingTasks.add(() -> mAppsView.getAppsStore().disableDeferUpdates(
                    AllAppsStore.DEFER_UPDATES_NEXT_DRAW));
        }

        if (mOnInitialBindListener != null) {
            getRootView().getViewTreeObserver().removeOnPreDrawListener(mOnInitialBindListener);
            mOnInitialBindListener = null;
        }

        executor.onLoadAnimationCompleted();
        executor.attachTo(this);
        if (Utilities.ATLEAST_S) {
            Trace.endAsyncSection(DISPLAY_WORKSPACE_TRACE_METHOD_NAME,
                    DISPLAY_WORKSPACE_TRACE_COOKIE);
        }
        mStartupLatencyLogger
                .logCardinality(workspaceItemCount)
                .logEnd(isBindSync
                        ? LAUNCHER_LATENCY_STARTUP_WORKSPACE_LOADER_SYNC
                        : LAUNCHER_LATENCY_STARTUP_WORKSPACE_LOADER_ASYNC);
<<<<<<< HEAD
        // In the first rootview's onDraw after onInitialBindComplete(), log end of
        // startup latency.
=======
        // In the first rootview's onDraw after onInitialBindComplete(), log end of startup latency.
>>>>>>> bcf36a18
        getRootView().getViewTreeObserver().addOnDrawListener(
                new ViewTreeObserver.OnDrawListener() {

                    @Override
                    public void onDraw() {
                        mStartupLatencyLogger
                                .logEnd(LAUNCHER_LATENCY_STARTUP_TOTAL_DURATION)
                                .log()
                                .reset();
                        MAIN_EXECUTOR.getHandler().postAtFrontOfQueue(
                                () -> getRootView().getViewTreeObserver()
                                        .removeOnDrawListener(this));
                    }
                });
    }

    /**
     * Callback saying that there aren't any more items to bind.
     * <p>
     * Implementation of the method from LauncherModel.Callbacks.
     */
    public void finishBindingItems(IntSet pagesBoundFirst) {
        TraceHelper.INSTANCE.beginSection("finishBindingItems");
        mWorkspace.restoreInstanceStateForRemainingPages();

        setWorkspaceLoading(false);

        if (mPendingActivityResult != null) {
            handleActivityResult(mPendingActivityResult.requestCode,
                    mPendingActivityResult.resultCode, mPendingActivityResult.data);
            mPendingActivityResult = null;
        }

        int currentPage = pagesBoundFirst != null && !pagesBoundFirst.isEmpty()
                ? mWorkspace.getPageIndexForScreenId(pagesBoundFirst.getArray().get(0))
                : PagedView.INVALID_PAGE;
        // When undoing the removal of the last item on a page, return to that page.
        // Since we are just resetting the current page without user interaction,
        // override the previous page so we don't log the page switch.
        mWorkspace.setCurrentPage(currentPage, currentPage /* overridePrevPage */);
        mPagesToBindSynchronously = new IntSet();

        // Cache one page worth of icons
        getViewCache().setCacheSize(R.layout.folder_application,
                mDeviceProfile.inv.numFolderColumns * mDeviceProfile.inv.numFolderRows);
        getViewCache().setCacheSize(R.layout.folder_page, 2);

        TraceHelper.INSTANCE.endSection();
        mWorkspace.removeExtraEmptyScreen(/* stripEmptyScreens= */ true);
        mWorkspace.mPageIndicator.setAreScreensBinding(false);
    }

    private boolean canAnimatePageChange() {
        if (mDragController.isDragging()) {
            return false;
        } else {
            return (SystemClock.uptimeMillis() - mLastTouchUpTime) > (NEW_APPS_ANIMATION_INACTIVE_TIMEOUT_SECONDS
                    * 1000);
        }
    }

    /**
     * Similar to {@link #getFirstMatch} but optimized to finding a suitable view
     * for the app close
     * animation.
     *
     * @param preferredItemId      The id of the preferred item to match to if it
     *                             exists.
     * @param packageName          The package name of the app to match.
     * @param user                 The user of the app to match.
     * @param supportsAllAppsState If true and we are in All Apps state, looks for
     *                             view in All Apps.
     *                             Else we only looks on the workspace.
     */
    public @Nullable View getFirstMatchForAppClose(int preferredItemId, String packageName,
            UserHandle user, boolean supportsAllAppsState) {
        final Predicate<ItemInfo> preferredItem = info -> info != null && info.id == preferredItemId;
        final Predicate<ItemInfo> packageAndUserAndApp = info -> info != null
                && info.itemType == ITEM_TYPE_APPLICATION
                && info.user.equals(user)
                && info.getTargetComponent() != null
                && TextUtils.equals(info.getTargetComponent().getPackageName(),
                        packageName);

        if (supportsAllAppsState && isInState(LauncherState.ALL_APPS)) {
            AllAppsRecyclerView activeRecyclerView = mAppsView.getActiveRecyclerView();
            View v = getFirstMatch(Collections.singletonList(activeRecyclerView),
                    preferredItem, packageAndUserAndApp);

            if (v != null && activeRecyclerView.computeVerticalScrollOffset() > 0) {
                RectF locationBounds = new RectF();
                FloatingIconView.getLocationBoundsForView(this, v, false, locationBounds,
                        new Rect());
                if (locationBounds.top < mAppsView.getHeaderBottom()) {
                    // Icon is covered by scrim, return null to play fallback animation.
                    return null;
                }
            }

            return v;
        }

        // Look for the item inside the folder at the current page
        Folder folder = Folder.getOpen(this);
        if (folder != null) {
            View v = getFirstMatch(Collections.singletonList(
                    folder.getContent().getCurrentCellLayout().getShortcutsAndWidgets()),
                    preferredItem,
                    packageAndUserAndApp);
            if (v == null) {
                folder.close(isStarted() && !isForceInvisible());
            } else {
                return v;
            }
        }

        List<ViewGroup> containers = new ArrayList<>(mWorkspace.getPanelCount() + 1);
        containers.add(mWorkspace.getHotseat().getShortcutsAndWidgets());
        mWorkspace.forEachVisiblePage(page -> containers.add(((CellLayout) page).getShortcutsAndWidgets()));

        // Order: Preferred item by itself or in folder, then by matching package/user
        return getFirstMatch(containers, preferredItem, forFolderMatch(preferredItem),
                packageAndUserAndApp, forFolderMatch(packageAndUserAndApp));
    }

    /**
     * Finds the first view matching the ordered operators across the given
     * viewgroups in order.
     * 
     * @param containers List of ViewGroups to scan, in order of preference.
     * @param operators  List of operators, in order starting from best matching
     *                   operator.
     */
    @Nullable
    private static View getFirstMatch(Iterable<ViewGroup> containers,
            final Predicate<ItemInfo>... operators) {
        for (Predicate<ItemInfo> operator : operators) {
            for (ViewGroup container : containers) {
                View match = mapOverViewGroup(container, operator);
                if (match != null) {
                    return match;
                }
            }
        }
        return null;
    }

    /**
     * Returns the first view matching the operator in the given ViewGroups, or null
     * if none.
     * Forward iteration matters.
     */
    @Nullable
    private static View mapOverViewGroup(ViewGroup container, Predicate<ItemInfo> op) {
        final int itemCount = container.getChildCount();
        for (int itemIdx = 0; itemIdx < itemCount; itemIdx++) {
            View item = container.getChildAt(itemIdx);
            if (op.test((ItemInfo) item.getTag())) {
                return item;
            }
        }
        return null;
    }

    private ValueAnimator createNewAppBounceAnimation(View v, int i) {
        ValueAnimator bounceAnim = new PropertyListBuilder().alpha(1).scale(1).build(v)
                .setDuration(ItemInstallQueue.NEW_SHORTCUT_BOUNCE_DURATION);
        bounceAnim.setStartDelay(i * ItemInstallQueue.NEW_SHORTCUT_STAGGER_DELAY);
        bounceAnim.setInterpolator(new OvershootInterpolator(BOUNCE_ANIMATION_TENSION));
        return bounceAnim;
    }

    private void announceForAccessibility(@StringRes int stringResId) {
        getDragLayer().announceForAccessibility(getString(stringResId));
    }

    /**
     * Informs us that the overlay (-1 screen, typically), has either become visible
     * or invisible.
     */
    public void onOverlayVisibilityChanged(boolean visible) {
        getStatsLogManager().logger()
                .withSrcState(LAUNCHER_STATE_HOME)
                .withDstState(LAUNCHER_STATE_HOME)
                .withContainerInfo(LauncherAtom.ContainerInfo.newBuilder()
                        .setWorkspace(WorkspaceContainer.newBuilder()
                                .setPageIndex(visible ? 0 : -1))
                        .build())
                .log(visible ? LAUNCHER_SWIPELEFT : LAUNCHER_SWIPERIGHT);
    }

    /**
     * Informs us that the page transition has ended, so that we can react to the
     * newly selected
     * page if we want to.
     */
    public void onPageEndTransition() {
    }

    /**
     * Add the icons for all apps.
     *
     * Implementation of the method from LauncherModel.Callbacks.
     */
    @Override
    @TargetApi(Build.VERSION_CODES.S)
    @UiThread
    public void bindAllApplications(AppInfo[] apps, int flags,
            Map<PackageUserKey, Integer> packageUserKeytoUidMap) {
        Preconditions.assertUIThread();
        boolean hadWorkApps = mAppsView.shouldShowTabs();
        AllAppsStore<Launcher> appsStore = mAppsView.getAppsStore();
        appsStore.setApps(apps, flags, packageUserKeytoUidMap);
        PopupContainerWithArrow.dismissInvalidPopup(this);
        if (hadWorkApps != mAppsView.shouldShowTabs()) {
            getStateManager().goToState(NORMAL);
        }

        if (Utilities.ATLEAST_S) {
            Trace.endAsyncSection(DISPLAY_ALL_APPS_TRACE_METHOD_NAME,
                    DISPLAY_ALL_APPS_TRACE_COOKIE);
        }
    }

    /**
     * Copies LauncherModel's map of activities to shortcut counts to Launcher's.
     * This is necessary
     * because LauncherModel's map is updated in the background, while Launcher runs
     * on the UI.
     */
    @Override
    public void bindDeepShortcutMap(HashMap<ComponentKey, Integer> deepShortcutMapCopy) {
        mPopupDataProvider.setDeepShortcutMap(deepShortcutMapCopy);
    }

    @Override
    public void bindIncrementalDownloadProgressUpdated(AppInfo app) {
        mAppsView.getAppsStore().updateProgressBar(app);
    }

    @Override
    public void bindWidgetsRestored(ArrayList<LauncherAppWidgetInfo> widgets) {
        mWorkspace.widgetsRestored(widgets);
    }

    /**
     * Some shortcuts were updated in the background.
     * Implementation of the method from LauncherModel.Callbacks.
     *
     * @param updated list of shortcuts which have changed.
     */
    @Override
    public void bindWorkspaceItemsChanged(List<WorkspaceItemInfo> updated) {
        if (!updated.isEmpty()) {
            mWorkspace.updateWorkspaceItems(updated, this);
            PopupContainerWithArrow.dismissInvalidPopup(this);
        }
    }

    /**
     * Update the state of a package, typically related to install state.
     *
     * Implementation of the method from LauncherModel.Callbacks.
     */
    @Override
    public void bindRestoreItemsChange(HashSet<ItemInfo> updates) {
        mWorkspace.updateRestoreItems(updates, this);
    }

    /**
     * A package was uninstalled/updated. We take both the super set of packageNames
     * in addition to specific applications to remove, the reason being that
     * this can be called when a package is updated as well. In that scenario,
     * we only remove specific components from the workspace and hotseat, where as
     * package-removal should clear all items by package name.
     */
    @Override
    public void bindWorkspaceComponentsRemoved(Predicate<ItemInfo> matcher) {
        mWorkspace.removeItemsByMatcher(matcher);
        mDragController.onAppsRemoved(matcher);
        PopupContainerWithArrow.dismissInvalidPopup(this);
    }

    @Override
    public void bindAllWidgets(final List<WidgetsListBaseEntry> allWidgets) {
        mPopupDataProvider.setAllWidgets(allWidgets);
    }

    @Override
    public void bindStringCache(StringCache cache) {
        mStringCache = cache;
        mAppsView.updateWorkUI();
    }

    @Override
    public StringCache getStringCache() {
        return mStringCache;
    }

    /**
     * @param packageUser if null, refreshes all widgets and shortcuts, otherwise
     *                    only
     *                    refreshes the widgets and shortcuts associated with the
     *                    given package/user
     */
    public void refreshAndBindWidgetsForPackageUser(@Nullable PackageUserKey packageUser) {
        mModel.refreshAndBindWidgetsAndShortcuts(packageUser);
    }

    /**
     * $ adb shell dumpsys activity com.android.launcher3.Launcher [--all]
     */
    @Override
    public void dump(String prefix, FileDescriptor fd, PrintWriter writer, String[] args) {
        super.dump(prefix, fd, writer, args);

        if (args.length > 0 && TextUtils.equals(args[0], "--all")) {
            writer.println(prefix + "Workspace Items");
            for (int i = 0; i < mWorkspace.getPageCount(); i++) {
                writer.println(prefix + "  Homescreen " + i);

                ViewGroup layout = ((CellLayout) mWorkspace.getPageAt(i)).getShortcutsAndWidgets();
                for (int j = 0; j < layout.getChildCount(); j++) {
                    Object tag = layout.getChildAt(j).getTag();
                    if (tag != null) {
                        writer.println(prefix + "    " + tag.toString());
                    }
                }
            }

            writer.println(prefix + "  Hotseat");
            ViewGroup layout = mHotseat.getShortcutsAndWidgets();
            for (int j = 0; j < layout.getChildCount(); j++) {
                Object tag = layout.getChildAt(j).getTag();
                if (tag != null) {
                    writer.println(prefix + "    " + tag.toString());
                }
            }
        }

        writer.println(prefix + "Misc:");
        dumpMisc(prefix + "\t", writer);
        writer.println(prefix + "\tmWorkspaceLoading=" + mWorkspaceLoading);
        writer.println(prefix + "\tmPendingRequestArgs=" + mPendingRequestArgs
                + " mPendingActivityResult=" + mPendingActivityResult);
        writer.println(prefix + "\tmRotationHelper: " + mRotationHelper);
        writer.println(prefix + "\tmAppWidgetHolder.isListening: "
                + mAppWidgetHolder.isListening());

        // Extra logging for general debugging
        mDragLayer.dump(prefix, writer);
        mStateManager.dump(prefix, writer);
        mPopupDataProvider.dump(prefix, writer);
        mDeviceProfile.dump(this, prefix, writer);

        try {
            FileLog.flushAll(writer);
        } catch (Exception e) {
            // Ignore
        }

        mModel.dumpState(prefix, fd, writer, args);

        if (mLauncherCallbacks != null) {
            mLauncherCallbacks.dump(prefix, fd, writer, args);
        }
        mOverlayManager.dump(prefix, writer);
    }

    @Override
    public void onProvideKeyboardShortcuts(
            List<KeyboardShortcutGroup> data, Menu menu, int deviceId) {

        ArrayList<KeyboardShortcutInfo> shortcutInfos = new ArrayList<>();
        if (isInState(NORMAL)) {
            shortcutInfos.add(new KeyboardShortcutInfo(getString(R.string.all_apps_button_label),
                    KeyEvent.KEYCODE_A, KeyEvent.META_CTRL_ON));
            shortcutInfos.add(new KeyboardShortcutInfo(getString(R.string.widget_button_text),
                    KeyEvent.KEYCODE_W, KeyEvent.META_CTRL_ON));
        }
        getSupportedActions(this, getCurrentFocus()).forEach(la -> shortcutInfos.add(new KeyboardShortcutInfo(
                la.accessibilityAction.getLabel(), la.keyCode, KeyEvent.META_CTRL_ON)));
        if (!shortcutInfos.isEmpty()) {
            data.add(new KeyboardShortcutGroup(getString(R.string.home_screen), shortcutInfos));
        }

        super.onProvideKeyboardShortcuts(data, menu, deviceId);
    }

    @Override
    public boolean onKeyShortcut(int keyCode, KeyEvent event) {
        if (event.hasModifiers(KeyEvent.META_CTRL_ON)) {
            switch (keyCode) {
                case KeyEvent.KEYCODE_A:
                    if (isInState(NORMAL)) {
                        getStateManager().goToState(ALL_APPS);
                        return true;
                    }
                    break;
                case KeyEvent.KEYCODE_W:
                    if (isInState(NORMAL)) {
                        OptionsPopupView.openWidgets(this);
                        return true;
                    }
                    break;
                default:
                    for (LauncherAction la : getSupportedActions(this, getCurrentFocus())) {
                        if (la.keyCode == keyCode) {
                            return la.invokeFromKeyboard(getCurrentFocus());
                        }
                    }
            }
        }
        return super.onKeyShortcut(keyCode, event);
    }

    @Override
    public boolean onKeyDown(int keyCode, KeyEvent event) {
        if (keyCode == KeyEvent.KEYCODE_ESCAPE) {
            // Close any open floating views.
            closeOpenViews();
            return true;
        }
        return super.onKeyDown(keyCode, event);
    }

    @Override
    public boolean onKeyUp(int keyCode, KeyEvent event) {
        if (keyCode == KeyEvent.KEYCODE_MENU) {
            // KEYCODE_MENU is sent by some tests, for example
            // LauncherJankTests#testWidgetsContainerFling. Don't just remove its handling.
            if (!mDragController.isDragging() && !mWorkspace.isSwitchingState() &&
                    isInState(NORMAL)) {
                // Close any open floating views.
                closeOpenViews();

                // Setting the touch point to (-1, -1) will show the options popup in the center
                // of
                // the screen.
                if (Utilities.isRunningInTestHarness()) {
                    Log.d(TestProtocol.PERMANENT_DIAG_TAG, "Opening options popup on key up");
                }
                showDefaultOptions(-1, -1);
            }
            return true;
        }
        return super.onKeyUp(keyCode, event);
    }

    /**
     * Shows the default options popup
     */
    public void showDefaultOptions(float x, float y) {
        OptionsPopupView.show(this, getPopupTarget(x, y), OptionsPopupView.getOptions(this),
                false);
    }

    /**
     * Returns target rectangle for anchoring a popup menu.
     */
    protected RectF getPopupTarget(float x, float y) {
        float halfSize = getResources().getDimension(R.dimen.options_menu_thumb_size) / 2;
        if (x < 0 || y < 0) {
            x = mDragLayer.getWidth() / 2;
            y = mDragLayer.getHeight() / 2;
        }
        return new RectF(x - halfSize, y - halfSize, x + halfSize, y + halfSize);
    }

    @Override
    public boolean canUseMultipleShadesForPopup() {
        return getTopOpenViewWithType(this, TYPE_FOLDER) == null
                && getStateManager().getState() != LauncherState.ALL_APPS;
    }

    @Override
    protected void collectStateHandlers(List<StateHandler> out) {
        out.add(getAllAppsController());
        out.add(getWorkspace());
    }

    public TouchController[] createTouchControllers() {
        return new TouchController[] { getDragController(), new AllAppsSwipeController(this) };
    }

    public void onDragLayerHierarchyChanged() {
        updateDisallowBack();
    }

    private void updateDisallowBack() {
        if (DESKTOP_MODE_1_SUPPORTED || DESKTOP_MODE_2_SUPPORTED) {
            // Do not disable back in launcher when prototype behavior is enabled
            return;
        }
        LauncherRootView rv = getRootView();
        if (rv != null) {
            boolean disableBack = getStateManager().getState() == NORMAL
                    && AbstractFloatingView.getTopOpenView(this) == null;
            rv.setDisallowBackGesture(disableBack);
        }
    }

    @Override
    public void returnToHomescreen() {
        super.returnToHomescreen();
        getStateManager().goToState(LauncherState.NORMAL);
    }

    private void closeOpenViews() {
        closeOpenViews(true);
    }

    protected void closeOpenViews(boolean animate) {
        AbstractFloatingView.closeAllOpenViews(this, animate);
    }

    public Stream<SystemShortcut.Factory> getSupportedShortcuts() {
        return Stream.of(APP_INFO, WIDGETS, INSTALL, UNINSTALL);
    }

    protected LauncherAccessibilityDelegate createAccessibilityDelegate() {
        return new LauncherAccessibilityDelegate(this);
    }

    /** Enables/disabled the hotseat prediction icon long press edu for testing. */
    @VisibleForTesting
    public void enableHotseatEdu(boolean enable) {
    }

    /**
     * @see LauncherState#getOverviewScaleAndOffset(Launcher)
     */
    public float[] getNormalOverviewScaleAndOffset() {
        return new float[] { NO_SCALE, NO_OFFSET };
    }

    public static Launcher getLauncher(Context context) {
        return fromContext(context);
    }

    /**
     * Just a wrapper around the type cast to allow easier tracking of calls.
     */
    public static <T extends Launcher> T cast(ActivityContext activityContext) {
        return (T) activityContext;
    }

    public boolean supportsAdaptiveIconAnimation(View clickedView) {
        return false;
    }

    /**
     * Animates Launcher elements during a transition to the All Apps page.
     *
     * @param progress Transition progress from 0 to 1; where 0 => home and 1 => all
     *                 apps.
     */
    public void onAllAppsTransition(float progress) {
        // No-Op
    }

    /**
     * Animates Launcher elements during a transition to the Widgets pages.
     *
     * @param progress Transition progress from 0 to 1; where 0 => home and 1 =>
     *                 widgets.
     */
    public void onWidgetsTransition(float progress) {
        float scale = Utilities.mapToRange(progress, 0f, 1f, 1f,
                mDeviceProfile.bottomSheetWorkspaceScale, EMPHASIZED);
        WORKSPACE_WIDGET_SCALE.set(getWorkspace(), scale);
        HOTSEAT_WIDGET_SCALE.set(getHotseat(), scale);
    }

    private static class NonConfigInstance {
        public Configuration config;
    }

    @Override
    public StatsLogManager getStatsLogManager() {
        return super.getStatsLogManager().withDefaultInstanceId(mAllAppsSessionLogId);
    }

    /**
     * Returns the current popup for testing, if any.
     */
    @VisibleForTesting
    @Nullable
    public ArrowPopup<?> getOptionsPopup() {
        return findViewById(R.id.popup_container);
    }

    /**
     * Pauses view updates that should not be run during the app launch animation.
     */
    public void pauseExpensiveViewUpdates() {
        // Pause page indicator animations as they lead to layer trashing.
        getWorkspace().getPageIndicator().pauseAnimations();

        getWorkspace().mapOverItems((info, view) -> {
            if (view instanceof LauncherAppWidgetHostView) {
                ((LauncherAppWidgetHostView) view).beginDeferringUpdates();
            }
            return false; // Return false to continue iterating through all the items.
        });
    }

    /** Resumes view updates at the end of the app launch animation. */
    public void resumeExpensiveViewUpdates() {
        getWorkspace().getPageIndicator().skipAnimationsToEnd();

        getWorkspace().mapOverItems((info, view) -> {
            if (view instanceof LauncherAppWidgetHostView) {
                ((LauncherAppWidgetHostView) view).endDeferringUpdates();
            }
            return false; // Return false to continue iterating through all the items.
        });
    }

    /**
     * Returns {@code true} if there are visible tasks with windowing mode set to
     * {@link android.app.WindowConfiguration#WINDOWING_MODE_FREEFORM}
     */
    public boolean areFreeformTasksVisible() {
        return false; // Base launcher does not track freeform tasks
    }

    @Override
    public View.OnLongClickListener getAllAppsItemLongClickListener() {
        return ItemLongClickListener.INSTANCE_ALL_APPS;
    }

    /**
     * Handles an app pair launch; overridden in
     * {@link com.android.launcher3.uioverrides.QuickstepLauncher}
     */
    public void launchAppPair(WorkspaceItemInfo app1, WorkspaceItemInfo app2) {
        // Overridden
    }

    /**
     * Returns the animation coordinator for playing one-off animations
     */
    public CannedAnimationCoordinator getAnimationCoordinator() {
        return mAnimationCoordinator;
    }
}<|MERGE_RESOLUTION|>--- conflicted
+++ resolved
@@ -307,12 +307,7 @@
     // Type PendingSplitSelectInfo<Parcelable>
     protected static final String PENDING_SPLIT_SELECT_INFO = "launcher.pending_split_select_info";
 
-<<<<<<< HEAD
     public static final String INTENT_ACTION_ALL_APPS_TOGGLE = "launcher.intent_action_all_apps_toggle";
-=======
-    public static final String INTENT_ACTION_ALL_APPS_TOGGLE =
-            "launcher.intent_action_all_apps_toggle";
->>>>>>> bcf36a18
 
     public static final String ON_CREATE_EVT = "Launcher.onCreate";
     public static final String ON_START_EVT = "Launcher.onStart";
@@ -443,12 +438,7 @@
     private StartupLatencyLogger mStartupLatencyLogger;
     private CellPosMapper mCellPosMapper = CellPosMapper.DEFAULT;
 
-<<<<<<< HEAD
     private final CannedAnimationCoordinator mAnimationCoordinator = new CannedAnimationCoordinator(this);
-=======
-    private final CannedAnimationCoordinator mAnimationCoordinator =
-            new CannedAnimationCoordinator(this);
->>>>>>> bcf36a18
 
     @Override
     @TargetApi(Build.VERSION_CODES.S)
@@ -456,13 +446,8 @@
         mStartupLatencyLogger = createStartupLatencyLogger(
                 sIsNewProcess
                         ? LockedUserState.get(this).isUserUnlockedAtLauncherStartup()
-<<<<<<< HEAD
                                 ? COLD
                                 : COLD_DEVICE_REBOOTING
-=======
-                            ? COLD
-                            : COLD_DEVICE_REBOOTING
->>>>>>> bcf36a18
                         : WARM);
         sIsNewProcess = false;
         mStartupLatencyLogger
@@ -592,10 +577,6 @@
         setDefaultKeyMode(DEFAULT_KEYS_SEARCH_LOCAL);
 
         setContentView(getRootView());
-<<<<<<< HEAD
-=======
-        ComposeInitializer.initCompose(this);
->>>>>>> bcf36a18
 
         if (mOnInitialBindListener != null) {
             getRootView().getViewTreeObserver().addOnPreDrawListener(mOnInitialBindListener);
@@ -622,7 +603,6 @@
         }
         setTitle(R.string.home_screen);
         mStartupLatencyLogger.logEnd(LAUNCHER_LATENCY_STARTUP_ACTIVITY_ON_CREATE);
-<<<<<<< HEAD
     }
 
     /**
@@ -638,21 +618,6 @@
     }
 
     /**
-=======
-    }
-
-    /**
-     * Create {@link StartupLatencyLogger} that only collects launcher startup latency metrics
-     * without sending them anywhere. Child class can override this method to create logger
-     * that overrides {@link StartupLatencyLogger#log()} to report those metrics.
-     */
-    protected StartupLatencyLogger createStartupLatencyLogger(
-            StatsLogManager.StatsLatencyLogger.LatencyType latencyType) {
-        return new StartupLatencyLogger(latencyType);
-    }
-
-    /**
->>>>>>> bcf36a18
      * Provide {@link OnBackAnimationCallback} in below order:
      * <ol>
      * <li>auto cancel action mode handler
@@ -1474,14 +1439,8 @@
      * @return A View inflated from layoutResId.
      */
     public View createShortcut(@Nullable ViewGroup parent, WorkspaceItemInfo info) {
-<<<<<<< HEAD
         BubbleTextView favorite = (BubbleTextView) LayoutInflater.from(parent != null ? parent.getContext() : this)
                 .inflate(R.layout.app_icon, parent, false);
-=======
-        BubbleTextView favorite =
-                (BubbleTextView) LayoutInflater.from(parent != null ? parent.getContext() : this)
-                        .inflate(R.layout.app_icon, parent, false);
->>>>>>> bcf36a18
         favorite.applyFromWorkspaceItem(info);
         favorite.setOnClickListener(getItemOnClickListener());
         favorite.setOnFocusChangeListener(mFocusHandler);
@@ -1503,11 +1462,7 @@
         CellLayout layout = getCellLayout(container, screenId);
 
         WorkspaceItemInfo info = PinRequestHelper.createWorkspaceItemFromPinItemRequest(
-<<<<<<< HEAD
                 this, PinRequestHelper.getPinItemRequest(data), 0);
-=======
-                    this, PinRequestHelper.getPinItemRequest(data), 0);
->>>>>>> bcf36a18
         if (info == null) {
             Log.e(TAG, "Unable to parse a valid shortcut result");
             return;
@@ -1710,12 +1665,8 @@
     }
 
     /**
-<<<<<<< HEAD
      * Returns the ModelWriter writer, make sure to call the function every time you
      * want to use it.
-=======
-     * Returns the ModelWriter writer, make sure to call the function every time you want to use it.
->>>>>>> bcf36a18
      */
     public ModelWriter getModelWriter() {
         return mModelWriter;
@@ -1805,13 +1756,9 @@
         TraceHelper.INSTANCE.endSection();
     }
 
-<<<<<<< HEAD
     /**
      * Handle animating away split placeholder view when user taps on home button
      */
-=======
-    /** Handle animating away split placeholder view when user taps on home button */
->>>>>>> bcf36a18
     protected void handleSplitAnimationGoingToHome() {
         // Overridden
     }
@@ -1831,12 +1778,9 @@
                         }
                     });
         }
-<<<<<<< HEAD
     }
 
     public void handleHomeTap() {
-=======
->>>>>>> bcf36a18
     }
 
     protected void showAllAppsFromIntent(boolean alreadyOnHome) {
@@ -2279,15 +2223,10 @@
     public RunnableList startActivitySafely(View v, Intent intent, ItemInfo item) {
         if (!hasBeenResumed()) {
             RunnableList result = new RunnableList();
-<<<<<<< HEAD
             // Workaround an issue where the WM launch animation is clobbered when finishing
             // the
             // recents animation into launcher. Defer launching the activity until Launcher
             // is
-=======
-            // Workaround an issue where the WM launch animation is clobbered when finishing the
-            // recents animation into launcher. Defer launching the activity until Launcher is
->>>>>>> bcf36a18
             // next resumed.
             addOnResumeCallback(() -> {
                 RunnableList actualResult = startActivitySafely(v, intent, item);
@@ -2306,12 +2245,8 @@
 
         RunnableList result = super.startActivitySafely(v, intent, item);
         if (result != null && v instanceof BubbleTextView) {
-<<<<<<< HEAD
             // This is set to the view that launched the activity that navigated the user
             // away
-=======
-            // This is set to the view that launched the activity that navigated the user away
->>>>>>> bcf36a18
             // from launcher. Since there is no callback for when the activity has finished
             // launching, enable the press state and keep this reference to reset the press
             // state when we return to launcher.
@@ -2448,15 +2383,10 @@
      */
     public void startBinding() {
         TraceHelper.INSTANCE.beginSection("startBinding");
-<<<<<<< HEAD
         // Floating panels (except the full widget sheet) are associated with individual
         // icons. If
         // we are starting a fresh bind, close all such panels as all the icons are
         // about
-=======
-        // Floating panels (except the full widget sheet) are associated with individual icons. If
-        // we are starting a fresh bind, close all such panels as all the icons are about
->>>>>>> bcf36a18
         // to go away.
         AbstractFloatingView.closeOpenViews(this, true, TYPE_ALL & ~TYPE_REBIND_SAFE);
 
@@ -2498,12 +2428,8 @@
     }
 
     /**
-<<<<<<< HEAD
      * Remove odd number because they are already included when isTwoPanels and add
      * the pair screen
-=======
-     * Remove odd number because they are already included when isTwoPanels and add the pair screen
->>>>>>> bcf36a18
      * if not present.
      */
     private IntArray filterTwoPanelScreenIds(IntArray orderedScreenIds) {
@@ -2526,12 +2452,8 @@
             if (FOLDABLE_SINGLE_PAGE.get()) {
                 orderedScreenIds = filterTwoPanelScreenIds(orderedScreenIds);
             } else {
-<<<<<<< HEAD
                 // Some empty pages might have been removed while the phone was in a single
                 // panel
-=======
-                // Some empty pages might have been removed while the phone was in a single panel
->>>>>>> bcf36a18
                 // mode, so we want to add those empty pages back.
                 IntSet screenIds = IntSet.wrap(orderedScreenIds);
                 orderedScreenIds.forEach(
@@ -2963,12 +2885,8 @@
                 .logEnd(isBindSync
                         ? LAUNCHER_LATENCY_STARTUP_WORKSPACE_LOADER_SYNC
                         : LAUNCHER_LATENCY_STARTUP_WORKSPACE_LOADER_ASYNC);
-<<<<<<< HEAD
         // In the first rootview's onDraw after onInitialBindComplete(), log end of
         // startup latency.
-=======
-        // In the first rootview's onDraw after onInitialBindComplete(), log end of startup latency.
->>>>>>> bcf36a18
         getRootView().getViewTreeObserver().addOnDrawListener(
                 new ViewTreeObserver.OnDrawListener() {
 
