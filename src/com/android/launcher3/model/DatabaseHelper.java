/*
 * Copyright (C) 2023 The Android Open Source Project
 *
 * Licensed under the Apache License, Version 2.0 (the "License");
 * you may not use this file except in compliance with the License.
 * You may obtain a copy of the License at
 *
 *      http://www.apache.org/licenses/LICENSE-2.0
 *
 * Unless required by applicable law or agreed to in writing, software
 * distributed under the License is distributed on an "AS IS" BASIS,
 * WITHOUT WARRANTIES OR CONDITIONS OF ANY KIND, either express or implied.
 * See the License for the specific language governing permissions and
 * limitations under the License.
 */
package com.android.launcher3.model;

import static com.android.launcher3.LauncherSettings.Favorites.addTableToDb;
import static com.android.launcher3.config.FeatureFlags.shouldShowFirstPageWidget;
import static com.android.launcher3.provider.LauncherDbUtils.dropTable;

import android.content.ContentValues;
import android.content.Context;
import android.content.Intent;
import android.database.Cursor;
import android.database.DatabaseUtils;
import android.database.SQLException;
import android.database.sqlite.SQLiteDatabase;
import android.database.sqlite.SQLiteStatement;
import android.os.Process;
import android.os.UserHandle;
import android.provider.BaseColumns;
import android.text.TextUtils;
import android.util.Log;

import androidx.annotation.NonNull;

import com.android.launcher3.AutoInstallsLayout;
import com.android.launcher3.AutoInstallsLayout.LayoutParserCallback;
import com.android.launcher3.LauncherSettings;
import com.android.launcher3.LauncherSettings.Favorites;
import com.android.launcher3.Utilities;
import com.android.launcher3.config.FeatureFlags;
import com.android.launcher3.logging.FileLog;
import com.android.launcher3.pm.UserCache;
import com.android.launcher3.provider.LauncherDbUtils;
import com.android.launcher3.provider.LauncherDbUtils.SQLiteTransaction;
import com.android.launcher3.util.IntArray;
import com.android.launcher3.util.IntSet;
import com.android.launcher3.util.NoLocaleSQLiteHelper;
import com.android.launcher3.util.PackageManagerHelper;
import com.android.launcher3.util.Thunk;
import com.android.launcher3.widget.LauncherWidgetHolder;

import java.io.File;
import java.net.URISyntaxException;
import java.util.Arrays;
import java.util.Locale;
import java.util.function.ToLongFunction;
import java.util.stream.Collectors;

/**
 * SqLite database for launcher home-screen model
 * The class is subclassed in tests to create an in-memory db.
 */
public class DatabaseHelper extends NoLocaleSQLiteHelper implements
        LayoutParserCallback {

    /**
     * Represents the schema of the database. Changes in scheme need not be
     * backwards compatible.
     * When increasing the scheme version, ensure that downgrade_schema.json is
     * updated
     */
    public static final int SCHEMA_VERSION = 32;
    private static final String TAG = "DatabaseHelper";
    private static final boolean LOGD = false;

    private static final String DOWNGRADE_SCHEMA_FILE = "downgrade_schema.json";

    private final Context mContext;
    private final ToLongFunction<UserHandle> mUserSerialProvider;
    private final Runnable mOnEmptyDbCreateCallback;

    private int mMaxItemId = -1;
    public boolean mHotseatRestoreTableExists;

    /**
     * Constructor used in tests and for restore.
     */
    public DatabaseHelper(Context context, String dbName,
            ToLongFunction<UserHandle> userSerialProvider, Runnable onEmptyDbCreateCallback) {
        super(context, dbName, SCHEMA_VERSION);
        mContext = context;
        mUserSerialProvider = userSerialProvider;
        mOnEmptyDbCreateCallback = onEmptyDbCreateCallback;
    }

    protected void initIds() {
        // In the case where neither onCreate nor onUpgrade gets called, we read the
        // maxId from
        // the DB here
        if (mMaxItemId == -1) {
            mMaxItemId = initializeMaxItemId(getWritableDatabase());
        }
    }

    @Override
    public void onCreate(SQLiteDatabase db) {
        if (LOGD)
            Log.d(TAG, "creating new launcher database");

        mMaxItemId = 1;

        addTableToDb(db, getDefaultUserSerial(), false /* optional */);

        // Fresh and clean launcher DB.
        mMaxItemId = initializeMaxItemId(db);
        mOnEmptyDbCreateCallback.run();
    }

    public void onAddOrDeleteOp(SQLiteDatabase db) {
        if (mHotseatRestoreTableExists) {
            dropTable(db, Favorites.HYBRID_HOTSEAT_BACKUP_TABLE);
            mHotseatRestoreTableExists = false;
        }
    }

    private long getDefaultUserSerial() {
        return mUserSerialProvider.applyAsLong(Process.myUserHandle());
    }

    @Override
    public void onOpen(SQLiteDatabase db) {
        super.onOpen(db);

        File schemaFile = mContext.getFileStreamPath(DOWNGRADE_SCHEMA_FILE);
        if (!schemaFile.exists()) {
            handleOneTimeDataUpgrade(db);
        }
        DbDowngradeHelper.updateSchemaFile(schemaFile, SCHEMA_VERSION, mContext);
    }

    /**
     * One-time data updated before support of onDowngrade was added. This update is
     * backwards
     * compatible and can safely be run multiple times.
     * Note: No new logic should be added here after release, as the new logic might
     * not get
     * executed on an existing device.
     * TODO: Move this to db upgrade path, once the downgrade path is released.
     */
    protected void handleOneTimeDataUpgrade(SQLiteDatabase db) {
        // Remove "profile extra"
        UserCache um = UserCache.INSTANCE.get(mContext);
        for (UserHandle user : um.getUserProfiles()) {
            long serial = um.getSerialNumberForUser(user);
            String sql = "update favorites set intent = replace(intent, "
                    + "';l.profile=" + serial + ";', ';') where itemType = 0;";
            db.execSQL(sql);
        }
    }

    @Override
    public void onUpgrade(SQLiteDatabase db, int oldVersion, int newVersion) {
        if (LOGD) {
            Log.d(TAG, "onUpgrade triggered: " + oldVersion);
        }
        switch (oldVersion) {
            // The version cannot be lower that 12, as Launcher3 never supported a lower
            // version of the DB.
            case 12:
                // No-op
            case 13: {
                try (SQLiteTransaction t = new SQLiteTransaction(db)) {
                    // Insert new column for holding widget provider name
                    db.execSQL("ALTER TABLE favorites ADD COLUMN appWidgetProvider TEXT;");
                    t.commit();
                } catch (SQLException ex) {
                    Log.e(TAG, ex.getMessage(), ex);
                    // Old version remains, which means we wipe old data
                    break;
                }
            }
            case 14: {
                if (!addIntegerColumn(db, Favorites.MODIFIED, 0)) {
                    // Old version remains, which means we wipe old data
                    break;
                }
            }
            case 15: {
                if (!addIntegerColumn(db, Favorites.RESTORED, 0)) {
                    // Old version remains, which means we wipe old data
                    break;
                }
            }
            case 16:
                // No-op
            case 17:
                // No-op
            case 18:
                // No-op
            case 19: {
                // Add userId column
                if (!addIntegerColumn(db, Favorites.PROFILE_ID, getDefaultUserSerial())) {
                    // Old version remains, which means we wipe old data
                    break;
                }
            }
            case 20:
                if (!updateFolderItemsRank(db, true)) {
                    break;
                }
            case 21:
                // No-op
            case 22: {
                if (!addIntegerColumn(db, Favorites.OPTIONS, 0)) {
                    // Old version remains, which means we wipe old data
                    break;
                }
            }
            case 23:
                // No-op
            case 24:
                // No-op
            case 25:
                convertShortcutsToLauncherActivities(db);
            case 26:
                // QSB was moved to the grid. Ignore overlapping items
            case 27: {
                // Update the favorites table so that the screen ids are ordered based on
                // workspace page rank.
                IntArray finalScreens = LauncherDbUtils.queryIntArray(false, db,
                        "workspaceScreens", BaseColumns._ID, null, null, "screenRank");
                int[] original = finalScreens.toArray();
                Arrays.sort(original);
                String updatemap = "";
                for (int i = 0; i < original.length; i++) {
                    if (finalScreens.get(i) != original[i]) {
                        updatemap += String.format(Locale.ENGLISH, " WHEN %1$s=%2$d THEN %3$d",
                                Favorites.SCREEN, finalScreens.get(i), original[i]);
                    }
                }
                if (!TextUtils.isEmpty(updatemap)) {
                    String query = String.format(Locale.ENGLISH,
                            "UPDATE %1$s SET %2$s=CASE %3$s ELSE %2$s END WHERE %4$s = %5$d",
                            Favorites.TABLE_NAME, Favorites.SCREEN, updatemap,
                            Favorites.CONTAINER, Favorites.CONTAINER_DESKTOP);
                    db.execSQL(query);
                }
                dropTable(db, "workspaceScreens");
            }
            case 28: {
                boolean columnAdded = addIntegerColumn(
                        db, Favorites.APPWIDGET_SOURCE, Favorites.CONTAINER_UNKNOWN);
                if (!columnAdded) {
                    // Old version remains, which means we wipe old data
                    break;
                }
            }
            case 29: {
                // Remove widget panel related leftover workspace items
                db.delete(Favorites.TABLE_NAME, Utilities.createDbSelectionQuery(
                        Favorites.SCREEN, IntArray.wrap(-777, -778)), null);
            }
            case 30: {
<<<<<<< HEAD
                if (FeatureFlags.topQsbOnFirstScreenEnabled(mContext)) {
=======
                if (FeatureFlags.QSB_ON_FIRST_SCREEN
                        && !shouldShowFirstPageWidget()) {
>>>>>>> 96fe8417
                    // Clean up first row in screen 0 as it might contain junk data.
                    Log.d(TAG, "Cleaning up first row");
                    db.delete(Favorites.TABLE_NAME,
                            String.format(Locale.ENGLISH,
                                    "%1$s = %2$d AND %3$s = %4$d AND %5$s = %6$d",
                                    Favorites.SCREEN, 0,
                                    Favorites.CONTAINER, Favorites.CONTAINER_DESKTOP,
                                    Favorites.CELLY, 0),
                            null);
                }
            }
            case 31: {
                LauncherDbUtils.migrateLegacyShortcuts(mContext, db);
            }
            // Fall through
            case 32: {
                // DB Upgraded successfully
                return;
            }
        }

        // DB was not upgraded
        Log.w(TAG, "Destroying all old data.");
        createEmptyDB(db);
    }

    @Override
    public void onDowngrade(SQLiteDatabase db, int oldVersion, int newVersion) {
        try {
            DbDowngradeHelper.parse(mContext.getFileStreamPath(DOWNGRADE_SCHEMA_FILE))
                    .onDowngrade(db, oldVersion, newVersion);
        } catch (Exception e) {
            Log.d(TAG, "Unable to downgrade from: " + oldVersion + " to " + newVersion
                    + ". Wiping database.", e);
            createEmptyDB(db);
        }
    }

    /**
     * Clears all the data for a fresh start.
     */
    public void createEmptyDB(SQLiteDatabase db) {
        try (SQLiteTransaction t = new SQLiteTransaction(db)) {
            dropTable(db, Favorites.TABLE_NAME);
            dropTable(db, "workspaceScreens");
            onCreate(db);
            t.commit();
        }
    }

    /**
     * Removes widgets which are registered to the Launcher's host, but are not
     * present
     * in our model.
     */
    public void removeGhostWidgets(SQLiteDatabase db) {
        // Get all existing widget ids.
        final LauncherWidgetHolder holder = newLauncherWidgetHolder();
        try {
            final int[] allWidgets;
            try {
                // Although the method was defined in O, it has existed since the beginning of
                // time, so it might work on older platforms as well.
                allWidgets = holder.getAppWidgetIds();
            } catch (IncompatibleClassChangeError e) {
                Log.e(TAG, "getAppWidgetIds not supported", e);
                return;
            }
            final IntSet validWidgets = IntSet.wrap(LauncherDbUtils.queryIntArray(false, db,
                    Favorites.TABLE_NAME, Favorites.APPWIDGET_ID,
                    "itemType=" + Favorites.ITEM_TYPE_APPWIDGET, null, null));
            boolean isAnyWidgetRemoved = false;
            for (int widgetId : allWidgets) {
                if (!validWidgets.contains(widgetId)) {
                    try {
                        FileLog.d(TAG, "Deleting invalid widget " + widgetId);
                        holder.deleteAppWidgetId(widgetId);
                        isAnyWidgetRemoved = true;
                    } catch (RuntimeException e) {
                        // Ignore
                    }
                }
            }
            if (isAnyWidgetRemoved) {
                final String allWidgetsIds = Arrays.stream(allWidgets).mapToObj(String::valueOf)
                        .collect(Collectors.joining(",", "[", "]"));
                final String validWidgetsIds = Arrays.stream(
                        validWidgets.getArray().toArray()).mapToObj(String::valueOf)
                        .collect(Collectors.joining(",", "[", "]"));
                FileLog.d(TAG,
                        "One or more widgets was removed. db_path=" + db.getPath()
                                + " allWidgetsIds=" + allWidgetsIds
                                + ", validWidgetsIds=" + validWidgetsIds);
            }
        } finally {
            holder.destroy();
        }
    }

    /**
     * Replaces all shortcuts of type {@link Favorites#ITEM_TYPE_SHORTCUT} which
     * have a valid
     * launcher activity target with {@link Favorites#ITEM_TYPE_APPLICATION}.
     */
    @Thunk
    void convertShortcutsToLauncherActivities(SQLiteDatabase db) {
        try (SQLiteTransaction t = new SQLiteTransaction(db);
                // Only consider the primary user as other users can't have a shortcut.
                Cursor c = db.query(Favorites.TABLE_NAME,
                        new String[] { Favorites._ID, Favorites.INTENT },
                        "itemType=" + Favorites.ITEM_TYPE_SHORTCUT
                                + " AND profileId=" + getDefaultUserSerial(),
                        null, null, null, null);
                SQLiteStatement updateStmt = db.compileStatement("UPDATE favorites SET itemType="
                        + Favorites.ITEM_TYPE_APPLICATION + " WHERE _id=?")) {
            final int idIndex = c.getColumnIndexOrThrow(Favorites._ID);
            final int intentIndex = c.getColumnIndexOrThrow(Favorites.INTENT);

            while (c.moveToNext()) {
                String intentDescription = c.getString(intentIndex);
                Intent intent;
                try {
                    intent = Intent.parseUri(intentDescription, 0);
                } catch (URISyntaxException e) {
                    Log.e(TAG, "Unable to parse intent", e);
                    continue;
                }

                if (!PackageManagerHelper.isLauncherAppTarget(intent)) {
                    continue;
                }

                int id = c.getInt(idIndex);
                updateStmt.bindLong(1, id);
                updateStmt.executeUpdateDelete();
            }
            t.commit();
        } catch (SQLException ex) {
            Log.w(TAG, "Error deduping shortcuts", ex);
        }
    }

    @Thunk
    boolean updateFolderItemsRank(SQLiteDatabase db, boolean addRankColumn) {
        try (SQLiteTransaction t = new SQLiteTransaction(db)) {
            if (addRankColumn) {
                // Insert new column for holding rank
                db.execSQL("ALTER TABLE favorites ADD COLUMN rank INTEGER NOT NULL DEFAULT 0;");
            }

            // Get a map for folder ID to folder width
            Cursor c = db.rawQuery("SELECT container, MAX(cellX) FROM favorites"
                    + " WHERE container IN (SELECT _id FROM favorites WHERE itemType = ?)"
                    + " GROUP BY container;",
                    new String[] { Integer.toString(Favorites.ITEM_TYPE_FOLDER) });

            while (c.moveToNext()) {
                db.execSQL("UPDATE favorites SET rank=cellX+(cellY*?) WHERE "
                        + "container=? AND cellX IS NOT NULL AND cellY IS NOT NULL;",
                        new Object[] { c.getLong(1) + 1, c.getLong(0) });
            }

            c.close();
            t.commit();
        } catch (SQLException ex) {
            // Old version remains, which means we wipe old data
            Log.e(TAG, ex.getMessage(), ex);
            return false;
        }
        return true;
    }

    private boolean addIntegerColumn(SQLiteDatabase db, String columnName, long defaultValue) {
        try (SQLiteTransaction t = new SQLiteTransaction(db)) {
            db.execSQL("ALTER TABLE favorites ADD COLUMN "
                    + columnName + " INTEGER NOT NULL DEFAULT " + defaultValue + ";");
            t.commit();
        } catch (SQLException ex) {
            Log.e(TAG, ex.getMessage(), ex);
            return false;
        }
        return true;
    }

    // Generates a new ID to use for an object in your database. This method should
    // be only
    // called from the main UI thread. As an exception, we do call it when we call
    // the
    // constructor from the worker thread; however, this doesn't extend until after
    // the
    // constructor is called, and we only pass a reference to LauncherProvider to
    // LauncherApp
    // after that point
    @Override
    public int generateNewItemId() {
        if (mMaxItemId < 0) {
            throw new RuntimeException("Error: max item id was not initialized");
        }
        mMaxItemId += 1;
        return mMaxItemId;
    }

    /**
     * @return A new {@link LauncherWidgetHolder} based on the current context
     */
    @NonNull
    public LauncherWidgetHolder newLauncherWidgetHolder() {
        return LauncherWidgetHolder.newInstance(mContext);
    }

    @Override
    public int insertAndCheck(SQLiteDatabase db, ContentValues values) {
        return dbInsertAndCheck(db, Favorites.TABLE_NAME, values);
    }

    public int dbInsertAndCheck(SQLiteDatabase db, String table, ContentValues values) {
        if (values == null) {
            throw new RuntimeException("Error: attempting to insert null values");
        }
        if (!values.containsKey(LauncherSettings.Favorites._ID)) {
            throw new RuntimeException("Error: attempting to add item without specifying an id");
        }
        checkId(values);
        return (int) db.insert(table, null, values);
    }

    public void checkId(ContentValues values) {
        int id = values.getAsInteger(Favorites._ID);
        mMaxItemId = Math.max(id, mMaxItemId);
    }

    private int initializeMaxItemId(SQLiteDatabase db) {
        return getMaxId(db, "SELECT MAX(%1$s) FROM %2$s", Favorites._ID,
                Favorites.TABLE_NAME);
    }

    /**
     * Returns a new ID to use for a workspace screen in your database that is
     * greater than all
     * existing screen IDs
     */
    public int getNewScreenId() {
        return getMaxId(getWritableDatabase(),
                "SELECT MAX(%1$s) FROM %2$s WHERE %3$s = %4$d AND %1$s >= 0",
                Favorites.SCREEN, Favorites.TABLE_NAME, Favorites.CONTAINER,
                Favorites.CONTAINER_DESKTOP) + 1;
    }

    public int loadFavorites(SQLiteDatabase db, AutoInstallsLayout loader) {
        // TODO: Use multiple loaders with fall-back and transaction.
        int count = loader.loadLayout(db, new IntArray());

        // Ensure that the max ids are initialized
        mMaxItemId = initializeMaxItemId(db);
        return count;
    }

    /**
     * @return the max _id in the provided table.
     */
    private static int getMaxId(SQLiteDatabase db, String query, Object... args) {
        int max = 0;
        try (SQLiteStatement prog = db.compileStatement(
                String.format(Locale.ENGLISH, query, args))) {
            max = (int) DatabaseUtils.longForQuery(prog, null);
            if (max < 0) {
                throw new RuntimeException("Error: could not query max id");
            }
        } catch (IllegalArgumentException exception) {
            String message = exception.getMessage();
            if (message.contains("re-open") && message.contains("already-closed")) {
                // Don't crash trying to end a transaction an an already closed DB. See
                // b/173162852.
            } else {
                throw exception;
            }
        }
        return max;
    }
}<|MERGE_RESOLUTION|>--- conflicted
+++ resolved
@@ -264,12 +264,8 @@
                         Favorites.SCREEN, IntArray.wrap(-777, -778)), null);
             }
             case 30: {
-<<<<<<< HEAD
-                if (FeatureFlags.topQsbOnFirstScreenEnabled(mContext)) {
-=======
-                if (FeatureFlags.QSB_ON_FIRST_SCREEN
+                if (FeatureFlags.topQsbOnFirstScreenEnabled(mContext)
                         && !shouldShowFirstPageWidget()) {
->>>>>>> 96fe8417
                     // Clean up first row in screen 0 as it might contain junk data.
                     Log.d(TAG, "Cleaning up first row");
                     db.delete(Favorites.TABLE_NAME,
