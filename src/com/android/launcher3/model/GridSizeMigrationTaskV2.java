/*
 * Copyright (C) 2020 The Android Open Source Project
 *
 * Licensed under the Apache License, Version 2.0 (the "License");
 * you may not use this file except in compliance with the License.
 * You may obtain a copy of the License at
 *
 *      http://www.apache.org/licenses/LICENSE-2.0
 *
 * Unless required by applicable law or agreed to in writing, software
 * distributed under the License is distributed on an "AS IS" BASIS,
 * WITHOUT WARRANTIES OR CONDITIONS OF ANY KIND, either express or implied.
 * See the License for the specific language governing permissions and
 * limitations under the License.
 */

package com.android.launcher3.model;

import static com.android.launcher3.provider.LauncherDbUtils.dropTable;

import android.content.ComponentName;
import android.content.ContentValues;
import android.content.Context;
import android.content.Intent;
import android.content.SharedPreferences;
import android.content.pm.PackageInfo;
import android.content.pm.PackageManager;
import android.database.Cursor;
import android.database.DatabaseUtils;
import android.database.sqlite.SQLiteDatabase;
import android.graphics.Point;
import android.util.ArrayMap;
import android.util.Log;

import androidx.annotation.VisibleForTesting;

import com.android.launcher3.InvariantDeviceProfile;
import com.android.launcher3.LauncherAppState;
import com.android.launcher3.LauncherSettings;
import com.android.launcher3.Utilities;
import com.android.launcher3.graphics.LauncherPreviewRenderer;
import com.android.launcher3.model.data.ItemInfo;
import com.android.launcher3.pm.InstallSessionHelper;
import com.android.launcher3.provider.LauncherDbUtils.SQLiteTransaction;
import com.android.launcher3.util.GridOccupancy;
import com.android.launcher3.util.IntArray;
import com.android.launcher3.widget.LauncherAppWidgetProviderInfo;
import com.android.launcher3.widget.WidgetManagerHelper;

import java.util.ArrayList;
import java.util.Collections;
import java.util.HashMap;
import java.util.HashSet;
import java.util.Iterator;
import java.util.List;
import java.util.Map;
import java.util.Objects;
import java.util.Set;

/**
 * This class takes care of shrinking the workspace (by maximum of one row and one column), as a
 * result of restoring from a larger device or device density change.
 */
public class GridSizeMigrationTaskV2 {

    private static final String TAG = "GridSizeMigrationTaskV2";
    private static final boolean DEBUG = false;

    private final Context mContext;
    private final SQLiteDatabase mDb;
    private final DbReader mSrcReader;
    private final DbReader mDestReader;

    private final List<DbEntry> mHotseatItems;
    private final List<DbEntry> mWorkspaceItems;

    private final List<DbEntry> mHotseatDiff;
    private final List<DbEntry> mWorkspaceDiff;

    private final int mDestHotseatSize;
    private final int mTrgX, mTrgY;

    @VisibleForTesting
    protected GridSizeMigrationTaskV2(Context context, SQLiteDatabase db, DbReader srcReader,
            DbReader destReader, int destHotseatSize, Point targetSize) {
        mContext = context;
        mDb = db;
        mSrcReader = srcReader;
        mDestReader = destReader;

        List<DbEntry> hotseatItems = destReader.loadHotseatEntries();
        List<DbEntry> workspaceItems = destReader.loadAllWorkspaceEntries();

        // only add items in the target size. other items are considered lost
        mHotseatItems = new ArrayList<>();
        for (int i = 0; i < hotseatItems.size(); i++) {
            DbEntry item = hotseatItems.get(i);
            if (item.cellX < destHotseatSize) {
                mHotseatItems.add(item);
            }
        }
        mWorkspaceItems = new ArrayList<>();
        for (int i = 0; i < workspaceItems.size(); i++) {
            DbEntry item = workspaceItems.get(i);
            if (item.cellX < targetSize.x && item.cellY < targetSize.y) {
                mWorkspaceItems.add(item);
            }
        }

        mHotseatDiff = calcDiff(mSrcReader.loadHotseatEntries(), mHotseatItems);
        mWorkspaceDiff = calcDiff(mSrcReader.loadAllWorkspaceEntries(), mWorkspaceItems);
        mDestHotseatSize = destHotseatSize;

        mTrgX = targetSize.x;
        mTrgY = targetSize.y;
    }

    /**
     * Check given a new IDP, if migration is necessary.
     */
    public static boolean needsToMigrate(Context context, InvariantDeviceProfile idp) {
<<<<<<< HEAD
        SharedPreferences prefs = Utilities.getPrefs(context);
        String gridSizeString = getPointString(idp.numColumns, idp.numRows);
        return !gridSizeString.equals(prefs.getString(KEY_MIGRATION_SRC_WORKSPACE_SIZE, ""))
                || idp.numDatabaseHotseatIcons != prefs.getInt(KEY_MIGRATION_SRC_HOTSEAT_COUNT, -1);
=======
        DeviceGridState idpGridState = new DeviceGridState(idp);
        DeviceGridState contextGridState = new DeviceGridState(context);
        boolean needsToMigrate = !idpGridState.isCompatible(contextGridState);
        // TODO(b/198965093): Revert this change after bug is fixed
        if (needsToMigrate) {
            Log.d("b/198965093", "Migration is needed. idpGridState: " + idpGridState
                    + ", contextGridState: " + contextGridState);
        }
        return needsToMigrate;
>>>>>>> 62d30d71
    }

    /** See {@link #migrateGridIfNeeded(Context, InvariantDeviceProfile)} */
    public static boolean migrateGridIfNeeded(Context context) {
        if (context instanceof LauncherPreviewRenderer.PreviewContext) {
            return true;
        }
        return migrateGridIfNeeded(context, null);
    }

    /**
     * When migrating the grid for preview, we copy the table
     * {@link LauncherSettings.Favorites#TABLE_NAME} into
     * {@link LauncherSettings.Favorites#PREVIEW_TABLE_NAME}, run grid size migration from the
     * former to the later, then use the later table for preview.
     *
     * Similarly when doing the actual grid migration, the former grid option's table
     * {@link LauncherSettings.Favorites#TABLE_NAME} is copied into the new grid option's
     * {@link LauncherSettings.Favorites#TMP_TABLE}, we then run the grid size migration algorithm
     * to migrate the later to the former, and load the workspace from the default
     * {@link LauncherSettings.Favorites#TABLE_NAME}.
     *
     * @return false if the migration failed.
     */
    public static boolean migrateGridIfNeeded(Context context, InvariantDeviceProfile idp) {
        boolean migrateForPreview = idp != null;
        if (!migrateForPreview) {
            idp = LauncherAppState.getIDP(context);
        }

        if (!needsToMigrate(context, idp)) {
            return true;
        }

        SharedPreferences prefs = Utilities.getPrefs(context);
        HashSet<String> validPackages = getValidPackages(context);

        if (migrateForPreview) {
            if (!LauncherSettings.Settings.call(
                    context.getContentResolver(),
                    LauncherSettings.Settings.METHOD_PREP_FOR_PREVIEW, idp.dbFile).getBoolean(
                    LauncherSettings.Settings.EXTRA_VALUE)) {
                return false;
            }
        } else if (!LauncherSettings.Settings.call(
                context.getContentResolver(),
                LauncherSettings.Settings.METHOD_UPDATE_CURRENT_OPEN_HELPER).getBoolean(
                LauncherSettings.Settings.EXTRA_VALUE)) {
            return false;
        }

        long migrationStartTime = System.currentTimeMillis();
        try (SQLiteTransaction t = (SQLiteTransaction) LauncherSettings.Settings.call(
                context.getContentResolver(),
                LauncherSettings.Settings.METHOD_NEW_TRANSACTION).getBinder(
                LauncherSettings.Settings.EXTRA_VALUE)) {

            DbReader srcReader = new DbReader(t.getDb(),
                    migrateForPreview ? LauncherSettings.Favorites.TABLE_NAME
                            : LauncherSettings.Favorites.TMP_TABLE,
                    context, validPackages);
            DbReader destReader = new DbReader(t.getDb(),
                    migrateForPreview ? LauncherSettings.Favorites.PREVIEW_TABLE_NAME
                            : LauncherSettings.Favorites.TABLE_NAME,
                    context, validPackages);

            Point targetSize = new Point(idp.numColumns, idp.numRows);
            GridSizeMigrationTaskV2 task = new GridSizeMigrationTaskV2(context, t.getDb(),
                    srcReader, destReader, idp.numDatabaseHotseatIcons, targetSize);
            task.migrate(idp);

            if (!migrateForPreview) {
                dropTable(t.getDb(), LauncherSettings.Favorites.TMP_TABLE);
            }

            t.commit();

            // reinitialize max ids
            LauncherSettings.Settings.call(context.getContentResolver(),
                    LauncherSettings.Settings.METHOD_RE_INITIALIZE_IDS);

            return true;
        } catch (Exception e) {
            Log.e(TAG, "Error during grid migration", e);

            return false;
        } finally {
            Log.v(TAG, "Workspace migration completed in "
                    + (System.currentTimeMillis() - migrationStartTime));

            if (!migrateForPreview) {
                // Save current configuration, so that the migration does not run again.
                new DeviceGridState(idp).writeToPrefs(context);
            }
        }
    }

    @VisibleForTesting
    protected boolean migrate(InvariantDeviceProfile idp) {
        if (mHotseatDiff.isEmpty() && mWorkspaceDiff.isEmpty()) {
            return false;
        }

        // Migrate hotseat
        HotseatPlacementSolution hotseatSolution = new HotseatPlacementSolution(mDb, mSrcReader,
                mDestReader, mContext, mDestHotseatSize, mHotseatItems, mHotseatDiff);
        hotseatSolution.find();

        // Sort the items by the reading order.
        Collections.sort(mWorkspaceDiff);

        // Migrate workspace.
        // First we create a collection of the screens
        List<Integer> screens = new ArrayList<>();
        for (int screenId = 0; screenId <= mDestReader.mLastScreenId; screenId++) {
            screens.add(screenId);
        }

        // Then we place the items on the screens
        for (int screenId : screens) {
            if (DEBUG) {
                Log.d(TAG, "Migrating " + screenId);
            }
            GridPlacementSolution workspaceSolution = new GridPlacementSolution(mDb, mSrcReader,
                    mDestReader, mContext, screenId, mTrgX, mTrgY, mWorkspaceDiff);
            workspaceSolution.find();
            if (mWorkspaceDiff.isEmpty()) {
                break;
            }
        }

        // In case the new grid is smaller, there might be some leftover items that don't fit on
        // any of the screens, in this case we add them to new screens until all of them are placed.
        int screenId = mDestReader.mLastScreenId + 1;
        while (!mWorkspaceDiff.isEmpty()) {
            GridPlacementSolution workspaceSolution = new GridPlacementSolution(mDb, mSrcReader,
                    mDestReader, mContext, screenId, mTrgX, mTrgY, mWorkspaceDiff);
            workspaceSolution.find();
            screenId++;
        }
        return true;
    }

    /** Return what's in the src but not in the dest */
    private static List<DbEntry> calcDiff(List<DbEntry> src, List<DbEntry> dest) {
        Set<String> destIntentSet = new HashSet<>();
        Set<Map<String, Integer>> destFolderIntentSet = new HashSet<>();
        for (DbEntry entry : dest) {
            if (entry.itemType == LauncherSettings.Favorites.ITEM_TYPE_FOLDER) {
                destFolderIntentSet.add(getFolderIntents(entry));
            } else {
                destIntentSet.add(entry.mIntent);
            }
        }
        List<DbEntry> diff = new ArrayList<>();
        for (DbEntry entry : src) {
            if (entry.itemType == LauncherSettings.Favorites.ITEM_TYPE_FOLDER) {
                if (!destFolderIntentSet.contains(getFolderIntents(entry))) {
                    diff.add(entry);
                }
            } else {
                if (!destIntentSet.contains(entry.mIntent)) {
                    diff.add(entry);
                }
            }
        }
        return diff;
    }

    private static Map<String, Integer> getFolderIntents(DbEntry entry) {
        Map<String, Integer> folder = new HashMap<>();
        for (String intent : entry.mFolderItems.keySet()) {
            folder.put(intent, entry.mFolderItems.get(intent).size());
        }
        return folder;
    }

    private static void insertEntryInDb(SQLiteDatabase db, Context context, DbEntry entry,
            String srcTableName, String destTableName) {
        int id = copyEntryAndUpdate(db, context, entry, srcTableName, destTableName);

        if (entry.itemType == LauncherSettings.Favorites.ITEM_TYPE_FOLDER) {
            for (Set<Integer> itemIds : entry.mFolderItems.values()) {
                for (int itemId : itemIds) {
                    copyEntryAndUpdate(db, context, itemId, id, srcTableName, destTableName);
                }
            }
        }
    }

    private static int copyEntryAndUpdate(SQLiteDatabase db, Context context,
            DbEntry entry, String srcTableName, String destTableName) {
        return copyEntryAndUpdate(db, context, entry, -1, -1, srcTableName, destTableName);
    }

    private static int copyEntryAndUpdate(SQLiteDatabase db, Context context,
            int id, int folderId, String srcTableName, String destTableName) {
        return copyEntryAndUpdate(db, context, null, id, folderId, srcTableName, destTableName);
    }

    private static int copyEntryAndUpdate(SQLiteDatabase db, Context context,
            DbEntry entry, int id, int folderId, String srcTableName, String destTableName) {
        int newId = -1;
        Cursor c = db.query(srcTableName, null,
                LauncherSettings.Favorites._ID + " = '" + (entry != null ? entry.id : id) + "'",
                null, null, null, null);
        while (c.moveToNext()) {
            ContentValues values = new ContentValues();
            DatabaseUtils.cursorRowToContentValues(c, values);
            if (entry != null) {
                entry.updateContentValues(values);
            } else {
                values.put(LauncherSettings.Favorites.CONTAINER, folderId);
            }
            newId = LauncherSettings.Settings.call(context.getContentResolver(),
                    LauncherSettings.Settings.METHOD_NEW_ITEM_ID).getInt(
                    LauncherSettings.Settings.EXTRA_VALUE);
            values.put(LauncherSettings.Favorites._ID, newId);
            db.insert(destTableName, null, values);
        }
        c.close();
        return newId;
    }

    private static void removeEntryFromDb(SQLiteDatabase db, String tableName, IntArray entryIds) {
        db.delete(tableName,
                Utilities.createDbSelectionQuery(LauncherSettings.Favorites._ID, entryIds), null);
    }

    private static HashSet<String> getValidPackages(Context context) {
        // Initialize list of valid packages. This contain all the packages which are already on
        // the device and packages which are being installed. Any item which doesn't belong to
        // this set is removed.
        // Since the loader removes such items anyway, removing these items here doesn't cause
        // any extra data loss and gives us more free space on the grid for better migration.
        HashSet<String> validPackages = new HashSet<>();
        for (PackageInfo info : context.getPackageManager()
                .getInstalledPackages(PackageManager.GET_UNINSTALLED_PACKAGES)) {
            validPackages.add(info.packageName);
        }
        InstallSessionHelper.INSTANCE.get(context)
                .getActiveSessions().keySet()
                .forEach(packageUserKey -> validPackages.add(packageUserKey.mPackageName));
        return validPackages;
    }

    protected static class GridPlacementSolution {

        private final SQLiteDatabase mDb;
        private final DbReader mSrcReader;
        private final DbReader mDestReader;
        private final Context mContext;
        private final GridOccupancy mOccupied;
        private final int mScreenId;
        private final int mTrgX;
        private final int mTrgY;
        private final List<DbEntry> mItemsToPlace;

        private int mNextStartX;
        private int mNextStartY;

        GridPlacementSolution(SQLiteDatabase db, DbReader srcReader, DbReader destReader,
                Context context, int screenId, int trgX, int trgY, List<DbEntry> itemsToPlace) {
            mDb = db;
            mSrcReader = srcReader;
            mDestReader = destReader;
            mContext = context;
            mOccupied = new GridOccupancy(trgX, trgY);
            mScreenId = screenId;
            mTrgX = trgX;
            mTrgY = trgY;
            mNextStartX = 0;
            mNextStartY = mTrgY - 1;
            List<DbEntry> existedEntries = mDestReader.mWorkspaceEntriesByScreenId.get(screenId);
            if (existedEntries != null) {
                for (DbEntry entry : existedEntries) {
                    mOccupied.markCells(entry, true);
                }
            }
            mItemsToPlace = itemsToPlace;
        }

        public void find() {
            Iterator<DbEntry> iterator = mItemsToPlace.iterator();
            while (iterator.hasNext()) {
                final DbEntry entry = iterator.next();
                if (entry.minSpanX > mTrgX || entry.minSpanY > mTrgY) {
                    iterator.remove();
                    continue;
                }
                if (findPlacement(entry)) {
                    insertEntryInDb(mDb, mContext, entry, mSrcReader.mTableName,
                            mDestReader.mTableName);
                    iterator.remove();
                }
            }
        }

        /**
         * Search for the next possible placement of an icon. (mNextStartX, mNextStartY) serves as
         * a memoization of last placement, we can start our search for next placement from there
         * to speed up the search.
         */
        private boolean findPlacement(DbEntry entry) {
            for (int y = mNextStartY; y >= (mScreenId == 0 ? 1 /* smartspace */ : 0); y--) {
                for (int x = mNextStartX; x < mTrgX; x++) {
                    boolean fits = mOccupied.isRegionVacant(x, y, entry.spanX, entry.spanY);
                    boolean minFits = mOccupied.isRegionVacant(x, y, entry.minSpanX,
                            entry.minSpanY);
                    if (minFits) {
                        entry.spanX = entry.minSpanX;
                        entry.spanY = entry.minSpanY;
                    }
                    if (fits || minFits) {
                        entry.screenId = mScreenId;
                        entry.cellX = x;
                        entry.cellY = y;
                        mOccupied.markCells(entry, true);
                        mNextStartX = x + entry.spanX;
                        mNextStartY = y;
                        return true;
                    }
                }
                mNextStartX = 0;
            }
            return false;
        }
    }

    protected static class HotseatPlacementSolution {

        private final SQLiteDatabase mDb;
        private final DbReader mSrcReader;
        private final DbReader mDestReader;
        private final Context mContext;
        private final HotseatOccupancy mOccupied;
        private final List<DbEntry> mItemsToPlace;

        HotseatPlacementSolution(SQLiteDatabase db, DbReader srcReader, DbReader destReader,
                Context context, int hotseatSize, List<DbEntry> placedHotseatItems,
                List<DbEntry> itemsToPlace) {
            mDb = db;
            mSrcReader = srcReader;
            mDestReader = destReader;
            mContext = context;
            mOccupied = new HotseatOccupancy(hotseatSize);
            for (DbEntry entry : placedHotseatItems) {
                mOccupied.markCells(entry, true);
            }
            mItemsToPlace = itemsToPlace;
        }

        public void find() {
            for (int i = 0; i < mOccupied.mCells.length; i++) {
                if (!mOccupied.mCells[i] && !mItemsToPlace.isEmpty()) {
                    DbEntry entry = mItemsToPlace.remove(0);
                    entry.screenId = i;
                    // These values does not affect the item position, but we should set them
                    // to something other than -1.
                    entry.cellX = i;
                    entry.cellY = 0;
                    insertEntryInDb(mDb, mContext, entry, mSrcReader.mTableName,
                            mDestReader.mTableName);
                    mOccupied.markCells(entry, true);
                }
            }
        }

        private class HotseatOccupancy {

            private final boolean[] mCells;

            private HotseatOccupancy(int hotseatSize) {
                mCells = new boolean[hotseatSize];
            }

            private void markCells(ItemInfo item, boolean value) {
                mCells[item.screenId] = value;
            }
        }
    }

    protected static class DbReader {

        private final SQLiteDatabase mDb;
        private final String mTableName;
        private final Context mContext;
        private final HashSet<String> mValidPackages;
        private int mLastScreenId = -1;

        private final ArrayList<DbEntry> mHotseatEntries = new ArrayList<>();
        private final ArrayList<DbEntry> mWorkspaceEntries = new ArrayList<>();
        private final Map<Integer, ArrayList<DbEntry>> mWorkspaceEntriesByScreenId =
                new ArrayMap<>();

        DbReader(SQLiteDatabase db, String tableName, Context context,
                HashSet<String> validPackages) {
            mDb = db;
            mTableName = tableName;
            mContext = context;
            mValidPackages = validPackages;
        }

        protected ArrayList<DbEntry> loadHotseatEntries() {
            Cursor c = queryWorkspace(
                    new String[]{
                            LauncherSettings.Favorites._ID,                  // 0
                            LauncherSettings.Favorites.ITEM_TYPE,            // 1
                            LauncherSettings.Favorites.INTENT,               // 2
                            LauncherSettings.Favorites.SCREEN},              // 3
                    LauncherSettings.Favorites.CONTAINER + " = "
                            + LauncherSettings.Favorites.CONTAINER_HOTSEAT);

            final int indexId = c.getColumnIndexOrThrow(LauncherSettings.Favorites._ID);
            final int indexItemType = c.getColumnIndexOrThrow(LauncherSettings.Favorites.ITEM_TYPE);
            final int indexIntent = c.getColumnIndexOrThrow(LauncherSettings.Favorites.INTENT);
            final int indexScreen = c.getColumnIndexOrThrow(LauncherSettings.Favorites.SCREEN);

            IntArray entriesToRemove = new IntArray();
            while (c.moveToNext()) {
                DbEntry entry = new DbEntry();
                entry.id = c.getInt(indexId);
                entry.itemType = c.getInt(indexItemType);
                entry.screenId = c.getInt(indexScreen);

                try {
                    // calculate weight
                    switch (entry.itemType) {
                        case LauncherSettings.Favorites.ITEM_TYPE_SHORTCUT:
                        case LauncherSettings.Favorites.ITEM_TYPE_DEEP_SHORTCUT:
                        case LauncherSettings.Favorites.ITEM_TYPE_APPLICATION: {
                            entry.mIntent = c.getString(indexIntent);
                            verifyIntent(c.getString(indexIntent));
                            break;
                        }
                        case LauncherSettings.Favorites.ITEM_TYPE_FOLDER: {
                            int total = getFolderItemsCount(entry);
                            if (total == 0) {
                                throw new Exception("Folder is empty");
                            }
                            break;
                        }
                        default:
                            throw new Exception("Invalid item type");
                    }
                } catch (Exception e) {
                    if (DEBUG) {
                        Log.d(TAG, "Removing item " + entry.id, e);
                    }
                    entriesToRemove.add(entry.id);
                    continue;
                }
                mHotseatEntries.add(entry);
            }
            removeEntryFromDb(mDb, mTableName, entriesToRemove);
            c.close();
            return mHotseatEntries;
        }

        protected ArrayList<DbEntry> loadAllWorkspaceEntries() {
            Cursor c = queryWorkspace(
                    new String[]{
                            LauncherSettings.Favorites._ID,                  // 0
                            LauncherSettings.Favorites.ITEM_TYPE,            // 1
                            LauncherSettings.Favorites.SCREEN,               // 2
                            LauncherSettings.Favorites.CELLX,                // 3
                            LauncherSettings.Favorites.CELLY,                // 4
                            LauncherSettings.Favorites.SPANX,                // 5
                            LauncherSettings.Favorites.SPANY,                // 6
                            LauncherSettings.Favorites.INTENT,               // 7
                            LauncherSettings.Favorites.APPWIDGET_PROVIDER,   // 8
                            LauncherSettings.Favorites.APPWIDGET_ID},        // 9
                        LauncherSettings.Favorites.CONTAINER + " = "
                            + LauncherSettings.Favorites.CONTAINER_DESKTOP);
            return loadWorkspaceEntries(c);
        }

        private ArrayList<DbEntry> loadWorkspaceEntries(Cursor c) {
            final int indexId = c.getColumnIndexOrThrow(LauncherSettings.Favorites._ID);
            final int indexItemType = c.getColumnIndexOrThrow(LauncherSettings.Favorites.ITEM_TYPE);
            final int indexScreen = c.getColumnIndexOrThrow(LauncherSettings.Favorites.SCREEN);
            final int indexCellX = c.getColumnIndexOrThrow(LauncherSettings.Favorites.CELLX);
            final int indexCellY = c.getColumnIndexOrThrow(LauncherSettings.Favorites.CELLY);
            final int indexSpanX = c.getColumnIndexOrThrow(LauncherSettings.Favorites.SPANX);
            final int indexSpanY = c.getColumnIndexOrThrow(LauncherSettings.Favorites.SPANY);
            final int indexIntent = c.getColumnIndexOrThrow(LauncherSettings.Favorites.INTENT);
            final int indexAppWidgetProvider = c.getColumnIndexOrThrow(
                    LauncherSettings.Favorites.APPWIDGET_PROVIDER);
            final int indexAppWidgetId = c.getColumnIndexOrThrow(
                    LauncherSettings.Favorites.APPWIDGET_ID);

            IntArray entriesToRemove = new IntArray();
            WidgetManagerHelper widgetManagerHelper = new WidgetManagerHelper(mContext);
            while (c.moveToNext()) {
                DbEntry entry = new DbEntry();
                entry.id = c.getInt(indexId);
                entry.itemType = c.getInt(indexItemType);
                entry.screenId = c.getInt(indexScreen);
                mLastScreenId = Math.max(mLastScreenId, entry.screenId);
                entry.cellX = c.getInt(indexCellX);
                entry.cellY = c.getInt(indexCellY);
                entry.spanX = c.getInt(indexSpanX);
                entry.spanY = c.getInt(indexSpanY);

                try {
                    // calculate weight
                    switch (entry.itemType) {
                        case LauncherSettings.Favorites.ITEM_TYPE_SHORTCUT:
                        case LauncherSettings.Favorites.ITEM_TYPE_DEEP_SHORTCUT:
                        case LauncherSettings.Favorites.ITEM_TYPE_APPLICATION: {
                            entry.mIntent = c.getString(indexIntent);
                            verifyIntent(entry.mIntent);
                            break;
                        }
                        case LauncherSettings.Favorites.ITEM_TYPE_APPWIDGET: {
                            entry.mProvider = c.getString(indexAppWidgetProvider);
                            ComponentName cn = ComponentName.unflattenFromString(entry.mProvider);
                            verifyPackage(cn.getPackageName());

                            int widgetId = c.getInt(indexAppWidgetId);
                            LauncherAppWidgetProviderInfo pInfo =
                                    widgetManagerHelper.getLauncherAppWidgetInfo(widgetId);
                            Point spans = null;
                            if (pInfo != null) {
                                spans = pInfo.getMinSpans();
                            }
                            if (spans != null) {
                                entry.minSpanX = spans.x > 0 ? spans.x : entry.spanX;
                                entry.minSpanY = spans.y > 0 ? spans.y : entry.spanY;
                            } else {
                                // Assume that the widget be resized down to 2x2
                                entry.minSpanX = entry.minSpanY = 2;
                            }

                            break;
                        }
                        case LauncherSettings.Favorites.ITEM_TYPE_FOLDER: {
                            int total = getFolderItemsCount(entry);
                            if (total == 0) {
                                throw new Exception("Folder is empty");
                            }
                            break;
                        }
                        default:
                            throw new Exception("Invalid item type");
                    }
                } catch (Exception e) {
                    if (DEBUG) {
                        Log.d(TAG, "Removing item " + entry.id, e);
                    }
                    entriesToRemove.add(entry.id);
                    continue;
                }
                mWorkspaceEntries.add(entry);
                if (!mWorkspaceEntriesByScreenId.containsKey(entry.screenId)) {
                    mWorkspaceEntriesByScreenId.put(entry.screenId, new ArrayList<>());
                }
                mWorkspaceEntriesByScreenId.get(entry.screenId).add(entry);
            }
            removeEntryFromDb(mDb, mTableName, entriesToRemove);
            c.close();
            return mWorkspaceEntries;
        }

        private int getFolderItemsCount(DbEntry entry) {
            Cursor c = queryWorkspace(
                    new String[]{LauncherSettings.Favorites._ID, LauncherSettings.Favorites.INTENT},
                    LauncherSettings.Favorites.CONTAINER + " = " + entry.id);

            int total = 0;
            while (c.moveToNext()) {
                try {
                    int id = c.getInt(0);
                    String intent = c.getString(1);
                    verifyIntent(intent);
                    total++;
                    if (!entry.mFolderItems.containsKey(intent)) {
                        entry.mFolderItems.put(intent, new HashSet<>());
                    }
                    entry.mFolderItems.get(intent).add(id);
                } catch (Exception e) {
                    removeEntryFromDb(mDb, mTableName, IntArray.wrap(c.getInt(0)));
                }
            }
            c.close();
            return total;
        }

        private Cursor queryWorkspace(String[] columns, String where) {
            return mDb.query(mTableName, columns, where, null, null, null, null);
        }

        /** Verifies if the mIntent should be restored. */
        private void verifyIntent(String intentStr)
                throws Exception {
            Intent intent = Intent.parseUri(intentStr, 0);
            if (intent.getComponent() != null) {
                verifyPackage(intent.getComponent().getPackageName());
            } else if (intent.getPackage() != null) {
                // Only verify package if the component was null.
                verifyPackage(intent.getPackage());
            }
        }

        /** Verifies if the package should be restored */
        private void verifyPackage(String packageName)
                throws Exception {
            if (!mValidPackages.contains(packageName)) {
                // TODO(b/151468819): Handle promise app icon restoration during grid migration.
                throw new Exception("Package not available");
            }
        }
    }

    protected static class DbEntry extends ItemInfo implements Comparable<DbEntry> {

        private String mIntent;
        private String mProvider;
        private Map<String, Set<Integer>> mFolderItems = new HashMap<>();

        /** Comparator according to the reading order */
        @Override
        public int compareTo(DbEntry another) {
            if (screenId != another.screenId) {
                return Integer.compare(screenId, another.screenId);
            }
            if (cellY != another.cellY) {
                return -Integer.compare(cellY, another.cellY);
            }
            return Integer.compare(cellX, another.cellX);
        }

        @Override
        public boolean equals(Object o) {
            if (this == o) return true;
            if (o == null || getClass() != o.getClass()) return false;
            DbEntry entry = (DbEntry) o;
            return Objects.equals(mIntent, entry.mIntent);
        }

        @Override
        public int hashCode() {
            return Objects.hash(mIntent);
        }

        public void updateContentValues(ContentValues values) {
            values.put(LauncherSettings.Favorites.SCREEN, screenId);
            values.put(LauncherSettings.Favorites.CELLX, cellX);
            values.put(LauncherSettings.Favorites.CELLY, cellY);
            values.put(LauncherSettings.Favorites.SPANX, spanX);
            values.put(LauncherSettings.Favorites.SPANY, spanY);
        }
    }
}<|MERGE_RESOLUTION|>--- conflicted
+++ resolved
@@ -119,12 +119,6 @@
      * Check given a new IDP, if migration is necessary.
      */
     public static boolean needsToMigrate(Context context, InvariantDeviceProfile idp) {
-<<<<<<< HEAD
-        SharedPreferences prefs = Utilities.getPrefs(context);
-        String gridSizeString = getPointString(idp.numColumns, idp.numRows);
-        return !gridSizeString.equals(prefs.getString(KEY_MIGRATION_SRC_WORKSPACE_SIZE, ""))
-                || idp.numDatabaseHotseatIcons != prefs.getInt(KEY_MIGRATION_SRC_HOTSEAT_COUNT, -1);
-=======
         DeviceGridState idpGridState = new DeviceGridState(idp);
         DeviceGridState contextGridState = new DeviceGridState(context);
         boolean needsToMigrate = !idpGridState.isCompatible(contextGridState);
@@ -134,7 +128,6 @@
                     + ", contextGridState: " + contextGridState);
         }
         return needsToMigrate;
->>>>>>> 62d30d71
     }
 
     /** See {@link #migrateGridIfNeeded(Context, InvariantDeviceProfile)} */
