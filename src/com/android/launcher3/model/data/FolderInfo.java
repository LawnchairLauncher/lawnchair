--- conflicted
+++ resolved
@@ -111,23 +111,10 @@
         itemType = LauncherSettings.Favorites.ITEM_TYPE_FOLDER;
     }
 
-<<<<<<< HEAD
-    /**
-     * Create an app pair, a type of app collection that launches multiple apps into
-     * split screen
-     */
-    public static FolderInfo createAppPair(WorkspaceItemInfo app1, WorkspaceItemInfo app2) {
-        FolderInfo newAppPair = new FolderInfo();
-        newAppPair.itemType = LauncherSettings.Favorites.ITEM_TYPE_APP_PAIR;
-        newAppPair.add(app1, /* animate */ false);
-        newAppPair.add(app2, /* animate */ false);
-        return newAppPair;
-=======
     /** Adds a app or shortcut to the contents ArrayList without animation. */
     @Override
     public void add(@NonNull ItemInfo item) {
         add(item, false /* animate */);
->>>>>>> 904a97c6
     }
 
     /**
@@ -186,12 +173,14 @@
     }
 
     /**
-     * Returns the folder's contents as an ArrayList of {@link WorkspaceItemInfo}. Note: Does not
-     * return any {@link AppPairInfo}s contained in the folder, instead collects *their* contents
+     * Returns the folder's contents as an ArrayList of {@link WorkspaceItemInfo}.
+     * Note: Does not
+     * return any {@link AppPairInfo}s contained in the folder, instead collects
+     * *their* contents
      * and adds them to the ArrayList.
      */
     @Override
-    public ArrayList<WorkspaceItemInfo> getAppContents()  {
+    public ArrayList<WorkspaceItemInfo> getAppContents() {
         ArrayList<WorkspaceItemInfo> workspaceItemInfos = new ArrayList<>();
         for (ItemInfo item : contents) {
             if (item instanceof WorkspaceItemInfo wii) {
@@ -224,16 +213,12 @@
     }
 
     public interface FolderListener {
-<<<<<<< HEAD
-        void onAdd(WorkspaceItemInfo item, int rank);
-
-        void onRemove(List<WorkspaceItemInfo> item);
-
-=======
         void onAdd(ItemInfo item, int rank);
+
         void onRemove(List<ItemInfo> item);
->>>>>>> 904a97c6
+
         void onItemsChanged(boolean animate);
+
         void onTitleChanged(CharSequence title);
 
     }
@@ -332,14 +317,6 @@
         return folderInfo;
     }
 
-<<<<<<< HEAD
-    /**
-     * Returns {@link LauncherAtom.FolderIcon} wrapped as
-     * {@link LauncherAtom.ItemInfo} for logging.
-     */
-    @NonNull
-=======
->>>>>>> 904a97c6
     @Override
     public void copyFrom(@NonNull ItemInfo info) {
         super.copyFrom(info);
