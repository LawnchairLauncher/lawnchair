--- conflicted
+++ resolved
@@ -79,7 +79,8 @@
 
     public static final boolean DEBUG = false;
     public static final int NO_ID = -1;
-    // An id that doesn't match any item, including predicted apps with have an id=NO_ID
+    // An id that doesn't match any item, including predicted apps with have an
+    // id=NO_ID
     public static final int NO_MATCHING_ID = Integer.MIN_VALUE;
 
     /** Hidden field Settings.Secure.NAV_BAR_KIDS_MODE */
@@ -113,7 +114,8 @@
     /**
      * The id of the container that holds this item. For the desktop, this will be
      * {@link Favorites#CONTAINER_DESKTOP}. For the all applications folder it
-     * will be {@link #NO_ID} (since it is not stored in the settings DB). For user folders
+     * will be {@link #NO_ID} (since it is not stored in the settings DB). For user
+     * folders
      * it will be the id of the folder.
      */
     public int container = NO_ID;
@@ -167,7 +169,8 @@
     public CharSequence title;
 
     /**
-     * Optionally set: The appTitle might e.g. be different if {@code title} is used to
+     * Optionally set: The appTitle might e.g. be different if {@code title} is used
+     * to
      * display progress (e.g. Downloading..).
      */
     @Nullable
@@ -180,7 +183,8 @@
     public CharSequence contentDescription;
 
     /**
-     * When the instance is created using {@link #copyFrom}, this field is used to keep track of
+     * When the instance is created using {@link #copyFrom}, this field is used to
+     * keep track of
      * original {@link ComponentName}.
      */
     @Nullable
@@ -235,7 +239,8 @@
     /**
      * Returns this item's package name.
      *
-     * Prioritizes the component package name, then uses the intent package name as a fallback.
+     * Prioritizes the component package name, then uses the intent package name as
+     * a fallback.
      * This ensures deep shortcuts are supported.
      */
     @Nullable
@@ -343,7 +348,8 @@
     }
 
     /**
-     * Creates {@link LauncherAtom.ItemInfo} with important fields and parent container info.
+     * Creates {@link LauncherAtom.ItemInfo} with important fields and parent
+     * container info.
      */
     @NonNull
     public LauncherAtom.ItemInfo buildProto() {
@@ -351,7 +357,8 @@
     }
 
     /**
-     * Creates {@link LauncherAtom.ItemInfo} with important fields and parent container info.
+     * Creates {@link LauncherAtom.ItemInfo} with important fields and parent
+     * container info.
      */
     @NonNull
     public LauncherAtom.ItemInfo buildProto(@Nullable final CollectionInfo cInfo) {
@@ -401,8 +408,7 @@
                 break;
         }
         if (cInfo != null) {
-            LauncherAtom.FolderContainer.Builder folderBuilder =
-                    LauncherAtom.FolderContainer.newBuilder();
+            LauncherAtom.FolderContainer.Builder folderBuilder = LauncherAtom.FolderContainer.newBuilder();
             folderBuilder.setGridX(cellX).setGridY(cellY).setPageIndex(screenId);
 
             switch (cInfo.container) {
@@ -430,17 +436,9 @@
     @NonNull
     protected LauncherAtom.ItemInfo.Builder getDefaultItemInfoBuilder() {
         LauncherAtom.ItemInfo.Builder itemBuilder = LauncherAtom.ItemInfo.newBuilder();
-<<<<<<< HEAD
-        itemBuilder.setIsWork(!Process.myUserHandle().equals(user));
-        SettingsCache settingsCache = SettingsCache.INSTANCE.getNoCreate();
-        boolean isKidsMode = settingsCache != null && LawnchairApp.isRecentsEnabled () && settingsCache.getValue(NAV_BAR_KIDS_MODE, 0);
-        itemBuilder.setIsKidsMode(isKidsMode);
-=======
-        SettingsCache.INSTANCE.executeIfCreated(cache ->
-                itemBuilder.setIsKidsMode(cache.getValue(NAV_BAR_KIDS_MODE, 0)));
-        UserCache.INSTANCE.executeIfCreated(cache ->
-                itemBuilder.setUserType(getUserType(cache.getUserInfo(user))));
->>>>>>> 904a97c6
+        SettingsCache.INSTANCE
+                .executeIfCreated(cache -> itemBuilder.setIsKidsMode(cache.getValue(NAV_BAR_KIDS_MODE, 0)));
+        UserCache.INSTANCE.executeIfCreated(cache -> itemBuilder.setUserType(getUserType(cache.getUserInfo(user))));
         itemBuilder.setRank(rank);
         return itemBuilder;
     }
@@ -508,7 +506,8 @@
     }
 
     /**
-     * Returns non-AOSP container wrapped by {@link ExtendedContainers} object. Should be overridden
+     * Returns non-AOSP container wrapped by {@link ExtendedContainers} object.
+     * Should be overridden
      * by build variants.
      */
     @NonNull
