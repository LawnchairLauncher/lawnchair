/*
 * Copyright (C) 2008 The Android Open Source Project
 *
 * Licensed under the Apache License, Version 2.0 (the "License");
 * you may not use this file except in compliance with the License.
 * You may obtain a copy of the License at
 *
 *      http://www.apache.org/licenses/LICENSE-2.0
 *
 * Unless required by applicable law or agreed to in writing, software
 * distributed under the License is distributed on an "AS IS" BASIS,
 * WITHOUT WARRANTIES OR CONDITIONS OF ANY KIND, either express or implied.
 * See the License for the specific language governing permissions and
 * limitations under the License.
 */

package com.android.launcher3.model.data;

import static com.android.launcher3.LauncherSettings.Favorites.CONTAINER_ALL_APPS;

import android.content.ComponentName;
import android.content.Context;
import android.content.Intent;
import android.content.pm.ApplicationInfo;
import android.content.pm.LauncherActivityInfo;
import android.os.UserHandle;
import android.os.UserManager;

import androidx.annotation.NonNull;
import androidx.annotation.Nullable;
import androidx.annotation.VisibleForTesting;

import com.android.launcher3.Flags;
import com.android.launcher3.LauncherSettings;
import com.android.launcher3.Utilities;
import com.android.launcher3.pm.PackageInstallInfo;
<<<<<<< HEAD
import com.android.launcher3.util.ComponentKey;
=======
import com.android.launcher3.pm.UserCache;
import com.android.launcher3.util.ApiWrapper;
>>>>>>> 904a97c6
import com.android.launcher3.util.PackageManagerHelper;
import com.android.launcher3.util.UserIconInfo;

import java.util.Comparator;

/**
 * Represents an app in AllAppsView.
 */
@SuppressWarnings("NewApi")
public class AppInfo extends ItemInfoWithIcon implements WorkspaceItemFactory {

    public static final AppInfo[] EMPTY_ARRAY = new AppInfo[0];
    public static final Comparator<AppInfo> COMPONENT_KEY_COMPARATOR = (a, b) -> {
        int uc = a.user.hashCode() - b.user.hashCode();
        return uc != 0 ? uc : a.componentName.compareTo(b.componentName);
    };

    public static final Comparator<AppInfo> PACKAGE_KEY_COMPARATOR = Comparator.comparingInt(
            (AppInfo a) -> a.user.hashCode()).thenComparing(ItemInfo::getTargetPackage);

    /**
     * The intent used to start the application.
     */
    public Intent intent;

    // componentName for the Private Space Install App button can be null
    @Nullable
    public ComponentName componentName;

    // Section name used for indexing.
    public String sectionName = "";

    /**
     * The uid of the application.
     * The kernel user-ID that has been assigned to this application. Currently this is not a unique
     * ID (multiple applications can have the same uid).
     */
    public int uid = -1;

    public AppInfo() {
        itemType = LauncherSettings.Favorites.ITEM_TYPE_APPLICATION;
    }

    @Override
    @Nullable
    public Intent getIntent() {
        return intent;
    }

    /**
     * Must not hold the Context.
     */
    public AppInfo(Context context, LauncherActivityInfo info, UserHandle user) {
        this(info, UserCache.INSTANCE.get(context).getUserInfo(user),
                ApiWrapper.INSTANCE.get(context), PackageManagerHelper.INSTANCE.get(context),
                context.getSystemService(UserManager.class).isQuietModeEnabled(user));
    }

    public AppInfo(LauncherActivityInfo info, UserIconInfo userIconInfo,
            ApiWrapper apiWrapper, PackageManagerHelper pmHelper, boolean quietModeEnabled) {
        this.componentName = info.getComponentName();
        this.container = CONTAINER_ALL_APPS;
        this.user = userIconInfo.user;
        intent = makeLaunchIntent(info);

        if (quietModeEnabled) {
            runtimeStatusFlags |= FLAG_DISABLED_QUIET_USER;
        }
        uid = info.getApplicationInfo().uid;
        updateRuntimeFlagsForActivityTarget(this, info, userIconInfo, apiWrapper, pmHelper);
    }

    public AppInfo(AppInfo info) {
        super(info);
        componentName = info.componentName;
        title = Utilities.trim(info.title);
        intent = new Intent(info.intent);
        uid = info.uid;
    }

    @VisibleForTesting
    public AppInfo(ComponentName componentName, CharSequence title,
            UserHandle user, Intent intent) {
        this.componentName = componentName;
        this.title = title;
        this.user = user;
        this.intent = intent;
    }

    public AppInfo(@NonNull PackageInstallInfo installInfo) {
        componentName = installInfo.componentName;
        intent = new Intent(Intent.ACTION_MAIN)
            .addCategory(Intent.CATEGORY_LAUNCHER)
            .setComponent(componentName)
            .setFlags(Intent.FLAG_ACTIVITY_NEW_TASK
                | Intent.FLAG_ACTIVITY_RESET_TASK_IF_NEEDED);
        setProgressLevel(installInfo);
        user = installInfo.user;
    }

    @Override
    protected String dumpProperties() {
        return super.dumpProperties() + " componentName=" + componentName;
    }

    public ComponentKey toComponentKey() {
        return new ComponentKey(componentName, user);
    }

    @Override
    public WorkspaceItemInfo makeWorkspaceItem(Context context) {
        WorkspaceItemInfo workspaceItemInfo = new WorkspaceItemInfo(this);

        if ((runtimeStatusFlags & FLAG_INSTALL_SESSION_ACTIVE) != 0) {
            // We need to update the component name when the apk is installed
            workspaceItemInfo.status |= WorkspaceItemInfo.FLAG_AUTOINSTALL_ICON;
            // Since the user is manually placing it on homescreen, it should not be auto-removed
            // later
            workspaceItemInfo.status |= WorkspaceItemInfo.FLAG_RESTORE_STARTED;
            workspaceItemInfo.status |= FLAG_INSTALL_SESSION_ACTIVE;
        }
        if ((runtimeStatusFlags & FLAG_INCREMENTAL_DOWNLOAD_ACTIVE) != 0) {
            workspaceItemInfo.runtimeStatusFlags |= FLAG_INCREMENTAL_DOWNLOAD_ACTIVE;
        }

        return workspaceItemInfo;
    }

    public static Intent makeLaunchIntent(LauncherActivityInfo info) {
        return makeLaunchIntent(info.getComponentName());
    }

    public static Intent makeLaunchIntent(ComponentName cn) {
        return new Intent(Intent.ACTION_MAIN)
                .addCategory(Intent.CATEGORY_LAUNCHER)
                .setComponent(cn)
                .setFlags(Intent.FLAG_ACTIVITY_NEW_TASK
                        | Intent.FLAG_ACTIVITY_RESET_TASK_IF_NEEDED);
    }

    @NonNull
    @Override
    public ComponentName getTargetComponent() {
        return componentName;
    }

    /**
     * Updates the runtime status flags for the given info based on the state of the specified
     * activity.
     */
    public static boolean updateRuntimeFlagsForActivityTarget(
            ItemInfoWithIcon info, LauncherActivityInfo lai, UserIconInfo userIconInfo,
            ApiWrapper apiWrapper, PackageManagerHelper pmHelper) {
        final int oldProgressLevel = info.getProgressLevel();
        final int oldRuntimeStatusFlags = info.runtimeStatusFlags;
        ApplicationInfo appInfo = lai.getApplicationInfo();
        if (PackageManagerHelper.isAppSuspended(appInfo)) {
            info.runtimeStatusFlags |= FLAG_DISABLED_SUSPENDED;
        } else {
            info.runtimeStatusFlags &= ~FLAG_DISABLED_SUSPENDED;
        }
        if (Flags.enableSupportForArchiving()) {
            if (lai.getActivityInfo().isArchived) {
                info.runtimeStatusFlags |= FLAG_ARCHIVED;
            } else {
                info.runtimeStatusFlags &= ~FLAG_ARCHIVED;
            }
        }
        info.runtimeStatusFlags |= (appInfo.flags & ApplicationInfo.FLAG_SYSTEM) == 0
                ? FLAG_SYSTEM_NO : FLAG_SYSTEM_YES;

        if (Flags.privateSpaceRestrictAccessibilityDrag()) {
            if (userIconInfo.isPrivate()) {
                info.runtimeStatusFlags |= FLAG_NOT_PINNABLE;
            } else {
                info.runtimeStatusFlags &= ~FLAG_NOT_PINNABLE;
            }
        }

        // Sets the progress level, installation and incremental download flags.
        info.setProgressLevel(
                PackageManagerHelper.getLoadingProgress(lai),
                PackageInstallInfo.STATUS_INSTALLED_DOWNLOADING);
        info.setNonResizeable(apiWrapper.isNonResizeableActivity(lai));
        info.setSupportsMultiInstance(
                pmHelper.supportsMultiInstance(lai.getComponentName()));
        return (oldProgressLevel != info.getProgressLevel())
                || (oldRuntimeStatusFlags != info.runtimeStatusFlags);
    }

    @Override
    public AppInfo clone() {
        return new AppInfo(this);
    }
}<|MERGE_RESOLUTION|>--- conflicted
+++ resolved
@@ -34,12 +34,9 @@
 import com.android.launcher3.LauncherSettings;
 import com.android.launcher3.Utilities;
 import com.android.launcher3.pm.PackageInstallInfo;
-<<<<<<< HEAD
 import com.android.launcher3.util.ComponentKey;
-=======
 import com.android.launcher3.pm.UserCache;
 import com.android.launcher3.util.ApiWrapper;
->>>>>>> 904a97c6
 import com.android.launcher3.util.PackageManagerHelper;
 import com.android.launcher3.util.UserIconInfo;
 
@@ -74,7 +71,8 @@
 
     /**
      * The uid of the application.
-     * The kernel user-ID that has been assigned to this application. Currently this is not a unique
+     * The kernel user-ID that has been assigned to this application. Currently this
+     * is not a unique
      * ID (multiple applications can have the same uid).
      */
     public int uid = -1;
@@ -132,10 +130,10 @@
     public AppInfo(@NonNull PackageInstallInfo installInfo) {
         componentName = installInfo.componentName;
         intent = new Intent(Intent.ACTION_MAIN)
-            .addCategory(Intent.CATEGORY_LAUNCHER)
-            .setComponent(componentName)
-            .setFlags(Intent.FLAG_ACTIVITY_NEW_TASK
-                | Intent.FLAG_ACTIVITY_RESET_TASK_IF_NEEDED);
+                .addCategory(Intent.CATEGORY_LAUNCHER)
+                .setComponent(componentName)
+                .setFlags(Intent.FLAG_ACTIVITY_NEW_TASK
+                        | Intent.FLAG_ACTIVITY_RESET_TASK_IF_NEEDED);
         setProgressLevel(installInfo);
         user = installInfo.user;
     }
@@ -156,7 +154,8 @@
         if ((runtimeStatusFlags & FLAG_INSTALL_SESSION_ACTIVE) != 0) {
             // We need to update the component name when the apk is installed
             workspaceItemInfo.status |= WorkspaceItemInfo.FLAG_AUTOINSTALL_ICON;
-            // Since the user is manually placing it on homescreen, it should not be auto-removed
+            // Since the user is manually placing it on homescreen, it should not be
+            // auto-removed
             // later
             workspaceItemInfo.status |= WorkspaceItemInfo.FLAG_RESTORE_STARTED;
             workspaceItemInfo.status |= FLAG_INSTALL_SESSION_ACTIVE;
@@ -187,7 +186,8 @@
     }
 
     /**
-     * Updates the runtime status flags for the given info based on the state of the specified
+     * Updates the runtime status flags for the given info based on the state of the
+     * specified
      * activity.
      */
     public static boolean updateRuntimeFlagsForActivityTarget(
@@ -209,7 +209,8 @@
             }
         }
         info.runtimeStatusFlags |= (appInfo.flags & ApplicationInfo.FLAG_SYSTEM) == 0
-                ? FLAG_SYSTEM_NO : FLAG_SYSTEM_YES;
+                ? FLAG_SYSTEM_NO
+                : FLAG_SYSTEM_YES;
 
         if (Flags.privateSpaceRestrictAccessibilityDrag()) {
             if (userIconInfo.isPrivate()) {
