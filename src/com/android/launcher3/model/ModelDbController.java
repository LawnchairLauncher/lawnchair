/*
 * Copyright (C) 2023 The Android Open Source Project
 *
 * Licensed under the Apache License, Version 2.0 (the "License");
 * you may not use this file except in compliance with the License.
 * You may obtain a copy of the License at
 *
 *      http://www.apache.org/licenses/LICENSE-2.0
 *
 * Unless required by applicable law or agreed to in writing, software
 * distributed under the License is distributed on an "AS IS" BASIS,
 * WITHOUT WARRANTIES OR CONDITIONS OF ANY KIND, either express or implied.
 * See the License for the specific language governing permissions and
 * limitations under the License.
 */
package com.android.launcher3.model;

import static android.util.Base64.NO_PADDING;
import static android.util.Base64.NO_WRAP;

import static com.android.launcher3.DefaultLayoutParser.RES_PARTNER_DEFAULT_LAYOUT;
import static com.android.launcher3.LauncherSettings.Favorites.addTableToDb;
import static com.android.launcher3.LauncherSettings.Settings.LAYOUT_DIGEST_KEY;
import static com.android.launcher3.LauncherSettings.Settings.LAYOUT_DIGEST_LABEL;
import static com.android.launcher3.LauncherSettings.Settings.LAYOUT_DIGEST_TAG;
import static com.android.launcher3.provider.LauncherDbUtils.tableExists;

import android.app.blob.BlobHandle;
import android.app.blob.BlobStoreManager;
import android.content.ContentResolver;
import android.content.ContentValues;
import android.content.Context;
import android.content.pm.PackageManager;
import android.content.pm.ProviderInfo;
import android.content.res.Resources;
import android.database.Cursor;
import android.database.SQLException;
import android.database.sqlite.SQLiteDatabase;
import android.net.Uri;
import android.os.Bundle;
import android.os.ParcelFileDescriptor;
import android.os.Process;
import android.os.UserHandle;
import android.os.UserManager;
import android.provider.Settings;
import android.text.TextUtils;
import android.util.Base64;
import android.util.Log;
import android.util.Xml;

import androidx.annotation.WorkerThread;

import com.android.launcher3.AutoInstallsLayout;
import com.android.launcher3.AutoInstallsLayout.SourceResources;
import com.android.launcher3.ConstantItem;
import com.android.launcher3.DefaultLayoutParser;
import com.android.launcher3.EncryptionType;
import com.android.launcher3.InvariantDeviceProfile;
import com.android.launcher3.LauncherAppState;
import com.android.launcher3.LauncherFiles;
import com.android.launcher3.LauncherPrefs;
import com.android.launcher3.LauncherSettings;
import com.android.launcher3.LauncherSettings.Favorites;
import com.android.launcher3.Utilities;
import com.android.launcher3.logging.FileLog;
import com.android.launcher3.pm.UserCache;
import com.android.launcher3.provider.LauncherDbUtils;
import com.android.launcher3.provider.LauncherDbUtils.SQLiteTransaction;
import com.android.launcher3.provider.RestoreDbTask;
import com.android.launcher3.util.IOUtils;
import com.android.launcher3.util.IntArray;
import com.android.launcher3.util.MainThreadInitializedObject.SandboxContext;
import com.android.launcher3.util.Partner;
import com.android.launcher3.widget.LauncherWidgetHolder;

import org.xmlpull.v1.XmlPullParser;

import java.io.InputStream;
import java.io.StringReader;

import app.lawnchair.LawnchairApp;
import app.lawnchair.LawnchairAppKt;

/**
 * Utility class which maintains an instance of Launcher database and provides
 * utility methods
 * around it.
 */
public class ModelDbController {
    private static final String TAG = "LauncherProvider";

    private static final String EMPTY_DATABASE_CREATED = "EMPTY_DATABASE_CREATED";
    public static final String EXTRA_DB_NAME = "db_name";

    protected DatabaseHelper mOpenHelper;

    private final Context mContext;

    public ModelDbController(Context context) {
        mContext = context;
    }

    private synchronized void createDbIfNotExists() {
        if (mOpenHelper == null) {
            mOpenHelper = createDatabaseHelper(false /* forMigration */);
            RestoreDbTask.restoreIfNeeded(mContext, this);
        }
    }

    protected DatabaseHelper createDatabaseHelper(boolean forMigration) {
        boolean isSandbox = mContext instanceof SandboxContext;
        String dbName = isSandbox ? null : InvariantDeviceProfile.INSTANCE.get(mContext).dbFile;

        try {
            if (!forMigration && dbName != null) {
                LawnchairApp app = LawnchairAppKt.getLawnchairApp(mContext);
                app.renameRestoredDb(dbName);
                app.migrateDbName(dbName);
            }
        } catch (Throwable t) {
            // ignore
        }

        // Set the flag for empty DB
        Runnable onEmptyDbCreateCallback = forMigration ? () -> {
        }
                : () -> LauncherPrefs.get(mContext).putSync(getEmptyDbCreatedKey(dbName).to(true));

        DatabaseHelper databaseHelper = new DatabaseHelper(mContext, dbName,
                this::getSerialNumberForUser, onEmptyDbCreateCallback);
        // Table creation sometimes fails silently, which leads to a crash loop.
        // This way, we will try to create a table every time after crash, so the device
        // would eventually be able to recover.
        if (!tableExists(databaseHelper.getReadableDatabase(), Favorites.TABLE_NAME)) {
            Log.e(TAG, "Tables are missing after onCreate has been called. Trying to recreate");
            // This operation is a no-op if the table already exists.
            addTableToDb(databaseHelper.getWritableDatabase(),
                    getSerialNumberForUser(Process.myUserHandle()),
                    true /* optional */);
        }
        databaseHelper.mHotseatRestoreTableExists = tableExists(
                databaseHelper.getReadableDatabase(), Favorites.HYBRID_HOTSEAT_BACKUP_TABLE);

        databaseHelper.initIds();
        return databaseHelper;
    }

    /**
     * Refer {@link SQLiteDatabase#query}
     */
    @WorkerThread
    public Cursor query(String table, String[] projection, String selection,
            String[] selectionArgs, String sortOrder) {
        createDbIfNotExists();
        SQLiteDatabase db = mOpenHelper.getWritableDatabase();
        Cursor result = db.query(
                table, projection, selection, selectionArgs, null, null, sortOrder);

        final Bundle extra = new Bundle();
        extra.putString(EXTRA_DB_NAME, mOpenHelper.getDatabaseName());
        result.setExtras(extra);
        return result;
    }

    /**
     * Refer {@link SQLiteDatabase#insert(String, String, ContentValues)}
     */
    @WorkerThread
    public int insert(String table, ContentValues initialValues) {
        createDbIfNotExists();

        SQLiteDatabase db = mOpenHelper.getWritableDatabase();
        addModifiedTime(initialValues);
        int rowId = mOpenHelper.dbInsertAndCheck(db, table, initialValues);
        if (rowId >= 0) {
            onAddOrDeleteOp(db);
        }
        return rowId;
    }

    /**
     * Refer {@link SQLiteDatabase#delete(String, String, String[])}
     */
    @WorkerThread
    public int delete(String table, String selection, String[] selectionArgs) {
        createDbIfNotExists();
        SQLiteDatabase db = mOpenHelper.getWritableDatabase();

        int count = db.delete(table, selection, selectionArgs);
        if (count > 0) {
            onAddOrDeleteOp(db);
        }
        return count;
    }

    /**
     * Refer {@link SQLiteDatabase#update(String, ContentValues, String, String[])}
     */
    @WorkerThread
    public int update(String table, ContentValues values,
            String selection, String[] selectionArgs) {
        createDbIfNotExists();

        addModifiedTime(values);
        SQLiteDatabase db = mOpenHelper.getWritableDatabase();
        int count = db.update(table, values, selection, selectionArgs);
        return count;
    }

    /**
     * Clears a previously set flag corresponding to empty db creation
     */
    @WorkerThread
    public void clearEmptyDbFlag() {
        createDbIfNotExists();
        clearFlagEmptyDbCreated();
    }

    /**
     * Generates an id to be used for new item in the favorites table
     */
    @WorkerThread
    public int generateNewItemId() {
        createDbIfNotExists();
        return mOpenHelper.generateNewItemId();
    }

    /**
     * Generates an id to be used for new workspace screen
     */
    @WorkerThread
    public int getNewScreenId() {
        createDbIfNotExists();
        return mOpenHelper.getNewScreenId();
    }

    /**
     * Creates an empty DB clearing all existing data
     */
    @WorkerThread
    public void createEmptyDB() {
        createDbIfNotExists();
        mOpenHelper.createEmptyDB(mOpenHelper.getWritableDatabase());
        LauncherPrefs.get(mContext).putSync(getEmptyDbCreatedKey().to(true));
    }

    /**
     * Removes any widget which are present in the framework, but not in out
     * internal DB
     */
    @WorkerThread
    public void removeGhostWidgets() {
        createDbIfNotExists();
        mOpenHelper.removeGhostWidgets(mOpenHelper.getWritableDatabase());
    }

    /**
     * Returns a new {@link SQLiteTransaction}
     */
    @WorkerThread
    public SQLiteTransaction newTransaction() {
        createDbIfNotExists();
        return new SQLiteTransaction(mOpenHelper.getWritableDatabase());
    }

    /**
     * Refreshes the internal state corresponding to presence of hotseat table
     */
    @WorkerThread
    public void refreshHotseatRestoreTable() {
        createDbIfNotExists();
        mOpenHelper.mHotseatRestoreTableExists = tableExists(
                mOpenHelper.getReadableDatabase(), Favorites.HYBRID_HOTSEAT_BACKUP_TABLE);
    }

    /**
     * Migrates the DB if needed. If the migration failed, it clears the DB.
     */
    public void tryMigrateDB() {
        if (!migrateGridIfNeeded()) {
            FileLog.d(TAG, "Migration failed: resetting launcher database");
            createEmptyDB();
            LauncherPrefs.get(mContext).putSync(
                    getEmptyDbCreatedKey(mOpenHelper.getDatabaseName()).to(true));

            // Write the grid state to avoid another migration
            new DeviceGridState(LauncherAppState.getIDP(mContext)).writeToPrefs(mContext);
        }
    }

    /**
     * Migrates the DB if needed, and returns false if the migration failed
     * and DB needs to be cleared.
     * 
     * @return true if migration was success or ignored, false if migration failed
     *         and the DB should be reset.
     */
    private boolean migrateGridIfNeeded() {
        createDbIfNotExists();
        if (LauncherPrefs.get(mContext).get(getEmptyDbCreatedKey())) {
            // If we have already create a new DB, ignore migration
            Log.d(TAG, "migrateGridIfNeeded: new DB already created, skipping migration");
            return false;
        }
        InvariantDeviceProfile idp = LauncherAppState.getIDP(mContext);
        if (!GridSizeMigrationUtil.needsToMigrate(mContext, idp)) {
            Log.d(TAG, "migrateGridIfNeeded: no grid migration needed");
            return true;
        }
        String targetDbName = new DeviceGridState(idp).getDbFile();
        if (TextUtils.equals(targetDbName, mOpenHelper.getDatabaseName())) {
            Log.e(TAG, "migrateGridIfNeeded: target db is same as current: " + targetDbName);
            return false;
        }
        DatabaseHelper oldHelper = mOpenHelper;
        mOpenHelper = (mContext instanceof SandboxContext) ? oldHelper
                : createDatabaseHelper(true /* forMigration */);
        try {
            return GridSizeMigrationUtil.migrateGridIfNeeded(mContext, idp, mOpenHelper,
<<<<<<< HEAD
                    oldHelper.getWritableDatabase());
=======
                   oldHelper.getWritableDatabase());
        } catch (Exception e) {
            FileLog.e(TAG, "Failed to migrate grid", e);
            return false;
>>>>>>> 96fe8417
        } finally {
            if (mOpenHelper != oldHelper) {
                oldHelper.close();
            }
        }
    }

    /**
     * Returns the underlying model database
     */
    public SQLiteDatabase getDb() {
        createDbIfNotExists();
        return mOpenHelper.getWritableDatabase();
    }

    private void onAddOrDeleteOp(SQLiteDatabase db) {
        mOpenHelper.onAddOrDeleteOp(db);
    }

    /**
     * Deletes any empty folder from the DB.
     * 
     * @return Ids of deleted folders.
     */
    @WorkerThread
    public IntArray deleteEmptyFolders() {
        createDbIfNotExists();

        SQLiteDatabase db = mOpenHelper.getWritableDatabase();
        try (SQLiteTransaction t = new SQLiteTransaction(db)) {
            // Select folders whose id do not match any container value.
            String selection = LauncherSettings.Favorites.ITEM_TYPE + " = "
                    + LauncherSettings.Favorites.ITEM_TYPE_FOLDER + " AND "
                    + LauncherSettings.Favorites._ID + " NOT IN (SELECT "
                    + LauncherSettings.Favorites.CONTAINER + " FROM "
                    + Favorites.TABLE_NAME + ")";

            IntArray folderIds = LauncherDbUtils.queryIntArray(false, db, Favorites.TABLE_NAME,
                    Favorites._ID, selection, null, null);
            if (!folderIds.isEmpty()) {
                db.delete(Favorites.TABLE_NAME, Utilities.createDbSelectionQuery(
                        LauncherSettings.Favorites._ID, folderIds), null);
            }
            t.commit();
            return folderIds;
        } catch (SQLException ex) {
            Log.e(TAG, ex.getMessage(), ex);
            return new IntArray();
        }
    }

    private static void addModifiedTime(ContentValues values) {
        values.put(LauncherSettings.Favorites.MODIFIED, System.currentTimeMillis());
    }

    private void clearFlagEmptyDbCreated() {
        LauncherPrefs.get(mContext).removeSync(getEmptyDbCreatedKey());
    }

    /**
     * Loads the default workspace based on the following priority scheme:
     * 1) From the app restrictions
     * 2) From a package provided by play store
     * 3) From a partner configuration APK, already in the system image
     * 4) The default configuration for the particular device
     */
    @WorkerThread
    public synchronized void loadDefaultFavoritesIfNecessary() {
        createDbIfNotExists();

        if (LauncherPrefs.get(mContext).get(getEmptyDbCreatedKey())) {
            Log.d(TAG, "loading default workspace");

            LauncherWidgetHolder widgetHolder = mOpenHelper.newLauncherWidgetHolder();
            try {
                AutoInstallsLayout loader = createWorkspaceLoaderFromAppRestriction(widgetHolder);
                if (loader == null) {
                    loader = AutoInstallsLayout.get(mContext, widgetHolder, mOpenHelper);
                }
                if (loader == null) {
                    final Partner partner = Partner.get(mContext.getPackageManager());
                    if (partner != null) {
                        int workspaceResId = partner.getXmlResId(RES_PARTNER_DEFAULT_LAYOUT);
                        if (workspaceResId != 0) {
                            loader = new DefaultLayoutParser(mContext, widgetHolder,
                                    mOpenHelper, partner.getResources(), workspaceResId);
                        }
                    }
                }

                final boolean usingExternallyProvidedLayout = loader != null;
                if (loader == null) {
                    loader = getDefaultLayoutParser(widgetHolder);
                }

                // There might be some partially restored DB items, due to buggy restore logic
                // in
                // previous versions of launcher.
                mOpenHelper.createEmptyDB(mOpenHelper.getWritableDatabase());
                // Populate favorites table with initial favorites
                if ((mOpenHelper.loadFavorites(mOpenHelper.getWritableDatabase(), loader) <= 0)
                        && usingExternallyProvidedLayout) {
                    // Unable to load external layout. Cleanup and load the internal layout.
                    mOpenHelper.createEmptyDB(mOpenHelper.getWritableDatabase());
                    mOpenHelper.loadFavorites(mOpenHelper.getWritableDatabase(),
                            getDefaultLayoutParser(widgetHolder));
                }
                clearFlagEmptyDbCreated();
            } finally {
                widgetHolder.destroy();
            }
        }
    }

    /**
     * Creates workspace loader from an XML resource listed in the app restrictions.
     *
     * @return the loader if the restrictions are set and the resource exists; null
     *         otherwise.
     */
    private AutoInstallsLayout createWorkspaceLoaderFromAppRestriction(
            LauncherWidgetHolder widgetHolder) {
        ContentResolver cr = mContext.getContentResolver();
        String blobHandlerDigest = Settings.Secure.getString(cr, LAYOUT_DIGEST_KEY);
        if (Utilities.ATLEAST_R && !TextUtils.isEmpty(blobHandlerDigest)) {
            BlobStoreManager blobManager = mContext.getSystemService(BlobStoreManager.class);
            try (InputStream in = new ParcelFileDescriptor.AutoCloseInputStream(
                    blobManager.openBlob(BlobHandle.createWithSha256(
                            Base64.decode(blobHandlerDigest, NO_WRAP | NO_PADDING),
                            LAYOUT_DIGEST_LABEL, 0, LAYOUT_DIGEST_TAG)))) {
                return getAutoInstallsLayoutFromIS(in, widgetHolder, new SourceResources() {
                });
            } catch (Exception e) {
                Log.e(TAG, "Error getting layout from blob handle", e);
                return null;
            }
        }

        String authority = Settings.Secure.getString(cr, "launcher3.layout.provider");
        if (TextUtils.isEmpty(authority)) {
            return null;
        }

        PackageManager pm = mContext.getPackageManager();
        ProviderInfo pi = pm.resolveContentProvider(authority, 0);
        if (pi == null) {
            Log.e(TAG, "No provider found for authority " + authority);
            return null;
        }
        Uri uri = getLayoutUri(authority, mContext);
        try (InputStream in = cr.openInputStream(uri)) {
            Log.d(TAG, "Loading layout from " + authority);

            Resources res = pm.getResourcesForApplication(pi.applicationInfo);
            return getAutoInstallsLayoutFromIS(in, widgetHolder, SourceResources.wrap(res));
        } catch (Exception e) {
            Log.e(TAG, "Error getting layout stream from: " + authority, e);
            return null;
        }
    }

    private AutoInstallsLayout getAutoInstallsLayoutFromIS(InputStream in,
            LauncherWidgetHolder widgetHolder, SourceResources res) throws Exception {
        // Read the full xml so that we fail early in case of any IO error.
        String layout = new String(IOUtils.toByteArray(in));
        XmlPullParser parser = Xml.newPullParser();
        parser.setInput(new StringReader(layout));

        return new AutoInstallsLayout(mContext, widgetHolder, mOpenHelper, res,
                () -> parser, AutoInstallsLayout.TAG_WORKSPACE);
    }

    public static Uri getLayoutUri(String authority, Context ctx) {
        InvariantDeviceProfile grid = LauncherAppState.getIDP(ctx);
        return new Uri.Builder().scheme("content").authority(authority).path("launcher_layout")
                .appendQueryParameter("version", "1")
                .appendQueryParameter("gridWidth", Integer.toString(grid.numColumns))
                .appendQueryParameter("gridHeight", Integer.toString(grid.numRows))
                .appendQueryParameter("hotseatSize", Integer.toString(grid.numDatabaseHotseatIcons))
                .build();
    }

    private DefaultLayoutParser getDefaultLayoutParser(LauncherWidgetHolder widgetHolder) {
        InvariantDeviceProfile idp = LauncherAppState.getIDP(mContext);
        int defaultLayout = idp.demoModeLayoutId != 0
                && mContext.getSystemService(UserManager.class).isDemoUser()
                        ? idp.demoModeLayoutId
                        : idp.defaultLayoutId;

        return new DefaultLayoutParser(mContext, widgetHolder,
                mOpenHelper, mContext.getResources(), defaultLayout);
    }

    private ConstantItem<Boolean> getEmptyDbCreatedKey() {
        return getEmptyDbCreatedKey(mOpenHelper.getDatabaseName());
    }

    /**
     * Re-composite given key in respect to database. If the current db is
     * {@link LauncherFiles#LAUNCHER_DB}, return the key as-is. Otherwise append the
     * db name to
     * given key. e.g. consider key="EMPTY_DATABASE_CREATED", dbName="minimal.db",
     * the returning
     * string will be "EMPTY_DATABASE_CREATED@minimal.db".
     */
    private ConstantItem<Boolean> getEmptyDbCreatedKey(String dbName) {
        if (mContext instanceof SandboxContext) {
            return LauncherPrefs.nonRestorableItem(EMPTY_DATABASE_CREATED,
                    false /* default value */, EncryptionType.ENCRYPTED);
        }
        String key = TextUtils.equals(dbName, LauncherFiles.LAUNCHER_DB)
<<<<<<< HEAD
                ? EMPTY_DATABASE_CREATED
                : EMPTY_DATABASE_CREATED + "@" + dbName;
        return LauncherPrefs.backedUpItem(key, false /* default value */, false /* boot aware */);
=======
                ? EMPTY_DATABASE_CREATED : EMPTY_DATABASE_CREATED + "@" + dbName;
        return LauncherPrefs.backedUpItem(key, false /* default value */, EncryptionType.ENCRYPTED);
>>>>>>> 96fe8417
    }

    /**
     * Returns the serial number for the provided user
     */
    public long getSerialNumberForUser(UserHandle user) {
        return UserCache.INSTANCE.get(mContext).getSerialNumberForUser(user);
    }
}<|MERGE_RESOLUTION|>--- conflicted
+++ resolved
@@ -317,14 +317,10 @@
                 : createDatabaseHelper(true /* forMigration */);
         try {
             return GridSizeMigrationUtil.migrateGridIfNeeded(mContext, idp, mOpenHelper,
-<<<<<<< HEAD
                     oldHelper.getWritableDatabase());
-=======
-                   oldHelper.getWritableDatabase());
         } catch (Exception e) {
             FileLog.e(TAG, "Failed to migrate grid", e);
             return false;
->>>>>>> 96fe8417
         } finally {
             if (mOpenHelper != oldHelper) {
                 oldHelper.close();
@@ -536,14 +532,9 @@
                     false /* default value */, EncryptionType.ENCRYPTED);
         }
         String key = TextUtils.equals(dbName, LauncherFiles.LAUNCHER_DB)
-<<<<<<< HEAD
                 ? EMPTY_DATABASE_CREATED
                 : EMPTY_DATABASE_CREATED + "@" + dbName;
-        return LauncherPrefs.backedUpItem(key, false /* default value */, false /* boot aware */);
-=======
-                ? EMPTY_DATABASE_CREATED : EMPTY_DATABASE_CREATED + "@" + dbName;
         return LauncherPrefs.backedUpItem(key, false /* default value */, EncryptionType.ENCRYPTED);
->>>>>>> 96fe8417
     }
 
     /**
