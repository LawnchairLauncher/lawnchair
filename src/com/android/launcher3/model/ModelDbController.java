--- conflicted
+++ resolved
@@ -68,13 +68,10 @@
 import com.android.launcher3.LauncherSettings;
 import com.android.launcher3.LauncherSettings.Favorites;
 import com.android.launcher3.Utilities;
-<<<<<<< HEAD
 import com.android.launcher3.graphics.LauncherPreviewRenderer;
-=======
 import com.android.launcher3.backuprestore.LauncherRestoreEventLogger;
 import com.android.launcher3.backuprestore.LauncherRestoreEventLogger.RestoreError;
 import com.android.launcher3.logging.FileLog;
->>>>>>> 904a97c6
 import com.android.launcher3.pm.UserCache;
 import com.android.launcher3.provider.LauncherDbUtils;
 import com.android.launcher3.provider.LauncherDbUtils.SQLiteTransaction;
@@ -332,10 +329,6 @@
         mOpenHelper = (mContext instanceof SandboxContext) ? oldHelper
                 : createDatabaseHelper(true /* forMigration */);
         try {
-<<<<<<< HEAD
-            return GridSizeMigrationUtil.migrateGridIfNeeded(mContext, idp, mOpenHelper,
-                    oldHelper.getWritableDatabase());
-=======
             // This is the current grid we have, given by the mContext
             DeviceGridState srcDeviceState = new DeviceGridState(mContext);
             // This is the state we want to migrate to that is given by the idp
@@ -345,7 +338,6 @@
         } catch (Exception e) {
             FileLog.e(TAG, "Failed to migrate grid", e);
             return false;
->>>>>>> 904a97c6
         } finally {
             if (mOpenHelper != oldHelper) {
                 oldHelper.close();
@@ -354,22 +346,22 @@
     }
 
     /**
-     * In case of migration failure, report metrics for the count of each itemType in the DB.
+     * In case of migration failure, report metrics for the count of each itemType
+     * in the DB.
+     * 
      * @param restoreEventLogger logger used to report Launcher restore metrics
      */
     private void sendMetricsForFailedMigration(LauncherRestoreEventLogger restoreEventLogger,
             SQLiteDatabase db) {
         try (Cursor cursor = db.rawQuery(
                 "SELECT itemType, COUNT(*) AS count FROM favorites GROUP BY itemType",
-                null
-        )) {
+                null)) {
             if (cursor.moveToFirst()) {
                 do {
                     restoreEventLogger.logFavoritesItemsRestoreFailed(
                             cursor.getInt(cursor.getColumnIndexOrThrow(ITEM_TYPE)),
                             cursor.getInt(cursor.getColumnIndexOrThrow("count")),
-                            RestoreError.GRID_MIGRATION_FAILURE
-                    );
+                            RestoreError.GRID_MIGRATION_FAILURE);
                 } while (cursor.moveToNext());
             }
         } catch (Exception e) {
@@ -423,6 +415,7 @@
 
     /**
      * Deletes any app pair that doesn't contain 2 member apps from the DB.
+     * 
      * @return Ids of deleted app pairs.
      */
     @WorkerThread
@@ -431,13 +424,13 @@
 
         SQLiteDatabase db = mOpenHelper.getWritableDatabase();
         try (SQLiteTransaction t = new SQLiteTransaction(db)) {
-            // Select all entries with ITEM_TYPE = ITEM_TYPE_APP_PAIR whose id does not appear
+            // Select all entries with ITEM_TYPE = ITEM_TYPE_APP_PAIR whose id does not
+            // appear
             // exactly twice in the CONTAINER column.
-            String selection =
-                    ITEM_TYPE + " = " + ITEM_TYPE_APP_PAIR
-                            + " AND " + _ID +  " NOT IN"
-                            + " (SELECT " + CONTAINER + " FROM " + TABLE_NAME
-                            + " GROUP BY " + CONTAINER + " HAVING COUNT(*) = 2)";
+            String selection = ITEM_TYPE + " = " + ITEM_TYPE_APP_PAIR
+                    + " AND " + _ID + " NOT IN"
+                    + " (SELECT " + CONTAINER + " FROM " + TABLE_NAME
+                    + " GROUP BY " + CONTAINER + " HAVING COUNT(*) = 2)";
 
             IntArray appPairIds = LauncherDbUtils.queryIntArray(false, db, TABLE_NAME,
                     _ID, selection, null, null);
@@ -455,6 +448,7 @@
 
     /**
      * Deletes any app with a container id that doesn't exist.
+     * 
      * @return Ids of deleted apps.
      */
     @WorkerThread
@@ -464,10 +458,9 @@
         SQLiteDatabase db = mOpenHelper.getWritableDatabase();
         try (SQLiteTransaction t = new SQLiteTransaction(db)) {
             // Select all entries whose container id does not appear in the database.
-            String selection =
-                    CONTAINER + " >= 0"
-                            + " AND " + CONTAINER + " NOT IN"
-                            + " (SELECT " + _ID + " FROM " + TABLE_NAME + ")";
+            String selection = CONTAINER + " >= 0"
+                    + " AND " + CONTAINER + " NOT IN"
+                    + " (SELECT " + _ID + " FROM " + TABLE_NAME + ")";
 
             IntArray appIds = LauncherDbUtils.queryIntArray(false, db, TABLE_NAME,
                     _ID, selection, null, null);
@@ -647,14 +640,9 @@
                     false /* default value */, EncryptionType.ENCRYPTED);
         }
         String key = TextUtils.equals(dbName, LauncherFiles.LAUNCHER_DB)
-<<<<<<< HEAD
                 ? EMPTY_DATABASE_CREATED
                 : EMPTY_DATABASE_CREATED + "@" + dbName;
-        return LauncherPrefs.backedUpItem(key, false /* default value */, false /* boot aware */);
-=======
-                ? EMPTY_DATABASE_CREATED : EMPTY_DATABASE_CREATED + "@" + dbName;
         return LauncherPrefs.backedUpItem(key, false /* default value */, EncryptionType.ENCRYPTED);
->>>>>>> 904a97c6
     }
 
     /**
