/*
 * Copyright (C) 2017 The Android Open Source Project
 *
 * Licensed under the Apache License, Version 2.0 (the "License");
 * you may not use this file except in compliance with the License.
 * You may obtain a copy of the License at
 *
 *      http://www.apache.org/licenses/LICENSE-2.0
 *
 * Unless required by applicable law or agreed to in writing, software
 * distributed under the License is distributed on an "AS IS" BASIS,
 * WITHOUT WARRANTIES OR CONDITIONS OF ANY KIND, either express or implied.
 * See the License for the specific language governing permissions and
 * limitations under the License.
 */

package com.android.launcher3.model;

import static com.android.launcher3.LauncherSettings.Favorites.TABLE_NAME;
import static com.android.launcher3.Utilities.SHOULD_SHOW_FIRST_PAGE_WIDGET;

import android.content.ComponentName;
import android.content.ContentValues;
import android.content.Context;
import android.content.Intent;
import android.content.pm.LauncherActivityInfo;
import android.content.pm.LauncherApps;
import android.content.pm.PackageManager;
import android.database.Cursor;
import android.database.CursorWrapper;
import android.os.UserHandle;
import android.provider.BaseColumns;
import android.text.TextUtils;
import android.util.Log;
import android.util.LongSparseArray;

import androidx.annotation.Nullable;
import androidx.annotation.VisibleForTesting;

import com.android.launcher3.InvariantDeviceProfile;
import com.android.launcher3.LauncherAppState;
import com.android.launcher3.LauncherSettings.Favorites;
import com.android.launcher3.Utilities;
import com.android.launcher3.Workspace;
import com.android.launcher3.backuprestore.LauncherRestoreEventLogger;
import com.android.launcher3.backuprestore.LauncherRestoreEventLogger.RestoreError;
import com.android.launcher3.config.FeatureFlags;
import com.android.launcher3.icons.IconCache;
import com.android.launcher3.logging.FileLog;
import com.android.launcher3.model.data.AppInfo;
import com.android.launcher3.model.data.IconRequestInfo;
import com.android.launcher3.model.data.ItemInfo;
import com.android.launcher3.model.data.WorkspaceItemInfo;
import com.android.launcher3.pm.UserCache;
import com.android.launcher3.shortcuts.ShortcutKey;
import com.android.launcher3.util.ApiWrapper;
import com.android.launcher3.util.ContentWriter;
import com.android.launcher3.util.GridOccupancy;
import com.android.launcher3.util.IntArray;
import com.android.launcher3.util.IntSparseArrayMap;
<<<<<<< HEAD
import com.patrykmichalik.opto.core.PreferenceExtensionsKt;
=======
import com.android.launcher3.util.PackageManagerHelper;
import com.android.launcher3.util.UserIconInfo;
>>>>>>> 904a97c6

import java.net.URISyntaxException;
import java.security.InvalidParameterException;

import app.lawnchair.LawnchairApp;
import app.lawnchair.preferences2.PreferenceManager2;

/**
 * Extension of {@link Cursor} with utility methods for workspace loading.
 */
public class LoaderCursor extends CursorWrapper {

    private static final String TAG = "LoaderCursor";

    private final LongSparseArray<UserHandle> allUsers;

    private final LauncherAppState mApp;
    private final Context mContext;
    private final PackageManagerHelper mPmHelper;
    private final IconCache mIconCache;
    private final InvariantDeviceProfile mIDP;
    private final @Nullable LauncherRestoreEventLogger mRestoreEventLogger;

    private final IntArray mItemsToRemove = new IntArray();
    private final IntArray mRestoredRows = new IntArray();
    private final IntSparseArrayMap<GridOccupancy> mOccupied = new IntSparseArrayMap<>();

    private final int mIconIndex;
    public final int mTitleIndex;

    private final int mIdIndex;
    private final int mContainerIndex;
    private final int mItemTypeIndex;
    private final int mScreenIndex;
    private final int mCellXIndex;
    private final int mCellYIndex;
    private final int mProfileIdIndex;
    private final int mRestoredIndex;
    private final int mIntentIndex;

    private final int mAppWidgetIdIndex;
    private final int mAppWidgetProviderIndex;
    private final int mSpanXIndex;
    private final int mSpanYIndex;
    private final int mRankIndex;
    private final int mOptionsIndex;
    private final int mAppWidgetSourceIndex;

    private final PackageManager mPM;

    @Nullable
    private LauncherActivityInfo mActivityInfo;

    // Properties loaded per iteration
    public long serialNumber;
    public UserHandle user;
    public int id;
    public int container;
    public int itemType;
    public int restoreFlag;

<<<<<<< HEAD
    private final PreferenceManager2 preferenceManager2;

    public LoaderCursor(Cursor cursor, LauncherAppState app, UserManagerState userManagerState) {
=======
    public LoaderCursor(Cursor cursor, LauncherAppState app, UserManagerState userManagerState,
            PackageManagerHelper pmHelper,
            @Nullable LauncherRestoreEventLogger restoreEventLogger) {
>>>>>>> 904a97c6
        super(cursor);

        mApp = app;
        allUsers = userManagerState.allUsers;
        mContext = app.getContext();
        mIconCache = app.getIconCache();
        mPmHelper = pmHelper;
        mIDP = app.getInvariantDeviceProfile();
        mRestoreEventLogger = restoreEventLogger;

        preferenceManager2 = PreferenceManager2.getInstance(mContext);
        mPM = mContext.getPackageManager();

        // Init column indices
        mIconIndex = getColumnIndexOrThrow(Favorites.ICON);
        mTitleIndex = getColumnIndexOrThrow(Favorites.TITLE);

        mIdIndex = getColumnIndexOrThrow(Favorites._ID);
        mContainerIndex = getColumnIndexOrThrow(Favorites.CONTAINER);
        mItemTypeIndex = getColumnIndexOrThrow(Favorites.ITEM_TYPE);
        mScreenIndex = getColumnIndexOrThrow(Favorites.SCREEN);
        mCellXIndex = getColumnIndexOrThrow(Favorites.CELLX);
        mCellYIndex = getColumnIndexOrThrow(Favorites.CELLY);
        mProfileIdIndex = getColumnIndexOrThrow(Favorites.PROFILE_ID);
        mRestoredIndex = getColumnIndexOrThrow(Favorites.RESTORED);
        mIntentIndex = getColumnIndexOrThrow(Favorites.INTENT);

        mAppWidgetIdIndex = getColumnIndexOrThrow(Favorites.APPWIDGET_ID);
        mAppWidgetProviderIndex = getColumnIndexOrThrow(Favorites.APPWIDGET_PROVIDER);
        mSpanXIndex = getColumnIndexOrThrow(Favorites.SPANX);
        mSpanYIndex = getColumnIndexOrThrow(Favorites.SPANY);
        mRankIndex = getColumnIndexOrThrow(Favorites.RANK);
        mOptionsIndex = getColumnIndexOrThrow(Favorites.OPTIONS);
        mAppWidgetSourceIndex = getColumnIndexOrThrow(Favorites.APPWIDGET_SOURCE);
    }

    @Override
    public boolean moveToNext() {
        boolean result = super.moveToNext();
        if (result) {
            mActivityInfo = null;

            // Load common properties.
            itemType = getInt(mItemTypeIndex);
            container = getInt(mContainerIndex);
            id = getInt(mIdIndex);
            serialNumber = getInt(mProfileIdIndex);
            user = allUsers.get(serialNumber);
            restoreFlag = getInt(mRestoredIndex);
        }
        return result;
    }

    public Intent parseIntent() {
        String intentDescription = getString(mIntentIndex);
        try {
            return TextUtils.isEmpty(intentDescription) ? null : Intent.parseUri(intentDescription, 0);
        } catch (URISyntaxException e) {
            Log.e(TAG, "Error parsing Intent");
            return null;
        }
    }

    @VisibleForTesting
    public WorkspaceItemInfo loadSimpleWorkspaceItem() {
        final WorkspaceItemInfo info = new WorkspaceItemInfo();
        info.intent = new Intent();
        // Non-app shortcuts are only supported for current user.
        info.user = user;
        info.itemType = itemType;
        info.title = getTitle();
        // the fallback icon
        if (!loadIcon(info)) {
            info.bitmap = mIconCache.getDefaultIcon(info.user);
        }

        // TODO: If there's an explicit component and we can't install that, delete it.

        return info;
    }

    /**
     * Loads the icon from the cursor and updates the {@param info} if the icon is
     * an app resource.
     */
    protected boolean loadIcon(WorkspaceItemInfo info) {
        return createIconRequestInfo(info, false).loadWorkspaceIcon(mContext);
    }

    public IconRequestInfo<WorkspaceItemInfo> createIconRequestInfo(
            WorkspaceItemInfo wai, boolean useLowResIcon) {
        byte[] iconBlob = itemType == Favorites.ITEM_TYPE_DEEP_SHORTCUT || restoreFlag != 0
                ? getIconBlob()
                : null;

        return new IconRequestInfo<>(wai, mActivityInfo, iconBlob, useLowResIcon);
    }

    /**
     * Returns the icon data for at the current position
     */
    public byte[] getIconBlob() {
        return getBlob(mIconIndex);
    }

    /**
     * Returns the title or empty string
     */
    public String getTitle() {
        return Utilities.trim(getString(mTitleIndex));
    }

    /**
     * When loading an app widget for the workspace, returns it's app widget id
     */
    public int getAppWidgetId() {
        return getInt(mAppWidgetIdIndex);
    }

    /**
     * When loading an app widget for the workspace, returns the widget provider
     */
    public String getAppWidgetProvider() {
        return getString(mAppWidgetProviderIndex);
    }

    /**
     * Returns the x position for the item in the cell layout's grid
     */
    public int getSpanX() {
        return getInt(mSpanXIndex);
    }

    /**
     * Returns the y position for the item in the cell layout's grid
     */
    public int getSpanY() {
        return getInt(mSpanYIndex);
    }

    /**
     * Returns the rank for the item
     */
    public int getRank() {
        return getInt(mRankIndex);
    }

    /**
     * Returns the options for the item
     */
    public int getOptions() {
        return getInt(mOptionsIndex);
    }

    /**
     * When loading an app widget for the workspace, returns it's app widget source
     */
    public int getAppWidgetSource() {
        return getInt(mAppWidgetSourceIndex);
    }

    /**
     * Returns the screen that the item is on
     */
    public int getScreen() {
        return getInt(mScreenIndex);
    }

    /**
     * Returns the UX container that the item is in
     */
    public int getContainer() {
        return getInt(mContainerIndex);
    }

    /**
     * Make an WorkspaceItemInfo object for a restored application or shortcut item
     * that points
     * to a package that is not yet installed on the system.
     */
    public WorkspaceItemInfo getRestoredItemInfo(Intent intent) {
        final WorkspaceItemInfo info = new WorkspaceItemInfo();
        info.user = user;
        info.intent = intent;

        // the fallback icon
        if (!loadIcon(info)) {
            mIconCache.getTitleAndIcon(info, false /* useLowResIcon */);
        }

        if (hasRestoreFlag(WorkspaceItemInfo.FLAG_RESTORED_ICON)) {
            String title = getTitle();
            if (!TextUtils.isEmpty(title)) {
                info.title = Utilities.trim(title);
            }
        } else if (hasRestoreFlag(WorkspaceItemInfo.FLAG_AUTOINSTALL_ICON)) {
            if (TextUtils.isEmpty(info.title)) {
                info.title = getTitle();
            }
        } else {
            throw new InvalidParameterException("Invalid restoreType " + restoreFlag);
        }

        info.contentDescription = mPM.getUserBadgedLabel(info.title, info.user);
        info.itemType = itemType;
        info.status = restoreFlag;
        return info;
    }

    public LauncherActivityInfo getLauncherActivityInfo() {
        return mActivityInfo;
    }

    /**
     * Make an WorkspaceItemInfo object for a shortcut that is an application.
     */
    public WorkspaceItemInfo getAppShortcutInfo(
            Intent intent, boolean allowMissingTarget, boolean useLowResIcon) {
        return getAppShortcutInfo(intent, allowMissingTarget, useLowResIcon, true);
    }

    public WorkspaceItemInfo getAppShortcutInfo(
            Intent intent, boolean allowMissingTarget, boolean useLowResIcon, boolean loadIcon) {
        if (user == null) {
            Log.d(TAG, "Null user found in getShortcutInfo");
            return null;
        }

        ComponentName componentName = intent.getComponent();
        if (componentName == null) {
            Log.d(TAG, "Missing component found in getShortcutInfo");
            return null;
        }

        Intent newIntent = new Intent(Intent.ACTION_MAIN, null);
        newIntent.addCategory(Intent.CATEGORY_LAUNCHER);
        newIntent.setComponent(componentName);
        mActivityInfo = mContext.getSystemService(LauncherApps.class)
                .resolveActivity(newIntent, user);
        if ((mActivityInfo == null) && !allowMissingTarget) {
            Log.d(TAG, "Missing activity found in getShortcutInfo: " + componentName);
            return null;
        }

        final WorkspaceItemInfo info = new WorkspaceItemInfo();
        info.user = user;
        info.intent = newIntent;
        UserCache userCache = UserCache.getInstance(mContext);
        UserIconInfo userIconInfo = userCache.getUserInfo(user);

        if (loadIcon) {
            mIconCache.getTitleAndIcon(info, mActivityInfo, useLowResIcon);
            if (mIconCache.isDefaultIcon(info.bitmap, user)) {
                loadIcon(info);
            }
        }

        if (mActivityInfo != null) {
            AppInfo.updateRuntimeFlagsForActivityTarget(info, mActivityInfo, userIconInfo,
                    ApiWrapper.INSTANCE.get(mContext), mPmHelper);
        }

        // from the db
        if (TextUtils.isEmpty(info.title)) {
            if (loadIcon) {
                info.title = getTitle();

                // fall back to the class name of the activity
                if (info.title == null) {
                    info.title = componentName.getClassName();
                }
            } else {
                info.title = "";
            }
        }

        info.contentDescription = mPM.getUserBadgedLabel(info.title, info.user);
        return info;
    }

    /**
     * Returns a {@link ContentWriter} which can be used to update the current item.
     */
    public ContentWriter updater() {
        return new ContentWriter(mContext, new ContentWriter.CommitParams(
                mApp.getModel().getModelDbController(),
                BaseColumns._ID + "= ?", new String[] { Integer.toString(id) }));
    }

    /**
     * Marks the current item for removal
     */
    public void markDeleted(String reason, @RestoreError String errorType) {
        FileLog.e(TAG, reason);
        mItemsToRemove.add(id);
        if (mRestoreEventLogger != null) {
            mRestoreEventLogger.logSingleFavoritesItemRestoreFailed(itemType, errorType);
        }
    }

    /**
     * Removes any items marked for removal.
     * 
     * @return true is any item was removed.
     */
    public boolean commitDeleted() {
        if (mItemsToRemove.size() > 0) {
            // Remove dead items
            mApp.getModel().getModelDbController().delete(TABLE_NAME,
                    Utilities.createDbSelectionQuery(Favorites._ID, mItemsToRemove), null);
            return true;
        }
        return false;
    }

    /**
     * Marks the current item as restored
     */
    public void markRestored() {
        if (restoreFlag != 0) {
            mRestoredRows.add(id);
            restoreFlag = 0;
        }
    }

    public boolean hasRestoreFlag(int flagMask) {
        return (restoreFlag & flagMask) != 0;
    }

    public void commitRestoredItems() {
        if (mRestoredRows.size() > 0) {
            // Update restored items that no longer require special handling
            ContentValues values = new ContentValues();
            values.put(Favorites.RESTORED, 0);
            mApp.getModel().getModelDbController().update(TABLE_NAME, values,
                    Utilities.createDbSelectionQuery(Favorites._ID, mRestoredRows), null);
        }
        if (mRestoreEventLogger != null) {
            mRestoreEventLogger.reportLauncherRestoreResults();
        }
    }

    /**
     * Returns true is the item is on workspace or hotseat
     */
    public boolean isOnWorkspaceOrHotseat() {
        return container == Favorites.CONTAINER_DESKTOP || container == Favorites.CONTAINER_HOTSEAT;
    }

    /**
     * Applies the following properties:
     * {@link ItemInfo#id}
     * {@link ItemInfo#container}
     * {@link ItemInfo#screenId}
     * {@link ItemInfo#cellX}
     * {@link ItemInfo#cellY}
     */
    public void applyCommonProperties(ItemInfo info) {
        info.id = id;
        info.container = container;
        info.screenId = getInt(mScreenIndex);
        info.cellX = getInt(mCellXIndex);
        info.cellY = getInt(mCellYIndex);
    }

    public void checkAndAddItem(ItemInfo info, BgDataModel dataModel) {
        checkAndAddItem(info, dataModel, null);
    }

    /**
     * Adds the {@param info} to {@param dataModel} if it does not overlap with any
     * other item,
     * otherwise marks it for deletion.
     */
    public void checkAndAddItem(
            ItemInfo info, BgDataModel dataModel, LoaderMemoryLogger logger) {
        if (info.itemType == Favorites.ITEM_TYPE_DEEP_SHORTCUT) {
            // Ensure that it is a valid intent. An exception here will
            // cause the item loading to get skipped
            ShortcutKey.fromItemInfo(info);
        }
        if (checkItemPlacement(info, dataModel.isFirstPagePinnedItemEnabled)) {
            dataModel.addItem(mContext, info, false, logger);
            if (mRestoreEventLogger != null) {
                mRestoreEventLogger.logSingleFavoritesItemRestored(itemType);
            }
        } else {
            markDeleted("Item position overlap", RestoreError.INVALID_LOCATION);
        }
    }

    /**
     * check & update map of what's occupied; used to discard overlapping/invalid
     * items
     */
    protected boolean checkItemPlacement(ItemInfo item, boolean isFirstPagePinnedItemEnabled) {
        int containerIndex = item.screenId;
        if (item.container == Favorites.CONTAINER_HOTSEAT) {
            final GridOccupancy hotseatOccupancy = mOccupied.get(Favorites.CONTAINER_HOTSEAT);

            if (item.screenId >= mIDP.numDatabaseHotseatIcons) {
                Log.e(TAG, "Error loading shortcut " + item
                        + " into hotseat position " + item.screenId
                        + ", position out of bounds: (0 to " + (mIDP.numDatabaseHotseatIcons - 1)
                        + ")");
                return false;
            }

            if (hotseatOccupancy != null) {
                if (hotseatOccupancy.cells[(int) item.screenId][0]) {
                    Log.e(TAG, "Error loading shortcut into hotseat " + item
                            + " into position (" + item.screenId + ":" + item.cellX + ","
                            + item.cellY + ") already occupied");
                    return false;
                } else {
                    hotseatOccupancy.cells[item.screenId][0] = true;
                    return true;
                }
            } else {
                final GridOccupancy occupancy = new GridOccupancy(mIDP.numDatabaseHotseatIcons, 1);
                occupancy.cells[item.screenId][0] = true;
                mOccupied.put(Favorites.CONTAINER_HOTSEAT, occupancy);
                return true;
            }
        } else if (item.container != Favorites.CONTAINER_DESKTOP) {
            // Skip further checking if it is not the hotseat or workspace container
            return true;
        }

        final int countX = mIDP.numColumns;
        final int countY = mIDP.numRows;
        if (item.container == Favorites.CONTAINER_DESKTOP && item.cellX < 0 || item.cellY < 0
                || item.cellX + item.spanX > countX || item.cellY + item.spanY > countY) {
            Log.e(TAG, "Error loading shortcut " + item
                    + " into cell (" + containerIndex + "-" + item.screenId + ":"
                    + item.cellX + "," + item.cellY
                    + ") out of screen bounds ( " + countX + "x" + countY + ")");
            return false;
        }

        if (!mOccupied.containsKey(item.screenId)) {
            GridOccupancy screen = new GridOccupancy(countX + 1, countY + 1);
<<<<<<< HEAD
            if (item.screenId == Workspace.FIRST_SCREEN_ID && FeatureFlags.topQsbOnFirstScreenEnabled(mContext)) {
                // Mark the first X columns (X is width of the search container) in the first
                // row as
=======
            if (item.screenId == Workspace.FIRST_SCREEN_ID && (FeatureFlags.QSB_ON_FIRST_SCREEN
                    && !SHOULD_SHOW_FIRST_PAGE_WIDGET
                    && isFirstPagePinnedItemEnabled)) {
                // Mark the first X columns (X is width of the search container) in the first row as
>>>>>>> 904a97c6
                // occupied (if the feature is enabled) in order to account for the search
                // container.
                int spanX = mIDP.numSearchContainerColumns;
                int spanY = 1;
                screen.markCells(0, 0, spanX, spanY, true);
            }
            mOccupied.put(item.screenId, screen);
        }
        final GridOccupancy occupancy = mOccupied.get(item.screenId);

        // Check if any workspace icons overlap with each other
        if (occupancy.isRegionVacant(item.cellX, item.cellY, item.spanX, item.spanY)) {
            occupancy.markCells(item, true);
            return true;
        } else {
            Log.e(TAG, "Error loading shortcut " + item
                    + " into cell (" + containerIndex + "-" + item.screenId + ":"
                    + item.cellX + "," + item.cellX + "," + item.spanX + "," + item.spanY
                    + ") already occupied");
            return PreferenceExtensionsKt.firstBlocking(preferenceManager2.getAllowWidgetOverlap());
        }
    }
}<|MERGE_RESOLUTION|>--- conflicted
+++ resolved
@@ -58,12 +58,9 @@
 import com.android.launcher3.util.GridOccupancy;
 import com.android.launcher3.util.IntArray;
 import com.android.launcher3.util.IntSparseArrayMap;
-<<<<<<< HEAD
 import com.patrykmichalik.opto.core.PreferenceExtensionsKt;
-=======
 import com.android.launcher3.util.PackageManagerHelper;
 import com.android.launcher3.util.UserIconInfo;
->>>>>>> 904a97c6
 
 import java.net.URISyntaxException;
 import java.security.InvalidParameterException;
@@ -125,15 +122,9 @@
     public int itemType;
     public int restoreFlag;
 
-<<<<<<< HEAD
-    private final PreferenceManager2 preferenceManager2;
-
-    public LoaderCursor(Cursor cursor, LauncherAppState app, UserManagerState userManagerState) {
-=======
     public LoaderCursor(Cursor cursor, LauncherAppState app, UserManagerState userManagerState,
             PackageManagerHelper pmHelper,
             @Nullable LauncherRestoreEventLogger restoreEventLogger) {
->>>>>>> 904a97c6
         super(cursor);
 
         mApp = app;
@@ -576,16 +567,9 @@
 
         if (!mOccupied.containsKey(item.screenId)) {
             GridOccupancy screen = new GridOccupancy(countX + 1, countY + 1);
-<<<<<<< HEAD
             if (item.screenId == Workspace.FIRST_SCREEN_ID && FeatureFlags.topQsbOnFirstScreenEnabled(mContext)) {
                 // Mark the first X columns (X is width of the search container) in the first
                 // row as
-=======
-            if (item.screenId == Workspace.FIRST_SCREEN_ID && (FeatureFlags.QSB_ON_FIRST_SCREEN
-                    && !SHOULD_SHOW_FIRST_PAGE_WIDGET
-                    && isFirstPagePinnedItemEnabled)) {
-                // Mark the first X columns (X is width of the search container) in the first row as
->>>>>>> 904a97c6
                 // occupied (if the feature is enabled) in order to account for the search
                 // container.
                 int spanX = mIDP.numSearchContainerColumns;
