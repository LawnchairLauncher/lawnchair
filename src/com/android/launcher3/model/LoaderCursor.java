/*
 * Copyright (C) 2017 The Android Open Source Project
 *
 * Licensed under the Apache License, Version 2.0 (the "License");
 * you may not use this file except in compliance with the License.
 * You may obtain a copy of the License at
 *
 *      http://www.apache.org/licenses/LICENSE-2.0
 *
 * Unless required by applicable law or agreed to in writing, software
 * distributed under the License is distributed on an "AS IS" BASIS,
 * WITHOUT WARRANTIES OR CONDITIONS OF ANY KIND, either express or implied.
 * See the License for the specific language governing permissions and
 * limitations under the License.
 */

package com.android.launcher3.model;

import android.content.ComponentName;
import android.content.ContentValues;
import android.content.Context;
import android.content.Intent;
import android.content.Intent.ShortcutIconResource;
import android.content.pm.LauncherActivityInfo;
import android.content.pm.PackageManager;
import android.database.Cursor;
import android.database.CursorWrapper;
import android.graphics.BitmapFactory;
import android.os.UserHandle;
import android.provider.BaseColumns;
import android.text.TextUtils;
import android.util.Log;
import android.util.LongSparseArray;

import ch.deletescape.lawnchair.LawnchairPreferences;
import com.android.launcher3.AppInfo;
import com.android.launcher3.WorkspaceItemInfo;
import com.android.launcher3.icons.IconCache;
import com.android.launcher3.InvariantDeviceProfile;
import com.android.launcher3.ItemInfo;
import com.android.launcher3.LauncherAppState;
import com.android.launcher3.LauncherSettings;
import com.android.launcher3.Utilities;
import com.android.launcher3.Workspace;
import com.android.launcher3.compat.LauncherAppsCompat;
import com.android.launcher3.config.FeatureFlags;
import com.android.launcher3.icons.BitmapInfo;
import com.android.launcher3.icons.LauncherIcons;
import com.android.launcher3.logging.FileLog;
import com.android.launcher3.util.ContentWriter;
import com.android.launcher3.util.GridOccupancy;
import com.android.launcher3.util.IntArray;
import com.android.launcher3.util.IntSparseArrayMap;

import java.net.URISyntaxException;
import java.security.InvalidParameterException;

/**
 * Extension of {@link Cursor} with utility methods for workspace loading.
 */
public class LoaderCursor extends CursorWrapper {

    private static final String TAG = "LoaderCursor";

    public final LongSparseArray<UserHandle> allUsers = new LongSparseArray<>();

    private final Context mContext;
    private final PackageManager mPM;
    private final IconCache mIconCache;
    private final InvariantDeviceProfile mIDP;

    private final IntArray itemsToRemove = new IntArray();
    private final IntArray restoredRows = new IntArray();
    private final IntSparseArrayMap<GridOccupancy> occupied = new IntSparseArrayMap<>();

    private final int iconPackageIndex;
    private final int iconResourceIndex;
    private final int iconIndex;
    private final int customIconIndex;
    public final int titleIndex;

    private final int idIndex;
    private final int containerIndex;
    private final int itemTypeIndex;
    private final int screenIndex;
    private final int cellXIndex;
    private final int cellYIndex;
    private final int profileIdIndex;
    private final int restoredIndex;
    private final int intentIndex;

    // Properties loaded per iteration
    public long serialNumber;
    public UserHandle user;
    public int id;
    public int container;
    public int itemType;
    public int restoreFlag;

    private final LawnchairPreferences prefs;

    public LoaderCursor(Cursor c, LauncherAppState app) {
        super(c);
        mContext = app.getContext();
        mIconCache = app.getIconCache();
        mIDP = app.getInvariantDeviceProfile();
        mPM = mContext.getPackageManager();

        // Init column indices
        iconIndex = getColumnIndexOrThrow(LauncherSettings.Favorites.ICON);
        customIconIndex = getColumnIndexOrThrow(LauncherSettings.Favorites.CUSTOM_ICON);
        iconPackageIndex = getColumnIndexOrThrow(LauncherSettings.Favorites.ICON_PACKAGE);
        iconResourceIndex = getColumnIndexOrThrow(LauncherSettings.Favorites.ICON_RESOURCE);
        titleIndex = getColumnIndexOrThrow(LauncherSettings.Favorites.TITLE);

        idIndex = getColumnIndexOrThrow(LauncherSettings.Favorites._ID);
        containerIndex = getColumnIndexOrThrow(LauncherSettings.Favorites.CONTAINER);
        itemTypeIndex = getColumnIndexOrThrow(LauncherSettings.Favorites.ITEM_TYPE);
        screenIndex = getColumnIndexOrThrow(LauncherSettings.Favorites.SCREEN);
        cellXIndex = getColumnIndexOrThrow(LauncherSettings.Favorites.CELLX);
        cellYIndex = getColumnIndexOrThrow(LauncherSettings.Favorites.CELLY);
        profileIdIndex = getColumnIndexOrThrow(LauncherSettings.Favorites.PROFILE_ID);
        restoredIndex = getColumnIndexOrThrow(LauncherSettings.Favorites.RESTORED);
        intentIndex = getColumnIndexOrThrow(LauncherSettings.Favorites.INTENT);

        prefs = Utilities.getLawnchairPrefs(mContext);
    }

    @Override
    public boolean moveToNext() {
        boolean result = super.moveToNext();
        if (result) {
            // Load common properties.
            itemType = getInt(itemTypeIndex);
            container = getInt(containerIndex);
            id = getInt(idIndex);
            serialNumber = getInt(profileIdIndex);
            user = allUsers.get(serialNumber);
            restoreFlag = getInt(restoredIndex);
        }
        return result;
    }

    public Intent parseIntent() {
        String intentDescription = getString(intentIndex);
        try {
            return TextUtils.isEmpty(intentDescription) ?
                    null : Intent.parseUri(intentDescription, 0);
        } catch (URISyntaxException e) {
            Log.e(TAG, "Error parsing Intent");
            return null;
        }
    }

    public WorkspaceItemInfo loadSimpleWorkspaceItem() {
        final WorkspaceItemInfo info = new WorkspaceItemInfo();
        // Non-app shortcuts are only supported for current user.
        info.user = user;
        info.itemType = itemType;
        info.title = getTitle();
        // the fallback icon
        if (!loadIcon(info)) {
            info.applyFrom(mIconCache.getDefaultIcon(info.user));
        }

        // TODO: If there's an explicit component and we can't install that, delete it.

        return info;
    }

    /**
     * Loads the icon from the cursor and updates the {@param info} if the icon is an app resource.
     */
    protected boolean loadIcon(WorkspaceItemInfo info) {
        try (LauncherIcons li = LauncherIcons.obtain(mContext)) {
            return loadIcon(info, li);
        }
    }

    /**
     * Loads the icon from the cursor and updates the {@param info} if the icon is an app resource.
     */
    protected boolean loadIcon(WorkspaceItemInfo info, LauncherIcons li) {
        if (itemType == LauncherSettings.Favorites.ITEM_TYPE_SHORTCUT) {
            String packageName = getString(iconPackageIndex);
            String resourceName = getString(iconResourceIndex);
            if (!TextUtils.isEmpty(packageName) || !TextUtils.isEmpty(resourceName)) {
                info.iconResource = new ShortcutIconResource();
                info.iconResource.packageName = packageName;
                info.iconResource.resourceName = resourceName;
                BitmapInfo iconInfo = li.createIconBitmap(info.iconResource);
                if (iconInfo != null) {
                    info.applyFrom(iconInfo);
                    return true;
                }
            }
        }

        // Failed to load from resource, try loading from DB.
        byte[] data = getBlob(iconIndex);
        try {
            info.applyFrom(li.createIconBitmap(BitmapFactory.decodeByteArray(data, 0, data.length)));
            return true;
        } catch (Exception e) {
            Log.e(TAG, "Failed to decode byte array for info " + info, e);
            return false;
        }
    }

    public Bitmap loadCustomIcon(ShortcutInfo info) {
        byte[] data = getBlob(customIconIndex);
        try {
            if (data != null) {
                return LauncherIcons.obtain(mContext).createIconBitmap(
                        BitmapFactory.decodeByteArray(data, 0, data.length)).icon;
            } else {
                return null;
            }
        } catch (Exception e) {
            Log.e(TAG, "Failed to load custom icon for info " + info, e);
            return null;
        }
    }

    /**
     * Returns the title or empty string
     */
    private String getTitle() {
        String title = getString(titleIndex);
        return TextUtils.isEmpty(title) ? "" : Utilities.trim(title);
    }

    /**
     * Make an WorkspaceItemInfo object for a restored application or shortcut item that points
     * to a package that is not yet installed on the system.
     */
    public WorkspaceItemInfo getRestoredItemInfo(Intent intent) {
        final WorkspaceItemInfo info = new WorkspaceItemInfo();
        info.user = user;
        info.intent = intent;

        // the fallback icon
        if (!loadIcon(info)) {
            mIconCache.getTitleAndIcon(info, false /* useLowResIcon */);
        }

        if (hasRestoreFlag(WorkspaceItemInfo.FLAG_RESTORED_ICON)) {
            String title = getTitle();
            if (!TextUtils.isEmpty(title)) {
                info.title = Utilities.trim(title);
            }
        } else if  (hasRestoreFlag(WorkspaceItemInfo.FLAG_AUTOINSTALL_ICON)) {
            if (TextUtils.isEmpty(info.title)) {
                info.title = getTitle();
            }
        } else {
            throw new InvalidParameterException("Invalid restoreType " + restoreFlag);
        }

        info.contentDescription = mPM.getUserBadgedLabel(info.title, info.user);
        info.itemType = itemType;
        info.status = restoreFlag;
        return info;
    }

    /**
     * Make an WorkspaceItemInfo object for a shortcut that is an application.
     */
    public WorkspaceItemInfo getAppShortcutInfo(
            Intent intent, boolean allowMissingTarget, boolean useLowResIcon) {
        if (user == null) {
            Log.d(TAG, "Null user found in getShortcutInfo");
            return null;
        }

        ComponentName componentName = intent.getComponent();
        if (componentName == null) {
            Log.d(TAG, "Missing component found in getShortcutInfo");
            return null;
        }

        Intent newIntent = new Intent(Intent.ACTION_MAIN, null);
        newIntent.addCategory(Intent.CATEGORY_LAUNCHER);
        newIntent.setComponent(componentName);
        LauncherActivityInfo lai = LauncherAppsCompat.getInstance(mContext)
                .resolveActivity(newIntent, user);
        if ((lai == null) && !allowMissingTarget) {
            Log.d(TAG, "Missing activity found in getShortcutInfo: " + componentName);
            return null;
        }

        final WorkspaceItemInfo info = new WorkspaceItemInfo();
        info.itemType = LauncherSettings.Favorites.ITEM_TYPE_APPLICATION;
        info.user = user;
        info.intent = newIntent;

        mIconCache.getTitleAndIcon(info, lai, useLowResIcon);
        if (mIconCache.isDefaultIcon(info.iconBitmap, user)) {
            loadIcon(info);
        }

        if (lai != null) {
            AppInfo.updateRuntimeFlagsForActivityTarget(info, lai);
        }

        // from the db
        if (TextUtils.isEmpty(info.title)) {
            info.title = getTitle();
        }

        // fall back to the class name of the activity
        if (info.title == null) {
            info.title = componentName.getClassName();
        }

        info.contentDescription = mPM.getUserBadgedLabel(info.title, info.user);
        return info;
    }

    /**
     * Returns a {@link ContentWriter} which can be used to update the current item.
     */
    public ContentWriter updater() {
       return new ContentWriter(mContext, new ContentWriter.CommitParams(
               BaseColumns._ID + "= ?", new String[]{Integer.toString(id)}));
    }

    /**
     * Marks the current item for removal
     */
    public void markDeleted(String reason) {
        FileLog.e(TAG, reason);
        itemsToRemove.add(id);
    }

    /**
     * Removes any items marked for removal.
     * @return true is any item was removed.
     */
    public boolean commitDeleted() {
        if (itemsToRemove.size() > 0) {
            // Remove dead items
            mContext.getContentResolver().delete(LauncherSettings.Favorites.CONTENT_URI,
                    Utilities.createDbSelectionQuery(
                            LauncherSettings.Favorites._ID, itemsToRemove), null);
            return true;
        }
        return false;
    }

    /**
     * Marks the current item as restored
     */
    public void markRestored() {
        if (restoreFlag != 0) {
            restoredRows.add(id);
            restoreFlag = 0;
        }
    }

    public boolean hasRestoreFlag(int flagMask) {
        return (restoreFlag & flagMask) != 0;
    }

    public void commitRestoredItems() {
        if (restoredRows.size() > 0) {
            // Update restored items that no longer require special handling
            ContentValues values = new ContentValues();
            values.put(LauncherSettings.Favorites.RESTORED, 0);
            mContext.getContentResolver().update(LauncherSettings.Favorites.CONTENT_URI, values,
                    Utilities.createDbSelectionQuery(
                            LauncherSettings.Favorites._ID, restoredRows), null);
        }
    }

    /**
     * Returns true is the item is on workspace or hotseat
     */
    public boolean isOnWorkspaceOrHotseat() {
        return container == LauncherSettings.Favorites.CONTAINER_DESKTOP ||
                container == LauncherSettings.Favorites.CONTAINER_HOTSEAT;
    }

    /**
     * Applies the following properties:
     * {@link ItemInfo#id}
     * {@link ItemInfo#container}
     * {@link ItemInfo#screenId}
     * {@link ItemInfo#cellX}
     * {@link ItemInfo#cellY}
     */
    public void applyCommonProperties(ItemInfo info) {
        info.id = id;
        info.container = container;
        info.screenId = getInt(screenIndex);
        info.cellX = getInt(cellXIndex);
        info.cellY = getInt(cellYIndex);
    }

    /**
     * Adds the {@param info} to {@param dataModel} if it does not overlap with any other item,
     * otherwise marks it for deletion.
     */
    public void checkAndAddItem(ItemInfo info, BgDataModel dataModel) {
        if (checkItemPlacement(info)) {
            dataModel.addItem(mContext, info, false);
        } else {
            markDeleted("Item position overlap");
        }
    }

    /**
     * check & update map of what's occupied; used to discard overlapping/invalid items
     */
    protected boolean checkItemPlacement(ItemInfo item) {
        int containerIndex = item.screenId;
        if (item.container == LauncherSettings.Favorites.CONTAINER_HOTSEAT) {
            final GridOccupancy hotseatOccupancy =
                    occupied.get(LauncherSettings.Favorites.CONTAINER_HOTSEAT);

            int hotseatRows = Utilities.getLawnchairPrefs(mContext).getDockRowsCount();
            int hotseatSize = mIDP.numHotseatIcons;
            int hotseatX = (int) (item.screenId % hotseatSize);
            int hotseatY = (int) (item.screenId / hotseatSize);

            if (item.screenId >= mIDP.numHotseatIcons * hotseatRows) {
                Log.e(TAG, "Error loading shortcut " + item
                        + " into hotseat position " + item.screenId
                        + ", position out of bounds: (0 to " + (mIDP.numHotseatIcons - 1)
                        + ")");
                return false;
            }

            if (hotseatOccupancy != null) {
                if (hotseatOccupancy.cells[hotseatX][hotseatY]) {
                    Log.e(TAG, "Error loading shortcut into hotseat " + item
                            + " into position (" + item.screenId + ":" + item.cellX + ","
                            + item.cellY + ") already occupied");
                    return false;
                } else {
<<<<<<< HEAD
                    hotseatOccupancy.cells[hotseatX][hotseatY] = true;
                    return true;
                }
            } else {
                final GridOccupancy occupancy = new GridOccupancy(hotseatSize, hotseatRows);
                occupancy.cells[hotseatX][hotseatY] = true;
                occupied.put((long) LauncherSettings.Favorites.CONTAINER_HOTSEAT, occupancy);
=======
                    hotseatOccupancy.cells[item.screenId][0] = true;
                    return true;
                }
            } else {
                final GridOccupancy occupancy = new GridOccupancy(mIDP.numHotseatIcons, 1);
                occupancy.cells[item.screenId][0] = true;
                occupied.put(LauncherSettings.Favorites.CONTAINER_HOTSEAT, occupancy);
>>>>>>> c87bbeea
                return true;
            }
        } else if (item.container != LauncherSettings.Favorites.CONTAINER_DESKTOP) {
            // Skip further checking if it is not the hotseat or workspace container
            return true;
        }

        final int countX = mIDP.numColumns;
        final int countY = mIDP.numRows;
        if (item.container == LauncherSettings.Favorites.CONTAINER_DESKTOP &&
                item.cellX < 0 || item.cellY < 0 ||
                item.cellX + item.spanX > countX || item.cellY + item.spanY > countY) {
            Log.e(TAG, "Error loading shortcut " + item
                    + " into cell (" + containerIndex + "-" + item.screenId + ":"
                    + item.cellX + "," + item.cellY
                    + ") out of screen bounds ( " + countX + "x" + countY + ")");
            return false;
        }

        if (!occupied.containsKey(item.screenId)) {
            GridOccupancy screen = new GridOccupancy(countX + 1, countY + 1);
            if (item.screenId == Workspace.FIRST_SCREEN_ID) {
                // Mark the first row as occupied (if the feature is enabled)
                // in order to account for the QSB.
                screen.markCells(0, 0, countX + 1, 1, FeatureFlags.QSB_ON_FIRST_SCREEN);
            }
            occupied.put(item.screenId, screen);
        }
        final GridOccupancy occupancy = occupied.get(item.screenId);

        // Check if any workspace icons overlap with each other
        if (occupancy.isRegionVacant(item.cellX, item.cellY, item.spanX, item.spanY)) {
            occupancy.markCells(item, true);
            return true;
        } else {
            Log.e(TAG, "Error loading shortcut " + item
                    + " into cell (" + containerIndex + "-" + item.screenId + ":"
                    + item.cellX + "," + item.cellX + "," + item.spanX + "," + item.spanY
                    + ") already occupied");
            return prefs.getAllowOverlap();
        }
    }
}<|MERGE_RESOLUTION|>--- conflicted
+++ resolved
@@ -25,6 +25,7 @@
 import android.content.pm.PackageManager;
 import android.database.Cursor;
 import android.database.CursorWrapper;
+import android.graphics.Bitmap;
 import android.graphics.BitmapFactory;
 import android.os.UserHandle;
 import android.provider.BaseColumns;
@@ -207,7 +208,7 @@
         }
     }
 
-    public Bitmap loadCustomIcon(ShortcutInfo info) {
+    public Bitmap loadCustomIcon(WorkspaceItemInfo info) {
         byte[] data = getBlob(customIconIndex);
         try {
             if (data != null) {
@@ -438,23 +439,13 @@
                             + item.cellY + ") already occupied");
                     return false;
                 } else {
-<<<<<<< HEAD
                     hotseatOccupancy.cells[hotseatX][hotseatY] = true;
                     return true;
                 }
             } else {
                 final GridOccupancy occupancy = new GridOccupancy(hotseatSize, hotseatRows);
                 occupancy.cells[hotseatX][hotseatY] = true;
-                occupied.put((long) LauncherSettings.Favorites.CONTAINER_HOTSEAT, occupancy);
-=======
-                    hotseatOccupancy.cells[item.screenId][0] = true;
-                    return true;
-                }
-            } else {
-                final GridOccupancy occupancy = new GridOccupancy(mIDP.numHotseatIcons, 1);
-                occupancy.cells[item.screenId][0] = true;
                 occupied.put(LauncherSettings.Favorites.CONTAINER_HOTSEAT, occupancy);
->>>>>>> c87bbeea
                 return true;
             }
         } else if (item.container != LauncherSettings.Favorites.CONTAINER_DESKTOP) {
