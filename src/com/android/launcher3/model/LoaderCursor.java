/*
 * Copyright (C) 2017 The Android Open Source Project
 *
 * Licensed under the Apache License, Version 2.0 (the "License");
 * you may not use this file except in compliance with the License.
 * You may obtain a copy of the License at
 *
 *      http://www.apache.org/licenses/LICENSE-2.0
 *
 * Unless required by applicable law or agreed to in writing, software
 * distributed under the License is distributed on an "AS IS" BASIS,
 * WITHOUT WARRANTIES OR CONDITIONS OF ANY KIND, either express or implied.
 * See the License for the specific language governing permissions and
 * limitations under the License.
 */

package com.android.launcher3.model;

import android.content.ComponentName;
import android.content.ContentValues;
import android.content.Context;
import android.content.Intent;
import android.content.pm.LauncherActivityInfo;
import android.content.pm.LauncherApps;
import android.content.pm.PackageManager;
import android.database.Cursor;
import android.database.CursorWrapper;
import android.net.Uri;
import android.os.UserHandle;
import android.provider.BaseColumns;
import android.text.TextUtils;
import android.util.Log;
import android.util.LongSparseArray;

import androidx.annotation.Nullable;
import androidx.annotation.VisibleForTesting;

import com.android.launcher3.InvariantDeviceProfile;
import com.android.launcher3.LauncherAppState;
import com.android.launcher3.LauncherSettings.Favorites;
import com.android.launcher3.Utilities;
import com.android.launcher3.Workspace;
import com.android.launcher3.config.FeatureFlags;
import com.android.launcher3.icons.IconCache;
import com.android.launcher3.logging.FileLog;
import com.android.launcher3.model.data.AppInfo;
import com.android.launcher3.model.data.IconRequestInfo;
import com.android.launcher3.model.data.ItemInfo;
import com.android.launcher3.model.data.WorkspaceItemInfo;
import com.android.launcher3.shortcuts.ShortcutKey;
import com.android.launcher3.util.ContentWriter;
import com.android.launcher3.util.GridOccupancy;
import com.android.launcher3.util.IntArray;
import com.android.launcher3.util.IntSparseArrayMap;
import com.patrykmichalik.opto.core.PreferenceExtensionsKt;

import java.net.URISyntaxException;
import java.security.InvalidParameterException;

import app.lawnchair.LawnchairApp;
import app.lawnchair.preferences2.PreferenceManager2;

/**
 * Extension of {@link Cursor} with utility methods for workspace loading.
 */
public class LoaderCursor extends CursorWrapper {

    private static final String TAG = "LoaderCursor";

    private final LongSparseArray<UserHandle> allUsers;

    private final Uri mContentUri;
    private final Context mContext;
    private final PackageManager mPM;
    private final IconCache mIconCache;
    private final InvariantDeviceProfile mIDP;

    private final IntArray mItemsToRemove = new IntArray();
    private final IntArray mRestoredRows = new IntArray();
    private final IntSparseArrayMap<GridOccupancy> mOccupied = new IntSparseArrayMap<>();

    private final int mIconPackageIndex;
    private final int mIconResourceIndex;
    private final int mIconIndex;
    public final int mTitleIndex;

    private final int mIdIndex;
    private final int mContainerIndex;
    private final int mItemTypeIndex;
    private final int mScreenIndex;
    private final int mCellXIndex;
    private final int mCellYIndex;
    private final int mProfileIdIndex;
    private final int mRestoredIndex;
    private final int mIntentIndex;

    private final int mAppWidgetIdIndex;
    private final int mAppWidgetProviderIndex;
    private final int mSpanXIndex;
    private final int mSpanYIndex;
    private final int mRankIndex;
    private final int mOptionsIndex;
    private final int mAppWidgetSourceIndex;

    @Nullable
    private LauncherActivityInfo mActivityInfo;

    // Properties loaded per iteration
    public long serialNumber;
    public UserHandle user;
    public int id;
    public int container;
    public int itemType;
    public int restoreFlag;

    private final PreferenceManager2 preferenceManager2;

    public LoaderCursor(Cursor cursor, Uri contentUri, LauncherAppState app,
            UserManagerState userManagerState) {
        super(cursor);
        allUsers = userManagerState.allUsers;
        mContentUri = contentUri;
        mContext = app.getContext();
        mIconCache = app.getIconCache();
        mIDP = app.getInvariantDeviceProfile();
        mPM = mContext.getPackageManager();

        preferenceManager2 = PreferenceManager2.getInstance(mContext);

        // Init column indices
        mIconIndex = getColumnIndexOrThrow(Favorites.ICON);
        mIconPackageIndex = getColumnIndexOrThrow(Favorites.ICON_PACKAGE);
        mIconResourceIndex = getColumnIndexOrThrow(Favorites.ICON_RESOURCE);
        mTitleIndex = getColumnIndexOrThrow(Favorites.TITLE);

        mIdIndex = getColumnIndexOrThrow(Favorites._ID);
        mContainerIndex = getColumnIndexOrThrow(Favorites.CONTAINER);
        mItemTypeIndex = getColumnIndexOrThrow(Favorites.ITEM_TYPE);
        mScreenIndex = getColumnIndexOrThrow(Favorites.SCREEN);
        mCellXIndex = getColumnIndexOrThrow(Favorites.CELLX);
        mCellYIndex = getColumnIndexOrThrow(Favorites.CELLY);
        mProfileIdIndex = getColumnIndexOrThrow(Favorites.PROFILE_ID);
        mRestoredIndex = getColumnIndexOrThrow(Favorites.RESTORED);
        mIntentIndex = getColumnIndexOrThrow(Favorites.INTENT);

        mAppWidgetIdIndex = getColumnIndexOrThrow(Favorites.APPWIDGET_ID);
        mAppWidgetProviderIndex = getColumnIndexOrThrow(Favorites.APPWIDGET_PROVIDER);
        mSpanXIndex = getColumnIndexOrThrow(Favorites.SPANX);
        mSpanYIndex = getColumnIndexOrThrow(Favorites.SPANY);
        mRankIndex = getColumnIndexOrThrow(Favorites.RANK);
        mOptionsIndex = getColumnIndexOrThrow(Favorites.OPTIONS);
        mAppWidgetSourceIndex = getColumnIndexOrThrow(Favorites.APPWIDGET_SOURCE);
    }

    @Override
    public boolean moveToNext() {
        boolean result = super.moveToNext();
        if (result) {
            mActivityInfo = null;

            // Load common properties.
            itemType = getInt(mItemTypeIndex);
            container = getInt(mContainerIndex);
            id = getInt(mIdIndex);
            serialNumber = getInt(mProfileIdIndex);
            user = allUsers.get(serialNumber);
            restoreFlag = getInt(mRestoredIndex);
        }
        return result;
    }

    public Intent parseIntent() {
        String intentDescription = getString(mIntentIndex);
        try {
            return TextUtils.isEmpty(intentDescription) ?
                    null : Intent.parseUri(intentDescription, 0);
        } catch (URISyntaxException e) {
            Log.e(TAG, "Error parsing Intent");
            return null;
        }
    }

    @VisibleForTesting
    public WorkspaceItemInfo loadSimpleWorkspaceItem() {
        final WorkspaceItemInfo info = new WorkspaceItemInfo();
        info.intent = new Intent();
        // Non-app shortcuts are only supported for current user.
        info.user = user;
        info.itemType = itemType;
        info.title = getTitle();
        // the fallback icon
        if (!loadIcon(info)) {
            info.bitmap = mIconCache.getDefaultIcon(info.user);
        }

        // TODO: If there's an explicit component and we can't install that, delete it.

        return info;
    }

    /**
     * Loads the icon from the cursor and updates the {@param info} if the icon is an app resource.
     */
    protected boolean loadIcon(WorkspaceItemInfo info) {
        return createIconRequestInfo(info, false).loadWorkspaceIcon(mContext);
    }

    public IconRequestInfo<WorkspaceItemInfo> createIconRequestInfo(
            WorkspaceItemInfo wai, boolean useLowResIcon) {
        String packageName = itemType == Favorites.ITEM_TYPE_SHORTCUT
                ? getString(mIconPackageIndex) : null;
        String resourceName = itemType == Favorites.ITEM_TYPE_SHORTCUT
                ? getString(mIconResourceIndex) : null;
        byte[] iconBlob = itemType == Favorites.ITEM_TYPE_SHORTCUT
                || itemType == Favorites.ITEM_TYPE_DEEP_SHORTCUT
                || restoreFlag != 0
                ? getBlob(mIconIndex) : null;

        return new IconRequestInfo<>(
                wai, mActivityInfo, packageName, resourceName, iconBlob, useLowResIcon);
    }

    /**
     * Returns the title or empty string
     */
    private String getTitle() {
        return Utilities.trim(getString(mTitleIndex));
    }

    /**
     * When loading an app widget for the workspace, returns it's app widget id
     */
    public int getAppWidgetId() {
        return getInt(mAppWidgetIdIndex);
    }

    /**
     * When loading an app widget for the workspace, returns the widget provider
     */
    public String getAppWidgetProvider() {
        return getString(mAppWidgetProviderIndex);
    }

    /**
     * Returns the x position for the item in the cell layout's grid
     */
    public int getSpanX() {
        return getInt(mSpanXIndex);
    }

    /**
     * Returns the y position for the item in the cell layout's grid
     */
    public int getSpanY() {
        return getInt(mSpanYIndex);
    }

    /**
     * Returns the rank for the item
     */
    public int getRank() {
        return getInt(mRankIndex);
    }

    /**
     * Returns the options for the item
     */
    public int getOptions() {
        return getInt(mOptionsIndex);
    }

    /**
     * When loading an app widget for the workspace, returns it's app widget source
     */
    public int getAppWidgetSource() {
        return getInt(mAppWidgetSourceIndex);
    }

    /**
     * Returns the screen that the item is on
     */
    public int getScreen() {
        return getInt(mScreenIndex);
    }

    /**
     * Returns the UX container that the item is in
     */
    public int getContainer() {
        return getInt(mContainerIndex);
    }

    /**
     * Make an WorkspaceItemInfo object for a restored application or shortcut item that points
     * to a package that is not yet installed on the system.
     */
    public WorkspaceItemInfo getRestoredItemInfo(Intent intent) {
        final WorkspaceItemInfo info = new WorkspaceItemInfo();
        info.user = user;
        info.intent = intent;

        // the fallback icon
        if (!loadIcon(info)) {
            mIconCache.getTitleAndIcon(info, false /* useLowResIcon */);
        }

        if (hasRestoreFlag(WorkspaceItemInfo.FLAG_RESTORED_ICON)) {
            String title = getTitle();
            if (!TextUtils.isEmpty(title)) {
                info.title = Utilities.trim(title);
            }
        } else if (hasRestoreFlag(WorkspaceItemInfo.FLAG_AUTOINSTALL_ICON)) {
            if (TextUtils.isEmpty(info.title)) {
                info.title = getTitle();
            }
        } else {
            throw new InvalidParameterException("Invalid restoreType " + restoreFlag);
        }

        info.contentDescription = mIconCache.getUserBadgedLabel(info.title, info.user);
        info.itemType = itemType;
        info.status = restoreFlag;
        return info;
    }

    public LauncherActivityInfo getLauncherActivityInfo() {
        return mActivityInfo;
    }

    /**
     * Make an WorkspaceItemInfo object for a shortcut that is an application.
     */
    public WorkspaceItemInfo getAppShortcutInfo(
            Intent intent, boolean allowMissingTarget, boolean useLowResIcon) {
        return getAppShortcutInfo(intent, allowMissingTarget, useLowResIcon, true);
    }

    public WorkspaceItemInfo getAppShortcutInfo(
            Intent intent, boolean allowMissingTarget, boolean useLowResIcon, boolean loadIcon) {
        if (user == null) {
            Log.d(TAG, "Null user found in getShortcutInfo");
            return null;
        }

        ComponentName componentName = intent.getComponent();
        if (componentName == null) {
            Log.d(TAG, "Missing component found in getShortcutInfo");
            return null;
        }

        Intent newIntent = new Intent(Intent.ACTION_MAIN, null);
        newIntent.addCategory(Intent.CATEGORY_LAUNCHER);
        newIntent.setComponent(componentName);
        mActivityInfo = mContext.getSystemService(LauncherApps.class)
                .resolveActivity(newIntent, user);
        if ((mActivityInfo == null) && !allowMissingTarget) {
            Log.d(TAG, "Missing activity found in getShortcutInfo: " + componentName);
            return null;
        }

        final WorkspaceItemInfo info = new WorkspaceItemInfo();
        info.itemType = Favorites.ITEM_TYPE_APPLICATION;
        info.user = user;
        info.intent = newIntent;

        if (loadIcon) {
            mIconCache.getTitleAndIcon(info, mActivityInfo, useLowResIcon);
            if (mIconCache.isDefaultIcon(info.bitmap, user)) {
                loadIcon(info);
            }
        }

        if (mActivityInfo != null) {
            AppInfo.updateRuntimeFlagsForActivityTarget(info, mActivityInfo);
        }

        // from the db
        if (TextUtils.isEmpty(info.title)) {
            if (loadIcon) {
                info.title = getTitle();

                // fall back to the class name of the activity
                if (info.title == null) {
                    info.title = componentName.getClassName();
                }
            } else {
                info.title = "";
            }
        }

        info.contentDescription = mIconCache.getUserBadgedLabel(info.title, info.user);
        return info;
    }

    /**
     * Returns a {@link ContentWriter} which can be used to update the current item.
     */
    public ContentWriter updater() {
       return new ContentWriter(mContext, new ContentWriter.CommitParams(
               BaseColumns._ID + "= ?", new String[]{Integer.toString(id)}));
    }

    /**
     * Marks the current item for removal
     */
    public void markDeleted(String reason) {
        FileLog.e(TAG, reason);
        mItemsToRemove.add(id);
    }

    /**
     * Removes any items marked for removal.
     * @return true is any item was removed.
     */
    public boolean commitDeleted() {
        if (mItemsToRemove.size() > 0) {
            // Remove dead items
            mContext.getContentResolver().delete(mContentUri, Utilities.createDbSelectionQuery(
                    Favorites._ID, mItemsToRemove), null);
            return true;
        }
        return false;
    }

    /**
     * Marks the current item as restored
     */
    public void markRestored() {
        if (restoreFlag != 0) {
            mRestoredRows.add(id);
            restoreFlag = 0;
        }
    }

    public boolean hasRestoreFlag(int flagMask) {
        return (restoreFlag & flagMask) != 0;
    }

    public void commitRestoredItems() {
        if (mRestoredRows.size() > 0) {
            // Update restored items that no longer require special handling
            ContentValues values = new ContentValues();
            values.put(Favorites.RESTORED, 0);
            mContext.getContentResolver().update(mContentUri, values,
                    Utilities.createDbSelectionQuery(
                            Favorites._ID, mRestoredRows), null);
        }
    }

    /**
     * Returns true is the item is on workspace or hotseat
     */
    public boolean isOnWorkspaceOrHotseat() {
        return container == Favorites.CONTAINER_DESKTOP || container == Favorites.CONTAINER_HOTSEAT;
    }

    /**
     * Applies the following properties:
     * {@link ItemInfo#id}
     * {@link ItemInfo#container}
     * {@link ItemInfo#screenId}
     * {@link ItemInfo#cellX}
     * {@link ItemInfo#cellY}
     */
    public void applyCommonProperties(ItemInfo info) {
        info.id = id;
        info.container = container;
        info.screenId = getInt(mScreenIndex);
        info.cellX = getInt(mCellXIndex);
        info.cellY = getInt(mCellYIndex);
    }

    public void checkAndAddItem(ItemInfo info, BgDataModel dataModel) {
        checkAndAddItem(info, dataModel, null);
    }

    /**
     * Adds the {@param info} to {@param dataModel} if it does not overlap with any other item,
     * otherwise marks it for deletion.
     */
    public void checkAndAddItem(
            ItemInfo info, BgDataModel dataModel, LoaderMemoryLogger logger) {
        if (info.itemType == Favorites.ITEM_TYPE_DEEP_SHORTCUT) {
            // Ensure that it is a valid intent. An exception here will
            // cause the item loading to get skipped
            ShortcutKey.fromItemInfo(info);
        }
        if (checkItemPlacement(info)) {
            dataModel.addItem(mContext, info, false, logger);
        } else {
            markDeleted("Item position overlap");
        }
    }

    /**
     * check & update map of what's occupied; used to discard overlapping/invalid items
     */
    protected boolean checkItemPlacement(ItemInfo item) {
        int containerIndex = item.screenId;
        if (item.container == Favorites.CONTAINER_HOTSEAT) {
            final GridOccupancy hotseatOccupancy =
                    mOccupied.get(Favorites.CONTAINER_HOTSEAT);

            if (item.screenId >= mIDP.numDatabaseHotseatIcons) {
                Log.e(TAG, "Error loading shortcut " + item
                        + " into hotseat position " + item.screenId
                        + ", position out of bounds: (0 to " + (mIDP.numDatabaseHotseatIcons - 1)
                        + ")");
                return false;
            }

            if (hotseatOccupancy != null) {
                if (hotseatOccupancy.cells[(int) item.screenId][0]) {
                    Log.e(TAG, "Error loading shortcut into hotseat " + item
                            + " into position (" + item.screenId + ":" + item.cellX + ","
                            + item.cellY + ") already occupied");
                    return false;
                } else {
                    hotseatOccupancy.cells[item.screenId][0] = true;
                    return true;
                }
            } else {
                final GridOccupancy occupancy = new GridOccupancy(mIDP.numDatabaseHotseatIcons, 1);
                occupancy.cells[item.screenId][0] = true;
                mOccupied.put(Favorites.CONTAINER_HOTSEAT, occupancy);
                return true;
            }
        } else if (item.container != Favorites.CONTAINER_DESKTOP) {
            // Skip further checking if it is not the hotseat or workspace container
            return true;
        }

        final int countX = mIDP.numColumns;
        final int countY = mIDP.numRows;
        if (item.container == Favorites.CONTAINER_DESKTOP && item.cellX < 0 || item.cellY < 0
                || item.cellX + item.spanX > countX || item.cellY + item.spanY > countY) {
            Log.e(TAG, "Error loading shortcut " + item
                    + " into cell (" + containerIndex + "-" + item.screenId + ":"
                    + item.cellX + "," + item.cellY
                    + ") out of screen bounds ( " + countX + "x" + countY + ")");
            return false;
        }

        if (!mOccupied.containsKey(item.screenId)) {
            GridOccupancy screen = new GridOccupancy(countX + 1, countY + 1);
<<<<<<< HEAD
            if (item.screenId == Workspace.FIRST_SCREEN_ID) {
                // Mark the first row as occupied (if the feature is enabled)
                // in order to account for the QSB.
                int spanY = FeatureFlags.EXPANDED_SMARTSPACE.get() ? 2 : 1;
                screen.markCells(0, 0, countX + 1, spanY, FeatureFlags.topQsbOnFirstScreenEnabled(LawnchairApp.getInstance()));
=======
            if (item.screenId == Workspace.FIRST_SCREEN_ID && FeatureFlags.QSB_ON_FIRST_SCREEN) {
                // Mark the first X columns (X is width of the search container) in the first row as
                // occupied (if the feature is enabled) in order to account for the search
                // container.
                int spanX = mIDP.numSearchContainerColumns;
                int spanY = 1;
                screen.markCells(0, 0, spanX, spanY, true);
>>>>>>> fc786807
            }
            mOccupied.put(item.screenId, screen);
        }
        final GridOccupancy occupancy = mOccupied.get(item.screenId);

        // Check if any workspace icons overlap with each other
        if (occupancy.isRegionVacant(item.cellX, item.cellY, item.spanX, item.spanY)) {
            occupancy.markCells(item, true);
            return true;
        } else {
            Log.e(TAG, "Error loading shortcut " + item
                    + " into cell (" + containerIndex + "-" + item.screenId + ":"
                    + item.cellX + "," + item.cellX + "," + item.spanX + "," + item.spanY
                    + ") already occupied");
            return PreferenceExtensionsKt.firstBlocking(preferenceManager2.getAllowWidgetOverlap());
        }
    }
}<|MERGE_RESOLUTION|>--- conflicted
+++ resolved
@@ -172,8 +172,7 @@
     public Intent parseIntent() {
         String intentDescription = getString(mIntentIndex);
         try {
-            return TextUtils.isEmpty(intentDescription) ?
-                    null : Intent.parseUri(intentDescription, 0);
+            return TextUtils.isEmpty(intentDescription) ? null : Intent.parseUri(intentDescription, 0);
         } catch (URISyntaxException e) {
             Log.e(TAG, "Error parsing Intent");
             return null;
@@ -199,7 +198,8 @@
     }
 
     /**
-     * Loads the icon from the cursor and updates the {@param info} if the icon is an app resource.
+     * Loads the icon from the cursor and updates the {@param info} if the icon is
+     * an app resource.
      */
     protected boolean loadIcon(WorkspaceItemInfo info) {
         return createIconRequestInfo(info, false).loadWorkspaceIcon(mContext);
@@ -208,13 +208,16 @@
     public IconRequestInfo<WorkspaceItemInfo> createIconRequestInfo(
             WorkspaceItemInfo wai, boolean useLowResIcon) {
         String packageName = itemType == Favorites.ITEM_TYPE_SHORTCUT
-                ? getString(mIconPackageIndex) : null;
+                ? getString(mIconPackageIndex)
+                : null;
         String resourceName = itemType == Favorites.ITEM_TYPE_SHORTCUT
-                ? getString(mIconResourceIndex) : null;
+                ? getString(mIconResourceIndex)
+                : null;
         byte[] iconBlob = itemType == Favorites.ITEM_TYPE_SHORTCUT
                 || itemType == Favorites.ITEM_TYPE_DEEP_SHORTCUT
                 || restoreFlag != 0
-                ? getBlob(mIconIndex) : null;
+                        ? getBlob(mIconIndex)
+                        : null;
 
         return new IconRequestInfo<>(
                 wai, mActivityInfo, packageName, resourceName, iconBlob, useLowResIcon);
@@ -291,7 +294,8 @@
     }
 
     /**
-     * Make an WorkspaceItemInfo object for a restored application or shortcut item that points
+     * Make an WorkspaceItemInfo object for a restored application or shortcut item
+     * that points
      * to a package that is not yet installed on the system.
      */
     public WorkspaceItemInfo getRestoredItemInfo(Intent intent) {
@@ -317,7 +321,7 @@
             throw new InvalidParameterException("Invalid restoreType " + restoreFlag);
         }
 
-        info.contentDescription = mIconCache.getUserBadgedLabel(info.title, info.user);
+        info.contentDescription = mPM.getUserBadgedLabel(info.title, info.user);
         info.itemType = itemType;
         info.status = restoreFlag;
         return info;
@@ -388,7 +392,7 @@
             }
         }
 
-        info.contentDescription = mIconCache.getUserBadgedLabel(info.title, info.user);
+        info.contentDescription = mPM.getUserBadgedLabel(info.title, info.user);
         return info;
     }
 
@@ -396,8 +400,8 @@
      * Returns a {@link ContentWriter} which can be used to update the current item.
      */
     public ContentWriter updater() {
-       return new ContentWriter(mContext, new ContentWriter.CommitParams(
-               BaseColumns._ID + "= ?", new String[]{Integer.toString(id)}));
+        return new ContentWriter(mContext, new ContentWriter.CommitParams(
+                BaseColumns._ID + "= ?", new String[] { Integer.toString(id) }));
     }
 
     /**
@@ -410,6 +414,7 @@
 
     /**
      * Removes any items marked for removal.
+     * 
      * @return true is any item was removed.
      */
     public boolean commitDeleted() {
@@ -443,7 +448,8 @@
             values.put(Favorites.RESTORED, 0);
             mContext.getContentResolver().update(mContentUri, values,
                     Utilities.createDbSelectionQuery(
-                            Favorites._ID, mRestoredRows), null);
+                            Favorites._ID, mRestoredRows),
+                    null);
         }
     }
 
@@ -475,7 +481,8 @@
     }
 
     /**
-     * Adds the {@param info} to {@param dataModel} if it does not overlap with any other item,
+     * Adds the {@param info} to {@param dataModel} if it does not overlap with any
+     * other item,
      * otherwise marks it for deletion.
      */
     public void checkAndAddItem(
@@ -493,13 +500,13 @@
     }
 
     /**
-     * check & update map of what's occupied; used to discard overlapping/invalid items
+     * check & update map of what's occupied; used to discard overlapping/invalid
+     * items
      */
     protected boolean checkItemPlacement(ItemInfo item) {
         int containerIndex = item.screenId;
         if (item.container == Favorites.CONTAINER_HOTSEAT) {
-            final GridOccupancy hotseatOccupancy =
-                    mOccupied.get(Favorites.CONTAINER_HOTSEAT);
+            final GridOccupancy hotseatOccupancy = mOccupied.get(Favorites.CONTAINER_HOTSEAT);
 
             if (item.screenId >= mIDP.numDatabaseHotseatIcons) {
                 Log.e(TAG, "Error loading shortcut " + item
@@ -543,21 +550,14 @@
 
         if (!mOccupied.containsKey(item.screenId)) {
             GridOccupancy screen = new GridOccupancy(countX + 1, countY + 1);
-<<<<<<< HEAD
-            if (item.screenId == Workspace.FIRST_SCREEN_ID) {
-                // Mark the first row as occupied (if the feature is enabled)
-                // in order to account for the QSB.
-                int spanY = FeatureFlags.EXPANDED_SMARTSPACE.get() ? 2 : 1;
-                screen.markCells(0, 0, countX + 1, spanY, FeatureFlags.topQsbOnFirstScreenEnabled(LawnchairApp.getInstance()));
-=======
-            if (item.screenId == Workspace.FIRST_SCREEN_ID && FeatureFlags.QSB_ON_FIRST_SCREEN) {
-                // Mark the first X columns (X is width of the search container) in the first row as
+            if (item.screenId == Workspace.FIRST_SCREEN_ID && FeatureFlags.topQsbOnFirstScreenEnabled (mContext)) {
+                // Mark the first X columns (X is width of the search container) in the first
+                // row as
                 // occupied (if the feature is enabled) in order to account for the search
                 // container.
                 int spanX = mIDP.numSearchContainerColumns;
                 int spanY = 1;
                 screen.markCells(0, 0, spanX, spanY, true);
->>>>>>> fc786807
             }
             mOccupied.put(item.screenId, screen);
         }
