/*
 * Copyright (C) 2017 The Android Open Source Project
 *
 * Licensed under the Apache License, Version 2.0 (the "License");
 * you may not use this file except in compliance with the License.
 * You may obtain a copy of the License at
 *
 *      http://www.apache.org/licenses/LICENSE-2.0
 *
 * Unless required by applicable law or agreed to in writing, software
 * distributed under the License is distributed on an "AS IS" BASIS,
 * WITHOUT WARRANTIES OR CONDITIONS OF ANY KIND, either express or implied.
 * See the License for the specific language governing permissions and
 * limitations under the License.
 */

package com.android.launcher3.model;

import static android.graphics.BitmapFactory.decodeByteArray;

import android.content.ComponentName;
import android.content.ContentValues;
import android.content.Context;
import android.content.Intent;
import android.content.Intent.ShortcutIconResource;
import android.content.pm.LauncherActivityInfo;
import android.content.pm.LauncherApps;
import android.content.pm.PackageManager;
import android.database.Cursor;
import android.database.CursorWrapper;
import android.net.Uri;
import android.os.UserHandle;
import android.provider.BaseColumns;
import android.text.TextUtils;
import android.util.Log;
import android.util.LongSparseArray;

import androidx.annotation.Nullable;
import androidx.annotation.VisibleForTesting;

import com.android.launcher3.InvariantDeviceProfile;
import com.android.launcher3.LauncherAppState;
import com.android.launcher3.LauncherSettings;
import com.android.launcher3.LauncherSettings.Favorites;
import com.android.launcher3.Utilities;
import com.android.launcher3.Workspace;
import com.android.launcher3.config.FeatureFlags;
import com.android.launcher3.icons.BitmapInfo;
import com.android.launcher3.icons.IconCache;
import com.android.launcher3.icons.LauncherIcons;
import com.android.launcher3.logging.FileLog;
import com.android.launcher3.model.data.AppInfo;
import com.android.launcher3.model.data.ItemInfo;
import com.android.launcher3.model.data.WorkspaceItemInfo;
import com.android.launcher3.shortcuts.ShortcutKey;
import com.android.launcher3.util.ContentWriter;
import com.android.launcher3.util.GridOccupancy;
import com.android.launcher3.util.IntArray;
import com.android.launcher3.util.IntSparseArrayMap;

import java.net.URISyntaxException;
import java.security.InvalidParameterException;

import app.lawnchair.LawnchairApp;

/**
 * Extension of {@link Cursor} with utility methods for workspace loading.
 */
public class LoaderCursor extends CursorWrapper {

    private static final String TAG = "LoaderCursor";

    private final LongSparseArray<UserHandle> allUsers;

    private final Uri mContentUri;
    private final Context mContext;
    private final PackageManager mPM;
    private final IconCache mIconCache;
    private final InvariantDeviceProfile mIDP;

    private final IntArray itemsToRemove = new IntArray();
    private final IntArray restoredRows = new IntArray();
    private final IntSparseArrayMap<GridOccupancy> occupied = new IntSparseArrayMap<>();

    private final int iconPackageIndex;
    private final int iconResourceIndex;
    private final int iconIndex;
    public final int titleIndex;

    private final int idIndex;
    private final int containerIndex;
    private final int itemTypeIndex;
    private final int screenIndex;
    private final int cellXIndex;
    private final int cellYIndex;
    private final int profileIdIndex;
    private final int restoredIndex;
    private final int intentIndex;

    @Nullable
    private LauncherActivityInfo mActivityInfo;

    // Properties loaded per iteration
    public long serialNumber;
    public UserHandle user;
    public int id;
    public int container;
    public int itemType;
    public int restoreFlag;

    public LoaderCursor(Cursor cursor, Uri contentUri, LauncherAppState app,
            UserManagerState userManagerState) {
        super(cursor);

        allUsers = userManagerState.allUsers;
        mContentUri = contentUri;
        mContext = app.getContext();
        mIconCache = app.getIconCache();
        mIDP = app.getInvariantDeviceProfile();
        mPM = mContext.getPackageManager();

        // Init column indices
        iconIndex = getColumnIndexOrThrow(LauncherSettings.Favorites.ICON);
        iconPackageIndex = getColumnIndexOrThrow(LauncherSettings.Favorites.ICON_PACKAGE);
        iconResourceIndex = getColumnIndexOrThrow(LauncherSettings.Favorites.ICON_RESOURCE);
        titleIndex = getColumnIndexOrThrow(LauncherSettings.Favorites.TITLE);

        idIndex = getColumnIndexOrThrow(LauncherSettings.Favorites._ID);
        containerIndex = getColumnIndexOrThrow(LauncherSettings.Favorites.CONTAINER);
        itemTypeIndex = getColumnIndexOrThrow(LauncherSettings.Favorites.ITEM_TYPE);
        screenIndex = getColumnIndexOrThrow(LauncherSettings.Favorites.SCREEN);
        cellXIndex = getColumnIndexOrThrow(LauncherSettings.Favorites.CELLX);
        cellYIndex = getColumnIndexOrThrow(LauncherSettings.Favorites.CELLY);
        profileIdIndex = getColumnIndexOrThrow(LauncherSettings.Favorites.PROFILE_ID);
        restoredIndex = getColumnIndexOrThrow(LauncherSettings.Favorites.RESTORED);
        intentIndex = getColumnIndexOrThrow(LauncherSettings.Favorites.INTENT);
    }

    @Override
    public boolean moveToNext() {
        boolean result = super.moveToNext();
        if (result) {
            mActivityInfo = null;

            // Load common properties.
            itemType = getInt(itemTypeIndex);
            container = getInt(containerIndex);
            id = getInt(idIndex);
            serialNumber = getInt(profileIdIndex);
            user = allUsers.get(serialNumber);
            restoreFlag = getInt(restoredIndex);
        }
        return result;
    }

    public Intent parseIntent() {
        String intentDescription = getString(intentIndex);
        try {
            return TextUtils.isEmpty(intentDescription) ?
                    null : Intent.parseUri(intentDescription, 0);
        } catch (URISyntaxException e) {
            Log.e(TAG, "Error parsing Intent");
            return null;
        }
    }

    @VisibleForTesting
    public WorkspaceItemInfo loadSimpleWorkspaceItem() {
        final WorkspaceItemInfo info = new WorkspaceItemInfo();
        info.intent = new Intent();
        // Non-app shortcuts are only supported for current user.
        info.user = user;
        info.itemType = itemType;
        info.title = getTitle();
        // the fallback icon
        if (!loadIcon(info)) {
            info.bitmap = mIconCache.getDefaultIcon(info.user);
        }

        // TODO: If there's an explicit component and we can't install that, delete it.

        return info;
    }

    /**
     * Loads the icon from the cursor and updates the {@param info} if the icon is an app resource.
     */
    protected boolean loadIcon(WorkspaceItemInfo info) {
        try (LauncherIcons li = LauncherIcons.obtain(mContext)) {
            if (itemType == LauncherSettings.Favorites.ITEM_TYPE_SHORTCUT) {
                String packageName = getString(iconPackageIndex);
                String resourceName = getString(iconResourceIndex);
                if (!TextUtils.isEmpty(packageName) || !TextUtils.isEmpty(resourceName)) {
                    info.iconResource = new ShortcutIconResource();
                    info.iconResource.packageName = packageName;
                    info.iconResource.resourceName = resourceName;
                    BitmapInfo iconInfo = li.createIconBitmap(info.iconResource);
                    if (iconInfo != null) {
                        info.bitmap = iconInfo;
                        return true;
                    }
                }
            }

            // Failed to load from resource, try loading from DB.
            byte[] data = getBlob(iconIndex);
            try {
                info.bitmap = li.createIconBitmap(decodeByteArray(data, 0, data.length));
                return true;
            } catch (Exception e) {
                Log.e(TAG, "Failed to decode byte array for info " + info, e);
                return false;
            }
        }
    }

    /**
     * Returns the title or empty string
     */
    private String getTitle() {
        String title = getString(titleIndex);
        return TextUtils.isEmpty(title) ? "" : Utilities.trim(title);
    }

    /**
     * Make an WorkspaceItemInfo object for a restored application or shortcut item that points
     * to a package that is not yet installed on the system.
     */
    public WorkspaceItemInfo getRestoredItemInfo(Intent intent) {
        final WorkspaceItemInfo info = new WorkspaceItemInfo();
        info.user = user;
        info.intent = intent;

        // the fallback icon
        if (!loadIcon(info)) {
            mIconCache.getTitleAndIcon(info, false /* useLowResIcon */);
        }

        if (hasRestoreFlag(WorkspaceItemInfo.FLAG_RESTORED_ICON)) {
            String title = getTitle();
            if (!TextUtils.isEmpty(title)) {
                info.title = Utilities.trim(title);
            }
        } else if (hasRestoreFlag(WorkspaceItemInfo.FLAG_AUTOINSTALL_ICON)) {
            if (TextUtils.isEmpty(info.title)) {
                info.title = getTitle();
            }
        } else {
            throw new InvalidParameterException("Invalid restoreType " + restoreFlag);
        }

        info.contentDescription = mPM.getUserBadgedLabel(info.title, info.user);
        info.itemType = itemType;
        info.status = restoreFlag;
        return info;
    }

    public LauncherActivityInfo getLauncherActivityInfo() {
        return mActivityInfo;
    }

    /**
     * Make an WorkspaceItemInfo object for a shortcut that is an application.
     */
    public WorkspaceItemInfo getAppShortcutInfo(
            Intent intent, boolean allowMissingTarget, boolean useLowResIcon) {
        if (user == null) {
            Log.d(TAG, "Null user found in getShortcutInfo");
            return null;
        }

        ComponentName componentName = intent.getComponent();
        if (componentName == null) {
            Log.d(TAG, "Missing component found in getShortcutInfo");
            return null;
        }

        Intent newIntent = new Intent(Intent.ACTION_MAIN, null);
        newIntent.addCategory(Intent.CATEGORY_LAUNCHER);
        newIntent.setComponent(componentName);
        mActivityInfo = mContext.getSystemService(LauncherApps.class)
                .resolveActivity(newIntent, user);
        if ((mActivityInfo == null) && !allowMissingTarget) {
            Log.d(TAG, "Missing activity found in getShortcutInfo: " + componentName);
            return null;
        }

        final WorkspaceItemInfo info = new WorkspaceItemInfo();
        info.itemType = Favorites.ITEM_TYPE_APPLICATION;
        info.user = user;
        info.intent = newIntent;

        mIconCache.getTitleAndIcon(info, mActivityInfo, useLowResIcon);
        if (mIconCache.isDefaultIcon(info.bitmap, user)) {
            loadIcon(info);
        }

        if (mActivityInfo != null) {
            AppInfo.updateRuntimeFlagsForActivityTarget(info, mActivityInfo);
        }

        // from the db
        if (TextUtils.isEmpty(info.title)) {
            info.title = getTitle();
        }

        // fall back to the class name of the activity
        if (info.title == null) {
            info.title = componentName.getClassName();
        }

        info.contentDescription = mPM.getUserBadgedLabel(info.title, info.user);
        return info;
    }

    /**
     * Returns a {@link ContentWriter} which can be used to update the current item.
     */
    public ContentWriter updater() {
       return new ContentWriter(mContext, new ContentWriter.CommitParams(
               BaseColumns._ID + "= ?", new String[]{Integer.toString(id)}));
    }

    /**
     * Marks the current item for removal
     */
    public void markDeleted(String reason) {
        FileLog.e(TAG, reason);
        itemsToRemove.add(id);
    }

    /**
     * Removes any items marked for removal.
     * @return true is any item was removed.
     */
    public boolean commitDeleted() {
        if (itemsToRemove.size() > 0) {
            // Remove dead items
            mContext.getContentResolver().delete(mContentUri, Utilities.createDbSelectionQuery(
                    LauncherSettings.Favorites._ID, itemsToRemove), null);
            return true;
        }
        return false;
    }

    /**
     * Marks the current item as restored
     */
    public void markRestored() {
        if (restoreFlag != 0) {
            restoredRows.add(id);
            restoreFlag = 0;
        }
    }

    public boolean hasRestoreFlag(int flagMask) {
        return (restoreFlag & flagMask) != 0;
    }

    public void commitRestoredItems() {
        if (restoredRows.size() > 0) {
            // Update restored items that no longer require special handling
            ContentValues values = new ContentValues();
            values.put(LauncherSettings.Favorites.RESTORED, 0);
            mContext.getContentResolver().update(mContentUri, values,
                    Utilities.createDbSelectionQuery(
                            LauncherSettings.Favorites._ID, restoredRows), null);
        }
    }

    /**
     * Returns true is the item is on workspace or hotseat
     */
    public boolean isOnWorkspaceOrHotseat() {
        return container == LauncherSettings.Favorites.CONTAINER_DESKTOP ||
                container == LauncherSettings.Favorites.CONTAINER_HOTSEAT;
    }

    /**
     * Applies the following properties:
     * {@link ItemInfo#id}
     * {@link ItemInfo#container}
     * {@link ItemInfo#screenId}
     * {@link ItemInfo#cellX}
     * {@link ItemInfo#cellY}
     */
    public void applyCommonProperties(ItemInfo info) {
        info.id = id;
        info.container = container;
        info.screenId = getInt(screenIndex);
        info.cellX = getInt(cellXIndex);
        info.cellY = getInt(cellYIndex);
    }

    /**
     * Adds the {@param info} to {@param dataModel} if it does not overlap with any other item,
     * otherwise marks it for deletion.
     */
    public void checkAndAddItem(ItemInfo info, BgDataModel dataModel) {
        if (info.itemType == LauncherSettings.Favorites.ITEM_TYPE_DEEP_SHORTCUT) {
            // Ensure that it is a valid intent. An exception here will
            // cause the item loading to get skipped
            ShortcutKey.fromItemInfo(info);
        }
        if (checkItemPlacement(info)) {
            dataModel.addItem(mContext, info, false);
        } else {
            markDeleted("Item position overlap");
        }
    }

    /**
     * check & update map of what's occupied; used to discard overlapping/invalid items
     */
    protected boolean checkItemPlacement(ItemInfo item) {
        int containerIndex = item.screenId;
        if (item.container == LauncherSettings.Favorites.CONTAINER_HOTSEAT) {
            final GridOccupancy hotseatOccupancy =
                    occupied.get(LauncherSettings.Favorites.CONTAINER_HOTSEAT);

            if (item.screenId >= mIDP.numDatabaseHotseatIcons) {
                Log.e(TAG, "Error loading shortcut " + item
                        + " into hotseat position " + item.screenId
                        + ", position out of bounds: (0 to " + (mIDP.numDatabaseHotseatIcons - 1)
                        + ")");
                return false;
            }

            if (hotseatOccupancy != null) {
                if (hotseatOccupancy.cells[(int) item.screenId][0]) {
                    Log.e(TAG, "Error loading shortcut into hotseat " + item
                            + " into position (" + item.screenId + ":" + item.cellX + ","
                            + item.cellY + ") already occupied");
                    return false;
                } else {
                    hotseatOccupancy.cells[item.screenId][0] = true;
                    return true;
                }
            } else {
                final GridOccupancy occupancy = new GridOccupancy(mIDP.numDatabaseHotseatIcons, 1);
                occupancy.cells[item.screenId][0] = true;
                occupied.put(LauncherSettings.Favorites.CONTAINER_HOTSEAT, occupancy);
                return true;
            }
        } else if (item.container != LauncherSettings.Favorites.CONTAINER_DESKTOP) {
            // Skip further checking if it is not the hotseat or workspace container
            return true;
        }

        final int countX = mIDP.numColumns;
        final int countY = mIDP.numRows;
        if (item.container == LauncherSettings.Favorites.CONTAINER_DESKTOP &&
                item.cellX < 0 || item.cellY < 0 ||
                item.cellX + item.spanX > countX || item.cellY + item.spanY > countY) {
            Log.e(TAG, "Error loading shortcut " + item
                    + " into cell (" + containerIndex + "-" + item.screenId + ":"
                    + item.cellX + "," + item.cellY
                    + ") out of screen bounds ( " + countX + "x" + countY + ")");
            return false;
        }

        if (!occupied.containsKey(item.screenId)) {
            GridOccupancy screen = new GridOccupancy(countX + 1, countY + 1);
            if (item.screenId == Workspace.FIRST_SCREEN_ID) {
                // Mark the first row as occupied (if the feature is enabled)
                // in order to account for the QSB.
<<<<<<< HEAD
                screen.markCells(0, 0, countX + 1, 1, FeatureFlags.topQsbOnFirstScreenEnabled(LawnchairApp.getInstance()));
=======
                int spanY = FeatureFlags.EXPANDED_SMARTSPACE.get() ? 2 : 1;
                screen.markCells(0, 0, countX + 1, spanY, FeatureFlags.QSB_ON_FIRST_SCREEN);
>>>>>>> af79a6ff
            }
            occupied.put(item.screenId, screen);
        }
        final GridOccupancy occupancy = occupied.get(item.screenId);

        // Check if any workspace icons overlap with each other
        if (occupancy.isRegionVacant(item.cellX, item.cellY, item.spanX, item.spanY)) {
            occupancy.markCells(item, true);
            return true;
        } else {
            Log.e(TAG, "Error loading shortcut " + item
                    + " into cell (" + containerIndex + "-" + item.screenId + ":"
                    + item.cellX + "," + item.cellX + "," + item.spanX + "," + item.spanY
                    + ") already occupied");
            return false;
        }
    }
}<|MERGE_RESOLUTION|>--- conflicted
+++ resolved
@@ -464,12 +464,8 @@
             if (item.screenId == Workspace.FIRST_SCREEN_ID) {
                 // Mark the first row as occupied (if the feature is enabled)
                 // in order to account for the QSB.
-<<<<<<< HEAD
-                screen.markCells(0, 0, countX + 1, 1, FeatureFlags.topQsbOnFirstScreenEnabled(LawnchairApp.getInstance()));
-=======
                 int spanY = FeatureFlags.EXPANDED_SMARTSPACE.get() ? 2 : 1;
-                screen.markCells(0, 0, countX + 1, spanY, FeatureFlags.QSB_ON_FIRST_SCREEN);
->>>>>>> af79a6ff
+                screen.markCells(0, 0, countX + 1, spanY, FeatureFlags.topQsbOnFirstScreenEnabled(LawnchairApp.getInstance()));
             }
             occupied.put(item.screenId, screen);
         }
