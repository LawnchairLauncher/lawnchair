/*
 * Copyright (C) 2020 The Android Open Source Project
 *
 * Licensed under the Apache License, Version 2.0 (the "License");
 * you may not use this file except in compliance with the License.
 * You may obtain a copy of the License at
 *
 *      http://www.apache.org/licenses/LICENSE-2.0
 *
 * Unless required by applicable law or agreed to in writing, software
 * distributed under the License is distributed on an "AS IS" BASIS,
 * WITHOUT WARRANTIES OR CONDITIONS OF ANY KIND, either express or implied.
 * See the License for the specific language governing permissions and
 * limitations under the License.
 */

package com.android.launcher3.model;

import static com.android.launcher3.LauncherSettings.Favorites.TABLE_NAME;
import static com.android.launcher3.LauncherSettings.Favorites.TMP_TABLE;
import static com.android.launcher3.config.FeatureFlags.ENABLE_SMARTSPACE_REMOVAL;
import static com.android.launcher3.config.FeatureFlags.shouldShowFirstPageWidget;
import static com.android.launcher3.model.LoaderTask.SMARTSPACE_ON_HOME_SCREEN;
import static com.android.launcher3.provider.LauncherDbUtils.copyTable;
import static com.android.launcher3.provider.LauncherDbUtils.dropTable;

import android.content.ComponentName;
import android.content.ContentValues;
import android.content.Context;
import android.content.Intent;
import android.content.pm.PackageInfo;
import android.content.pm.PackageManager;
import android.database.Cursor;
import android.database.DatabaseUtils;
import android.database.sqlite.SQLiteDatabase;
import android.graphics.Point;
import android.util.ArrayMap;
import android.util.Log;

import androidx.annotation.NonNull;

import com.android.launcher3.InvariantDeviceProfile;
import com.android.launcher3.LauncherPrefs;
import com.android.launcher3.LauncherSettings;
import com.android.launcher3.Utilities;
import com.android.launcher3.config.FeatureFlags;
import com.android.launcher3.model.data.ItemInfo;
import com.android.launcher3.pm.InstallSessionHelper;
import com.android.launcher3.provider.LauncherDbUtils.SQLiteTransaction;
import com.android.launcher3.util.GridOccupancy;
import com.android.launcher3.util.IntArray;
import com.android.launcher3.util.MainThreadInitializedObject.SandboxContext;
import com.android.launcher3.widget.LauncherAppWidgetProviderInfo;
import com.android.launcher3.widget.WidgetManagerHelper;

import java.net.URISyntaxException;
import java.util.ArrayList;
import java.util.Collections;
import java.util.HashMap;
import java.util.HashSet;
import java.util.Iterator;
import java.util.List;
import java.util.Map;
import java.util.Objects;
import java.util.Set;
import java.util.stream.Collectors;

/**
 * This class takes care of shrinking the workspace (by maximum of one row and
 * one column), as a
 * result of restoring from a larger device or device density change.
 */
public class GridSizeMigrationUtil {

    private static final String TAG = "GridSizeMigrationUtil";
    private static final boolean DEBUG = true;

    private GridSizeMigrationUtil() {
        // Util class should not be instantiated
    }

    /**
     * Check given a new IDP, if migration is necessary.
     */
    public static boolean needsToMigrate(Context context, InvariantDeviceProfile idp) {
        return needsToMigrate(new DeviceGridState(context), new DeviceGridState(idp));
    }

    private static boolean needsToMigrate(
            DeviceGridState srcDeviceState, DeviceGridState destDeviceState) {
        boolean needsToMigrate = !destDeviceState.isCompatible(srcDeviceState);
        if (needsToMigrate) {
            Log.i(TAG, "Migration is needed. destDeviceState: " + destDeviceState
                    + ", srcDeviceState: " + srcDeviceState);
        }
        return needsToMigrate;
    }

    /**
     * When migrating the grid, we copy the table
     * {@link LauncherSettings.Favorites#TABLE_NAME} from {@code source} into
     * {@link LauncherSettings.Favorites#TMP_TABLE}, run the grid size migration
     * algorithm
     * to migrate the later to the former, and load the workspace from the default
     * {@link LauncherSettings.Favorites#TABLE_NAME}.
     *
     * @return false if the migration failed.
     */
    public static boolean migrateGridIfNeeded(
            @NonNull Context context,
            @NonNull InvariantDeviceProfile idp,
            @NonNull DatabaseHelper target,
            @NonNull SQLiteDatabase source) {

        DeviceGridState srcDeviceState = new DeviceGridState(context);
        DeviceGridState destDeviceState = new DeviceGridState(idp);
        if (!needsToMigrate(srcDeviceState, destDeviceState)) {
            return true;
        }
        copyTable(source, TABLE_NAME, target.getWritableDatabase(), TMP_TABLE, context);

        HashSet<String> validPackages = getValidPackages(context);
        long migrationStartTime = System.currentTimeMillis();
        try (SQLiteTransaction t = new SQLiteTransaction(target.getWritableDatabase())) {
            DbReader srcReader = new DbReader(t.getDb(), TMP_TABLE, context, validPackages);
            DbReader destReader = new DbReader(t.getDb(), TABLE_NAME, context, validPackages);

            Point targetSize = new Point(destDeviceState.getColumns(), destDeviceState.getRows());
            migrate(target, srcReader, destReader, destDeviceState.getNumHotseat(),
                    targetSize, srcDeviceState, destDeviceState);
            dropTable(t.getDb(), TMP_TABLE);
            t.commit();
            return true;
        } catch (Exception e) {
            Log.e(TAG, "Error during grid migration", e);

            return false;
        } finally {
            Log.v(TAG, "Workspace migration completed in "
                    + (System.currentTimeMillis() - migrationStartTime));

            // Save current configuration, so that the migration does not run again.
            destDeviceState.writeToPrefs(context);
        }
    }

    public static boolean migrate(
            @NonNull DatabaseHelper helper,
            @NonNull final DbReader srcReader, @NonNull final DbReader destReader,
            final int destHotseatSize, @NonNull final Point targetSize,
            @NonNull final DeviceGridState srcDeviceState,
            @NonNull final DeviceGridState destDeviceState) {

        final List<DbEntry> srcHotseatItems = srcReader.loadHotseatEntries();
        final List<DbEntry> srcWorkspaceItems = srcReader.loadAllWorkspaceEntries();
        final List<DbEntry> dstHotseatItems = destReader.loadHotseatEntries();
        final List<DbEntry> dstWorkspaceItems = destReader.loadAllWorkspaceEntries();
        final List<DbEntry> hotseatToBeAdded = new ArrayList<>(1);
        final List<DbEntry> workspaceToBeAdded = new ArrayList<>(1);
        final IntArray toBeRemoved = new IntArray();

        calcDiff(srcHotseatItems, dstHotseatItems, hotseatToBeAdded, toBeRemoved);
        calcDiff(srcWorkspaceItems, dstWorkspaceItems, workspaceToBeAdded, toBeRemoved);

        final int trgX = targetSize.x;
        final int trgY = targetSize.y;

        if (DEBUG) {
            Log.d(TAG, "Start migration:"
                    + "\n Source Device:"
                    + srcWorkspaceItems.stream().map(DbEntry::toString).collect(
                            Collectors.joining(",\n", "[", "]"))
                    + "\n Target Device:"
                    + dstWorkspaceItems.stream().map(DbEntry::toString).collect(
                            Collectors.joining(",\n", "[", "]"))
                    + "\n Removing Items:"
                    + dstWorkspaceItems.stream().filter(entry -> toBeRemoved.contains(entry.id)).map(DbEntry::toString)
                            .collect(
                                    Collectors.joining(",\n", "[", "]"))
                    + "\n Adding Workspace Items:"
                    + workspaceToBeAdded.stream().map(DbEntry::toString).collect(
                            Collectors.joining(",\n", "[", "]"))
                    + "\n Adding Hotseat Items:"
                    + hotseatToBeAdded.stream().map(DbEntry::toString).collect(
                            Collectors.joining(",\n", "[", "]")));
        }
        if (!toBeRemoved.isEmpty()) {
            removeEntryFromDb(destReader.mDb, destReader.mTableName, toBeRemoved);
        }
        if (hotseatToBeAdded.isEmpty() && workspaceToBeAdded.isEmpty()) {
            return false;
        }

        // Sort the items by the reading order.
        Collections.sort(hotseatToBeAdded);
        Collections.sort(workspaceToBeAdded);

        // Migrate hotseat
        solveHotseatPlacement(helper, destHotseatSize,
                srcReader, destReader, dstHotseatItems, hotseatToBeAdded);

        // Migrate workspace.
        // First we create a collection of the screens
        List<Integer> screens = new ArrayList<>();
        for (int screenId = 0; screenId <= destReader.mLastScreenId; screenId++) {
            screens.add(screenId);
        }

        boolean preservePages = false;
        if (screens.isEmpty() && FeatureFlags.ENABLE_NEW_MIGRATION_LOGIC.get()) {
            preservePages = destDeviceState.compareTo(srcDeviceState) >= 0
                    && destDeviceState.getColumns() - srcDeviceState.getColumns() <= 2;
        }

        // Then we place the items on the screens
        for (int screenId : screens) {
            if (DEBUG) {
                Log.d(TAG, "Migrating " + screenId);
            }
            solveGridPlacement(helper, srcReader,
                    destReader, screenId, trgX, trgY, workspaceToBeAdded, false);
            if (workspaceToBeAdded.isEmpty()) {
                break;
            }
        }

        // In case the new grid is smaller, there might be some leftover items that
        // don't fit on
        // any of the screens, in this case we add them to new screens until all of them
        // are placed.
        int screenId = destReader.mLastScreenId + 1;
        while (!workspaceToBeAdded.isEmpty()) {
            solveGridPlacement(helper, srcReader,
                    destReader, screenId, trgX, trgY, workspaceToBeAdded, preservePages);
            screenId++;
        }

        return true;
    }

    /**
     * Calculate the differences between {@code src} (denoted by A) and {@code dest}
     * (denoted by B).
     * All DbEntry in A - B will be added to {@code toBeAdded}
     * All DbEntry.id in B - A will be added to {@code toBeRemoved}
     */
    private static void calcDiff(@NonNull final List<DbEntry> src,
            @NonNull final List<DbEntry> dest, @NonNull final List<DbEntry> toBeAdded,
            @NonNull final IntArray toBeRemoved) {
        src.forEach(entry -> {
            if (!dest.contains(entry)) {
                toBeAdded.add(entry);
            }
        });
        dest.forEach(entry -> {
            if (!src.contains(entry)) {
                toBeRemoved.add(entry.id);
                if (entry.itemType == LauncherSettings.Favorites.ITEM_TYPE_FOLDER) {
                    entry.mFolderItems.values().forEach(ids -> ids.forEach(toBeRemoved::add));
                }
            }
        });
    }

    private static void insertEntryInDb(DatabaseHelper helper, DbEntry entry,
            String srcTableName, String destTableName) {
        int id = copyEntryAndUpdate(helper, entry, srcTableName, destTableName);

        if (entry.itemType == LauncherSettings.Favorites.ITEM_TYPE_FOLDER) {
            for (Set<Integer> itemIds : entry.mFolderItems.values()) {
                for (int itemId : itemIds) {
                    copyEntryAndUpdate(helper, itemId, id, srcTableName, destTableName);
                }
            }
        }
    }

    private static int copyEntryAndUpdate(DatabaseHelper helper,
            DbEntry entry, String srcTableName, String destTableName) {
        return copyEntryAndUpdate(helper, entry, -1, -1, srcTableName, destTableName);
    }

    private static int copyEntryAndUpdate(DatabaseHelper helper,
            int id, int folderId, String srcTableName, String destTableName) {
        return copyEntryAndUpdate(helper, null, id, folderId, srcTableName, destTableName);
    }

    private static int copyEntryAndUpdate(DatabaseHelper helper, DbEntry entry,
            int id, int folderId, String srcTableName, String destTableName) {
        int newId = -1;
        Cursor c = helper.getWritableDatabase().query(srcTableName, null,
                LauncherSettings.Favorites._ID + " = '" + (entry != null ? entry.id : id) + "'",
                null, null, null, null);
        while (c.moveToNext()) {
            ContentValues values = new ContentValues();
            DatabaseUtils.cursorRowToContentValues(c, values);
            if (entry != null) {
                entry.updateContentValues(values);
            } else {
                values.put(LauncherSettings.Favorites.CONTAINER, folderId);
            }
            newId = helper.generateNewItemId();
            values.put(LauncherSettings.Favorites._ID, newId);
            helper.getWritableDatabase().insert(destTableName, null, values);
        }
        c.close();
        return newId;
    }

    private static void removeEntryFromDb(SQLiteDatabase db, String tableName, IntArray entryIds) {
        db.delete(tableName,
                Utilities.createDbSelectionQuery(LauncherSettings.Favorites._ID, entryIds), null);
    }

    private static HashSet<String> getValidPackages(Context context) {
        // Initialize list of valid packages. This contain all the packages which are
        // already on
        // the device and packages which are being installed. Any item which doesn't
        // belong to
        // this set is removed.
        // Since the loader removes such items anyway, removing these items here doesn't
        // cause
        // any extra data loss and gives us more free space on the grid for better
        // migration.
        HashSet<String> validPackages = new HashSet<>();
        for (PackageInfo info : context.getPackageManager()
                .getInstalledPackages(PackageManager.GET_UNINSTALLED_PACKAGES)) {
            validPackages.add(info.packageName);
        }
        InstallSessionHelper.INSTANCE.get(context)
                .getActiveSessions().keySet()
                .forEach(packageUserKey -> validPackages.add(packageUserKey.mPackageName));
        return validPackages;
    }

    private static void solveGridPlacement(@NonNull final DatabaseHelper helper,
            @NonNull final DbReader srcReader, @NonNull final DbReader destReader,
            final int screenId, final int trgX, final int trgY,
            @NonNull final List<DbEntry> sortedItemsToPlace, final boolean matchingScreenIdOnly) {
        final GridOccupancy occupied = new GridOccupancy(trgX, trgY);
        final Point trg = new Point(trgX, trgY);
<<<<<<< HEAD
        final Point next = new Point(0, screenId == 0 && FeatureFlags.topQsbOnFirstScreenEnabled(srcReader.mContext)
                ? 1
                /* smartspace */ : 0);
=======
        final Point next = new Point(0, screenId == 0
                && (FeatureFlags.QSB_ON_FIRST_SCREEN
                && (!ENABLE_SMARTSPACE_REMOVAL.get() || LauncherPrefs.getPrefs(destReader.mContext)
                .getBoolean(SMARTSPACE_ON_HOME_SCREEN, true))
                && !shouldShowFirstPageWidget())
                ? 1 /* smartspace */ : 0);
>>>>>>> 5f635e80
        List<DbEntry> existedEntries = destReader.mWorkspaceEntriesByScreenId.get(screenId);
        if (existedEntries != null) {
            for (DbEntry entry : existedEntries) {
                occupied.markCells(entry, true);
            }
        }
        Iterator<DbEntry> iterator = sortedItemsToPlace.iterator();
        while (iterator.hasNext()) {
            final DbEntry entry = iterator.next();
            if (matchingScreenIdOnly && entry.screenId < screenId)
                continue;
            if (matchingScreenIdOnly && entry.screenId > screenId)
                break;
            if (entry.minSpanX > trgX || entry.minSpanY > trgY) {
                iterator.remove();
                continue;
            }
            if (findPlacementForEntry(entry, next, trg, occupied, screenId)) {
                insertEntryInDb(helper, entry, srcReader.mTableName, destReader.mTableName);
                iterator.remove();
            }
        }
    }

    /**
     * Search for the next possible placement of an icon. (mNextStartX, mNextStartY)
     * serves as
     * a memoization of last placement, we can start our search for next placement
     * from there
     * to speed up the search.
     */
    private static boolean findPlacementForEntry(@NonNull final DbEntry entry,
            @NonNull final Point next, @NonNull final Point trg,
            @NonNull final GridOccupancy occupied, final int screenId) {
        for (int y = next.y; y < trg.y; y++) {
            for (int x = next.x; x < trg.x; x++) {
                boolean fits = occupied.isRegionVacant(x, y, entry.spanX, entry.spanY);
                boolean minFits = occupied.isRegionVacant(x, y, entry.minSpanX,
                        entry.minSpanY);
                if (minFits) {
                    entry.spanX = entry.minSpanX;
                    entry.spanY = entry.minSpanY;
                }
                if (fits || minFits) {
                    entry.screenId = screenId;
                    entry.cellX = x;
                    entry.cellY = y;
                    occupied.markCells(entry, true);
                    next.set(x + entry.spanX, y);
                    return true;
                }
            }
            next.set(0, next.y);
        }
        return false;
    }

    private static void solveHotseatPlacement(
            @NonNull final DatabaseHelper helper, final int hotseatSize,
            @NonNull final DbReader srcReader, @NonNull final DbReader destReader,
            @NonNull final List<DbEntry> placedHotseatItems,
            @NonNull final List<DbEntry> itemsToPlace) {

        final boolean[] occupied = new boolean[hotseatSize];
        for (DbEntry entry : placedHotseatItems) {
            occupied[entry.screenId] = true;
        }

        for (int i = 0; i < occupied.length; i++) {
            if (!occupied[i] && !itemsToPlace.isEmpty()) {
                DbEntry entry = itemsToPlace.remove(0);
                entry.screenId = i;
                // These values does not affect the item position, but we should set them
                // to something other than -1.
                entry.cellX = i;
                entry.cellY = 0;
                insertEntryInDb(helper, entry, srcReader.mTableName, destReader.mTableName);
                occupied[entry.screenId] = true;
            }
        }
    }

    protected static class DbReader {

        private final SQLiteDatabase mDb;
        private final String mTableName;
        private final Context mContext;
        private final Set<String> mValidPackages;
        private int mLastScreenId = -1;

        private final Map<Integer, ArrayList<DbEntry>> mWorkspaceEntriesByScreenId = new ArrayMap<>();

        DbReader(SQLiteDatabase db, String tableName, Context context,
                Set<String> validPackages) {
            mDb = db;
            mTableName = tableName;
            mContext = context;
            mValidPackages = validPackages;
        }

        protected List<DbEntry> loadHotseatEntries() {
            final List<DbEntry> hotseatEntries = new ArrayList<>();
            Cursor c = queryWorkspace(
                    new String[] {
                            LauncherSettings.Favorites._ID, // 0
                            LauncherSettings.Favorites.ITEM_TYPE, // 1
                            LauncherSettings.Favorites.INTENT, // 2
                            LauncherSettings.Favorites.SCREEN }, // 3
                    LauncherSettings.Favorites.CONTAINER + " = "
                            + LauncherSettings.Favorites.CONTAINER_HOTSEAT);

            final int indexId = c.getColumnIndexOrThrow(LauncherSettings.Favorites._ID);
            final int indexItemType = c.getColumnIndexOrThrow(LauncherSettings.Favorites.ITEM_TYPE);
            final int indexIntent = c.getColumnIndexOrThrow(LauncherSettings.Favorites.INTENT);
            final int indexScreen = c.getColumnIndexOrThrow(LauncherSettings.Favorites.SCREEN);

            IntArray entriesToRemove = new IntArray();
            while (c.moveToNext()) {
                DbEntry entry = new DbEntry();
                entry.id = c.getInt(indexId);
                entry.itemType = c.getInt(indexItemType);
                entry.screenId = c.getInt(indexScreen);

                try {
                    // calculate weight
                    switch (entry.itemType) {
                        case LauncherSettings.Favorites.ITEM_TYPE_DEEP_SHORTCUT:
                        case LauncherSettings.Favorites.ITEM_TYPE_APPLICATION: {
                            entry.mIntent = c.getString(indexIntent);
                            verifyIntent(c.getString(indexIntent));
                            break;
                        }
                        case LauncherSettings.Favorites.ITEM_TYPE_FOLDER: {
                            int total = getFolderItemsCount(entry);
                            if (total == 0) {
                                throw new Exception("Folder is empty");
                            }
                            break;
                        }
                        case LauncherSettings.Favorites.ITEM_TYPE_APP_PAIR: {
                            int total = getFolderItemsCount(entry);
                            if (total != 2) {
                                throw new Exception("App pair contains fewer or more than 2 items");
                            }
                            break;
                        }
                        default:
                            throw new Exception("Invalid item type");
                    }
                } catch (Exception e) {
                    if (DEBUG) {
                        Log.d(TAG, "Removing item " + entry.id, e);
                    }
                    entriesToRemove.add(entry.id);
                    continue;
                }
                hotseatEntries.add(entry);
            }
            removeEntryFromDb(mDb, mTableName, entriesToRemove);
            c.close();
            return hotseatEntries;
        }

        protected List<DbEntry> loadAllWorkspaceEntries() {
            final List<DbEntry> workspaceEntries = new ArrayList<>();
            Cursor c = queryWorkspace(
                    new String[] {
                            LauncherSettings.Favorites._ID, // 0
                            LauncherSettings.Favorites.ITEM_TYPE, // 1
                            LauncherSettings.Favorites.SCREEN, // 2
                            LauncherSettings.Favorites.CELLX, // 3
                            LauncherSettings.Favorites.CELLY, // 4
                            LauncherSettings.Favorites.SPANX, // 5
                            LauncherSettings.Favorites.SPANY, // 6
                            LauncherSettings.Favorites.INTENT, // 7
                            LauncherSettings.Favorites.APPWIDGET_PROVIDER, // 8
                            LauncherSettings.Favorites.APPWIDGET_ID }, // 9
                    LauncherSettings.Favorites.CONTAINER + " = "
                            + LauncherSettings.Favorites.CONTAINER_DESKTOP);
            final int indexId = c.getColumnIndexOrThrow(LauncherSettings.Favorites._ID);
            final int indexItemType = c.getColumnIndexOrThrow(LauncherSettings.Favorites.ITEM_TYPE);
            final int indexScreen = c.getColumnIndexOrThrow(LauncherSettings.Favorites.SCREEN);
            final int indexCellX = c.getColumnIndexOrThrow(LauncherSettings.Favorites.CELLX);
            final int indexCellY = c.getColumnIndexOrThrow(LauncherSettings.Favorites.CELLY);
            final int indexSpanX = c.getColumnIndexOrThrow(LauncherSettings.Favorites.SPANX);
            final int indexSpanY = c.getColumnIndexOrThrow(LauncherSettings.Favorites.SPANY);
            final int indexIntent = c.getColumnIndexOrThrow(LauncherSettings.Favorites.INTENT);
            final int indexAppWidgetProvider = c.getColumnIndexOrThrow(
                    LauncherSettings.Favorites.APPWIDGET_PROVIDER);
            final int indexAppWidgetId = c.getColumnIndexOrThrow(
                    LauncherSettings.Favorites.APPWIDGET_ID);

            IntArray entriesToRemove = new IntArray();
            WidgetManagerHelper widgetManagerHelper = new WidgetManagerHelper(mContext);
            while (c.moveToNext()) {
                DbEntry entry = new DbEntry();
                entry.id = c.getInt(indexId);
                entry.itemType = c.getInt(indexItemType);
                entry.screenId = c.getInt(indexScreen);
                mLastScreenId = Math.max(mLastScreenId, entry.screenId);
                entry.cellX = c.getInt(indexCellX);
                entry.cellY = c.getInt(indexCellY);
                entry.spanX = c.getInt(indexSpanX);
                entry.spanY = c.getInt(indexSpanY);

                try {
                    // calculate weight
                    switch (entry.itemType) {
                        case LauncherSettings.Favorites.ITEM_TYPE_DEEP_SHORTCUT:
                        case LauncherSettings.Favorites.ITEM_TYPE_APPLICATION: {
                            entry.mIntent = c.getString(indexIntent);
                            verifyIntent(entry.mIntent);
                            break;
                        }
                        case LauncherSettings.Favorites.ITEM_TYPE_APPWIDGET: {
                            entry.mProvider = c.getString(indexAppWidgetProvider);
                            ComponentName cn = ComponentName.unflattenFromString(entry.mProvider);
                            verifyPackage(cn.getPackageName());

                            int widgetId = c.getInt(indexAppWidgetId);
                            LauncherAppWidgetProviderInfo pInfo = widgetManagerHelper
<<<<<<< HEAD
                                    .getLauncherAppWidgetInfo(widgetId);
=======
                                    .getLauncherAppWidgetInfo(widgetId, cn);
>>>>>>> 5f635e80
                            Point spans = null;
                            if (pInfo != null) {
                                spans = pInfo.getMinSpans();
                            }
                            if (spans != null) {
                                entry.minSpanX = spans.x > 0 ? spans.x : entry.spanX;
                                entry.minSpanY = spans.y > 0 ? spans.y : entry.spanY;
                            } else {
                                // Assume that the widget be resized down to 2x2
                                entry.minSpanX = entry.minSpanY = 2;
                            }

                            break;
                        }
                        case LauncherSettings.Favorites.ITEM_TYPE_FOLDER: {
                            int total = getFolderItemsCount(entry);
                            if (total == 0) {
                                throw new Exception("Folder is empty");
                            }
                            break;
                        }
                        case LauncherSettings.Favorites.ITEM_TYPE_APP_PAIR: {
                            int total = getFolderItemsCount(entry);
                            if (total != 2) {
                                throw new Exception("App pair contains fewer or more than 2 items");
                            }
                            break;
                        }
                        default:
                            throw new Exception("Invalid item type");
                    }
                } catch (Exception e) {
                    if (DEBUG) {
                        Log.d(TAG, "Removing item " + entry.id, e);
                    }
                    entriesToRemove.add(entry.id);
                    continue;
                }
                workspaceEntries.add(entry);
                if (!mWorkspaceEntriesByScreenId.containsKey(entry.screenId)) {
                    mWorkspaceEntriesByScreenId.put(entry.screenId, new ArrayList<>());
                }
                mWorkspaceEntriesByScreenId.get(entry.screenId).add(entry);
            }
            removeEntryFromDb(mDb, mTableName, entriesToRemove);
            c.close();
            return workspaceEntries;
        }

        private int getFolderItemsCount(DbEntry entry) {
            Cursor c = queryWorkspace(
                    new String[] { LauncherSettings.Favorites._ID, LauncherSettings.Favorites.INTENT },
                    LauncherSettings.Favorites.CONTAINER + " = " + entry.id);

            int total = 0;
            while (c.moveToNext()) {
                try {
                    int id = c.getInt(0);
                    String intent = c.getString(1);
                    verifyIntent(intent);
                    total++;
                    if (!entry.mFolderItems.containsKey(intent)) {
                        entry.mFolderItems.put(intent, new HashSet<>());
                    }
                    entry.mFolderItems.get(intent).add(id);
                } catch (Exception e) {
                    removeEntryFromDb(mDb, mTableName, IntArray.wrap(c.getInt(0)));
                }
            }
            c.close();
            return total;
        }

        private Cursor queryWorkspace(String[] columns, String where) {
            return mDb.query(mTableName, columns, where, null, null, null, null);
        }

        /** Verifies if the mIntent should be restored. */
        private void verifyIntent(String intentStr)
                throws Exception {
            Intent intent = Intent.parseUri(intentStr, 0);
            if (intent.getComponent() != null) {
                verifyPackage(intent.getComponent().getPackageName());
            } else if (intent.getPackage() != null) {
                // Only verify package if the component was null.
                verifyPackage(intent.getPackage());
            }
        }

        /** Verifies if the package should be restored */
        private void verifyPackage(String packageName)
                throws Exception {
            if (!mValidPackages.contains(packageName)) {
                // TODO(b/151468819): Handle promise app icon restoration during grid migration.
                throw new Exception("Package not available");
            }
        }
    }

    protected static class DbEntry extends ItemInfo implements Comparable<DbEntry> {

        private String mIntent;
        private String mProvider;
        private Map<String, Set<Integer>> mFolderItems = new HashMap<>();

        /** Comparator according to the reading order */
        @Override
        public int compareTo(DbEntry another) {
            if (screenId != another.screenId) {
                return Integer.compare(screenId, another.screenId);
            }
            if (cellY != another.cellY) {
                return Integer.compare(cellY, another.cellY);
            }
            return Integer.compare(cellX, another.cellX);
        }

        @Override
        public boolean equals(Object o) {
            if (this == o)
                return true;
            if (o == null || getClass() != o.getClass())
                return false;
            DbEntry entry = (DbEntry) o;
            return Objects.equals(getEntryMigrationId(), entry.getEntryMigrationId());
        }

        @Override
        public int hashCode() {
            return Objects.hash(getEntryMigrationId());
        }

        public void updateContentValues(ContentValues values) {
            values.put(LauncherSettings.Favorites.SCREEN, screenId);
            values.put(LauncherSettings.Favorites.CELLX, cellX);
            values.put(LauncherSettings.Favorites.CELLY, cellY);
            values.put(LauncherSettings.Favorites.SPANX, spanX);
            values.put(LauncherSettings.Favorites.SPANY, spanY);
        }

        /**
         * This id is not used in the DB is only used while doing the migration and it
         * identifies
         * an entry on each workspace. For example two calculator icons would have the
         * same
         * migration id even thought they have different database ids.
         */
        public String getEntryMigrationId() {
            switch (itemType) {
                case LauncherSettings.Favorites.ITEM_TYPE_FOLDER:
                case LauncherSettings.Favorites.ITEM_TYPE_APP_PAIR:
                    return getFolderMigrationId();
                case LauncherSettings.Favorites.ITEM_TYPE_APPWIDGET:
                    return mProvider;
                case LauncherSettings.Favorites.ITEM_TYPE_APPLICATION:
                    final String intentStr = cleanIntentString(mIntent);
                    try {
                        Intent i = Intent.parseUri(intentStr, 0);
                        return Objects.requireNonNull(i.getComponent()).toString();
                    } catch (Exception e) {
                        return intentStr;
                    }
                default:
                    return cleanIntentString(mIntent);
            }
        }

        /**
         * This method should return an id that should be the same for two folders
         * containing the
         * same elements.
         */
        @NonNull
        private String getFolderMigrationId() {
            return mFolderItems.keySet().stream()
                    .map(intentString -> mFolderItems.get(intentString).size()
                            + cleanIntentString(intentString))
                    .sorted()
                    .collect(Collectors.joining(","));
        }

        /**
         * This is needed because sourceBounds can change and make the id of two equal
         * items
         * different.
         */
        @NonNull
        private String cleanIntentString(@NonNull String intentStr) {
            try {
                Intent i = Intent.parseUri(intentStr, 0);
                i.setSourceBounds(null);
                return i.toURI();
            } catch (URISyntaxException e) {
                Log.e(TAG, "Unable to parse Intent string", e);
                return intentStr;
            }

        }
    }
}<|MERGE_RESOLUTION|>--- conflicted
+++ resolved
@@ -66,8 +66,7 @@
 import java.util.stream.Collectors;
 
 /**
- * This class takes care of shrinking the workspace (by maximum of one row and
- * one column), as a
+ * This class takes care of shrinking the workspace (by maximum of one row and one column), as a
  * result of restoring from a larger device or device density change.
  */
 public class GridSizeMigrationUtil {
@@ -99,8 +98,7 @@
     /**
      * When migrating the grid, we copy the table
      * {@link LauncherSettings.Favorites#TABLE_NAME} from {@code source} into
-     * {@link LauncherSettings.Favorites#TMP_TABLE}, run the grid size migration
-     * algorithm
+     * {@link LauncherSettings.Favorites#TMP_TABLE}, run the grid size migration algorithm
      * to migrate the later to the former, and load the workspace from the default
      * {@link LauncherSettings.Favorites#TABLE_NAME}.
      *
@@ -169,20 +167,21 @@
             Log.d(TAG, "Start migration:"
                     + "\n Source Device:"
                     + srcWorkspaceItems.stream().map(DbEntry::toString).collect(
-                            Collectors.joining(",\n", "[", "]"))
+                    Collectors.joining(",\n", "[", "]"))
                     + "\n Target Device:"
                     + dstWorkspaceItems.stream().map(DbEntry::toString).collect(
-                            Collectors.joining(",\n", "[", "]"))
+                    Collectors.joining(",\n", "[", "]"))
                     + "\n Removing Items:"
-                    + dstWorkspaceItems.stream().filter(entry -> toBeRemoved.contains(entry.id)).map(DbEntry::toString)
-                            .collect(
-                                    Collectors.joining(",\n", "[", "]"))
+                    + dstWorkspaceItems.stream().filter(entry ->
+                            toBeRemoved.contains(entry.id)).map(DbEntry::toString).collect(
+                    Collectors.joining(",\n", "[", "]"))
                     + "\n Adding Workspace Items:"
                     + workspaceToBeAdded.stream().map(DbEntry::toString).collect(
-                            Collectors.joining(",\n", "[", "]"))
+                    Collectors.joining(",\n", "[", "]"))
                     + "\n Adding Hotseat Items:"
                     + hotseatToBeAdded.stream().map(DbEntry::toString).collect(
-                            Collectors.joining(",\n", "[", "]")));
+                    Collectors.joining(",\n", "[", "]"))
+            );
         }
         if (!toBeRemoved.isEmpty()) {
             removeEntryFromDb(destReader.mDb, destReader.mTableName, toBeRemoved);
@@ -224,10 +223,8 @@
             }
         }
 
-        // In case the new grid is smaller, there might be some leftover items that
-        // don't fit on
-        // any of the screens, in this case we add them to new screens until all of them
-        // are placed.
+        // In case the new grid is smaller, there might be some leftover items that don't fit on
+        // any of the screens, in this case we add them to new screens until all of them are placed.
         int screenId = destReader.mLastScreenId + 1;
         while (!workspaceToBeAdded.isEmpty()) {
             solveGridPlacement(helper, srcReader,
@@ -313,15 +310,11 @@
     }
 
     private static HashSet<String> getValidPackages(Context context) {
-        // Initialize list of valid packages. This contain all the packages which are
-        // already on
-        // the device and packages which are being installed. Any item which doesn't
-        // belong to
+        // Initialize list of valid packages. This contain all the packages which are already on
+        // the device and packages which are being installed. Any item which doesn't belong to
         // this set is removed.
-        // Since the loader removes such items anyway, removing these items here doesn't
-        // cause
-        // any extra data loss and gives us more free space on the grid for better
-        // migration.
+        // Since the loader removes such items anyway, removing these items here doesn't cause
+        // any extra data loss and gives us more free space on the grid for better migration.
         HashSet<String> validPackages = new HashSet<>();
         for (PackageInfo info : context.getPackageManager()
                 .getInstalledPackages(PackageManager.GET_UNINSTALLED_PACKAGES)) {
@@ -339,18 +332,12 @@
             @NonNull final List<DbEntry> sortedItemsToPlace, final boolean matchingScreenIdOnly) {
         final GridOccupancy occupied = new GridOccupancy(trgX, trgY);
         final Point trg = new Point(trgX, trgY);
-<<<<<<< HEAD
-        final Point next = new Point(0, screenId == 0 && FeatureFlags.topQsbOnFirstScreenEnabled(srcReader.mContext)
-                ? 1
-                /* smartspace */ : 0);
-=======
         final Point next = new Point(0, screenId == 0
                 && (FeatureFlags.QSB_ON_FIRST_SCREEN
                 && (!ENABLE_SMARTSPACE_REMOVAL.get() || LauncherPrefs.getPrefs(destReader.mContext)
                 .getBoolean(SMARTSPACE_ON_HOME_SCREEN, true))
                 && !shouldShowFirstPageWidget())
                 ? 1 /* smartspace */ : 0);
->>>>>>> 5f635e80
         List<DbEntry> existedEntries = destReader.mWorkspaceEntriesByScreenId.get(screenId);
         if (existedEntries != null) {
             for (DbEntry entry : existedEntries) {
@@ -360,10 +347,8 @@
         Iterator<DbEntry> iterator = sortedItemsToPlace.iterator();
         while (iterator.hasNext()) {
             final DbEntry entry = iterator.next();
-            if (matchingScreenIdOnly && entry.screenId < screenId)
-                continue;
-            if (matchingScreenIdOnly && entry.screenId > screenId)
-                break;
+            if (matchingScreenIdOnly && entry.screenId < screenId) continue;
+            if (matchingScreenIdOnly && entry.screenId > screenId) break;
             if (entry.minSpanX > trgX || entry.minSpanY > trgY) {
                 iterator.remove();
                 continue;
@@ -376,16 +361,14 @@
     }
 
     /**
-     * Search for the next possible placement of an icon. (mNextStartX, mNextStartY)
-     * serves as
-     * a memoization of last placement, we can start our search for next placement
-     * from there
+     * Search for the next possible placement of an icon. (mNextStartX, mNextStartY) serves as
+     * a memoization of last placement, we can start our search for next placement from there
      * to speed up the search.
      */
     private static boolean findPlacementForEntry(@NonNull final DbEntry entry,
             @NonNull final Point next, @NonNull final Point trg,
             @NonNull final GridOccupancy occupied, final int screenId) {
-        for (int y = next.y; y < trg.y; y++) {
+        for (int y = next.y; y <  trg.y; y++) {
             for (int x = next.x; x < trg.x; x++) {
                 boolean fits = occupied.isRegionVacant(x, y, entry.spanX, entry.spanY);
                 boolean minFits = occupied.isRegionVacant(x, y, entry.minSpanX,
@@ -411,7 +394,7 @@
     private static void solveHotseatPlacement(
             @NonNull final DatabaseHelper helper, final int hotseatSize,
             @NonNull final DbReader srcReader, @NonNull final DbReader destReader,
-            @NonNull final List<DbEntry> placedHotseatItems,
+            @NonNull final  List<DbEntry> placedHotseatItems,
             @NonNull final List<DbEntry> itemsToPlace) {
 
         final boolean[] occupied = new boolean[hotseatSize];
@@ -441,7 +424,8 @@
         private final Set<String> mValidPackages;
         private int mLastScreenId = -1;
 
-        private final Map<Integer, ArrayList<DbEntry>> mWorkspaceEntriesByScreenId = new ArrayMap<>();
+        private final Map<Integer, ArrayList<DbEntry>> mWorkspaceEntriesByScreenId =
+                new ArrayMap<>();
 
         DbReader(SQLiteDatabase db, String tableName, Context context,
                 Set<String> validPackages) {
@@ -454,11 +438,11 @@
         protected List<DbEntry> loadHotseatEntries() {
             final List<DbEntry> hotseatEntries = new ArrayList<>();
             Cursor c = queryWorkspace(
-                    new String[] {
-                            LauncherSettings.Favorites._ID, // 0
-                            LauncherSettings.Favorites.ITEM_TYPE, // 1
-                            LauncherSettings.Favorites.INTENT, // 2
-                            LauncherSettings.Favorites.SCREEN }, // 3
+                    new String[]{
+                            LauncherSettings.Favorites._ID,                  // 0
+                            LauncherSettings.Favorites.ITEM_TYPE,            // 1
+                            LauncherSettings.Favorites.INTENT,               // 2
+                            LauncherSettings.Favorites.SCREEN},              // 3
                     LauncherSettings.Favorites.CONTAINER + " = "
                             + LauncherSettings.Favorites.CONTAINER_HOTSEAT);
 
@@ -517,18 +501,18 @@
         protected List<DbEntry> loadAllWorkspaceEntries() {
             final List<DbEntry> workspaceEntries = new ArrayList<>();
             Cursor c = queryWorkspace(
-                    new String[] {
-                            LauncherSettings.Favorites._ID, // 0
-                            LauncherSettings.Favorites.ITEM_TYPE, // 1
-                            LauncherSettings.Favorites.SCREEN, // 2
-                            LauncherSettings.Favorites.CELLX, // 3
-                            LauncherSettings.Favorites.CELLY, // 4
-                            LauncherSettings.Favorites.SPANX, // 5
-                            LauncherSettings.Favorites.SPANY, // 6
-                            LauncherSettings.Favorites.INTENT, // 7
-                            LauncherSettings.Favorites.APPWIDGET_PROVIDER, // 8
-                            LauncherSettings.Favorites.APPWIDGET_ID }, // 9
-                    LauncherSettings.Favorites.CONTAINER + " = "
+                    new String[]{
+                            LauncherSettings.Favorites._ID,                  // 0
+                            LauncherSettings.Favorites.ITEM_TYPE,            // 1
+                            LauncherSettings.Favorites.SCREEN,               // 2
+                            LauncherSettings.Favorites.CELLX,                // 3
+                            LauncherSettings.Favorites.CELLY,                // 4
+                            LauncherSettings.Favorites.SPANX,                // 5
+                            LauncherSettings.Favorites.SPANY,                // 6
+                            LauncherSettings.Favorites.INTENT,               // 7
+                            LauncherSettings.Favorites.APPWIDGET_PROVIDER,   // 8
+                            LauncherSettings.Favorites.APPWIDGET_ID},        // 9
+                        LauncherSettings.Favorites.CONTAINER + " = "
                             + LauncherSettings.Favorites.CONTAINER_DESKTOP);
             final int indexId = c.getColumnIndexOrThrow(LauncherSettings.Favorites._ID);
             final int indexItemType = c.getColumnIndexOrThrow(LauncherSettings.Favorites.ITEM_TYPE);
@@ -572,11 +556,7 @@
 
                             int widgetId = c.getInt(indexAppWidgetId);
                             LauncherAppWidgetProviderInfo pInfo = widgetManagerHelper
-<<<<<<< HEAD
-                                    .getLauncherAppWidgetInfo(widgetId);
-=======
                                     .getLauncherAppWidgetInfo(widgetId, cn);
->>>>>>> 5f635e80
                             Point spans = null;
                             if (pInfo != null) {
                                 spans = pInfo.getMinSpans();
@@ -628,7 +608,7 @@
 
         private int getFolderItemsCount(DbEntry entry) {
             Cursor c = queryWorkspace(
-                    new String[] { LauncherSettings.Favorites._ID, LauncherSettings.Favorites.INTENT },
+                    new String[]{LauncherSettings.Favorites._ID, LauncherSettings.Favorites.INTENT},
                     LauncherSettings.Favorites.CONTAINER + " = " + entry.id);
 
             int total = 0;
@@ -696,10 +676,8 @@
 
         @Override
         public boolean equals(Object o) {
-            if (this == o)
-                return true;
-            if (o == null || getClass() != o.getClass())
-                return false;
+            if (this == o) return true;
+            if (o == null || getClass() != o.getClass()) return false;
             DbEntry entry = (DbEntry) o;
             return Objects.equals(getEntryMigrationId(), entry.getEntryMigrationId());
         }
@@ -717,11 +695,8 @@
             values.put(LauncherSettings.Favorites.SPANY, spanY);
         }
 
-        /**
-         * This id is not used in the DB is only used while doing the migration and it
-         * identifies
-         * an entry on each workspace. For example two calculator icons would have the
-         * same
+        /** This id is not used in the DB is only used while doing the migration and it identifies
+         * an entry on each workspace. For example two calculator icons would have the same
          * migration id even thought they have different database ids.
          */
         public String getEntryMigrationId() {
@@ -745,8 +720,7 @@
         }
 
         /**
-         * This method should return an id that should be the same for two folders
-         * containing the
+         * This method should return an id that should be the same for two folders containing the
          * same elements.
          */
         @NonNull
@@ -759,8 +733,7 @@
         }
 
         /**
-         * This is needed because sourceBounds can change and make the id of two equal
-         * items
+         * This is needed because sourceBounds can change and make the id of two equal items
          * different.
          */
         @NonNull
