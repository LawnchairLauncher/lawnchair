--- conflicted
+++ resolved
@@ -266,16 +266,11 @@
             clearDb = true;
         }
 
-<<<<<<< HEAD
         if (!clearDb) {
             HomeWidgetMigrationTask.migrateIfNeeded(context);
         }
 
-        if (!clearDb && GridSizeMigrationTask.ENABLED &&
-                !GridSizeMigrationTask.migrateGridIfNeeded(context)) {
-=======
         if (!clearDb && !GridSizeMigrationTask.migrateGridIfNeeded(context)) {
->>>>>>> c87bbeea
             // Migration failed. Clear workspace.
             clearDb = true;
         }
@@ -546,8 +541,8 @@
                                         Intent.FLAG_ACTIVITY_RESET_TASK_IF_NEEDED);
                                 }
 
-                                if(!Sesame.isAvailable(context) && intent.getBooleanExtra(Sesame.EXTRA_TAG, false)) {
-                                    disabledState  |= ShortcutInfo.FLAG_DISABLED_BY_SESAME;
+                                if (!Sesame.isAvailable(context) && intent.getBooleanExtra(Sesame.EXTRA_TAG, false)) {
+                                    disabledState |= WorkspaceItemInfo.FLAG_DISABLED_BY_SESAME;
                                 }
                             }
 
@@ -763,17 +758,15 @@
                         LauncherSettings.Settings.METHOD_REMOVE_GHOST_WIDGETS);
             }
 
-            if (Utilities.ATLEAST_NOUGAT_MR1) {
-                // Unpin shortcuts that don't exist on the workspace.
-                HashSet<ShortcutKey> pendingShortcuts =
-                        InstallShortcutReceiver.getPendingShortcuts(context);
-                for (ShortcutKey key : shortcutKeyToPinnedShortcuts.keySet()) {
-                    MutableInt numTimesPinned = mBgDataModel.pinnedShortcutCounts.get(key);
-                    if ((numTimesPinned == null || numTimesPinned.value == 0)
-                            && !pendingShortcuts.contains(key)) {
-                        // Shortcut is pinned but doesn't exist on the workspace; unpin it.
-                        mShortcutManager.unpinShortcut(key);
-                    }
+            // Unpin shortcuts that don't exist on the workspace.
+            HashSet<ShortcutKey> pendingShortcuts =
+                    InstallShortcutReceiver.getPendingShortcuts(context);
+            for (ShortcutKey key : shortcutKeyToPinnedShortcuts.keySet()) {
+                MutableInt numTimesPinned = mBgDataModel.pinnedShortcutCounts.get(key);
+                if ((numTimesPinned == null || numTimesPinned.value == 0)
+                        && !pendingShortcuts.contains(key)) {
+                    // Shortcut is pinned but doesn't exist on the workspace; unpin it.
+                    mShortcutManager.unpinShortcut(key);
                 }
             }
 
@@ -842,11 +835,7 @@
             final List<LauncherActivityInfo> apps = mLauncherApps.getActivityList(null, user);
             // Fail if we don't have any apps
             if (apps == null || apps.isEmpty()) {
-<<<<<<< HEAD
-                continue;
-=======
                 return allActivityList;
->>>>>>> c87bbeea
             }
             boolean quietMode = mUserManager.isQuietModeEnabled(user);
             // Create the ApplicationInfos
