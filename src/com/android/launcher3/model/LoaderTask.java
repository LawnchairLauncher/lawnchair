/*
 * Copyright (C) 2017 The Android Open Source Project
 *
 * Licensed under the Apache License, Version 2.0 (the "License");
 * you may not use this file except in compliance with the License.
 * You may obtain a copy of the License at
 *
 *      http://www.apache.org/licenses/LICENSE-2.0
 *
 * Unless required by applicable law or agreed to in writing, software
 * distributed under the License is distributed on an "AS IS" BASIS,
 * WITHOUT WARRANTIES OR CONDITIONS OF ANY KIND, either express or implied.
 * See the License for the specific language governing permissions and
 * limitations under the License.
 */

package com.android.launcher3.model;

import static com.android.launcher3.BuildConfig.WIDGET_ON_FIRST_SCREEN;
import static com.android.launcher3.LauncherPrefs.SHOULD_SHOW_SMARTSPACE;
import static com.android.launcher3.LauncherSettings.Favorites.ITEM_TYPE_APP_PAIR;
import static com.android.launcher3.LauncherSettings.Favorites.TABLE_NAME;
import static com.android.launcher3.config.FeatureFlags.ENABLE_SMARTSPACE_REMOVAL;
import static com.android.launcher3.config.FeatureFlags.SMARTSPACE_AS_A_WIDGET;
import static com.android.launcher3.model.BgDataModel.Callbacks.FLAG_HAS_SHORTCUT_PERMISSION;
import static com.android.launcher3.model.BgDataModel.Callbacks.FLAG_PRIVATE_PROFILE_QUIET_MODE_ENABLED;
import static com.android.launcher3.model.BgDataModel.Callbacks.FLAG_QUIET_MODE_CHANGE_PERMISSION;
import static com.android.launcher3.model.BgDataModel.Callbacks.FLAG_QUIET_MODE_ENABLED;
import static com.android.launcher3.model.BgDataModel.Callbacks.FLAG_WORK_PROFILE_QUIET_MODE_ENABLED;
import static com.android.launcher3.model.ModelUtils.filterCurrentWorkspaceItems;
import static com.android.launcher3.model.data.ItemInfoWithIcon.FLAG_DISABLED_LOCKED_USER;
import static com.android.launcher3.model.data.ItemInfoWithIcon.FLAG_DISABLED_SAFEMODE;
import static com.android.launcher3.model.data.ItemInfoWithIcon.FLAG_DISABLED_SUSPENDED;
import static com.android.launcher3.testing.shared.TestProtocol.testLogD;
import static com.android.launcher3.util.Executors.MODEL_EXECUTOR;
import static com.android.launcher3.util.PackageManagerHelper.hasShortcutsPermission;
import static com.android.launcher3.util.PackageManagerHelper.isSystemApp;

import android.annotation.SuppressLint;
import android.appwidget.AppWidgetProviderInfo;
import android.content.ComponentName;
import android.content.Context;
import android.content.Intent;
import android.content.IntentFilter;
import android.content.pm.LauncherActivityInfo;
import android.content.pm.LauncherApps;
import android.content.pm.PackageInstaller;
import android.content.pm.PackageInstaller.SessionInfo;
import android.content.pm.PackageManager;
import android.content.pm.ShortcutInfo;
import android.graphics.Point;
import android.os.Bundle;
import android.os.Trace;
import android.os.UserHandle;
import android.os.UserManager;
import android.text.TextUtils;
import android.util.ArrayMap;
import android.util.Log;
import android.util.LongSparseArray;

import androidx.annotation.NonNull;
import androidx.annotation.Nullable;
import androidx.annotation.VisibleForTesting;

import com.android.launcher3.DeviceProfile;
import com.android.launcher3.Flags;
import com.android.launcher3.InvariantDeviceProfile;
import com.android.launcher3.LauncherAppState;
import com.android.launcher3.LauncherModel;
import com.android.launcher3.LauncherPrefs;
import com.android.launcher3.LauncherSettings.Favorites;
import com.android.launcher3.Utilities;
import com.android.launcher3.config.FeatureFlags;
import com.android.launcher3.folder.Folder;
import com.android.launcher3.folder.FolderGridOrganizer;
import com.android.launcher3.folder.FolderNameInfos;
import com.android.launcher3.folder.FolderNameProvider;
import com.android.launcher3.graphics.LauncherPreviewRenderer;
import com.android.launcher3.icons.ComponentWithLabelAndIcon;
import com.android.launcher3.icons.ComponentWithLabelAndIcon.ComponentWithIconCachingLogic;
import com.android.launcher3.icons.IconCache;
import com.android.launcher3.icons.LauncherActivityCachingLogic;
import com.android.launcher3.icons.ShortcutCachingLogic;
import com.android.launcher3.icons.cache.IconCacheUpdateHandler;
import com.android.launcher3.logging.FileLog;
import com.android.launcher3.model.data.AppInfo;
import com.android.launcher3.model.data.FolderInfo;
import com.android.launcher3.model.data.IconRequestInfo;
import com.android.launcher3.model.data.ItemInfo;
import com.android.launcher3.model.data.ItemInfoWithIcon;
import com.android.launcher3.model.data.LauncherAppWidgetInfo;
import com.android.launcher3.model.data.WorkspaceItemInfo;
import com.android.launcher3.pm.InstallSessionHelper;
import com.android.launcher3.pm.PackageInstallInfo;
import com.android.launcher3.pm.UserCache;
import com.android.launcher3.qsb.QsbContainerView;
import com.android.launcher3.shortcuts.ShortcutKey;
import com.android.launcher3.shortcuts.ShortcutRequest;
import com.android.launcher3.shortcuts.ShortcutRequest.QueryResult;
import com.android.launcher3.util.ComponentKey;
import com.android.launcher3.util.IOUtils;
import com.android.launcher3.util.IntArray;
import com.android.launcher3.util.IntSet;
import com.android.launcher3.util.LooperIdleLock;
import com.android.launcher3.util.PackageManagerHelper;
import com.android.launcher3.util.PackageUserKey;
import com.android.launcher3.util.TraceHelper;
import com.android.launcher3.widget.LauncherAppWidgetProviderInfo;
import com.android.launcher3.widget.WidgetManagerHelper;
import com.android.launcher3.widget.custom.CustomWidgetManager;

import java.util.ArrayList;
import java.util.Collections;
import java.util.HashMap;
import java.util.HashSet;
import java.util.List;
import java.util.Map;
import java.util.Set;
import java.util.concurrent.CancellationException;

import app.lawnchair.LawnchairAppKt;
import app.lawnchair.preferences.PreferenceManager;

/**
 * Runnable for the thread that loads the contents of the launcher:
 * - workspace icons
 * - widgets
 * - all apps icons
 * - deep shortcuts within apps
 */
public class LoaderTask implements Runnable {
    private static final String TAG = "LoaderTask";
    public static final String SMARTSPACE_ON_HOME_SCREEN = "pref_smartspace_home_screen";

    private static final boolean DEBUG = true;

    @NonNull
    protected final LauncherAppState mApp;
    private final AllAppsList mBgAllAppsList;
    protected final BgDataModel mBgDataModel;
    private final ModelDelegate mModelDelegate;

    private FirstScreenBroadcast mFirstScreenBroadcast;

    @NonNull
    private final LauncherBinder mLauncherBinder;

    private final LauncherApps mLauncherApps;
    private final UserManager mUserManager;
    private final UserCache mUserCache;

    private final InstallSessionHelper mSessionHelper;
    private final IconCache mIconCache;

    private final UserManagerState mUserManagerState;

    protected final Map<ComponentKey, AppWidgetProviderInfo> mWidgetProvidersMap = new ArrayMap<>();
    private Map<ShortcutKey, ShortcutInfo> mShortcutKeyToPinnedShortcuts;

    private boolean mStopped;

    private final Set<PackageUserKey> mPendingPackages = new HashSet<>();
    private boolean mItemsDeleted = false;
    private String mDbName;

    public LoaderTask(@NonNull LauncherAppState app, AllAppsList bgAllAppsList, BgDataModel bgModel,
            ModelDelegate modelDelegate, @NonNull LauncherBinder launcherBinder) {
        this(app, bgAllAppsList, bgModel, modelDelegate, launcherBinder, new UserManagerState());
    }

    @VisibleForTesting
    LoaderTask(@NonNull LauncherAppState app, AllAppsList bgAllAppsList, BgDataModel bgModel,
            ModelDelegate modelDelegate, @NonNull LauncherBinder launcherBinder,
            UserManagerState userManagerState) {
        mApp = app;
        mBgAllAppsList = bgAllAppsList;
        mBgDataModel = bgModel;
        mModelDelegate = modelDelegate;
        mLauncherBinder = launcherBinder;

        mLauncherApps = mApp.getContext().getSystemService(LauncherApps.class);
        mUserManager = mApp.getContext().getSystemService(UserManager.class);
        mUserCache = UserCache.getInstance(mApp.getContext());
        mSessionHelper = InstallSessionHelper.INSTANCE.get(mApp.getContext());
        mIconCache = mApp.getIconCache();
        mUserManagerState = userManagerState;
    }

    protected synchronized void waitForIdle() {
        // Wait until the either we're stopped or the other threads are done.
        // This way we don't start loading all apps until the workspace has settled
        // down.
        LooperIdleLock idleLock = mLauncherBinder.newIdleLock(this);
        // Just in case mFlushingWorkerThread changes but we aren't woken up,
        // wait no longer than 1sec at a time
        while (!mStopped && idleLock.awaitLocked(1000))
            ;
    }

    private synchronized void verifyNotStopped() throws CancellationException {
        if (mStopped) {
            throw new CancellationException("Loader stopped");
        }
    }

    private void sendFirstScreenActiveInstallsBroadcast() {
        ArrayList<ItemInfo> firstScreenItems = new ArrayList<>();
        ArrayList<ItemInfo> allItems = mBgDataModel.getAllWorkspaceItems();

        // Screen set is never empty
        IntArray allScreens = mBgDataModel.collectWorkspaceScreens();
        final int firstScreen = allScreens.get(0);
        IntSet firstScreens = IntSet.wrap(firstScreen);

        filterCurrentWorkspaceItems(firstScreens, allItems, firstScreenItems,
                new ArrayList<>() /* otherScreenItems are ignored */);
        mFirstScreenBroadcast.sendBroadcasts(mApp.getContext(), firstScreenItems);
    }

    public void run() {
        synchronized (this) {
            // Skip fast if we are already stopped.
            if (mStopped) {
                return;
            }
        }

        TraceHelper.INSTANCE.beginSection(TAG);
        LoaderMemoryLogger memoryLogger = new LoaderMemoryLogger();
        try (LauncherModel.LoaderTransaction transaction = mApp.getModel().beginLoader(this)) {
            List<ShortcutInfo> allShortcuts = new ArrayList<>();
            loadWorkspace(allShortcuts, "", memoryLogger);

            // Sanitize data re-syncs widgets/shortcuts based on the workspace loaded from
            // db.
            // sanitizeData should not be invoked if the workspace is loaded from a db
            // different
            // from the main db as defined in the invariant device profile.
            // (e.g. both grid preview and minimal device mode uses a different db)
            if (mApp.getInvariantDeviceProfile().dbFile.equals(mDbName)) {
                verifyNotStopped();
                sanitizeFolders(mItemsDeleted);
                sanitizeWidgetsShortcutsAndPackages();
                logASplit("sanitizeData");
            }

            verifyNotStopped();
            mLauncherBinder.bindWorkspace(true /* incrementBindId */, /* isBindSync= */ false);
            logASplit("bindWorkspace");

            mModelDelegate.workspaceLoadComplete();
            // Notify the installer packages of packages with active installs on the first
            // screen.
            sendFirstScreenActiveInstallsBroadcast();
            logASplit("sendFirstScreenActiveInstallsBroadcast");

            // Take a break
            waitForIdle();
            logASplit("step 1 complete");
            verifyNotStopped();

            // second step
            Trace.beginSection("LoadAllApps");
            List<LauncherActivityInfo> allActivityList;
            try {
                allActivityList = loadAllApps();
            } finally {
                Trace.endSection();
            }
            logASplit("loadAllApps");

            if (FeatureFlags.CHANGE_MODEL_DELEGATE_LOADING_ORDER.get()) {
                mModelDelegate.loadAndBindAllAppsItems(mUserManagerState,
                        mLauncherBinder.mCallbacksList, mShortcutKeyToPinnedShortcuts);
                logASplit("allAppsDelegateItems");
            }
            verifyNotStopped();
            mLauncherBinder.bindAllApps();
            logASplit("bindAllApps");

            verifyNotStopped();
            IconCacheUpdateHandler updateHandler = mIconCache.getUpdateHandler();
            setIgnorePackages(updateHandler);
            updateHandler.updateIcons(allActivityList,
                    LauncherActivityCachingLogic.newInstance(mApp.getContext()),
                    mApp.getModel()::onPackageIconsUpdated);
            logASplit("update icon cache");

            verifyNotStopped();
            logASplit("save shortcuts in icon cache");
            updateHandler.updateIcons(allShortcuts, new ShortcutCachingLogic(),
                    mApp.getModel()::onPackageIconsUpdated);

            // Take a break
            waitForIdle();
            logASplit("step 2 complete");
            verifyNotStopped();

            // third step
            List<ShortcutInfo> allDeepShortcuts = loadDeepShortcuts();
            logASplit("loadDeepShortcuts");

            verifyNotStopped();
            mLauncherBinder.bindDeepShortcuts();
            logASplit("bindDeepShortcuts");

            verifyNotStopped();
            logASplit("save deep shortcuts in icon cache");
            updateHandler.updateIcons(allDeepShortcuts,
                    new ShortcutCachingLogic(), (pkgs, user) -> {
                    });

            // Take a break
            waitForIdle();
            logASplit("step 3 complete");
            verifyNotStopped();

            // fourth step
            List<ComponentWithLabelAndIcon> allWidgetsList = mBgDataModel.widgetsModel.update(mApp, null);
            logASplit("load widgets");

            verifyNotStopped();
            mLauncherBinder.bindWidgets();
            logASplit("bindWidgets");
            verifyNotStopped();

            LauncherPrefs prefs = LauncherPrefs.get(mApp.getContext());
            if (SMARTSPACE_AS_A_WIDGET.get() && prefs.get(SHOULD_SHOW_SMARTSPACE)) {
                mLauncherBinder.bindSmartspaceWidget();
                // Turn off pref.
                prefs.putSync(SHOULD_SHOW_SMARTSPACE.to(false));
                logASplit("bindSmartspaceWidget");
                verifyNotStopped();
            } else if (!SMARTSPACE_AS_A_WIDGET.get() && WIDGET_ON_FIRST_SCREEN
                    && !prefs.get(LauncherPrefs.SHOULD_SHOW_SMARTSPACE)) {
                // Turn on pref.
                prefs.putSync(SHOULD_SHOW_SMARTSPACE.to(true));
            }

            if (FeatureFlags.CHANGE_MODEL_DELEGATE_LOADING_ORDER.get()) {
                mModelDelegate.loadAndBindOtherItems(mLauncherBinder.mCallbacksList);
                logASplit("otherDelegateItems");
                verifyNotStopped();
            }

            updateHandler.updateIcons(allWidgetsList,
                    new ComponentWithIconCachingLogic(mApp.getContext(), true),
                    mApp.getModel()::onWidgetLabelsUpdated);
            logASplit("save widgets in icon cache");

            // fifth step
            loadFolderNames();

            verifyNotStopped();
            updateHandler.finish();
            logASplit("finish icon update");

            mModelDelegate.modelLoadComplete();
            transaction.commit();
            memoryLogger.clearLogs();
        } catch (CancellationException e) {
            // Loader stopped, ignore
            logASplit("Cancelled");
        } catch (Exception e) {
            memoryLogger.printLogs();
            throw e;
        }
        TraceHelper.INSTANCE.endSection();
    }

    public synchronized void stopLocked() {
        mStopped = true;
        this.notify();
    }

    protected void loadWorkspace(
            List<ShortcutInfo> allDeepShortcuts,
            String selection,
            LoaderMemoryLogger memoryLogger) {
        Trace.beginSection("LoadWorkspace");
        try {
            loadWorkspaceImpl(allDeepShortcuts, selection, memoryLogger);
        } finally {
            Trace.endSection();
        }
        logASplit("loadWorkspace");

        if (FeatureFlags.CHANGE_MODEL_DELEGATE_LOADING_ORDER.get()) {
            verifyNotStopped();
            mModelDelegate.loadAndBindWorkspaceItems(mUserManagerState,
                    mLauncherBinder.mCallbacksList, mShortcutKeyToPinnedShortcuts);
            mModelDelegate.markActive();
            logASplit("workspaceDelegateItems");
        }
        mBgDataModel.isFirstPagePinnedItemEnabled = FeatureFlags.QSB_ON_FIRST_SCREEN
                && (!ENABLE_SMARTSPACE_REMOVAL.get() || LauncherPrefs.getPrefs(
                mApp.getContext()).getBoolean(SMARTSPACE_ON_HOME_SCREEN, true));
    }

    private void loadWorkspaceImpl(
            List<ShortcutInfo> allDeepShortcuts,
            String selection,
            @Nullable LoaderMemoryLogger memoryLogger) {
        final Context context = mApp.getContext();
        final PackageManagerHelper pmHelper = new PackageManagerHelper(context);
        final boolean isSafeMode = pmHelper.isSafeMode();
        final boolean isSdCardReady = Utilities.isBootCompleted();
        final WidgetManagerHelper widgetHelper = new WidgetManagerHelper(context);

        ModelDbController dbController = mApp.getModel().getModelDbController();
        dbController.tryMigrateDB();
        Log.d(TAG, "loadWorkspace: loading default favorites");
        dbController.loadDefaultFavoritesIfNecessary();

        synchronized (mBgDataModel) {
            mBgDataModel.clear();
            mPendingPackages.clear();

            final HashMap<PackageUserKey, SessionInfo> installingPkgs = mSessionHelper.getActiveSessions();
            installingPkgs.forEach(mApp.getIconCache()::updateSessionCache);
            FileLog.d(TAG, "loadWorkspace: Packages with active install sessions: "
                    + installingPkgs.keySet().stream().map(info -> info.mPackageName).toList());

            final PackageUserKey tempPackageKey = new PackageUserKey(null, null);
            mFirstScreenBroadcast = new FirstScreenBroadcast(installingPkgs);

            mShortcutKeyToPinnedShortcuts = new HashMap<>();
            final LoaderCursor c = new LoaderCursor(
                    dbController.query(TABLE_NAME, null, selection, null, null),
                    mApp, mUserManagerState);
            final Bundle extras = c.getExtras();
            mDbName = extras == null ? null : extras.getString(ModelDbController.EXTRA_DB_NAME);
            try {
                final LongSparseArray<Boolean> unlockedUsers = new LongSparseArray<>();

                mUserManagerState.init(mUserCache, mUserManager);

                for (UserHandle user : mUserCache.getUserProfiles()) {
                    long serialNo = mUserCache.getSerialNumberForUser(user);
                    boolean userUnlocked = mUserManager.isUserUnlocked(user);

                    // We can only query for shortcuts when the user is unlocked.
                    if (userUnlocked) {
                        QueryResult pinnedShortcuts = new ShortcutRequest(context, user)
                                .query(ShortcutRequest.PINNED);
                        if (pinnedShortcuts.wasSuccess()) {
                            for (ShortcutInfo shortcut : pinnedShortcuts) {
                                mShortcutKeyToPinnedShortcuts.put(ShortcutKey.fromInfo(shortcut),
                                        shortcut);
                            }
                            if (pinnedShortcuts.isEmpty()) {
                                FileLog.d(TAG, "No pinned shortcuts found for user " + user);
                            }
                        } else {
                            // Shortcut manager can fail due to some race condition when the
                            // lock state changes too frequently. For the purpose of the loading
                            // shortcuts, consider the user is still locked.
                            FileLog.d(TAG, "Shortcut request failed for user "
                                    + user + ", user may still be locked.");
                            userUnlocked = false;
                        }
                    }
                    unlockedUsers.put(serialNo, userUnlocked);
                }

                List<IconRequestInfo<WorkspaceItemInfo>> iconRequestInfos = new ArrayList<>();

                while (!mStopped && c.moveToNext()) {
                    processWorkspaceItem(c, memoryLogger, installingPkgs, isSdCardReady,
                            tempPackageKey, widgetHelper, pmHelper,
                            iconRequestInfos, unlockedUsers, isSafeMode, allDeepShortcuts);
                }
                tryLoadWorkspaceIconsInBulk(iconRequestInfos);
            } finally {
                IOUtils.closeSilently(c);
            }

            if (!FeatureFlags.CHANGE_MODEL_DELEGATE_LOADING_ORDER.get()) {
                mModelDelegate.loadAndBindWorkspaceItems(mUserManagerState,
                        mLauncherBinder.mCallbacksList, mShortcutKeyToPinnedShortcuts);
                mModelDelegate.loadAndBindAllAppsItems(mUserManagerState,
                        mLauncherBinder.mCallbacksList, mShortcutKeyToPinnedShortcuts);
                mModelDelegate.loadAndBindOtherItems(mLauncherBinder.mCallbacksList);
                mModelDelegate.markActive();
            }

            // Break early if we've stopped loading
            if (mStopped) {
                mBgDataModel.clear();
                return;
            }

            // Remove dead items
            mItemsDeleted = c.commitDeleted();

<<<<<<< HEAD
            // Sort the folder items, update ranks, and make sure all preview items are high
            // res.
            FolderGridOrganizer verifier = new FolderGridOrganizer(mApp.getInvariantDeviceProfile());
=======
            // Sort the folder items, update ranks, and make sure all preview items are high res.
            List<FolderGridOrganizer> verifiers =
                    mApp.getInvariantDeviceProfile().supportedProfiles.stream().map(
                            FolderGridOrganizer::new).toList();
>>>>>>> 96fe8417
            for (FolderInfo folder : mBgDataModel.folders) {
                Collections.sort(folder.contents, Folder.ITEM_POS_COMPARATOR);
                verifiers.forEach(verifier -> verifier.setFolderInfo(folder));
                int size = folder.contents.size();

                // Update ranks here to ensure there are no gaps caused by removed folder items.
                // Ranks are the source of truth for folder items, so cellX and cellY can be
<<<<<<< HEAD
                // ignored
                // for now. Database will be updated once user manually modifies folder.
=======
                // ignored for now. Database will be updated once user manually modifies folder.
>>>>>>> 96fe8417
                for (int rank = 0; rank < size; ++rank) {
                    WorkspaceItemInfo info = folder.contents.get(rank);
                    // rank is used differently in app pairs, so don't reset
                    if (folder.itemType != ITEM_TYPE_APP_PAIR) {
                        info.rank = rank;
                    }

                    if (info.usingLowResIcon() && info.itemType == Favorites.ITEM_TYPE_APPLICATION
                            && verifiers.stream().anyMatch(
                                verifier -> verifier.isItemInPreview(info.rank))) {
                        mIconCache.getTitleAndIcon(info, false);
                    }
                }
            }

            c.commitRestoredItems();
        }
    }

    private void processWorkspaceItem(LoaderCursor c,
            LoaderMemoryLogger memoryLogger,
            HashMap<PackageUserKey, SessionInfo> installingPkgs,
            boolean isSdCardReady,
            PackageUserKey tempPackageKey,
            WidgetManagerHelper widgetHelper,
            PackageManagerHelper pmHelper,
            List<IconRequestInfo<WorkspaceItemInfo>> iconRequestInfos,
            LongSparseArray<Boolean> unlockedUsers,
            boolean isSafeMode,
            List<ShortcutInfo> allDeepShortcuts) {

        try {
            if (c.user == null) {
                // User has been deleted, remove the item.
                c.markDeleted("User has been deleted");
                return;
            }

            boolean allowMissingTarget = false;
            switch (c.itemType) {
                case Favorites.ITEM_TYPE_APPLICATION:
                case Favorites.ITEM_TYPE_DEEP_SHORTCUT:
                    Intent intent = c.parseIntent();
                    if (intent == null) {
                        c.markDeleted("Invalid or null intent");
                        return;
                    }

                    int disabledState = mUserManagerState.isUserQuiet(c.serialNumber)
                            ? WorkspaceItemInfo.FLAG_DISABLED_QUIET_USER
                            : 0;
                    ComponentName cn = intent.getComponent();
                    String targetPkg = cn == null ? intent.getPackage() : cn.getPackageName();

                    if (TextUtils.isEmpty(targetPkg)) {
                        c.markDeleted("Shortcuts can't have null package");
                        return;
                    }

                    // If there is no target package, it's an implicit intent
                    // (legacy shortcut) which is always valid
                    boolean validTarget = TextUtils.isEmpty(targetPkg)
                            || mLauncherApps.isPackageEnabled(targetPkg, c.user);

                    // If it's a deep shortcut, we'll use pinned shortcuts to restore it
                    if (cn != null && validTarget && c.itemType != Favorites.ITEM_TYPE_DEEP_SHORTCUT) {
                        // If the apk is present and the shortcut points to a specific component.

                        // If the component is already present
                        if (mLauncherApps.isActivityEnabled(cn, c.user)) {
                            // no special handling necessary for this item
                            c.markRestored();
                        } else {
                            // Gracefully try to find a fallback activity.
                            intent = pmHelper.getAppLaunchIntent(targetPkg, c.user);
                            if (intent != null) {
                                c.restoreFlag = 0;
                                c.updater().put(
                                        Favorites.INTENT,
                                        intent.toUri(0)).commit();
                                cn = intent.getComponent();
                            } else {
                                c.markDeleted("Unable to find a launch target");
                                return;
                            }
                        }
                    }
                    // else if cn == null => can't infer much, leave it
                    // else if !validPkg => could be restored icon or missing sd-card

                    if (!TextUtils.isEmpty(targetPkg) && !validTarget) {
                        // Points to a valid app (superset of cn != null) but the apk
                        // is not available.

                        if (c.restoreFlag != 0) {
                            // Package is not yet available but might be
                            // installed later.
                            FileLog.d(TAG, "package not yet restored: " + targetPkg);
                            tempPackageKey.update(targetPkg, c.user);
                            if (c.hasRestoreFlag(WorkspaceItemInfo.FLAG_RESTORE_STARTED)) {
                                // Restore has started once.
                            } else if (installingPkgs.containsKey(tempPackageKey)) {
                                // App restore has started. Update the flag
                                c.restoreFlag |= WorkspaceItemInfo.FLAG_RESTORE_STARTED;
                                FileLog.d(TAG, "restore started for installing app: " + targetPkg);
                                c.updater().put(Favorites.RESTORED, c.restoreFlag).commit();
                            } else {
                                c.markDeleted("removing app that is not restored and not "
                                        + "installing. package: " + targetPkg);
                                return;
                            }
                        } else if (pmHelper.isAppOnSdcard(targetPkg, c.user)) {
                            // Package is present but not available.
                            disabledState |= WorkspaceItemInfo.FLAG_DISABLED_NOT_AVAILABLE;
                            // Add the icon on the workspace anyway.
                            allowMissingTarget = true;
                        } else if (!isSdCardReady) {
                            // SdCard is not ready yet. Package might get available,
                            // once it is ready.
                            Log.d(TAG, "Missing package, will check later: " + targetPkg);
                            mPendingPackages.add(new PackageUserKey(targetPkg, c.user));
                            // Add the icon on the workspace anyway.
                            allowMissingTarget = true;
                        } else {
                            // Do not wait for external media load anymore.
                            c.markDeleted("Invalid package removed: " + targetPkg);
                            return;
                        }
                    }

                    if ((c.restoreFlag & WorkspaceItemInfo.FLAG_SUPPORTS_WEB_UI) != 0) {
                        validTarget = false;
                    }

                    if (validTarget) {
                        // The shortcut points to a valid target (either no target
                        // or something which is ready to be used)
                        c.markRestored();
                    }

                    boolean useLowResIcon = !c.isOnWorkspaceOrHotseat();

                    WorkspaceItemInfo info;
                    if (c.restoreFlag != 0) {
                        // Already verified above that user is same as default user
                        info = c.getRestoredItemInfo(intent);
                    } else if (c.itemType == Favorites.ITEM_TYPE_APPLICATION) {
                        info = c.getAppShortcutInfo(
                                intent, allowMissingTarget, useLowResIcon, false);
                    } else if (c.itemType == Favorites.ITEM_TYPE_DEEP_SHORTCUT) {
                        ShortcutKey key = ShortcutKey.fromIntent(intent, c.user);
                        if (unlockedUsers.get(c.serialNumber)) {
                            ShortcutInfo pinnedShortcut = mShortcutKeyToPinnedShortcuts.get(key);
                            if (pinnedShortcut == null) {
                                // The shortcut is no longer valid.
                                c.markDeleted("Pinned shortcut not found for package: "
                                        + key.getPackageName());
                                return;
                            }
                            info = new WorkspaceItemInfo(pinnedShortcut, mApp.getContext());
                            // If the pinned deep shortcut is no longer published,
                            // use the last saved icon instead of the default.
                            mIconCache.getShortcutIcon(info, pinnedShortcut, c::loadIcon);

                            if (pmHelper.isAppSuspended(
                                    pinnedShortcut.getPackage(), info.user)) {
                                info.runtimeStatusFlags |= FLAG_DISABLED_SUSPENDED;
                            }
                            intent = info.getIntent();
                            allDeepShortcuts.add(pinnedShortcut);
                        } else {
                            // Create a shortcut info in disabled mode for now.
                            info = c.loadSimpleWorkspaceItem();
                            info.runtimeStatusFlags |= FLAG_DISABLED_LOCKED_USER;
                        }
                    } else { // item type == ITEM_TYPE_SHORTCUT
                        info = c.loadSimpleWorkspaceItem();

                        // Shortcuts are only available on the primary profile
                        if (!TextUtils.isEmpty(targetPkg)
                                && pmHelper.isAppSuspended(targetPkg, c.user)) {
                            disabledState |= FLAG_DISABLED_SUSPENDED;
                        }
                        info.options = c.getOptions();

                        // App shortcuts that used to be automatically added to Launcher
                        // didn't always have the correct intent flags set, so do that here
                        if (intent.getAction() != null
                                && intent.getCategories() != null
                                && intent.getAction().equals(Intent.ACTION_MAIN)
                                && intent.getCategories().contains(Intent.CATEGORY_LAUNCHER)) {
                            intent.addFlags(Intent.FLAG_ACTIVITY_NEW_TASK
                                    | Intent.FLAG_ACTIVITY_RESET_TASK_IF_NEEDED);
                        }
                    }

                    if (info != null) {
                        if (info.itemType != Favorites.ITEM_TYPE_DEEP_SHORTCUT) {
                            // Skip deep shortcuts; their title and icons have already been
                            // loaded above.
                            iconRequestInfos.add(c.createIconRequestInfo(info, useLowResIcon));
                        }

                        c.applyCommonProperties(info);

                        info.intent = intent;
                        info.rank = c.getRank();
                        info.spanX = 1;
                        info.spanY = 1;
                        info.runtimeStatusFlags |= disabledState;
                        if (isSafeMode && !isSystemApp(mApp.getContext(), intent)) {
                            info.runtimeStatusFlags |= FLAG_DISABLED_SAFEMODE;
                        }
                        LauncherActivityInfo activityInfo = c.getLauncherActivityInfo();
                        if (activityInfo != null) {
                            info.setProgressLevel(
                                    PackageManagerHelper.getLoadingProgress(activityInfo),
                                    PackageInstallInfo.STATUS_INSTALLED_DOWNLOADING);
                        }

                        if (c.restoreFlag != 0 && !TextUtils.isEmpty(targetPkg)) {
                            tempPackageKey.update(targetPkg, c.user);
                            SessionInfo si = installingPkgs.get(tempPackageKey);
                            if (si == null) {
                                info.runtimeStatusFlags &= ~ItemInfoWithIcon.FLAG_INSTALL_SESSION_ACTIVE;
                            } else if (activityInfo == null) {
                                int installProgress = (int) (si.getProgress() * 100);

                                info.setProgressLevel(installProgress,
                                        PackageInstallInfo.STATUS_INSTALLING);
                            }
                        }

                        c.checkAndAddItem(info, mBgDataModel, memoryLogger);
                    } else {
                        throw new RuntimeException("Unexpected null WorkspaceItemInfo");
                    }
                    break;

                case Favorites.ITEM_TYPE_FOLDER:
                case Favorites.ITEM_TYPE_APP_PAIR:
                    FolderInfo folderInfo = mBgDataModel.findOrMakeFolder(c.id);
                    c.applyCommonProperties(folderInfo);

                    folderInfo.itemType = c.itemType;
                    // Do not trim the folder label, as is was set by the user.
                    folderInfo.title = c.getString(c.mTitleIndex);
                    folderInfo.spanX = 1;
                    folderInfo.spanY = 1;
                    folderInfo.options = c.getOptions();

                    // no special handling required for restored folders
                    c.markRestored();

                    c.checkAndAddItem(folderInfo, mBgDataModel, memoryLogger);
                    break;

                case Favorites.ITEM_TYPE_APPWIDGET:
                    if (WidgetsModel.GO_DISABLE_WIDGETS) {
                        c.markDeleted("Only legacy shortcuts can have null package");
                        return;
                    }
                    // Follow through
                case Favorites.ITEM_TYPE_CUSTOM_APPWIDGET:
                    // Read all Launcher-specific widget details
                    boolean customWidget = c.itemType == Favorites.ITEM_TYPE_CUSTOM_APPWIDGET;

                    int appWidgetId = c.getAppWidgetId();
                    String savedProvider = c.getAppWidgetProvider();
                    final ComponentName component;

                    if ((c.getOptions() & LauncherAppWidgetInfo.OPTION_SEARCH_WIDGET) != 0) {
                        component = QsbContainerView.getSearchComponentName(mApp.getContext());
                        if (component == null) {
                            c.markDeleted("Discarding SearchWidget without packagename ");
                            return;
                        }
                    } else {
                        component = ComponentName.unflattenFromString(savedProvider);
                    }
                    final boolean isIdValid = !c.hasRestoreFlag(LauncherAppWidgetInfo.FLAG_ID_NOT_VALID);
                    final boolean wasProviderReady = !c.hasRestoreFlag(LauncherAppWidgetInfo.FLAG_PROVIDER_NOT_READY);

                    ComponentKey providerKey = new ComponentKey(component, c.user);
                    if (!mWidgetProvidersMap.containsKey(providerKey)) {
                        if (customWidget) {
                            mWidgetProvidersMap.put(providerKey, CustomWidgetManager.INSTANCE
                                    .get(mApp.getContext()).getWidgetProvider(component));
                        } else {
                            mWidgetProvidersMap.put(providerKey,
                                    widgetHelper.findProvider(component, c.user));
                        }
                    }
                    final AppWidgetProviderInfo provider = mWidgetProvidersMap.get(providerKey);

                    final boolean isProviderReady = isValidProvider(provider);
                    if (!isSafeMode && !customWidget && wasProviderReady && !isProviderReady) {
                        c.markDeleted("Deleting widget that isn't installed anymore: " + provider);
                    } else {
                        LauncherAppWidgetInfo appWidgetInfo;
                        if (isProviderReady) {
                            appWidgetInfo = new LauncherAppWidgetInfo(appWidgetId, provider.provider);

                            // The provider is available. So the widget is either
                            // available or not available. We do not need to track
                            // any future restore updates.
                            int status = c.restoreFlag
                                    & ~LauncherAppWidgetInfo.FLAG_RESTORE_STARTED
                                    & ~LauncherAppWidgetInfo.FLAG_PROVIDER_NOT_READY;
                            if (!wasProviderReady) {
                                // If provider was not previously ready, update status and UI flag.

                                // Id would be valid only if the widget restore broadcast received.
                                if (isIdValid) {
                                    status |= LauncherAppWidgetInfo.FLAG_UI_NOT_READY;
                                }
                            }
                            appWidgetInfo.restoreStatus = status;
                        } else {
                            Log.v(TAG, "Widget restore pending id=" + c.id
                                    + " appWidgetId=" + appWidgetId
                                    + " status=" + c.restoreFlag);
                            appWidgetInfo = new LauncherAppWidgetInfo(appWidgetId, component);
                            appWidgetInfo.restoreStatus = c.restoreFlag;

                            tempPackageKey.update(component.getPackageName(), c.user);
                            SessionInfo si = installingPkgs.get(tempPackageKey);
                            Integer installProgress = si == null
                                    ? null
                                    : (int) (si.getProgress() * 100);

                            if (c.hasRestoreFlag(LauncherAppWidgetInfo.FLAG_RESTORE_STARTED)) {
                                // Restore has started once.
                            } else if (installProgress != null) {
                                // App restore has started. Update the flag
                                appWidgetInfo.restoreStatus |= LauncherAppWidgetInfo.FLAG_RESTORE_STARTED;
                            } else if (!isSafeMode) {
                                c.markDeleted("Unrestored widget removed: " + component);
                                return;
                            }

                            appWidgetInfo.installProgress = installProgress == null ? 0 : installProgress;
                        }
                        if (appWidgetInfo.hasRestoreFlag(
                                LauncherAppWidgetInfo.FLAG_DIRECT_CONFIG)) {
                            appWidgetInfo.bindOptions = c.parseIntent();
                        }

                        c.applyCommonProperties(appWidgetInfo);
                        appWidgetInfo.spanX = c.getSpanX();
                        appWidgetInfo.spanY = c.getSpanY();
                        appWidgetInfo.options = c.getOptions();
                        appWidgetInfo.user = c.user;
                        appWidgetInfo.sourceContainer = c.getAppWidgetSource();

                        if (appWidgetInfo.spanX <= 0 || appWidgetInfo.spanY <= 0) {
                            c.markDeleted("Widget has invalid size: "
                                    + appWidgetInfo.spanX + "x" + appWidgetInfo.spanY);
                            return;
                        }
<<<<<<< HEAD
                        LauncherAppWidgetProviderInfo widgetProviderInfo = widgetHelper
                                .getLauncherAppWidgetInfo(appWidgetId);
=======
                        LauncherAppWidgetProviderInfo widgetProviderInfo =
                                widgetHelper.getLauncherAppWidgetInfo(appWidgetId,
                                        appWidgetInfo.getTargetComponent());
>>>>>>> 96fe8417
                        if (widgetProviderInfo != null
                                && (appWidgetInfo.spanX < widgetProviderInfo.minSpanX
                                        || appWidgetInfo.spanY < widgetProviderInfo.minSpanY)) {
                            FileLog.d(TAG, "Widget " + widgetProviderInfo.getComponent()
                                    + " minSizes not meet: span=" + appWidgetInfo.spanX
                                    + "x" + appWidgetInfo.spanY + " minSpan="
                                    + widgetProviderInfo.minSpanX + "x"
                                    + widgetProviderInfo.minSpanY);
                            logWidgetInfo(mApp.getInvariantDeviceProfile(),
                                    widgetProviderInfo);
                        }
                        if (!c.isOnWorkspaceOrHotseat()) {
                            c.markDeleted("Widget found where container != CONTAINER_DESKTOP"
                                    + "nor CONTAINER_HOTSEAT - ignoring!");
                            return;
                        }

                        if (!customWidget) {
                            String providerName = appWidgetInfo.providerName.flattenToString();
                            if (!providerName.equals(savedProvider)
                                    || (appWidgetInfo.restoreStatus != c.restoreFlag)) {
                                c.updater()
                                        .put(Favorites.APPWIDGET_PROVIDER,
                                                providerName)
                                        .put(Favorites.RESTORED,
                                                appWidgetInfo.restoreStatus)
                                        .commit();
                            }
                        }

                        if (appWidgetInfo.restoreStatus != LauncherAppWidgetInfo.RESTORE_COMPLETED) {
                            appWidgetInfo.pendingItemInfo = WidgetsModel.newPendingItemInfo(
                                    mApp.getContext(),
                                    appWidgetInfo.providerName,
                                    appWidgetInfo.user);
                            mIconCache.getTitleAndIconForApp(
                                    appWidgetInfo.pendingItemInfo, false);
                        }

                        c.checkAndAddItem(appWidgetInfo, mBgDataModel);
                    }
                    break;
            }
        } catch (Exception e) {
            Log.e(TAG, "Desktop items loading interrupted", e);
        }
    }

    private void tryLoadWorkspaceIconsInBulk(
            List<IconRequestInfo<WorkspaceItemInfo>> iconRequestInfos) {
        Trace.beginSection("LoadWorkspaceIconsInBulk");
        try {
            mIconCache.getTitlesAndIconsInBulk(iconRequestInfos);
            for (IconRequestInfo<WorkspaceItemInfo> iconRequestInfo : iconRequestInfos) {
                WorkspaceItemInfo wai = iconRequestInfo.itemInfo;
                if (mIconCache.isDefaultIcon(wai.bitmap, wai.user)) {
                    iconRequestInfo.loadWorkspaceIcon(mApp.getContext());
                }
            }
        } finally {
            Trace.endSection();
        }
    }

    private void setIgnorePackages(IconCacheUpdateHandler updateHandler) {
        // Ignore packages which have a promise icon.
        synchronized (mBgDataModel) {
            for (ItemInfo info : mBgDataModel.itemsIdMap) {
                if (info instanceof WorkspaceItemInfo) {
                    WorkspaceItemInfo si = (WorkspaceItemInfo) info;
                    if (si.isPromise() && si.getTargetComponent() != null) {
                        updateHandler.addPackagesToIgnore(
                                si.user, si.getTargetComponent().getPackageName());
                    }
                } else if (info instanceof LauncherAppWidgetInfo) {
                    LauncherAppWidgetInfo lawi = (LauncherAppWidgetInfo) info;
                    if (lawi.hasRestoreFlag(LauncherAppWidgetInfo.FLAG_PROVIDER_NOT_READY)) {
                        updateHandler.addPackagesToIgnore(
                                lawi.user, lawi.providerName.getPackageName());
                    }
                }
            }
        }
    }

    private void sanitizeFolders(boolean itemsDeleted) {
        if (itemsDeleted) {
            // Remove any empty folder
            IntArray deletedFolderIds = mApp.getModel().getModelDbController().deleteEmptyFolders();
            synchronized (mBgDataModel) {
                for (int folderId : deletedFolderIds) {
                    mBgDataModel.workspaceItems.remove(mBgDataModel.folders.get(folderId));
                    mBgDataModel.folders.remove(folderId);
                    mBgDataModel.itemsIdMap.remove(folderId);
                }
            }
        }
    }

    private void sanitizeWidgetsShortcutsAndPackages() {
        Context context = mApp.getContext();

        // Remove any ghost widgets
        mApp.getModel().getModelDbController().removeGhostWidgets();

        // Update pinned state of model shortcuts
        mBgDataModel.updateShortcutPinnedState(context);

        if (!Utilities.isBootCompleted() && !mPendingPackages.isEmpty()) {
            context.registerReceiver(
                    new SdCardAvailableReceiver(mApp, mPendingPackages),
                    new IntentFilter(Intent.ACTION_BOOT_COMPLETED),
                    null,
                    MODEL_EXECUTOR.getHandler());
        }
    }

    private List<LauncherActivityInfo> loadAllApps() {
        final List<UserHandle> profiles = mUserCache.getUserProfiles();
        List<LauncherActivityInfo> allActivityList = new ArrayList<>();
        // Clear the list of apps
        mBgAllAppsList.clear();

        var pref = PreferenceManager.getInstance(mApp.getContext());
        var enableBulkLoading = pref.getAllAppBulkIconLoading().get();

        List<IconRequestInfo<AppInfo>> iconRequestInfos = new ArrayList<>();
        boolean isWorkProfileQuiet = false;
        boolean isPrivateProfileQuiet = false;
        for (UserHandle user : profiles) {
            // Query for the set of apps
            final List<LauncherActivityInfo> apps = mLauncherApps.getActivityList(null, user);
            // Fail if we don't have any apps
            // TODO: Fix this. Only fail for the current user.
            if (apps == null || apps.isEmpty()) {
                return allActivityList;
            }
            boolean quietMode = mUserManagerState.isUserQuiet(user);

            if (Flags.enablePrivateSpace()) {
                if (mUserCache.getUserInfo(user).isWork()) {
                    isWorkProfileQuiet = quietMode;
                } else if (mUserCache.getUserInfo(user).isPrivate()) {
                    isPrivateProfileQuiet = quietMode;
                }
            }
            // Create the ApplicationInfos
            for (int i = 0; i < apps.size(); i++) {
                LauncherActivityInfo app = apps.get(i);
                AppInfo appInfo = new AppInfo(app, user, quietMode);

                iconRequestInfos.add(new IconRequestInfo<>(
                        appInfo, app, /* useLowResIcon= */ false));
                mBgAllAppsList.add(
                        appInfo, app, !enableBulkLoading);
            }
            allActivityList.addAll(apps);
        }

        if (FeatureFlags.PROMISE_APPS_IN_ALL_APPS.get()) {
            // get all active sessions and add them to the all apps list
            for (PackageInstaller.SessionInfo info : mSessionHelper.getAllVerifiedSessions()) {
                AppInfo promiseAppInfo = mBgAllAppsList.addPromiseApp(
                        mApp.getContext(),
                        PackageInstallInfo.fromInstallingState(info),
                        !enableBulkLoading);

                if (promiseAppInfo != null) {
                    iconRequestInfos.add(new IconRequestInfo<>(
                            promiseAppInfo,
                            /* launcherActivityInfo= */ null,
                            promiseAppInfo.usingLowResIcon()));
                }
            }
        }

        if (enableBulkLoading) {
            Trace.beginSection("LoadAllAppsIconsInBulk");
            try {
                mIconCache.getTitlesAndIconsInBulk(iconRequestInfos);
                iconRequestInfos.forEach(iconRequestInfo -> mBgAllAppsList.updateSectionName(iconRequestInfo.itemInfo));
            } finally {
                Trace.endSection();
            }
        }

        if (Flags.enablePrivateSpace()) {
            mBgAllAppsList.setFlags(FLAG_WORK_PROFILE_QUIET_MODE_ENABLED, isWorkProfileQuiet);
            mBgAllAppsList.setFlags(FLAG_PRIVATE_PROFILE_QUIET_MODE_ENABLED, isPrivateProfileQuiet);
        } else {
            mBgAllAppsList.setFlags(FLAG_QUIET_MODE_ENABLED,
                    mUserManagerState.isAnyProfileQuietModeEnabled());
        }
        mBgAllAppsList.setFlags(FLAG_HAS_SHORTCUT_PERMISSION,
                hasShortcutsPermission(mApp.getContext()));
        mBgAllAppsList.setFlags(FLAG_QUIET_MODE_CHANGE_PERMISSION,
                mApp.getContext().checkSelfPermission(
                        "android.permission.MODIFY_QUIET_MODE") == PackageManager.PERMISSION_GRANTED);

        mBgAllAppsList.getAndResetChangeFlag();
        return allActivityList;
    }

    private List<ShortcutInfo> loadDeepShortcuts() {
        List<ShortcutInfo> allShortcuts = new ArrayList<>();
        mBgDataModel.deepShortcutMap.clear();

        if (mBgAllAppsList.hasShortcutHostPermission()) {
            for (UserHandle user : mUserCache.getUserProfiles()) {
                if (mUserManager.isUserUnlocked(user)) {
                    List<ShortcutInfo> shortcuts = new ShortcutRequest(mApp.getContext(), user)
                            .query(ShortcutRequest.ALL);
                    allShortcuts.addAll(shortcuts);
                    mBgDataModel.updateDeepShortcutCounts(null, user, shortcuts);
                }
            }
        }
        return allShortcuts;
    }

    private void loadFolderNames() {
        FolderNameProvider provider = FolderNameProvider.newInstance(mApp.getContext(),
                mBgAllAppsList.data, mBgDataModel.folders);

        synchronized (mBgDataModel) {
            for (int i = 0; i < mBgDataModel.folders.size(); i++) {
                FolderNameInfos suggestionInfos = new FolderNameInfos();
                FolderInfo info = mBgDataModel.folders.valueAt(i);
                if (info.suggestedFolderNames == null) {
                    provider.getSuggestedFolderName(mApp.getContext(), info.contents,
                            suggestionInfos);
                    info.suggestedFolderNames = suggestionInfos;
                }
            }
        }
    }

    public static boolean isValidProvider(AppWidgetProviderInfo provider) {
        return (provider != null) && (provider.provider != null)
                && (provider.provider.getPackageName() != null);
    }

    @SuppressLint("NewApi") // Already added API check.
    private static void logWidgetInfo(InvariantDeviceProfile idp,
            LauncherAppWidgetProviderInfo widgetProviderInfo) {
        Point cellSize = new Point();
        for (DeviceProfile deviceProfile : idp.supportedProfiles) {
            deviceProfile.getCellSize(cellSize);
            FileLog.d(TAG, "DeviceProfile available width: " + deviceProfile.availableWidthPx
                    + ", available height: " + deviceProfile.availableHeightPx
                    + ", cellLayoutBorderSpacePx Horizontal: "
                    + deviceProfile.cellLayoutBorderSpacePx.x
                    + ", cellLayoutBorderSpacePx Vertical: "
                    + deviceProfile.cellLayoutBorderSpacePx.y
                    + ", cellSize: " + cellSize);
        }

        StringBuilder widgetDimension = new StringBuilder();
        widgetDimension.append("Widget dimensions:\n")
                .append("minResizeWidth: ")
                .append(widgetProviderInfo.minResizeWidth)
                .append("\n")
                .append("minResizeHeight: ")
                .append(widgetProviderInfo.minResizeHeight)
                .append("\n")
                .append("defaultWidth: ")
                .append(widgetProviderInfo.minWidth)
                .append("\n")
                .append("defaultHeight: ")
                .append(widgetProviderInfo.minHeight)
                .append("\n");
        if (Utilities.ATLEAST_S) {
            widgetDimension.append("targetCellWidth: ")
                    .append(widgetProviderInfo.targetCellWidth)
                    .append("\n")
                    .append("targetCellHeight: ")
                    .append(widgetProviderInfo.targetCellHeight)
                    .append("\n")
                    .append("maxResizeWidth: ")
                    .append(widgetProviderInfo.maxResizeWidth)
                    .append("\n")
                    .append("maxResizeHeight: ")
                    .append(widgetProviderInfo.maxResizeHeight)
                    .append("\n");
        }
        FileLog.d(TAG, widgetDimension.toString());
    }

    private static void logASplit(String label) {
        if (DEBUG) {
            Log.d(TAG, label);
        }
    }
}<|MERGE_RESOLUTION|>--- conflicted
+++ resolved
@@ -394,7 +394,7 @@
         }
         mBgDataModel.isFirstPagePinnedItemEnabled = FeatureFlags.QSB_ON_FIRST_SCREEN
                 && (!ENABLE_SMARTSPACE_REMOVAL.get() || LauncherPrefs.getPrefs(
-                mApp.getContext()).getBoolean(SMARTSPACE_ON_HOME_SCREEN, true));
+                        mApp.getContext()).getBoolean(SMARTSPACE_ON_HOME_SCREEN, true));
     }
 
     private void loadWorkspaceImpl(
@@ -493,16 +493,10 @@
             // Remove dead items
             mItemsDeleted = c.commitDeleted();
 
-<<<<<<< HEAD
             // Sort the folder items, update ranks, and make sure all preview items are high
             // res.
-            FolderGridOrganizer verifier = new FolderGridOrganizer(mApp.getInvariantDeviceProfile());
-=======
-            // Sort the folder items, update ranks, and make sure all preview items are high res.
-            List<FolderGridOrganizer> verifiers =
-                    mApp.getInvariantDeviceProfile().supportedProfiles.stream().map(
-                            FolderGridOrganizer::new).toList();
->>>>>>> 96fe8417
+            List<FolderGridOrganizer> verifiers = mApp.getInvariantDeviceProfile().supportedProfiles.stream().map(
+                    FolderGridOrganizer::new).toList(); // TODO SUPPORT TO COLLECTION MAP
             for (FolderInfo folder : mBgDataModel.folders) {
                 Collections.sort(folder.contents, Folder.ITEM_POS_COMPARATOR);
                 verifiers.forEach(verifier -> verifier.setFolderInfo(folder));
@@ -510,12 +504,7 @@
 
                 // Update ranks here to ensure there are no gaps caused by removed folder items.
                 // Ranks are the source of truth for folder items, so cellX and cellY can be
-<<<<<<< HEAD
-                // ignored
-                // for now. Database will be updated once user manually modifies folder.
-=======
                 // ignored for now. Database will be updated once user manually modifies folder.
->>>>>>> 96fe8417
                 for (int rank = 0; rank < size; ++rank) {
                     WorkspaceItemInfo info = folder.contents.get(rank);
                     // rank is used differently in app pairs, so don't reset
@@ -525,7 +514,7 @@
 
                     if (info.usingLowResIcon() && info.itemType == Favorites.ITEM_TYPE_APPLICATION
                             && verifiers.stream().anyMatch(
-                                verifier -> verifier.isItemInPreview(info.rank))) {
+                                    verifier -> verifier.isItemInPreview(info.rank))) {
                         mIconCache.getTitleAndIcon(info, false);
                     }
                 }
@@ -876,14 +865,9 @@
                                     + appWidgetInfo.spanX + "x" + appWidgetInfo.spanY);
                             return;
                         }
-<<<<<<< HEAD
-                        LauncherAppWidgetProviderInfo widgetProviderInfo = widgetHelper
-                                .getLauncherAppWidgetInfo(appWidgetId);
-=======
-                        LauncherAppWidgetProviderInfo widgetProviderInfo =
-                                widgetHelper.getLauncherAppWidgetInfo(appWidgetId,
-                                        appWidgetInfo.getTargetComponent());
->>>>>>> 96fe8417
+                        LauncherAppWidgetProviderInfo widgetProviderInfo = widgetHelper.getLauncherAppWidgetInfo(
+                                appWidgetId,
+                                appWidgetInfo.getTargetComponent());
                         if (widgetProviderInfo != null
                                 && (appWidgetInfo.spanX < widgetProviderInfo.minSpanX
                                         || appWidgetInfo.spanY < widgetProviderInfo.minSpanY)) {
