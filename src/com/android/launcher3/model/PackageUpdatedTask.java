--- conflicted
+++ resolved
@@ -22,7 +22,6 @@
 import static com.android.launcher3.model.BgDataModel.Callbacks.FLAG_WORK_PROFILE_QUIET_MODE_ENABLED;
 import static com.android.launcher3.model.data.WorkspaceItemInfo.FLAG_AUTOINSTALL_ICON;
 import static com.android.launcher3.model.data.WorkspaceItemInfo.FLAG_RESTORED_ICON;
-
 
 import android.content.ComponentName;
 import android.content.Context;
@@ -71,7 +70,8 @@
 import app.lawnchair.preferences.PreferenceManager;
 
 /**
- * Handles updates due to changes in package manager (app installed/updated/removed)
+ * Handles updates due to changes in package manager (app
+ * installed/updated/removed)
  * or when a user availability changes.
  */
 public class PackageUpdatedTask extends BaseModelUpdateTask {
@@ -129,7 +129,8 @@
         switch (mOp) {
             case OP_ADD: {
                 for (int i = 0; i < N; i++) {
-                    if (DEBUG) Log.d(TAG, "mAllAppsList.addPackage " + packages[i]);
+                    if (DEBUG)
+                        Log.d(TAG, "mAllAppsList.addPackage " + packages[i]);
                     iconCache.updateIconsForPkg(packages[i], mUser);
                     if (FeatureFlags.PROMISE_APPS_IN_ALL_APPS.get()) {
                         appsList.removePackage(packages[i], mUser);
@@ -141,27 +142,13 @@
                 break;
             }
             case OP_UPDATE:
-                try (SafeCloseable t =
-                             appsList.trackRemoves(a -> removedComponents.add(a.componentName))) {
+                try (SafeCloseable t = appsList.trackRemoves(a -> removedComponents.add(a.componentName))) {
                     for (int i = 0; i < N; i++) {
-                        if (DEBUG) Log.d(TAG, "mAllAppsList.updatePackage " + packages[i]);
+                        if (DEBUG)
+                            Log.d(TAG, "mAllAppsList.updatePackage " + packages[i]);
                         iconCache.updateIconsForPkg(packages[i], mUser);
                         activitiesLists.put(
                                 packages[i], appsList.updatePackage(context, packages[i], mUser));
-<<<<<<< HEAD
-
-                        // The update may have changed which shortcuts/widgets are available.
-                        // Refresh the widgets for the package if we have an activity running.
-                        Launcher launcher = Launcher.ACTIVITY_TRACKER.getCreatedActivity();
-                        if (TestProtocol.sDebugTracing) {
-                            Log.d(TestProtocol.WORK_TAB_MISSING, "launcher: " + launcher);
-                        }
-                        if (launcher != null) {
-                            launcher.refreshAndBindWidgetsForPackageUser(
-                                    new PackageUserKey(packages[i], mUser));
-                        }
-=======
->>>>>>> 96fe8417
                     }
                 }
                 // Since package was just updated, the target must be available now.
@@ -174,17 +161,21 @@
                     PreferenceManager pm = PreferenceManager.getInstance(context);
                     if (packages[i].equals(pm.getIconPackPackage().get())) {
                         pm.getIconPackPackage().set("");
-                    };
+                    }
+                    ;
                     if (packages[i].equals(pm.getThemedIconPackPackage().get())) {
                         pm.getThemedIconPackPackage().set("");
-                    };
+                    }
+                    ;
                     final boolean isThemedIconsAvailable = context.getPackageManager()
-                        .queryIntentActivityOptions(
-                            new ComponentName(context.getApplicationInfo().packageName, context.getApplicationInfo().className),
-                            null,
-                            new Intent(context.getResources().getString(R.string.icon_packs_intent_name)),
-                            PackageManager.GET_RESOLVED_FILTER).stream().map(it -> it.activityInfo.packageName)
-                        .noneMatch(it -> packageManagerHelper.isAppInstalled(it, mUser));
+                            .queryIntentActivityOptions(
+                                    new ComponentName(context.getApplicationInfo().packageName,
+                                            context.getApplicationInfo().className),
+                                    null,
+                                    new Intent(context.getResources().getString(R.string.icon_packs_intent_name)),
+                                    PackageManager.GET_RESOLVED_FILTER)
+                            .stream().map(it -> it.activityInfo.packageName)
+                            .noneMatch(it -> packageManagerHelper.isAppInstalled(it, mUser));
                     if (isThemedIconsAvailable) {
                         pm.getThemedIcons().set(false);
                     }
@@ -193,7 +184,8 @@
             }
             case OP_UNAVAILABLE:
                 for (int i = 0; i < N; i++) {
-                    if (DEBUG) Log.d(TAG, "mAllAppsList.removePackage " + packages[i]);
+                    if (DEBUG)
+                        Log.d(TAG, "mAllAppsList.removePackage " + packages[i]);
                     appsList.removePackage(packages[i], mUser);
                 }
                 flagOp = FlagOp.addFlag(WorkspaceItemInfo.FLAG_DISABLED_NOT_AVAILABLE);
@@ -202,14 +194,15 @@
             case OP_UNSUSPEND:
                 flagOp = FlagOp.NO_OP.setFlag(
                         WorkspaceItemInfo.FLAG_DISABLED_SUSPENDED, mOp == OP_SUSPEND);
-                if (DEBUG) Log.d(TAG, "mAllAppsList.(un)suspend " + N);
+                if (DEBUG)
+                    Log.d(TAG, "mAllAppsList.(un)suspend " + N);
                 appsList.updateDisabledFlags(matcher, flagOp);
                 break;
             case OP_USER_AVAILABILITY_CHANGE: {
                 UserManagerState ums = new UserManagerState();
                 UserManager userManager = context.getSystemService(UserManager.class);
                 ums.init(UserCache.INSTANCE.get(context), userManager);
-                boolean isUserQuiet =  ums.isUserQuiet(mUser);
+                boolean isUserQuiet = ums.isUserQuiet(mUser);
                 flagOp = FlagOp.NO_OP.setFlag(
                         WorkspaceItemInfo.FLAG_DISABLED_QUIET_USER, isUserQuiet);
                 appsList.updateDisabledFlags(matcher, flagOp);
@@ -266,11 +259,10 @@
                             boolean isTargetValid = !cn.getClassName().equals(
                                     IconCache.EMPTY_CLASS_NAME);
                             if (si.itemType == Favorites.ITEM_TYPE_DEEP_SHORTCUT) {
-                                List<ShortcutInfo> shortcut =
-                                        new ShortcutRequest(context, mUser)
-                                                .forPackage(cn.getPackageName(),
-                                                        si.getDeepShortcutId())
-                                                .query(ShortcutRequest.PINNED);
+                                List<ShortcutInfo> shortcut = new ShortcutRequest(context, mUser)
+                                        .forPackage(cn.getPackageName(),
+                                                si.getDeepShortcutId())
+                                        .query(ShortcutRequest.PINNED);
                                 if (shortcut.isEmpty()) {
                                     isTargetValid = false;
                                 } else {
@@ -339,9 +331,8 @@
                             && widgetInfo.hasRestoreFlag(
                                     LauncherAppWidgetInfo.FLAG_PROVIDER_NOT_READY)
                             && packageSet.contains(widgetInfo.providerName.getPackageName())) {
-                        widgetInfo.restoreStatus &=
-                                ~LauncherAppWidgetInfo.FLAG_PROVIDER_NOT_READY
-                                        & ~LauncherAppWidgetInfo.FLAG_RESTORE_STARTED;
+                        widgetInfo.restoreStatus &= ~LauncherAppWidgetInfo.FLAG_PROVIDER_NOT_READY
+                                & ~LauncherAppWidgetInfo.FLAG_RESTORE_STARTED;
 
                         // adding this flag ensures that launcher shows 'click to setup'
                         // if the widget has a config activity. In case there is no config
@@ -376,7 +367,7 @@
         } else if (mOp == OP_UPDATE) {
             // Mark disabled packages in the broadcast to be removed
             final LauncherApps launcherApps = context.getSystemService(LauncherApps.class);
-            for (int i=0; i<N; i++) {
+            for (int i = 0; i < N; i++) {
                 if (!launcherApps.isPackageEnabled(packages[i], mUser)) {
                     removedPackages.add(packages[i]);
                 }
@@ -392,8 +383,8 @@
                             + "mOp=" + mOp + " removedPackages=" + removedPackages.stream().collect(
                                     Collectors.joining(",", "[", "]"))
                             + " removedComponents=" + removedComponents.stream()
-                            .filter(Objects::nonNull).map(ComponentName::toShortString)
-                            .collect(Collectors.joining(",", "[", "]")));
+                                    .filter(Objects::nonNull).map(ComponentName::toShortString)
+                                    .collect(Collectors.joining(",", "[", "]")));
 
             // Remove any queued items from the install queue
             ItemInstallQueue.INSTANCE.get(context)
@@ -401,7 +392,8 @@
         }
 
         if (mOp == OP_ADD) {
-            // Load widgets for the new package. Changes due to app updates are handled through
+            // Load widgets for the new package. Changes due to app updates are handled
+            // through
             // AppWidgetHost events, this is just to initialize the long-press options.
             for (int i = 0; i < N; i++) {
                 dataModel.widgetsModel.update(app, new PackageUserKey(packages[i], mUser));
@@ -412,12 +404,14 @@
 
     /**
      * Updates {@param si}'s intent to point to a new ComponentName.
+     * 
      * @return Whether the shortcut intent was changed.
      */
     private boolean updateWorkspaceItemIntent(Context context,
             WorkspaceItemInfo si, String packageName) {
         if (si.itemType == LauncherSettings.Favorites.ITEM_TYPE_DEEP_SHORTCUT) {
-            // Do not update intent for deep shortcuts as they contain additional information
+            // Do not update intent for deep shortcuts as they contain additional
+            // information
             // about the shortcut.
             return false;
         }
