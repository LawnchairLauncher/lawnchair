/*
 * Copyright (C) 2016 The Android Open Source Project
 *
 * Licensed under the Apache License, Version 2.0 (the "License");
 * you may not use this file except in compliance with the License.
 * You may obtain a copy of the License at
 *
 *      http://www.apache.org/licenses/LICENSE-2.0
 *
 * Unless required by applicable law or agreed to in writing, software
 * distributed under the License is distributed on an "AS IS" BASIS,
 * WITHOUT WARRANTIES OR CONDITIONS OF ANY KIND, either express or implied.
 * See the License for the specific language governing permissions and
 * limitations under the License.
 */
package com.android.launcher3.model;

import static com.android.launcher3.model.BgDataModel.Callbacks.FLAG_QUIET_MODE_ENABLED;
import static com.android.launcher3.model.data.WorkspaceItemInfo.FLAG_AUTOINSTALL_ICON;
import static com.android.launcher3.model.data.WorkspaceItemInfo.FLAG_RESTORED_ICON;

import android.content.ComponentName;
import android.content.Context;
import android.content.Intent;
import android.content.pm.LauncherApps;
import android.content.pm.ShortcutInfo;
import android.os.Process;
import android.os.UserHandle;
import android.os.UserManager;
import android.util.Log;

<<<<<<< HEAD
import ch.deletescape.lawnchair.LawnchairPreferences;
import ch.deletescape.lawnchair.LawnchairUtilsKt;
import com.android.launcher3.AllAppsList;
import com.android.launcher3.AppInfo;
import com.android.launcher3.WorkspaceItemInfo;
import com.android.launcher3.icons.IconCache;
=======
>>>>>>> 7b96ec1f
import com.android.launcher3.InstallShortcutReceiver;
import com.android.launcher3.LauncherAppState;
import com.android.launcher3.LauncherSettings.Favorites;
import com.android.launcher3.SessionCommitReceiver;
import com.android.launcher3.Utilities;
import com.android.launcher3.config.FeatureFlags;
import com.android.launcher3.icons.BitmapInfo;
import com.android.launcher3.icons.IconCache;
import com.android.launcher3.icons.LauncherIcons;
import com.android.launcher3.logging.FileLog;
import com.android.launcher3.model.data.ItemInfo;
import com.android.launcher3.model.data.LauncherAppWidgetInfo;
import com.android.launcher3.model.data.WorkspaceItemInfo;
import com.android.launcher3.pm.UserCache;
import com.android.launcher3.shortcuts.ShortcutRequest;
import com.android.launcher3.util.FlagOp;
import com.android.launcher3.util.IntSparseArrayMap;
import com.android.launcher3.util.ItemInfoMatcher;
import com.android.launcher3.util.PackageManagerHelper;
import com.android.launcher3.util.PackageUserKey;
import com.android.launcher3.util.SafeCloseable;

import java.util.ArrayList;
import java.util.Arrays;
import java.util.Collections;
import java.util.HashSet;
import java.util.List;

/**
 * Handles updates due to changes in package manager (app installed/updated/removed)
 * or when a user availability changes.
 */
public class PackageUpdatedTask extends BaseModelUpdateTask {

    private static final boolean DEBUG = false;
    private static final String TAG = "PackageUpdatedTask";

    public static final int OP_NONE = 0;
    public static final int OP_ADD = 1;
    public static final int OP_UPDATE = 2;
    public static final int OP_REMOVE = 3; // uninstalled
    public static final int OP_UNAVAILABLE = 4; // external media unmounted
    public static final int OP_SUSPEND = 5; // package suspended
    public static final int OP_UNSUSPEND = 6; // package unsuspended
    public static final int OP_USER_AVAILABILITY_CHANGE = 7; // user available/unavailable
    public static final int OP_RELOAD = 8; // clears cache

    private final int mOp;
    private final UserHandle mUser;
    private final String[] mPackages;

    public PackageUpdatedTask(int op, UserHandle user, String... packages) {
        mOp = op;
        mUser = user;
        mPackages = packages;
    }

    @Override
    public void execute(LauncherAppState app, BgDataModel dataModel, AllAppsList appsList) {
        final Context context = app.getContext();
        final IconCache iconCache = app.getIconCache();

        final String[] packages = mPackages;
        final int N = packages.length;
        FlagOp flagOp = FlagOp.NO_OP;
        final HashSet<String> packageSet = new HashSet<>(Arrays.asList(packages));
        ItemInfoMatcher matcher = ItemInfoMatcher.ofPackages(packageSet, mUser);
        final HashSet<ComponentName> removedComponents = new HashSet<>();

        switch (mOp) {
            case OP_ADD: {
                LawnchairPreferences prefs = Utilities.getLawnchairPrefs(context);
                for (int i = 0; i < N; i++) {
                    if (DEBUG) Log.d(TAG, "mAllAppsList.addPackage " + packages[i]);
                    iconCache.updateIconsForPkg(packages[i], mUser);
                    if (FeatureFlags.PROMISE_APPS_IN_ALL_APPS.get()) {
                        appsList.removePackage(packages[i], mUser);
                    }
                    appsList.addPackage(context, packages[i], mUser);
                    if (Utilities.ATLEAST_OREO && prefs.getAutoAddInstalled() &&
                            !LawnchairUtilsKt.workspaceContains(dataModel, packages[i])) {
                        SessionCommitReceiver.queueAppIconAddition(context, packages[i], mUser);
                    } else if (!Utilities.ATLEAST_OREO && !Process.myUserHandle().equals(mUser)) {
                        // Automatically add homescreen icon for work profile apps for below O device.
                        SessionCommitReceiver.queueAppIconAddition(context, packages[i], mUser);
                    }
                }
                flagOp = FlagOp.removeFlag(WorkspaceItemInfo.FLAG_DISABLED_NOT_AVAILABLE);
                break;
            }
            case OP_UPDATE:
                try (SafeCloseable t =
                             appsList.trackRemoves(a -> removedComponents.add(a.componentName))) {
                    for (int i = 0; i < N; i++) {
                        if (DEBUG) Log.d(TAG, "mAllAppsList.updatePackage " + packages[i]);
                        iconCache.updateIconsForPkg(packages[i], mUser);
                        appsList.updatePackage(context, packages[i], mUser);
                        app.getWidgetCache().removePackage(packages[i], mUser);
                    }
                }
                // Since package was just updated, the target must be available now.
                flagOp = FlagOp.removeFlag(WorkspaceItemInfo.FLAG_DISABLED_NOT_AVAILABLE);
                break;
            case OP_REMOVE: {
                for (int i = 0; i < N; i++) {
                    FileLog.d(TAG, "Removing app icon" + packages[i]);
                    iconCache.removeIconsForPkg(packages[i], mUser);
                }
                // Fall through
            }
            case OP_UNAVAILABLE:
                for (int i = 0; i < N; i++) {
                    if (DEBUG) Log.d(TAG, "mAllAppsList.removePackage " + packages[i]);
                    appsList.removePackage(packages[i], mUser);
                    app.getWidgetCache().removePackage(packages[i], mUser);
                }
                flagOp = FlagOp.addFlag(WorkspaceItemInfo.FLAG_DISABLED_NOT_AVAILABLE);
                break;
            case OP_SUSPEND:
            case OP_UNSUSPEND:
                flagOp = mOp == OP_SUSPEND ?
                        FlagOp.addFlag(WorkspaceItemInfo.FLAG_DISABLED_SUSPENDED) :
                        FlagOp.removeFlag(WorkspaceItemInfo.FLAG_DISABLED_SUSPENDED);
                if (DEBUG) Log.d(TAG, "mAllAppsList.(un)suspend " + N);
                appsList.updateDisabledFlags(matcher, flagOp);
                break;
            case OP_USER_AVAILABILITY_CHANGE: {
                UserManagerState ums = new UserManagerState();
                ums.init(UserCache.INSTANCE.get(context),
                        context.getSystemService(UserManager.class));
                flagOp = ums.isUserQuiet(mUser)
                        ? FlagOp.addFlag(WorkspaceItemInfo.FLAG_DISABLED_QUIET_USER)
                        : FlagOp.removeFlag(WorkspaceItemInfo.FLAG_DISABLED_QUIET_USER);
                // We want to update all packages for this user.
                matcher = ItemInfoMatcher.ofUser(mUser);
                appsList.updateDisabledFlags(matcher, flagOp);
<<<<<<< HEAD
                break;
            case OP_RELOAD:
                if (DEBUG) Log.d(TAG, "mAllAppsList.reloadPackages");
                appsList.reloadPackages(context, mUser);
                break;
        }

        final ArrayList<AppInfo> addedOrModified = new ArrayList<>();
        addedOrModified.addAll(appsList.added);
        appsList.added.clear();
        addedOrModified.addAll(appsList.modified);
        appsList.modified.clear();
        if (!addedOrModified.isEmpty()) {
            scheduleCallbackTask((callbacks) -> callbacks.bindAppsAddedOrUpdated(addedOrModified));
        }
=======
>>>>>>> 7b96ec1f

                // We are not synchronizing here, as int operations are atomic
                appsList.setFlags(FLAG_QUIET_MODE_ENABLED, ums.isAnyProfileQuietModeEnabled());
                break;
            }
        }

        bindApplicationsIfNeeded();

        final IntSparseArrayMap<Boolean> removedShortcuts = new IntSparseArrayMap<>();

        // Update shortcut infos
        if (mOp == OP_ADD || flagOp != FlagOp.NO_OP) {
            final ArrayList<WorkspaceItemInfo> updatedWorkspaceItems = new ArrayList<>();
            final ArrayList<LauncherAppWidgetInfo> widgets = new ArrayList<>();

            // For system apps, package manager send OP_UPDATE when an app is enabled.
            final boolean isNewApkAvailable = mOp == OP_ADD || mOp == OP_UPDATE;
            synchronized (dataModel) {
                for (ItemInfo info : dataModel.itemsIdMap) {
                    if (info instanceof WorkspaceItemInfo && mUser.equals(info.user)) {
                        WorkspaceItemInfo si = (WorkspaceItemInfo) info;
                        boolean infoUpdated = false;
                        boolean shortcutUpdated = false;

                        // Update shortcuts which use iconResource.
                        if ((si.iconResource != null)
                                && packageSet.contains(si.iconResource.packageName)) {
                            LauncherIcons li = LauncherIcons.obtain(context);
                            BitmapInfo iconInfo = li.createIconBitmap(si.iconResource);
                            li.recycle();
                            if (iconInfo != null) {
                                si.bitmap = iconInfo;
                                infoUpdated = true;
                            }
                        }

                        ComponentName cn = si.getTargetComponent();
                        if (cn != null && matcher.matches(si, cn)) {
                            String packageName = cn.getPackageName();

                            if (si.hasStatusFlag(WorkspaceItemInfo.FLAG_SUPPORTS_WEB_UI)) {
                                removedShortcuts.put(si.id, false);
                                if (mOp == OP_REMOVE) {
                                    continue;
                                }
                            }

                            if (si.isPromise() && isNewApkAvailable) {
                                boolean isTargetValid = true;
                                if (si.itemType == Favorites.ITEM_TYPE_DEEP_SHORTCUT) {
                                    List<ShortcutInfo> shortcut =
                                            new ShortcutRequest(context, mUser)
                                                    .forPackage(cn.getPackageName(),
                                                            si.getDeepShortcutId())
                                                    .query(ShortcutRequest.PINNED);
                                    if (shortcut.isEmpty()) {
                                        isTargetValid = false;
                                    } else {
                                        si.updateFromDeepShortcutInfo(shortcut.get(0), context);
                                        infoUpdated = true;
                                    }
                                } else if (!cn.getClassName().equals(IconCache.EMPTY_CLASS_NAME)) {
                                    isTargetValid = context.getSystemService(LauncherApps.class)
                                            .isActivityEnabled(cn, mUser);
                                }
                                if (si.hasStatusFlag(FLAG_RESTORED_ICON | FLAG_AUTOINSTALL_ICON)) {
                                    if (updateWorkspaceItemIntent(context, si, packageName)) {
                                        infoUpdated = true;
                                    } else if (si.hasPromiseIconUi()) {
                                        removedShortcuts.put(si.id, true);
                                        continue;
                                    }
                                } else if (!isTargetValid) {
                                    removedShortcuts.put(si.id, true);
                                    FileLog.e(TAG, "Restored shortcut no longer valid "
                                            + si.getIntent());
                                    continue;
                                } else {
                                    si.status = WorkspaceItemInfo.DEFAULT;
                                    infoUpdated = true;
                                }
                            } else if (isNewApkAvailable && removedComponents.contains(cn)) {
                                if (updateWorkspaceItemIntent(context, si, packageName)) {
                                    infoUpdated = true;
                                }
                            }

                            if (isNewApkAvailable &&
                                    si.itemType == Favorites.ITEM_TYPE_APPLICATION) {
                                iconCache.getTitleAndIcon(si, si.usingLowResIcon());
                                infoUpdated = true;
                            }

                            int oldRuntimeFlags = si.runtimeStatusFlags;
                            si.runtimeStatusFlags = flagOp.apply(si.runtimeStatusFlags);
                            if (si.runtimeStatusFlags != oldRuntimeFlags) {
                                shortcutUpdated = true;
                            }
                        }

                        if (infoUpdated || shortcutUpdated) {
                            updatedWorkspaceItems.add(si);
                        }
                        if (infoUpdated) {
                            getModelWriter().updateItemInDatabase(si);
                        }
                    } else if (info instanceof LauncherAppWidgetInfo && isNewApkAvailable) {
                        LauncherAppWidgetInfo widgetInfo = (LauncherAppWidgetInfo) info;
                        if (mUser.equals(widgetInfo.user)
                                && widgetInfo.hasRestoreFlag(LauncherAppWidgetInfo.FLAG_PROVIDER_NOT_READY)
                                && packageSet.contains(widgetInfo.providerName.getPackageName())) {
                            widgetInfo.restoreStatus &=
                                    ~LauncherAppWidgetInfo.FLAG_PROVIDER_NOT_READY &
                                            ~LauncherAppWidgetInfo.FLAG_RESTORE_STARTED;

                            // adding this flag ensures that launcher shows 'click to setup'
                            // if the widget has a config activity. In case there is no config
                            // activity, it will be marked as 'restored' during bind.
                            widgetInfo.restoreStatus |= LauncherAppWidgetInfo.FLAG_UI_NOT_READY;

                            widgets.add(widgetInfo);
                            getModelWriter().updateItemInDatabase(widgetInfo);
                        }
                    }
                }
            }

            bindUpdatedWorkspaceItems(updatedWorkspaceItems);
            if (!removedShortcuts.isEmpty()) {
                deleteAndBindComponentsRemoved(ItemInfoMatcher.ofItemIds(removedShortcuts, false));
            }

            if (!widgets.isEmpty()) {
                scheduleCallbackTask(c -> c.bindWidgetsRestored(widgets));
            }
        }

        final HashSet<String> removedPackages = new HashSet<>();
        if (mOp == OP_REMOVE) {
            // Mark all packages in the broadcast to be removed
            Collections.addAll(removedPackages, packages);

            // No need to update the removedComponents as
            // removedPackages is a super-set of removedComponents
        } else if (mOp == OP_UPDATE) {
            // Mark disabled packages in the broadcast to be removed
            final LauncherApps launcherApps = context.getSystemService(LauncherApps.class);
            for (int i=0; i<N; i++) {
                if (!launcherApps.isPackageEnabled(packages[i], mUser)) {
                    removedPackages.add(packages[i]);
                }
            }
        }

        if (!removedPackages.isEmpty() || !removedComponents.isEmpty()) {
            ItemInfoMatcher removeMatch = ItemInfoMatcher.ofPackages(removedPackages, mUser)
                    .or(ItemInfoMatcher.ofComponents(removedComponents, mUser))
                    .and(ItemInfoMatcher.ofItemIds(removedShortcuts, true));
            deleteAndBindComponentsRemoved(removeMatch);

            // Remove any queued items from the install queue
            InstallShortcutReceiver.removeFromInstallQueue(context, removedPackages, mUser);
        }

        if (Utilities.ATLEAST_OREO && mOp == OP_ADD) {
            // Load widgets for the new package. Changes due to app updates are handled through
            // AppWidgetHost events, this is just to initialize the long-press options.
            for (int i = 0; i < N; i++) {
                dataModel.widgetsModel.update(app, new PackageUserKey(packages[i], mUser));
            }
            bindUpdatedWidgets(dataModel);
        }
    }

    /**
     * Updates {@param si}'s intent to point to a new ComponentName.
     * @return Whether the shortcut intent was changed.
     */
    private boolean updateWorkspaceItemIntent(Context context,
            WorkspaceItemInfo si, String packageName) {
        // Try to find the best match activity.
        Intent intent = new PackageManagerHelper(context).getAppLaunchIntent(packageName, mUser);
        if (intent != null) {
            si.intent = intent;
            si.status = WorkspaceItemInfo.DEFAULT;
            return true;
        }
        return false;
    }
}<|MERGE_RESOLUTION|>--- conflicted
+++ resolved
@@ -29,15 +29,8 @@
 import android.os.UserManager;
 import android.util.Log;
 
-<<<<<<< HEAD
 import ch.deletescape.lawnchair.LawnchairPreferences;
 import ch.deletescape.lawnchair.LawnchairUtilsKt;
-import com.android.launcher3.AllAppsList;
-import com.android.launcher3.AppInfo;
-import com.android.launcher3.WorkspaceItemInfo;
-import com.android.launcher3.icons.IconCache;
-=======
->>>>>>> 7b96ec1f
 import com.android.launcher3.InstallShortcutReceiver;
 import com.android.launcher3.LauncherAppState;
 import com.android.launcher3.LauncherSettings.Favorites;
@@ -174,29 +167,14 @@
                 // We want to update all packages for this user.
                 matcher = ItemInfoMatcher.ofUser(mUser);
                 appsList.updateDisabledFlags(matcher, flagOp);
-<<<<<<< HEAD
-                break;
+                // We are not synchronizing here, as int operations are atomic
+                appsList.setFlags(FLAG_QUIET_MODE_ENABLED, ums.isAnyProfileQuietModeEnabled());
+                break;
+            }
             case OP_RELOAD:
                 if (DEBUG) Log.d(TAG, "mAllAppsList.reloadPackages");
                 appsList.reloadPackages(context, mUser);
                 break;
-        }
-
-        final ArrayList<AppInfo> addedOrModified = new ArrayList<>();
-        addedOrModified.addAll(appsList.added);
-        appsList.added.clear();
-        addedOrModified.addAll(appsList.modified);
-        appsList.modified.clear();
-        if (!addedOrModified.isEmpty()) {
-            scheduleCallbackTask((callbacks) -> callbacks.bindAppsAddedOrUpdated(addedOrModified));
-        }
-=======
->>>>>>> 7b96ec1f
-
-                // We are not synchronizing here, as int operations are atomic
-                appsList.setFlags(FLAG_QUIET_MODE_ENABLED, ums.isAnyProfileQuietModeEnabled());
-                break;
-            }
         }
 
         bindApplicationsIfNeeded();
