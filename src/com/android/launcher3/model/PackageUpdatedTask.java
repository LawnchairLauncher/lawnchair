/*
 * Copyright (C) 2016 The Android Open Source Project
 *
 * Licensed under the Apache License, Version 2.0 (the "License");
 * you may not use this file except in compliance with the License.
 * You may obtain a copy of the License at
 *
 *      http://www.apache.org/licenses/LICENSE-2.0
 *
 * Unless required by applicable law or agreed to in writing, software
 * distributed under the License is distributed on an "AS IS" BASIS,
 * WITHOUT WARRANTIES OR CONDITIONS OF ANY KIND, either express or implied.
 * See the License for the specific language governing permissions and
 * limitations under the License.
 */
package com.android.launcher3.model;

import android.content.ComponentName;
import android.content.Context;
import android.content.Intent;
import android.os.Process;
import android.os.UserHandle;
import android.util.ArrayMap;
import android.util.Log;

import com.android.launcher3.AllAppsList;
import com.android.launcher3.AppInfo;
import com.android.launcher3.IconCache;
import com.android.launcher3.InstallShortcutReceiver;
import com.android.launcher3.ItemInfo;
import com.android.launcher3.LauncherAppState;
import com.android.launcher3.LauncherAppWidgetInfo;
import com.android.launcher3.LauncherModel.CallbackTask;
import com.android.launcher3.LauncherModel.Callbacks;
import com.android.launcher3.LauncherSettings.Favorites;
import com.android.launcher3.SessionCommitReceiver;
import com.android.launcher3.ShortcutInfo;
import com.android.launcher3.Utilities;
import com.android.launcher3.compat.LauncherAppsCompat;
import com.android.launcher3.compat.UserManagerCompat;
import com.android.launcher3.config.FeatureFlags;
import com.android.launcher3.graphics.BitmapInfo;
import com.android.launcher3.graphics.LauncherIcons;
import com.android.launcher3.logging.FileLog;
import com.android.launcher3.shortcuts.DeepShortcutManager;
import com.android.launcher3.shortcuts.ShortcutInfoCompat;
import com.android.launcher3.util.FlagOp;
import com.android.launcher3.util.ItemInfoMatcher;
import com.android.launcher3.util.LongArrayMap;
import com.android.launcher3.util.PackageManagerHelper;
import com.android.launcher3.util.PackageUserKey;

import java.util.ArrayList;
import java.util.Arrays;
import java.util.Collections;
import java.util.HashSet;
import java.util.List;

/**
 * Handles updates due to changes in package manager (app installed/updated/removed)
 * or when a user availability changes.
 */
public class PackageUpdatedTask extends BaseModelUpdateTask {

    private static final boolean DEBUG = false;
    private static final String TAG = "PackageUpdatedTask";

    public static final int OP_NONE = 0;
    public static final int OP_ADD = 1;
    public static final int OP_UPDATE = 2;
    public static final int OP_REMOVE = 3; // uninstalled
    public static final int OP_UNAVAILABLE = 4; // external media unmounted
    public static final int OP_SUSPEND = 5; // package suspended
    public static final int OP_UNSUSPEND = 6; // package unsuspended
    public static final int OP_USER_AVAILABILITY_CHANGE = 7; // user available/unavailable
    public static final int OP_RELOAD = 8; // clears cache

    private final int mOp;
    private final UserHandle mUser;
    private final String[] mPackages;

    public PackageUpdatedTask(int op, UserHandle user, String... packages) {
        mOp = op;
        mUser = user;
        mPackages = packages;
    }

    @Override
    public void execute(LauncherAppState app, BgDataModel dataModel, AllAppsList appsList) {
        final Context context = app.getContext();
        final IconCache iconCache = app.getIconCache();

        final String[] packages = mPackages;
        final int N = packages.length;
        FlagOp flagOp = FlagOp.NO_OP;
        final HashSet<String> packageSet = new HashSet<>(Arrays.asList(packages));
        ItemInfoMatcher matcher = ItemInfoMatcher.ofPackages(packageSet, mUser);
        switch (mOp) {
            case OP_ADD: {
                for (int i = 0; i < N; i++) {
                    if (DEBUG) Log.d(TAG, "mAllAppsList.addPackage " + packages[i]);
                    iconCache.updateIconsForPkg(packages[i], mUser);
                    if (FeatureFlags.LAUNCHER3_PROMISE_APPS_IN_ALL_APPS) {
                        appsList.removePackage(packages[i], Process.myUserHandle());
                    }
                    appsList.addPackage(context, packages[i], mUser);

                    // Automatically add homescreen icon for work profile apps for below O device.
                    if (!Utilities.ATLEAST_OREO && !Process.myUserHandle().equals(mUser)) {
                        SessionCommitReceiver.queueAppIconAddition(context, packages[i], mUser);
                    }
                }
                flagOp = FlagOp.removeFlag(ShortcutInfo.FLAG_DISABLED_NOT_AVAILABLE);
                break;
            }
            case OP_UPDATE:
                for (int i = 0; i < N; i++) {
                    if (DEBUG) Log.d(TAG, "mAllAppsList.updatePackage " + packages[i]);
                    iconCache.updateIconsForPkg(packages[i], mUser);
                    appsList.updatePackage(context, packages[i], mUser);
                    app.getWidgetCache().removePackage(packages[i], mUser);
                }
                // Since package was just updated, the target must be available now.
                flagOp = FlagOp.removeFlag(ShortcutInfo.FLAG_DISABLED_NOT_AVAILABLE);
                break;
            case OP_REMOVE: {
                for (int i = 0; i < N; i++) {
                    iconCache.removeIconsForPkg(packages[i], mUser);
                }
                // Fall through
            }
            case OP_UNAVAILABLE:
                for (int i = 0; i < N; i++) {
                    if (DEBUG) Log.d(TAG, "mAllAppsList.removePackage " + packages[i]);
                    appsList.removePackage(packages[i], mUser);
                    app.getWidgetCache().removePackage(packages[i], mUser);
                }
                flagOp = FlagOp.addFlag(ShortcutInfo.FLAG_DISABLED_NOT_AVAILABLE);
                break;
            case OP_SUSPEND:
            case OP_UNSUSPEND:
                flagOp = mOp == OP_SUSPEND ?
                        FlagOp.addFlag(ShortcutInfo.FLAG_DISABLED_SUSPENDED) :
                        FlagOp.removeFlag(ShortcutInfo.FLAG_DISABLED_SUSPENDED);
                if (DEBUG) Log.d(TAG, "mAllAppsList.(un)suspend " + N);
                appsList.updateDisabledFlags(matcher, flagOp);
                break;
            case OP_USER_AVAILABILITY_CHANGE:
                flagOp = UserManagerCompat.getInstance(context).isQuietModeEnabled(mUser)
                        ? FlagOp.addFlag(ShortcutInfo.FLAG_DISABLED_QUIET_USER)
                        : FlagOp.removeFlag(ShortcutInfo.FLAG_DISABLED_QUIET_USER);
                // We want to update all packages for this user.
                matcher = ItemInfoMatcher.ofUser(mUser);
                appsList.updateDisabledFlags(matcher, flagOp);
                break;
            case OP_RELOAD:
                if (DEBUG) Log.d(TAG, "mAllAppsList.reloadPackages");
                appsList.reloadPackages(context, mUser);
                break;
        }

        final ArrayList<AppInfo> addedOrModified = new ArrayList<>();
        addedOrModified.addAll(appsList.added);
        appsList.added.clear();
        addedOrModified.addAll(appsList.modified);
        appsList.modified.clear();

        final ArrayList<AppInfo> removedApps = new ArrayList<>(appsList.removed);
        appsList.removed.clear();

        final ArrayMap<ComponentName, AppInfo> addedOrUpdatedApps = new ArrayMap<>();
<<<<<<< HEAD
        if (!addedOrModified.isEmpty() || mOp == OP_UPDATE) {
            scheduleCallbackTask(new CallbackTask() {
                @Override
                public void execute(Callbacks callbacks) {
                    callbacks.bindAppsAddedOrUpdated(addedOrModified);
                }
            });
=======
        if (!addedOrModified.isEmpty()) {
            scheduleCallbackTask((callbacks) -> callbacks.bindAppsAddedOrUpdated(addedOrModified));
>>>>>>> cbab862c
            for (AppInfo ai : addedOrModified) {
                addedOrUpdatedApps.put(ai.componentName, ai);
            }
        }

        final LongArrayMap<Boolean> removedShortcuts = new LongArrayMap<>();

        // Update shortcut infos
        if (mOp == OP_ADD || flagOp != FlagOp.NO_OP) {
            final ArrayList<ShortcutInfo> updatedShortcuts = new ArrayList<>();
            final ArrayList<LauncherAppWidgetInfo> widgets = new ArrayList<>();

            // For system apps, package manager send OP_UPDATE when an app is enabled.
            final boolean isNewApkAvailable = mOp == OP_ADD || mOp == OP_UPDATE;
            synchronized (dataModel) {
                for (ItemInfo info : dataModel.itemsIdMap) {
                    if (info instanceof ShortcutInfo && mUser.equals(info.user)) {
                        ShortcutInfo si = (ShortcutInfo) info;
                        boolean infoUpdated = false;
                        boolean shortcutUpdated = false;

                        // Update shortcuts which use iconResource.
                        if ((si.iconResource != null)
                                && packageSet.contains(si.iconResource.packageName)) {
                            LauncherIcons li = LauncherIcons.obtain(context);
                            BitmapInfo iconInfo = li.createIconBitmap(si.iconResource);
                            li.recycle();
                            if (iconInfo != null) {
                                iconInfo.applyTo(si);
                                infoUpdated = true;
                            }
                        }

                        ComponentName cn = si.getTargetComponent();
                        if (cn != null && matcher.matches(si, cn)) {
                            AppInfo appInfo = addedOrUpdatedApps.get(cn);

                            if (si.hasStatusFlag(ShortcutInfo.FLAG_SUPPORTS_WEB_UI)) {
                                removedShortcuts.put(si.id, false);
                                if (mOp == OP_REMOVE) {
                                    continue;
                                }
                            }

                            if (si.isPromise() && isNewApkAvailable) {
                                boolean isTargetValid = true;
                                if (si.itemType == Favorites.ITEM_TYPE_DEEP_SHORTCUT) {
                                    List<ShortcutInfoCompat> shortcut = DeepShortcutManager
                                            .getInstance(context).queryForPinnedShortcuts(
                                                    cn.getPackageName(),
                                                    Arrays.asList(si.getDeepShortcutId()), mUser);
                                    if (shortcut.isEmpty()) {
                                        isTargetValid = false;
                                    } else {
                                        si.updateFromDeepShortcutInfo(shortcut.get(0), context);
                                        infoUpdated = true;
                                    }
                                } else if (!cn.getClassName().equals(IconCache.EMPTY_CLASS_NAME)) {
                                    isTargetValid = LauncherAppsCompat.getInstance(context)
                                            .isActivityEnabledForProfile(cn, mUser);
                                }

                                if (si.hasStatusFlag(ShortcutInfo.FLAG_AUTOINSTALL_ICON)) {
                                    // Auto install icon
                                    if (!isTargetValid) {
                                        // Try to find the best match activity.
                                        Intent intent = new PackageManagerHelper(context)
                                                .getAppLaunchIntent(cn.getPackageName(), mUser);
                                        if (intent != null) {
                                            cn = intent.getComponent();
                                            appInfo = addedOrUpdatedApps.get(cn);
                                        }

                                        if (intent != null && appInfo != null) {
                                            si.intent = intent;
                                            si.status = ShortcutInfo.DEFAULT;
                                            infoUpdated = true;
                                        } else if (si.hasPromiseIconUi()) {
                                            removedShortcuts.put(si.id, true);
                                            continue;
                                        }
                                    }
                                } else if (!isTargetValid) {
                                    removedShortcuts.put(si.id, true);
                                    FileLog.e(TAG, "Restored shortcut no longer valid "
                                            + si.intent);
                                    continue;
                                } else {
                                    si.status = ShortcutInfo.DEFAULT;
                                    infoUpdated = true;
                                }
                            }

                            if (isNewApkAvailable &&
                                    si.itemType == Favorites.ITEM_TYPE_APPLICATION) {
                                iconCache.getTitleAndIcon(si, si.usingLowResIcon);
                                infoUpdated = true;
                            }

                            int oldRuntimeFlags = si.runtimeStatusFlags;
                            si.runtimeStatusFlags = flagOp.apply(si.runtimeStatusFlags);
                            if (si.runtimeStatusFlags != oldRuntimeFlags) {
                                shortcutUpdated = true;
                            }
                        }

                        if (infoUpdated || shortcutUpdated) {
                            updatedShortcuts.add(si);
                        }
                        if (infoUpdated) {
                            getModelWriter().updateItemInDatabase(si);
                        }
                    } else if (info instanceof LauncherAppWidgetInfo && isNewApkAvailable) {
                        LauncherAppWidgetInfo widgetInfo = (LauncherAppWidgetInfo) info;
                        if (mUser.equals(widgetInfo.user)
                                && widgetInfo.hasRestoreFlag(LauncherAppWidgetInfo.FLAG_PROVIDER_NOT_READY)
                                && packageSet.contains(widgetInfo.providerName.getPackageName())) {
                            widgetInfo.restoreStatus &=
                                    ~LauncherAppWidgetInfo.FLAG_PROVIDER_NOT_READY &
                                            ~LauncherAppWidgetInfo.FLAG_RESTORE_STARTED;

                            // adding this flag ensures that launcher shows 'click to setup'
                            // if the widget has a config activity. In case there is no config
                            // activity, it will be marked as 'restored' during bind.
                            widgetInfo.restoreStatus |= LauncherAppWidgetInfo.FLAG_UI_NOT_READY;

                            widgets.add(widgetInfo);
                            getModelWriter().updateItemInDatabase(widgetInfo);
                        }
                    }
                }
            }

            bindUpdatedShortcuts(updatedShortcuts, mUser);
            if (!removedShortcuts.isEmpty()) {
                deleteAndBindComponentsRemoved(ItemInfoMatcher.ofItemIds(removedShortcuts, false));
            }

            if (!widgets.isEmpty()) {
                scheduleCallbackTask(new CallbackTask() {
                    @Override
                    public void execute(Callbacks callbacks) {
                        callbacks.bindWidgetsRestored(widgets);
                    }
                });
            }
        }

        final HashSet<String> removedPackages = new HashSet<>();
        final HashSet<ComponentName> removedComponents = new HashSet<>();
        if (mOp == OP_REMOVE) {
            // Mark all packages in the broadcast to be removed
            Collections.addAll(removedPackages, packages);

            // No need to update the removedComponents as
            // removedPackages is a super-set of removedComponents
        } else if (mOp == OP_UPDATE) {
            // Mark disabled packages in the broadcast to be removed
            final LauncherAppsCompat launcherApps = LauncherAppsCompat.getInstance(context);
            for (int i=0; i<N; i++) {
                if (!launcherApps.isPackageEnabledForProfile(packages[i], mUser)) {
                    removedPackages.add(packages[i]);
                }
            }

            // Update removedComponents as some components can get removed during package update
            for (AppInfo info : removedApps) {
                removedComponents.add(info.componentName);
            }
        }

        if (!removedPackages.isEmpty() || !removedComponents.isEmpty()) {
            ItemInfoMatcher removeMatch = ItemInfoMatcher.ofPackages(removedPackages, mUser)
                    .or(ItemInfoMatcher.ofComponents(removedComponents, mUser))
                    .and(ItemInfoMatcher.ofItemIds(removedShortcuts, true));
            deleteAndBindComponentsRemoved(removeMatch);

            // Remove any queued items from the install queue
            InstallShortcutReceiver.removeFromInstallQueue(context, removedPackages, mUser);
        }

        if (!removedApps.isEmpty()) {
            // Remove corresponding apps from All-Apps
            scheduleCallbackTask(new CallbackTask() {
                @Override
                public void execute(Callbacks callbacks) {
                    callbacks.bindAppInfosRemoved(removedApps);
                }
            });
        }

        if (Utilities.ATLEAST_OREO && mOp == OP_ADD) {
            // Load widgets for the new package. Changes due to app updates are handled through
            // AppWidgetHost events, this is just to initialize the long-press options.
            for (int i = 0; i < N; i++) {
                dataModel.widgetsModel.update(app, new PackageUserKey(packages[i], mUser));
            }
            bindUpdatedWidgets(dataModel);
        }
    }
}<|MERGE_RESOLUTION|>--- conflicted
+++ resolved
@@ -169,18 +169,8 @@
         appsList.removed.clear();
 
         final ArrayMap<ComponentName, AppInfo> addedOrUpdatedApps = new ArrayMap<>();
-<<<<<<< HEAD
         if (!addedOrModified.isEmpty() || mOp == OP_UPDATE) {
-            scheduleCallbackTask(new CallbackTask() {
-                @Override
-                public void execute(Callbacks callbacks) {
-                    callbacks.bindAppsAddedOrUpdated(addedOrModified);
-                }
-            });
-=======
-        if (!addedOrModified.isEmpty()) {
             scheduleCallbackTask((callbacks) -> callbacks.bindAppsAddedOrUpdated(addedOrModified));
->>>>>>> cbab862c
             for (AppInfo ai : addedOrModified) {
                 addedOrUpdatedApps.put(ai.componentName, ai);
             }
