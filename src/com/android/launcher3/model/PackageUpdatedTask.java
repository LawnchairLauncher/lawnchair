/*
 * Copyright (C) 2016 The Android Open Source Project
 *
 * Licensed under the Apache License, Version 2.0 (the "License");
 * you may not use this file except in compliance with the License.
 * You may obtain a copy of the License at
 *
 *      http://www.apache.org/licenses/LICENSE-2.0
 *
 * Unless required by applicable law or agreed to in writing, software
 * distributed under the License is distributed on an "AS IS" BASIS,
 * WITHOUT WARRANTIES OR CONDITIONS OF ANY KIND, either express or implied.
 * See the License for the specific language governing permissions and
 * limitations under the License.
 *
 * Modifications copyright 2021, Lawnchair
 */
package com.android.launcher3.model;

import static com.android.launcher3.model.BgDataModel.Callbacks.FLAG_PRIVATE_PROFILE_QUIET_MODE_ENABLED;
import static com.android.launcher3.model.BgDataModel.Callbacks.FLAG_QUIET_MODE_ENABLED;
import static com.android.launcher3.model.BgDataModel.Callbacks.FLAG_WORK_PROFILE_QUIET_MODE_ENABLED;
import static com.android.launcher3.model.data.ItemInfoWithIcon.FLAG_ARCHIVED;
import static com.android.launcher3.model.data.WorkspaceItemInfo.FLAG_AUTOINSTALL_ICON;
import static com.android.launcher3.model.data.WorkspaceItemInfo.FLAG_RESTORED_ICON;


import android.content.ComponentName;
import android.content.Context;
import android.content.Intent;
import android.content.pm.LauncherActivityInfo;
import android.content.pm.LauncherApps;
import android.content.pm.ShortcutInfo;
import android.os.UserHandle;
import android.os.UserManager;
import android.util.Log;
import android.content.pm.PackageManager;

import androidx.annotation.NonNull;

import com.android.launcher3.Flags;
import com.android.launcher3.LauncherAppState;
import com.android.launcher3.LauncherModel.ModelUpdateTask;
import com.android.launcher3.LauncherSettings;
import com.android.launcher3.LauncherSettings.Favorites;
import com.android.launcher3.config.FeatureFlags;
import com.android.launcher3.icons.IconCache;
import com.android.launcher3.logging.FileLog;
import com.android.launcher3.model.data.ItemInfo;
import com.android.launcher3.model.data.LauncherAppWidgetInfo;
import com.android.launcher3.model.data.WorkspaceItemInfo;
import com.android.launcher3.pm.PackageInstallInfo;
import com.android.launcher3.pm.UserCache;
import com.android.launcher3.shortcuts.ShortcutRequest;
import com.android.launcher3.util.ApiWrapper;
import com.android.launcher3.util.FlagOp;
import com.android.launcher3.util.IntSet;
import com.android.launcher3.util.ItemInfoMatcher;
import com.android.launcher3.util.PackageManagerHelper;
import com.android.launcher3.util.PackageUserKey;
import com.android.launcher3.util.SafeCloseable;
import com.android.launcher3.icons.R;

import java.util.ArrayList;
import java.util.Arrays;
import java.util.Collections;
import java.util.HashMap;
import java.util.HashSet;
import java.util.List;
import java.util.Objects;
import java.util.function.Predicate;
import java.util.stream.Collectors;

import app.lawnchair.preferences.PreferenceManager;

/**
 * Handles updates due to changes in package manager (app installed/updated/removed)
 * or when a user availability changes.
 */
@SuppressWarnings("NewApi")
public class PackageUpdatedTask implements ModelUpdateTask {

    // TODO(b/290090023): Set to false after root causing is done.
    private static final String TAG = "PackageUpdatedTask";
    private static final boolean DEBUG = true;

    public static final int OP_NONE = 0;
    public static final int OP_ADD = 1;
    public static final int OP_UPDATE = 2;
    public static final int OP_REMOVE = 3; // uninstalled
    public static final int OP_UNAVAILABLE = 4; // external media unmounted
    public static final int OP_SUSPEND = 5; // package suspended
    public static final int OP_UNSUSPEND = 6; // package unsuspended
    public static final int OP_USER_AVAILABILITY_CHANGE = 7; // user available/unavailable

    private final int mOp;

    @NonNull
    private final UserHandle mUser;

    @NonNull
    private final String[] mPackages;

    public PackageUpdatedTask(final int op, @NonNull final UserHandle user,
            @NonNull final String... packages) {
        mOp = op;
        mUser = user;
        mPackages = packages;
        if (TestProtocol.sDebugTracing) {
            Log.d(TestProtocol.WORK_TAB_MISSING, "PackageUpdatedTask mOp: " + mOp +
                    " packageCount: " + mPackages.length + " user: " + user);
            DEBUG = true;
        }
    }

    @Override
    public void execute(@NonNull ModelTaskController taskController, @NonNull BgDataModel dataModel,
            @NonNull AllAppsList appsList) {
        final LauncherAppState app = taskController.getApp();
        final Context context = app.getContext();
        final IconCache iconCache = app.getIconCache();

        final String[] packages = mPackages;
        final int N = packages.length;
        final FlagOp flagOp;
        final HashSet<String> packageSet = new HashSet<>(Arrays.asList(packages));
        final Predicate<ItemInfo> matcher = mOp == OP_USER_AVAILABILITY_CHANGE
                ? ItemInfoMatcher.ofUser(mUser) // We want to update all packages for this user
                : ItemInfoMatcher.ofPackages(packageSet, mUser);
        final HashSet<ComponentName> removedComponents = new HashSet<>();
        final HashMap<String, List<LauncherActivityInfo>> activitiesLists = new HashMap<>();
<<<<<<< HEAD
        final PackageManagerHelper packageManagerHelper = new PackageManagerHelper(context);

=======
        if (DEBUG) {
            Log.d(TAG, "Package updated: mOp=" + getOpString()
                    + " packages=" + Arrays.toString(packages));
        }
>>>>>>> 904a97c6
        switch (mOp) {
            case OP_ADD: {
                for (int i = 0; i < N; i++) {
                    iconCache.updateIconsForPkg(packages[i], mUser);
                    if (FeatureFlags.PROMISE_APPS_IN_ALL_APPS.get()) {
                        if (DEBUG) {
                            Log.d(TAG, "OP_ADD: PROMISE_APPS_IN_ALL_APPS enabled:"
                                    + " removing promise icon apps from package=" + packages[i]);
                        }
                        appsList.removePackage(packages[i], mUser);
                    }
                    activitiesLists.put(packages[i],
                            appsList.addPackage(context, packages[i], mUser));
                }
                flagOp = FlagOp.removeFlag(WorkspaceItemInfo.FLAG_DISABLED_NOT_AVAILABLE);
                break;
            }
            case OP_UPDATE:
                try (SafeCloseable t = appsList.trackRemoves(a -> {
                    Log.d(TAG, "OP_UPDATE - AllAppsList.trackRemoves callback:"
                            + " removed component=" + a.componentName
                            + " id=" + a.id
                            + " Look for earlier AllAppsList logs to find more information.");
                    removedComponents.add(a.componentName);
                })) {
                    for (int i = 0; i < N; i++) {
                        iconCache.updateIconsForPkg(packages[i], mUser);
<<<<<<< HEAD
                        activitiesLists.put(
                                packages[i], appsList.updatePackage(context, packages[i], mUser));

                        // The update may have changed which shortcuts/widgets are available.
                        // Refresh the widgets for the package if we have an activity running.
                        Launcher launcher = Launcher.ACTIVITY_TRACKER.getCreatedActivity();
                        if (TestProtocol.sDebugTracing) {
                            Log.d(TestProtocol.WORK_TAB_MISSING, "launcher: " + launcher);
                        }
                        if (launcher != null) {
                            launcher.refreshAndBindWidgetsForPackageUser(
                                    new PackageUserKey(packages[i], mUser));
                        }
=======
                        activitiesLists.put(packages[i],
                                appsList.updatePackage(context, packages[i], mUser));
>>>>>>> 904a97c6
                    }
                }
                // Since package was just updated, the target must be available now.
                flagOp = FlagOp.removeFlag(WorkspaceItemInfo.FLAG_DISABLED_NOT_AVAILABLE);
                break;
            case OP_REMOVE: {
                for (int i = 0; i < N; i++) {
                    iconCache.removeIconsForPkg(packages[i], mUser);
                    PreferenceManager pm = PreferenceManager.getInstance(context);
                    if (packages[i].equals(pm.getIconPackPackage().get())) {
                        pm.getIconPackPackage().set("");
                    };
                    if (packages[i].equals(pm.getThemedIconPackPackage().get())) {
                        pm.getThemedIconPackPackage().set("");
                    };
                    final boolean isThemedIconsAvailable = context.getPackageManager()
                        .queryIntentActivityOptions(
                            new ComponentName(context.getApplicationInfo().packageName, context.getApplicationInfo().className),
                            null,
                            new Intent(context.getResources().getString(R.string.icon_packs_intent_name)),
                            PackageManager.GET_RESOLVED_FILTER).stream().map(it -> it.activityInfo.packageName)
                        .noneMatch(it -> packageManagerHelper.isAppInstalled(it, mUser));
                    if (isThemedIconsAvailable) {
                        pm.getThemedIcons().set(false);
                    }
                }
                // Fall through
            }
            case OP_UNAVAILABLE:
                for (int i = 0; i < N; i++) {
                    if (DEBUG) {
                        Log.d(TAG, getOpString() + ": removing package=" + packages[i]);
                    }
                    appsList.removePackage(packages[i], mUser);
                }
                flagOp = FlagOp.addFlag(WorkspaceItemInfo.FLAG_DISABLED_NOT_AVAILABLE);
                break;
            case OP_SUSPEND:
            case OP_UNSUSPEND:
                flagOp = FlagOp.NO_OP.setFlag(
                        WorkspaceItemInfo.FLAG_DISABLED_SUSPENDED, mOp == OP_SUSPEND);
                appsList.updateDisabledFlags(matcher, flagOp);
                break;
            case OP_USER_AVAILABILITY_CHANGE: {
                UserManagerState ums = new UserManagerState();
                UserManager userManager = context.getSystemService(UserManager.class);
                ums.init(UserCache.INSTANCE.get(context), userManager);
                boolean isUserQuiet =  ums.isUserQuiet(mUser);
                flagOp = FlagOp.NO_OP.setFlag(
                        WorkspaceItemInfo.FLAG_DISABLED_QUIET_USER, isUserQuiet);
                appsList.updateDisabledFlags(matcher, flagOp);

                if (Flags.enablePrivateSpace()) {
                    UserCache userCache = UserCache.INSTANCE.get(context);
                    if (userCache.getUserInfo(mUser).isWork()) {
                        appsList.setFlags(FLAG_WORK_PROFILE_QUIET_MODE_ENABLED, isUserQuiet);
                    } else if (userCache.getUserInfo(mUser).isPrivate()) {
                        appsList.setFlags(FLAG_PRIVATE_PROFILE_QUIET_MODE_ENABLED, isUserQuiet);
                    }
                } else {
                    // We are not synchronizing here, as int operations are atomic
                    appsList.setFlags(FLAG_QUIET_MODE_ENABLED, ums.isAnyProfileQuietModeEnabled());
                }
                break;
            }
            default:
                flagOp = FlagOp.NO_OP;
                break;
        }

        taskController.bindApplicationsIfNeeded();

        final IntSet removedShortcuts = new IntSet();
        // Shortcuts to keep even if the corresponding app was removed
        final IntSet forceKeepShortcuts = new IntSet();

        // Update shortcut infos
        if (mOp == OP_ADD || flagOp != FlagOp.NO_OP) {
            final ArrayList<WorkspaceItemInfo> updatedWorkspaceItems = new ArrayList<>();
            final ArrayList<LauncherAppWidgetInfo> widgets = new ArrayList<>();

            // For system apps, package manager send OP_UPDATE when an app is enabled.
            final boolean isNewApkAvailable = mOp == OP_ADD || mOp == OP_UPDATE;
            synchronized (dataModel) {
                dataModel.forAllWorkspaceItemInfos(mUser, si -> {

                    boolean infoUpdated = false;
                    boolean shortcutUpdated = false;

                    ComponentName cn = si.getTargetComponent();
                    if (cn != null && matcher.test(si)) {
                        String packageName = cn.getPackageName();

                        if (si.hasStatusFlag(WorkspaceItemInfo.FLAG_SUPPORTS_WEB_UI)) {
                            forceKeepShortcuts.add(si.id);
                            if (mOp == OP_REMOVE) {
                                return;
                            }
                        }

                        if (si.isPromise() && isNewApkAvailable) {
                            boolean isTargetValid = !cn.getClassName().equals(
                                    IconCache.EMPTY_CLASS_NAME);
                            if (si.itemType == Favorites.ITEM_TYPE_DEEP_SHORTCUT) {
                                List<ShortcutInfo> shortcut =
                                        new ShortcutRequest(context, mUser)
                                                .forPackage(cn.getPackageName(),
                                                        si.getDeepShortcutId())
                                                .query(ShortcutRequest.PINNED);
                                if (shortcut.isEmpty()) {
                                    isTargetValid = false;
                                    if (DEBUG) {
                                        Log.d(TAG, "Pinned Shortcut not found for updated"
                                                + " package=" + si.getTargetPackage());
                                    }
                                } else {
                                    if (DEBUG) {
                                        Log.d(TAG, "Found pinned shortcut for updated"
                                                + " package=" + si.getTargetPackage()
                                                + ", isTargetValid=" + isTargetValid);
                                    }
                                    si.updateFromDeepShortcutInfo(shortcut.get(0), context);
                                    infoUpdated = true;
                                }
                            } else if (isTargetValid) {
                                isTargetValid = context.getSystemService(LauncherApps.class)
                                        .isActivityEnabled(cn, mUser);
                            }

                            if (!isTargetValid && (si.hasStatusFlag(
                                    FLAG_RESTORED_ICON | FLAG_AUTOINSTALL_ICON)
                                    || si.isArchived())) {
                                if (updateWorkspaceItemIntent(context, si, packageName)) {
                                    infoUpdated = true;
                                } else if (si.hasPromiseIconUi()) {
                                    removedShortcuts.add(si.id);
                                    if (DEBUG) {
                                        FileLog.w(TAG, "Removing restored shortcut promise icon"
                                                + " that no longer points to valid component."
                                                + " id=" + si.id
                                                + ", package=" + si.getTargetPackage()
                                                + ", status=" + si.status
                                                + ", isArchived=" + si.isArchived());
                                    }
                                    return;
                                }
                            } else if (!isTargetValid) {
                                removedShortcuts.add(si.id);
                                if (DEBUG) {
                                    FileLog.w(TAG, "Removing shortcut that no longer points to"
                                            + " valid component."
                                            + " id=" + si.id
                                            + " package=" + si.getTargetPackage()
                                            + " status=" + si.status);
                                }
                                return;
                            } else {
                                si.status = WorkspaceItemInfo.DEFAULT;
                                infoUpdated = true;
                            }
                        } else if (isNewApkAvailable && removedComponents.contains(cn)) {
                            if (updateWorkspaceItemIntent(context, si, packageName)) {
                                infoUpdated = true;
                            }
                        }

                        if (isNewApkAvailable) {
                            List<LauncherActivityInfo> activities = activitiesLists.get(
                                    packageName);
                            // TODO: See if we can migrate this to
                            //  AppInfo#updateRuntimeFlagsForActivityTarget
                            si.setProgressLevel(
                                    activities == null || activities.isEmpty()
                                            ? 100
                                            : PackageManagerHelper.getLoadingProgress(
                                                    activities.get(0)),
                                    PackageInstallInfo.STATUS_INSTALLED_DOWNLOADING);
                            // In case an app is archived, we need to make sure that archived state
                            // in WorkspaceItemInfo is refreshed.
                            if (Flags.enableSupportForArchiving() && !activities.isEmpty()) {
                                boolean newArchivalState = activities.get(
                                        0).getActivityInfo().isArchived;
                                if (newArchivalState != si.isArchived()) {
                                    si.runtimeStatusFlags ^= FLAG_ARCHIVED;
                                    infoUpdated = true;
                                }
                            }
                            if (si.itemType == Favorites.ITEM_TYPE_APPLICATION) {
                                if (activities != null && !activities.isEmpty()) {
                                    si.setNonResizeable(ApiWrapper.INSTANCE.get(context)
                                            .isNonResizeableActivity(activities.get(0)));
                                }
                                iconCache.getTitleAndIcon(si, si.usingLowResIcon());
                                infoUpdated = true;
                            }
                        }

                        int oldRuntimeFlags = si.runtimeStatusFlags;
                        si.runtimeStatusFlags = flagOp.apply(si.runtimeStatusFlags);
                        if (si.runtimeStatusFlags != oldRuntimeFlags) {
                            shortcutUpdated = true;
                        }
                    }

                    if (infoUpdated || shortcutUpdated) {
                        updatedWorkspaceItems.add(si);
                    }
                    if (infoUpdated && si.id != ItemInfo.NO_ID) {
                        taskController.getModelWriter().updateItemInDatabase(si);
                    }
                });

                for (LauncherAppWidgetInfo widgetInfo : dataModel.appWidgets) {
                    if (mUser.equals(widgetInfo.user)
                            && widgetInfo.hasRestoreFlag(
                                    LauncherAppWidgetInfo.FLAG_PROVIDER_NOT_READY)
                            && packageSet.contains(widgetInfo.providerName.getPackageName())) {
                        widgetInfo.restoreStatus &=
                                ~LauncherAppWidgetInfo.FLAG_PROVIDER_NOT_READY
                                        & ~LauncherAppWidgetInfo.FLAG_RESTORE_STARTED;

                        // adding this flag ensures that launcher shows 'click to setup'
                        // if the widget has a config activity. In case there is no config
                        // activity, it will be marked as 'restored' during bind.
                        widgetInfo.restoreStatus |= LauncherAppWidgetInfo.FLAG_UI_NOT_READY;

                        widgets.add(widgetInfo);
                        taskController.getModelWriter().updateItemInDatabase(widgetInfo);
                    }
                }
            }

            taskController.bindUpdatedWorkspaceItems(updatedWorkspaceItems);
            if (!removedShortcuts.isEmpty()) {
                taskController.deleteAndBindComponentsRemoved(
                        ItemInfoMatcher.ofItemIds(removedShortcuts),
                        "removing shortcuts with invalid target components."
                                + " ids=" + removedShortcuts);
            }

            if (!widgets.isEmpty()) {
                taskController.scheduleCallbackTask(c -> c.bindWidgetsRestored(widgets));
            }
        }

        final HashSet<String> removedPackages = new HashSet<>();
        if (mOp == OP_REMOVE) {
            // Mark all packages in the broadcast to be removed
            Collections.addAll(removedPackages, packages);
            if (DEBUG) {
                Log.d(TAG, "OP_REMOVE: removing packages=" + Arrays.toString(packages));
            }

            // No need to update the removedComponents as
            // removedPackages is a super-set of removedComponents
        } else if (mOp == OP_UPDATE) {
            // Mark disabled packages in the broadcast to be removed
            final LauncherApps launcherApps = context.getSystemService(LauncherApps.class);
            for (int i=0; i<N; i++) {
                if (!launcherApps.isPackageEnabled(packages[i], mUser)) {
                    if (DEBUG) {
                        Log.d(TAG, "OP_UPDATE:"
                                + " package " + packages[i] + " is disabled, removing package.");
                    }
                    removedPackages.add(packages[i]);
                }
            }
        }

        if (!removedPackages.isEmpty() || !removedComponents.isEmpty()) {
            Predicate<ItemInfo> removeMatch =
                    ItemInfoMatcher.ofPackages(removedPackages, mUser)
                            .or(ItemInfoMatcher.ofComponents(removedComponents, mUser))
                            .and(ItemInfoMatcher.ofItemIds(forceKeepShortcuts).negate());
            taskController.deleteAndBindComponentsRemoved(removeMatch,
                    "removed because the corresponding package or component is removed. "
                            + "mOp=" + mOp + " removedPackages=" + removedPackages.stream().collect(
                                    Collectors.joining(",", "[", "]"))
                            + " removedComponents=" + removedComponents.stream()
                            .filter(Objects::nonNull).map(ComponentName::toShortString)
                            .collect(Collectors.joining(",", "[", "]")));

            // Remove any queued items from the install queue
            ItemInstallQueue.INSTANCE.get(context)
                    .removeFromInstallQueue(removedPackages, mUser);
        }

        if (mOp == OP_ADD) {
            // Load widgets for the new package. Changes due to app updates are handled through
            // AppWidgetHost events, this is just to initialize the long-press options.
            for (int i = 0; i < N; i++) {
                dataModel.widgetsModel.update(app, new PackageUserKey(packages[i], mUser));
            }
            taskController.bindUpdatedWidgets(dataModel);
        }
    }

    /**
     * Updates {@param si}'s intent to point to a new ComponentName.
     * @return Whether the shortcut intent was changed.
     */
    private boolean updateWorkspaceItemIntent(Context context,
            WorkspaceItemInfo si, String packageName) {
        if (si.itemType == LauncherSettings.Favorites.ITEM_TYPE_DEEP_SHORTCUT) {
            // Do not update intent for deep shortcuts as they contain additional information
            // about the shortcut.
            return false;
        }
        // Try to find the best match activity.
        Intent intent = PackageManagerHelper.INSTANCE.get(context)
                .getAppLaunchIntent(packageName, mUser);
        if (intent != null) {
            si.intent = intent;
            si.status = WorkspaceItemInfo.DEFAULT;
            return true;
        }
        return false;
    }

    private String getOpString() {
        return switch (mOp) {
            case OP_NONE -> "NONE";
            case OP_ADD -> "ADD";
            case OP_UPDATE -> "UPDATE";
            case OP_REMOVE -> "REMOVE";
            case OP_UNAVAILABLE -> "UNAVAILABLE";
            case OP_SUSPEND -> "SUSPEND";
            case OP_UNSUSPEND -> "UNSUSPEND";
            case OP_USER_AVAILABILITY_CHANGE -> "USER_AVAILABILITY_CHANGE";
            default -> "UNKNOWN";
        };
    }
}<|MERGE_RESOLUTION|>--- conflicted
+++ resolved
@@ -23,7 +23,6 @@
 import static com.android.launcher3.model.data.ItemInfoWithIcon.FLAG_ARCHIVED;
 import static com.android.launcher3.model.data.WorkspaceItemInfo.FLAG_AUTOINSTALL_ICON;
 import static com.android.launcher3.model.data.WorkspaceItemInfo.FLAG_RESTORED_ICON;
-
 
 import android.content.ComponentName;
 import android.content.Context;
@@ -74,7 +73,8 @@
 import app.lawnchair.preferences.PreferenceManager;
 
 /**
- * Handles updates due to changes in package manager (app installed/updated/removed)
+ * Handles updates due to changes in package manager (app
+ * installed/updated/removed)
  * or when a user availability changes.
  */
 @SuppressWarnings("NewApi")
@@ -129,15 +129,10 @@
                 : ItemInfoMatcher.ofPackages(packageSet, mUser);
         final HashSet<ComponentName> removedComponents = new HashSet<>();
         final HashMap<String, List<LauncherActivityInfo>> activitiesLists = new HashMap<>();
-<<<<<<< HEAD
-        final PackageManagerHelper packageManagerHelper = new PackageManagerHelper(context);
-
-=======
         if (DEBUG) {
             Log.d(TAG, "Package updated: mOp=" + getOpString()
                     + " packages=" + Arrays.toString(packages));
         }
->>>>>>> 904a97c6
         switch (mOp) {
             case OP_ADD: {
                 for (int i = 0; i < N; i++) {
@@ -165,24 +160,8 @@
                 })) {
                     for (int i = 0; i < N; i++) {
                         iconCache.updateIconsForPkg(packages[i], mUser);
-<<<<<<< HEAD
-                        activitiesLists.put(
-                                packages[i], appsList.updatePackage(context, packages[i], mUser));
-
-                        // The update may have changed which shortcuts/widgets are available.
-                        // Refresh the widgets for the package if we have an activity running.
-                        Launcher launcher = Launcher.ACTIVITY_TRACKER.getCreatedActivity();
-                        if (TestProtocol.sDebugTracing) {
-                            Log.d(TestProtocol.WORK_TAB_MISSING, "launcher: " + launcher);
-                        }
-                        if (launcher != null) {
-                            launcher.refreshAndBindWidgetsForPackageUser(
-                                    new PackageUserKey(packages[i], mUser));
-                        }
-=======
                         activitiesLists.put(packages[i],
                                 appsList.updatePackage(context, packages[i], mUser));
->>>>>>> 904a97c6
                     }
                 }
                 // Since package was just updated, the target must be available now.
@@ -194,17 +173,21 @@
                     PreferenceManager pm = PreferenceManager.getInstance(context);
                     if (packages[i].equals(pm.getIconPackPackage().get())) {
                         pm.getIconPackPackage().set("");
-                    };
+                    }
+                    ;
                     if (packages[i].equals(pm.getThemedIconPackPackage().get())) {
                         pm.getThemedIconPackPackage().set("");
-                    };
+                    }
+                    ;
                     final boolean isThemedIconsAvailable = context.getPackageManager()
-                        .queryIntentActivityOptions(
-                            new ComponentName(context.getApplicationInfo().packageName, context.getApplicationInfo().className),
-                            null,
-                            new Intent(context.getResources().getString(R.string.icon_packs_intent_name)),
-                            PackageManager.GET_RESOLVED_FILTER).stream().map(it -> it.activityInfo.packageName)
-                        .noneMatch(it -> packageManagerHelper.isAppInstalled(it, mUser));
+                            .queryIntentActivityOptions(
+                                    new ComponentName(context.getApplicationInfo().packageName,
+                                            context.getApplicationInfo().className),
+                                    null,
+                                    new Intent(context.getResources().getString(R.string.icon_packs_intent_name)),
+                                    PackageManager.GET_RESOLVED_FILTER)
+                            .stream().map(it -> it.activityInfo.packageName)
+                            .noneMatch(it -> packageManagerHelper.isAppInstalled(it, mUser));
                     if (isThemedIconsAvailable) {
                         pm.getThemedIcons().set(false);
                     }
@@ -230,7 +213,7 @@
                 UserManagerState ums = new UserManagerState();
                 UserManager userManager = context.getSystemService(UserManager.class);
                 ums.init(UserCache.INSTANCE.get(context), userManager);
-                boolean isUserQuiet =  ums.isUserQuiet(mUser);
+                boolean isUserQuiet = ums.isUserQuiet(mUser);
                 flagOp = FlagOp.NO_OP.setFlag(
                         WorkspaceItemInfo.FLAG_DISABLED_QUIET_USER, isUserQuiet);
                 appsList.updateDisabledFlags(matcher, flagOp);
@@ -287,11 +270,10 @@
                             boolean isTargetValid = !cn.getClassName().equals(
                                     IconCache.EMPTY_CLASS_NAME);
                             if (si.itemType == Favorites.ITEM_TYPE_DEEP_SHORTCUT) {
-                                List<ShortcutInfo> shortcut =
-                                        new ShortcutRequest(context, mUser)
-                                                .forPackage(cn.getPackageName(),
-                                                        si.getDeepShortcutId())
-                                                .query(ShortcutRequest.PINNED);
+                                List<ShortcutInfo> shortcut = new ShortcutRequest(context, mUser)
+                                        .forPackage(cn.getPackageName(),
+                                                si.getDeepShortcutId())
+                                        .query(ShortcutRequest.PINNED);
                                 if (shortcut.isEmpty()) {
                                     isTargetValid = false;
                                     if (DEBUG) {
@@ -353,7 +335,7 @@
                             List<LauncherActivityInfo> activities = activitiesLists.get(
                                     packageName);
                             // TODO: See if we can migrate this to
-                            //  AppInfo#updateRuntimeFlagsForActivityTarget
+                            // AppInfo#updateRuntimeFlagsForActivityTarget
                             si.setProgressLevel(
                                     activities == null || activities.isEmpty()
                                             ? 100
@@ -400,9 +382,8 @@
                             && widgetInfo.hasRestoreFlag(
                                     LauncherAppWidgetInfo.FLAG_PROVIDER_NOT_READY)
                             && packageSet.contains(widgetInfo.providerName.getPackageName())) {
-                        widgetInfo.restoreStatus &=
-                                ~LauncherAppWidgetInfo.FLAG_PROVIDER_NOT_READY
-                                        & ~LauncherAppWidgetInfo.FLAG_RESTORE_STARTED;
+                        widgetInfo.restoreStatus &= ~LauncherAppWidgetInfo.FLAG_PROVIDER_NOT_READY
+                                & ~LauncherAppWidgetInfo.FLAG_RESTORE_STARTED;
 
                         // adding this flag ensures that launcher shows 'click to setup'
                         // if the widget has a config activity. In case there is no config
@@ -441,7 +422,7 @@
         } else if (mOp == OP_UPDATE) {
             // Mark disabled packages in the broadcast to be removed
             final LauncherApps launcherApps = context.getSystemService(LauncherApps.class);
-            for (int i=0; i<N; i++) {
+            for (int i = 0; i < N; i++) {
                 if (!launcherApps.isPackageEnabled(packages[i], mUser)) {
                     if (DEBUG) {
                         Log.d(TAG, "OP_UPDATE:"
@@ -453,17 +434,16 @@
         }
 
         if (!removedPackages.isEmpty() || !removedComponents.isEmpty()) {
-            Predicate<ItemInfo> removeMatch =
-                    ItemInfoMatcher.ofPackages(removedPackages, mUser)
-                            .or(ItemInfoMatcher.ofComponents(removedComponents, mUser))
-                            .and(ItemInfoMatcher.ofItemIds(forceKeepShortcuts).negate());
+            Predicate<ItemInfo> removeMatch = ItemInfoMatcher.ofPackages(removedPackages, mUser)
+                    .or(ItemInfoMatcher.ofComponents(removedComponents, mUser))
+                    .and(ItemInfoMatcher.ofItemIds(forceKeepShortcuts).negate());
             taskController.deleteAndBindComponentsRemoved(removeMatch,
                     "removed because the corresponding package or component is removed. "
                             + "mOp=" + mOp + " removedPackages=" + removedPackages.stream().collect(
                                     Collectors.joining(",", "[", "]"))
                             + " removedComponents=" + removedComponents.stream()
-                            .filter(Objects::nonNull).map(ComponentName::toShortString)
-                            .collect(Collectors.joining(",", "[", "]")));
+                                    .filter(Objects::nonNull).map(ComponentName::toShortString)
+                                    .collect(Collectors.joining(",", "[", "]")));
 
             // Remove any queued items from the install queue
             ItemInstallQueue.INSTANCE.get(context)
@@ -471,7 +451,8 @@
         }
 
         if (mOp == OP_ADD) {
-            // Load widgets for the new package. Changes due to app updates are handled through
+            // Load widgets for the new package. Changes due to app updates are handled
+            // through
             // AppWidgetHost events, this is just to initialize the long-press options.
             for (int i = 0; i < N; i++) {
                 dataModel.widgetsModel.update(app, new PackageUserKey(packages[i], mUser));
@@ -482,12 +463,14 @@
 
     /**
      * Updates {@param si}'s intent to point to a new ComponentName.
+     * 
      * @return Whether the shortcut intent was changed.
      */
     private boolean updateWorkspaceItemIntent(Context context,
             WorkspaceItemInfo si, String packageName) {
         if (si.itemType == LauncherSettings.Favorites.ITEM_TYPE_DEEP_SHORTCUT) {
-            // Do not update intent for deep shortcuts as they contain additional information
+            // Do not update intent for deep shortcuts as they contain additional
+            // information
             // about the shortcut.
             return false;
         }
