/*
 * Copyright (C) 2017 The Android Open Source Project
 *
 * Licensed under the Apache License, Version 2.0 (the "License");
 * you may not use this file except in compliance with the License.
 * You may obtain a copy of the License at
 *
 *      http://www.apache.org/licenses/LICENSE-2.0
 *
 * Unless required by applicable law or agreed to in writing, software
 * distributed under the License is distributed on an "AS IS" BASIS,
 * WITHOUT WARRANTIES OR CONDITIONS OF ANY KIND, either express or implied.
 * See the License for the specific language governing permissions and
 * limitations under the License.
 */

package com.android.launcher3.model;

import android.content.ContentProviderOperation;
import android.content.ContentResolver;
import android.content.ContentValues;
import android.content.Context;
import android.graphics.Bitmap;
import android.net.Uri;
import android.os.AsyncTask;
import android.os.Handler;
import android.os.Looper;
import android.util.Log;

<<<<<<< HEAD
import ch.deletescape.lawnchair.iconpack.IconPackManager;
import com.android.launcher3.*;
=======
import com.android.launcher3.FolderInfo;
import com.android.launcher3.ItemInfo;
import com.android.launcher3.LauncherAppState;
import com.android.launcher3.LauncherAppWidgetHost;
import com.android.launcher3.LauncherAppWidgetInfo;
import com.android.launcher3.LauncherModel;
>>>>>>> c87bbeea
import com.android.launcher3.LauncherModel.Callbacks;
import com.android.launcher3.LauncherSettings.Favorites;
import com.android.launcher3.LauncherSettings.Settings;
<<<<<<< HEAD
import com.android.launcher3.logging.FileLog;
=======
import com.android.launcher3.WorkspaceItemInfo;
import com.android.launcher3.Utilities;
import com.android.launcher3.config.FeatureFlags;
>>>>>>> c87bbeea
import com.android.launcher3.util.ContentWriter;
import com.android.launcher3.util.ItemInfoMatcher;
import com.android.launcher3.util.LooperExecutor;

import java.util.ArrayList;
import java.util.Arrays;
import java.util.List;
import java.util.concurrent.Executor;
import java.util.function.Supplier;

/**
 * Class for handling model updates.
 */
public class ModelWriter {

    private static final String TAG = "ModelWriter";

    private final Context mContext;
    private final LauncherModel mModel;
    private final BgDataModel mBgDataModel;
    private final Handler mUiHandler;

    private final Executor mWorkerExecutor;
    private final boolean mHasVerticalHotseat;
    private final boolean mVerifyChanges;

<<<<<<< HEAD
    private boolean mPreparingToUndo;
    private List<Runnable> mDeleteRunnables = new ArrayList<>();
=======
    // Keep track of delete operations that occur when an Undo option is present; we may not commit.
    private final List<Runnable> mDeleteRunnables = new ArrayList<>();
    private boolean mPreparingToUndo;
>>>>>>> c87bbeea

    public ModelWriter(Context context, LauncherModel model, BgDataModel dataModel,
            boolean hasVerticalHotseat, boolean verifyChanges) {
        mContext = context;
        mModel = model;
        mBgDataModel = dataModel;
        mWorkerExecutor = new LooperExecutor(LauncherModel.getWorkerLooper());
        mHasVerticalHotseat = hasVerticalHotseat;
        mVerifyChanges = verifyChanges;
        mUiHandler = new Handler(Looper.getMainLooper());
    }

    private void updateItemInfoProps(
            ItemInfo item, int container, int screenId, int cellX, int cellY) {
        item.container = container;
        item.cellX = cellX;
        item.cellY = cellY;
        // We store hotseat items in canonical form which is this orientation invariant position
        // in the hotseat
        if (container == Favorites.CONTAINER_HOTSEAT) {
            item.screenId = getOrderInHotseat(cellX, cellY, LauncherAppState.getIDP(mContext).numHotseatIcons);
        } else {
            item.screenId = screenId;
        }
    }

    private int getOrderInHotseat(int x, int y, int size) {
        int xOrder = mHasVerticalHotseat ? (size - y - 1) : x;
        int yOrder = mHasVerticalHotseat ? x : y;
        return xOrder + yOrder * size;
    }

    /**
     * Adds an item to the DB if it was not created previously, or move it to a new
     * <container, screen, cellX, cellY>
     */
    public void addOrMoveItemInDatabase(ItemInfo item,
            int container, int screenId, int cellX, int cellY) {
        if (item.container == ItemInfo.NO_ID) {
            // From all apps
            addItemToDatabase(item, container, screenId, cellX, cellY);
        } else {
            // From somewhere else
            moveItemInDatabase(item, container, screenId, cellX, cellY);
        }
    }

    private void checkItemInfoLocked(int itemId, ItemInfo item, StackTraceElement[] stackTrace) {
        ItemInfo modelItem = mBgDataModel.itemsIdMap.get(itemId);
        if (modelItem != null && item != modelItem) {
            // check all the data is consistent
            if (!Utilities.IS_DEBUG_DEVICE && !FeatureFlags.IS_DOGFOOD_BUILD &&
                    modelItem instanceof WorkspaceItemInfo && item instanceof WorkspaceItemInfo) {
                if (modelItem.title.toString().equals(item.title.toString()) &&
                        modelItem.getIntent().filterEquals(item.getIntent()) &&
                        modelItem.id == item.id &&
                        modelItem.itemType == item.itemType &&
                        modelItem.container == item.container &&
                        modelItem.screenId == item.screenId &&
                        modelItem.cellX == item.cellX &&
                        modelItem.cellY == item.cellY &&
                        modelItem.spanX == item.spanX &&
                        modelItem.spanY == item.spanY) {
                    // For all intents and purposes, this is the same object
                    return;
                }
            }

            // the modelItem needs to match up perfectly with item if our model is
            // to be consistent with the database-- for now, just require
            // modelItem == item or the equality check above
            String msg = "item: " + ((item != null) ? item.toString() : "null") +
                    "modelItem: " +
                    ((modelItem != null) ? modelItem.toString() : "null") +
                    "Error: ItemInfo passed to checkItemInfo doesn't match original";
            RuntimeException e = new RuntimeException(msg);
            if (stackTrace != null) {
                e.setStackTrace(stackTrace);
            }
            throw e;
        }
    }

    /**
     * Move an item in the DB to a new <container, screen, cellX, cellY>
     */
    public void moveItemInDatabase(final ItemInfo item,
            int container, int screenId, int cellX, int cellY) {
        updateItemInfoProps(item, container, screenId, cellX, cellY);
<<<<<<< HEAD

        final ContentWriter writer = new ContentWriter(mContext)
                .put(Favorites.CONTAINER, item.container)
                .put(Favorites.CELLX, item.cellX)
                .put(Favorites.CELLY, item.cellY)
                .put(Favorites.RANK, item.rank)
                .put(Favorites.SCREEN, item.screenId);

        enqueueDeleteRunnable(new UpdateItemRunnable(item, writer));
=======
        enqueueDeleteRunnable(new UpdateItemRunnable(item, () ->
                new ContentWriter(mContext)
                        .put(Favorites.CONTAINER, item.container)
                        .put(Favorites.CELLX, item.cellX)
                        .put(Favorites.CELLY, item.cellY)
                        .put(Favorites.RANK, item.rank)
                        .put(Favorites.SCREEN, item.screenId)));
>>>>>>> c87bbeea
    }

    /**
     * Move items in the DB to a new <container, screen, cellX, cellY>. We assume that the
     * cellX, cellY have already been updated on the ItemInfos.
     */
    public void moveItemsInDatabase(final ArrayList<ItemInfo> items, int container, int screen) {
        ArrayList<ContentValues> contentValues = new ArrayList<>();
        int count = items.size();

        for (int i = 0; i < count; i++) {
            ItemInfo item = items.get(i);
            updateItemInfoProps(item, container, screen, item.cellX, item.cellY);

            final ContentValues values = new ContentValues();
            values.put(Favorites.CONTAINER, item.container);
            values.put(Favorites.CELLX, item.cellX);
            values.put(Favorites.CELLY, item.cellY);
            values.put(Favorites.RANK, item.rank);
            values.put(Favorites.SCREEN, item.screenId);

            contentValues.add(values);
        }
        enqueueDeleteRunnable(new UpdateItemsRunnable(items, contentValues));
    }

    /**
     * Move and/or resize item in the DB to a new <container, screen, cellX, cellY, spanX, spanY>
     */
    public void modifyItemInDatabase(final ItemInfo item,
            int container, int screenId, int cellX, int cellY, int spanX, int spanY) {
        updateItemInfoProps(item, container, screenId, cellX, cellY);
        item.spanX = spanX;
        item.spanY = spanY;

        mWorkerExecutor.execute(new UpdateItemRunnable(item, () ->
                new ContentWriter(mContext)
                        .put(Favorites.CONTAINER, item.container)
                        .put(Favorites.CELLX, item.cellX)
                        .put(Favorites.CELLY, item.cellY)
                        .put(Favorites.RANK, item.rank)
                        .put(Favorites.SPANX, item.spanX)
                        .put(Favorites.SPANY, item.spanY)
                        .put(Favorites.SCREEN, item.screenId)));
    }

    private void executeUpdateItem(ItemInfo item, ContentWriter writer) {
        mWorkerExecutor.execute(new UpdateItemRunnable(item, writer));
    }

    public static void modifyItemInDatabase(Context context, final ItemInfo item, String alias,
                                            String swipeUpAction,
                                            IconPackManager.CustomIconEntry iconEntry, Bitmap icon,
                                            boolean updateIcon, boolean reload) {
        final ContentWriter writer = new ContentWriter(context);
        writer.put(Favorites.TITLE_ALIAS, alias);
        writer.put(Favorites.SWIPE_UP_ACTION, swipeUpAction);
        if (updateIcon) {
            writer.put(Favorites.CUSTOM_ICON, icon != null ? Utilities.flattenBitmap(icon) : null);
            writer.put(Favorites.CUSTOM_ICON_ENTRY, iconEntry != null ? iconEntry.toString() : null);
        }

        if (reload) {
            LauncherAppState.getInstance(context).getLauncher().getModelWriter().executeUpdateItem(item, writer);
            LauncherAppState.getInstance(context).getModel().forceReload();
        }
    }

    /**
     * Update an item to the database in a specified container.
     */
    public void updateItemInDatabase(ItemInfo item) {
        mWorkerExecutor.execute(new UpdateItemRunnable(item, () -> {
            ContentWriter writer = new ContentWriter(mContext);
            item.onAddToDatabase(writer);
            return writer;
        }));
    }

    /**
     * Add an item to the database in a specified container. Sets the container, screen, cellX and
     * cellY fields of the item. Also assigns an ID to the item.
     */
    public void addItemToDatabase(final ItemInfo item,
            int container, int screenId, int cellX, int cellY) {
        updateItemInfoProps(item, container, screenId, cellX, cellY);

        final ContentResolver cr = mContext.getContentResolver();
        item.id = Settings.call(cr, Settings.METHOD_NEW_ITEM_ID).getInt(Settings.EXTRA_VALUE);

        ModelVerifier verifier = new ModelVerifier();
        final StackTraceElement[] stackTrace = new Throwable().getStackTrace();
        mWorkerExecutor.execute(() -> {
            // Write the item on background thread, as some properties might have been updated in
            // the background.
            final ContentWriter writer = new ContentWriter(mContext);
            item.onAddToDatabase(writer);
            writer.put(Favorites._ID, item.id);

            cr.insert(Favorites.CONTENT_URI, writer.getValues(mContext));

            synchronized (mBgDataModel) {
                checkItemInfoLocked(item.id, item, stackTrace);
                mBgDataModel.addItem(mContext, item, true);
                verifier.verifyModel();
            }
        });
    }

    /**
     * Removes the specified item from the database
     */
    public void deleteItemFromDatabase(ItemInfo item) {
        deleteItemsFromDatabase(Arrays.asList(item));
    }

    /**
     * Removes all the items from the database matching {@param matcher}.
     */
    public void deleteItemsFromDatabase(ItemInfoMatcher matcher) {
        deleteItemsFromDatabase(matcher.filterItemInfos(mBgDataModel.itemsIdMap));
    }

    /**
     * Removes the specified items from the database
     */
    public void deleteItemsFromDatabase(final Iterable<? extends ItemInfo> items) {
        enqueueDeleteRunnable(() -> {
            ModelVerifier verifier = new ModelVerifier();

<<<<<<< HEAD
            mWorkerExecutor.execute(() -> {
                for (ItemInfo item : items) {
                    final Uri uri = Favorites.getContentUri(item.id);
                    mContext.getContentResolver().delete(uri, null, null);
=======
        enqueueDeleteRunnable(() -> {
            for (ItemInfo item : items) {
                final Uri uri = Favorites.getContentUri(item.id);
                mContext.getContentResolver().delete(uri, null, null);
>>>>>>> c87bbeea

                    mBgDataModel.removeItem(mContext, item);
                    verifier.verifyModel();
                }
            });
        });
    }

    private void enqueueDeleteRunnable(Runnable runnable) {
        if (mPreparingToUndo) {
            mDeleteRunnables.add(runnable);
        } else {
            mWorkerExecutor.execute(runnable);
        }
    }

    public void deleteWidgetInfo(LauncherAppWidgetInfo widgetInfo, LauncherAppWidgetHost appWidgetHost) {
        enqueueDeleteRunnable(() -> {
            if (appWidgetHost != null && !widgetInfo.isCustomWidget() && widgetInfo.isWidgetIdAllocated()) {
                // Deleting an app widget ID is a void call but writes to disk before returning
                // to the caller...
                new AsyncTask<Void, Void, Void>() {
                    public Void doInBackground(Void ... args) {
                        appWidgetHost.deleteAppWidgetId(widgetInfo.appWidgetId);
                        return null;
                    }
                }.executeOnExecutor(Utilities.THREAD_POOL_EXECUTOR);
            }
            deleteItemFromDatabase(widgetInfo);
        });
    }

    public void prepareToUndo() {
        if (!mPreparingToUndo) {
            mDeleteRunnables.clear();
            mPreparingToUndo = true;
        }
    }

    public void commitDelete() {
        mPreparingToUndo = false;
        for (Runnable execute : this.mDeleteRunnables) {
            mWorkerExecutor.execute(execute);
        }
        mDeleteRunnables.clear();
    }

    public void undoDelete(int reloadPage) {
        mPreparingToUndo = false;
        mDeleteRunnables.clear();
        mModel.forceReload(reloadPage);
    }

    /**
     * Remove the specified folder and all its contents from the database.
     */
    public void deleteFolderAndContentsFromDatabase(final FolderInfo info) {
<<<<<<< HEAD
        enqueueDeleteRunnable(() -> {
            ModelVerifier verifier = new ModelVerifier();

            mWorkerExecutor.execute(() -> {
                info.clearCustomIcon(mContext);
                ContentResolver cr = mContext.getContentResolver();
                cr.delete(LauncherSettings.Favorites.CONTENT_URI,
                        LauncherSettings.Favorites.CONTAINER + "=" + info.id, null);
                mBgDataModel.removeItem(mContext, info.contents);
                info.contents.clear();

                cr.delete(LauncherSettings.Favorites.getContentUri(info.id), null, null);
                mBgDataModel.removeItem(mContext, info);
                verifier.verifyModel();
            });
=======
        ModelVerifier verifier = new ModelVerifier();

        enqueueDeleteRunnable(() -> {
            ContentResolver cr = mContext.getContentResolver();
            cr.delete(LauncherSettings.Favorites.CONTENT_URI,
                    LauncherSettings.Favorites.CONTAINER + "=" + info.id, null);
            mBgDataModel.removeItem(mContext, info.contents);
            info.contents.clear();

            cr.delete(LauncherSettings.Favorites.getContentUri(info.id), null, null);
            mBgDataModel.removeItem(mContext, info);
            verifier.verifyModel();
>>>>>>> c87bbeea
        });
    }

    /**
     * Deletes the widget info and the widget id.
     */
    public void deleteWidgetInfo(final LauncherAppWidgetInfo info, LauncherAppWidgetHost host) {
        if (host != null && !info.isCustomWidget() && info.isWidgetIdAllocated()) {
            // Deleting an app widget ID is a void call but writes to disk before returning
            // to the caller...
            enqueueDeleteRunnable(() -> host.deleteAppWidgetId(info.appWidgetId));
        }
        deleteItemFromDatabase(info);
    }

    /**
     * Delete operations tracked using {@link #enqueueDeleteRunnable} will only be called
     * if {@link #commitDelete} is called. Note that one of {@link #commitDelete()} or
     * {@link #abortDelete} MUST be called after this method, or else all delete
     * operations will remain uncommitted indefinitely.
     */
    public void prepareToUndoDelete() {
        if (!mPreparingToUndo) {
            if (!mDeleteRunnables.isEmpty() && FeatureFlags.IS_DOGFOOD_BUILD) {
                throw new IllegalStateException("There are still uncommitted delete operations!");
            }
            mDeleteRunnables.clear();
            mPreparingToUndo = true;
        }
    }

    /**
     * If {@link #prepareToUndoDelete} has been called, we store the Runnable to be run when
     * {@link #commitDelete()} is called (or abandoned if {@link #abortDelete} is called).
     * Otherwise, we run the Runnable immediately.
     */
    private void enqueueDeleteRunnable(Runnable r) {
        if (mPreparingToUndo) {
            mDeleteRunnables.add(r);
        } else {
            mWorkerExecutor.execute(r);
        }
    }

    public void commitDelete() {
        mPreparingToUndo = false;
        for (Runnable runnable : mDeleteRunnables) {
            mWorkerExecutor.execute(runnable);
        }
        mDeleteRunnables.clear();
    }

    public void abortDelete(int pageToBindFirst) {
        mPreparingToUndo = false;
        mDeleteRunnables.clear();
        // We do a full reload here instead of just a rebind because Folders change their internal
        // state when dragging an item out, which clobbers the rebind unless we load from the DB.
        mModel.forceReload(pageToBindFirst);
    }

    private class UpdateItemRunnable extends UpdateItemBaseRunnable {
        private final ItemInfo mItem;
        private final Supplier<ContentWriter> mWriter;
        private final int mItemId;

        UpdateItemRunnable(ItemInfo item, Supplier<ContentWriter> writer) {
            mItem = item;
            mWriter = writer;
            mItemId = item.id;
        }

        @Override
        public void run() {
            Uri uri = Favorites.getContentUri(mItemId);
            mContext.getContentResolver().update(uri, mWriter.get().getValues(mContext),
                    null, null);
            updateItemArrays(mItem, mItemId);
        }
    }

    private class UpdateItemsRunnable extends UpdateItemBaseRunnable {
        private final ArrayList<ContentValues> mValues;
        private final ArrayList<ItemInfo> mItems;

        UpdateItemsRunnable(ArrayList<ItemInfo> items, ArrayList<ContentValues> values) {
            mValues = values;
            mItems = items;
        }

        @Override
        public void run() {
            ArrayList<ContentProviderOperation> ops = new ArrayList<>();
            int count = mItems.size();
            for (int i = 0; i < count; i++) {
                ItemInfo item = mItems.get(i);
                final int itemId = item.id;
                final Uri uri = Favorites.getContentUri(itemId);
                ContentValues values = mValues.get(i);

                ops.add(ContentProviderOperation.newUpdate(uri).withValues(values).build());
                updateItemArrays(item, itemId);
            }
            try {
                mContext.getContentResolver().applyBatch(LauncherProvider.AUTHORITY, ops);
            } catch (Exception e) {
                e.printStackTrace();
            }
        }
    }

    private abstract class UpdateItemBaseRunnable implements Runnable {
        private final StackTraceElement[] mStackTrace;
        private final ModelVerifier mVerifier = new ModelVerifier();

        UpdateItemBaseRunnable() {
            mStackTrace = new Throwable().getStackTrace();
        }

        protected void updateItemArrays(ItemInfo item, int itemId) {
            // Lock on mBgLock *after* the db operation
            synchronized (mBgDataModel) {
                checkItemInfoLocked(itemId, item, mStackTrace);

                if (item.container != Favorites.CONTAINER_DESKTOP &&
                        item.container != Favorites.CONTAINER_HOTSEAT) {
                    // Item is in a folder, make sure this folder exists
                    if (!mBgDataModel.folders.containsKey(item.container)) {
                        // An items container is being set to a that of an item which is not in
                        // the list of Folders.
                        String msg = "item: " + item + " container being set to: " +
                                item.container + ", not in the list of folders";
                        Log.e(TAG, msg);
                    }
                }

                // Items are added/removed from the corresponding FolderInfo elsewhere, such
                // as in Workspace.onDrop. Here, we just add/remove them from the list of items
                // that are on the desktop, as appropriate
                ItemInfo modelItem = mBgDataModel.itemsIdMap.get(itemId);
                if (modelItem != null &&
                        (modelItem.container == Favorites.CONTAINER_DESKTOP ||
                                modelItem.container == Favorites.CONTAINER_HOTSEAT)) {
                    switch (modelItem.itemType) {
                        case Favorites.ITEM_TYPE_APPLICATION:
                        case Favorites.ITEM_TYPE_SHORTCUT:
                        case Favorites.ITEM_TYPE_DEEP_SHORTCUT:
                        case Favorites.ITEM_TYPE_FOLDER:
                            if (!mBgDataModel.workspaceItems.contains(modelItem)) {
                                mBgDataModel.workspaceItems.add(modelItem);
                            }
                            break;
                        default:
                            break;
                    }
                } else {
                    mBgDataModel.workspaceItems.remove(modelItem);
                }
                mVerifier.verifyModel();
            }
        }
    }

    /**
     * Utility class to verify model updates are propagated properly to the callback.
     */
    public class ModelVerifier {

        final int startId;

        ModelVerifier() {
            startId = mBgDataModel.lastBindId;
        }

        void verifyModel() {
            if (!mVerifyChanges || mModel.getCallback() == null) {
                return;
            }

            int executeId = mBgDataModel.lastBindId;

            mUiHandler.post(() -> {
                int currentId = mBgDataModel.lastBindId;
                if (currentId > executeId) {
                    // Model was already bound after job was executed.
                    return;
                }
                if (executeId == startId) {
                    // Bound model has not changed during the job
                    return;
                }
                // Bound model was changed between submitting the job and executing the job
                Callbacks callbacks = mModel.getCallback();
                if (callbacks != null) {
                    callbacks.rebindModel();
                }
            });
        }
    }
}<|MERGE_RESOLUTION|>--- conflicted
+++ resolved
@@ -22,32 +22,25 @@
 import android.content.Context;
 import android.graphics.Bitmap;
 import android.net.Uri;
-import android.os.AsyncTask;
 import android.os.Handler;
 import android.os.Looper;
 import android.util.Log;
 
-<<<<<<< HEAD
 import ch.deletescape.lawnchair.iconpack.IconPackManager;
 import com.android.launcher3.*;
-=======
 import com.android.launcher3.FolderInfo;
 import com.android.launcher3.ItemInfo;
 import com.android.launcher3.LauncherAppState;
 import com.android.launcher3.LauncherAppWidgetHost;
 import com.android.launcher3.LauncherAppWidgetInfo;
 import com.android.launcher3.LauncherModel;
->>>>>>> c87bbeea
 import com.android.launcher3.LauncherModel.Callbacks;
 import com.android.launcher3.LauncherSettings.Favorites;
 import com.android.launcher3.LauncherSettings.Settings;
-<<<<<<< HEAD
-import com.android.launcher3.logging.FileLog;
-=======
 import com.android.launcher3.WorkspaceItemInfo;
 import com.android.launcher3.Utilities;
 import com.android.launcher3.config.FeatureFlags;
->>>>>>> c87bbeea
+import com.android.launcher3.icons.GraphicsUtils;
 import com.android.launcher3.util.ContentWriter;
 import com.android.launcher3.util.ItemInfoMatcher;
 import com.android.launcher3.util.LooperExecutor;
@@ -74,14 +67,9 @@
     private final boolean mHasVerticalHotseat;
     private final boolean mVerifyChanges;
 
-<<<<<<< HEAD
-    private boolean mPreparingToUndo;
-    private List<Runnable> mDeleteRunnables = new ArrayList<>();
-=======
     // Keep track of delete operations that occur when an Undo option is present; we may not commit.
     private final List<Runnable> mDeleteRunnables = new ArrayList<>();
     private boolean mPreparingToUndo;
->>>>>>> c87bbeea
 
     public ModelWriter(Context context, LauncherModel model, BgDataModel dataModel,
             boolean hasVerticalHotseat, boolean verifyChanges) {
@@ -171,17 +159,6 @@
     public void moveItemInDatabase(final ItemInfo item,
             int container, int screenId, int cellX, int cellY) {
         updateItemInfoProps(item, container, screenId, cellX, cellY);
-<<<<<<< HEAD
-
-        final ContentWriter writer = new ContentWriter(mContext)
-                .put(Favorites.CONTAINER, item.container)
-                .put(Favorites.CELLX, item.cellX)
-                .put(Favorites.CELLY, item.cellY)
-                .put(Favorites.RANK, item.rank)
-                .put(Favorites.SCREEN, item.screenId);
-
-        enqueueDeleteRunnable(new UpdateItemRunnable(item, writer));
-=======
         enqueueDeleteRunnable(new UpdateItemRunnable(item, () ->
                 new ContentWriter(mContext)
                         .put(Favorites.CONTAINER, item.container)
@@ -189,7 +166,6 @@
                         .put(Favorites.CELLY, item.cellY)
                         .put(Favorites.RANK, item.rank)
                         .put(Favorites.SCREEN, item.screenId)));
->>>>>>> c87bbeea
     }
 
     /**
@@ -236,7 +212,7 @@
                         .put(Favorites.SCREEN, item.screenId)));
     }
 
-    private void executeUpdateItem(ItemInfo item, ContentWriter writer) {
+    private void executeUpdateItem(ItemInfo item, Supplier<ContentWriter> writer) {
         mWorkerExecutor.execute(new UpdateItemRunnable(item, writer));
     }
 
@@ -244,16 +220,17 @@
                                             String swipeUpAction,
                                             IconPackManager.CustomIconEntry iconEntry, Bitmap icon,
                                             boolean updateIcon, boolean reload) {
-        final ContentWriter writer = new ContentWriter(context);
-        writer.put(Favorites.TITLE_ALIAS, alias);
-        writer.put(Favorites.SWIPE_UP_ACTION, swipeUpAction);
-        if (updateIcon) {
-            writer.put(Favorites.CUSTOM_ICON, icon != null ? Utilities.flattenBitmap(icon) : null);
-            writer.put(Favorites.CUSTOM_ICON_ENTRY, iconEntry != null ? iconEntry.toString() : null);
-        }
-
+        LauncherAppState.getInstance(context).getLauncher().getModelWriter().executeUpdateItem(item, () -> {
+            final ContentWriter writer = new ContentWriter(context);
+            writer.put(Favorites.TITLE_ALIAS, alias);
+            writer.put(Favorites.SWIPE_UP_ACTION, swipeUpAction);
+            if (updateIcon) {
+                writer.put(Favorites.CUSTOM_ICON, icon != null ? GraphicsUtils.flattenBitmap(icon) : null);
+                writer.put(Favorites.CUSTOM_ICON_ENTRY, iconEntry != null ? iconEntry.toString() : null);
+            }
+            return writer;
+        });
         if (reload) {
-            LauncherAppState.getInstance(context).getLauncher().getModelWriter().executeUpdateItem(item, writer);
             LauncherAppState.getInstance(context).getModel().forceReload();
         }
     }
@@ -317,94 +294,23 @@
      * Removes the specified items from the database
      */
     public void deleteItemsFromDatabase(final Iterable<? extends ItemInfo> items) {
-        enqueueDeleteRunnable(() -> {
-            ModelVerifier verifier = new ModelVerifier();
-
-<<<<<<< HEAD
-            mWorkerExecutor.execute(() -> {
-                for (ItemInfo item : items) {
-                    final Uri uri = Favorites.getContentUri(item.id);
-                    mContext.getContentResolver().delete(uri, null, null);
-=======
+        ModelVerifier verifier = new ModelVerifier();
+
         enqueueDeleteRunnable(() -> {
             for (ItemInfo item : items) {
                 final Uri uri = Favorites.getContentUri(item.id);
                 mContext.getContentResolver().delete(uri, null, null);
->>>>>>> c87bbeea
-
-                    mBgDataModel.removeItem(mContext, item);
-                    verifier.verifyModel();
-                }
-            });
+
+                mBgDataModel.removeItem(mContext, item);
+                verifier.verifyModel();
+            }
         });
     }
 
-    private void enqueueDeleteRunnable(Runnable runnable) {
-        if (mPreparingToUndo) {
-            mDeleteRunnables.add(runnable);
-        } else {
-            mWorkerExecutor.execute(runnable);
-        }
-    }
-
-    public void deleteWidgetInfo(LauncherAppWidgetInfo widgetInfo, LauncherAppWidgetHost appWidgetHost) {
-        enqueueDeleteRunnable(() -> {
-            if (appWidgetHost != null && !widgetInfo.isCustomWidget() && widgetInfo.isWidgetIdAllocated()) {
-                // Deleting an app widget ID is a void call but writes to disk before returning
-                // to the caller...
-                new AsyncTask<Void, Void, Void>() {
-                    public Void doInBackground(Void ... args) {
-                        appWidgetHost.deleteAppWidgetId(widgetInfo.appWidgetId);
-                        return null;
-                    }
-                }.executeOnExecutor(Utilities.THREAD_POOL_EXECUTOR);
-            }
-            deleteItemFromDatabase(widgetInfo);
-        });
-    }
-
-    public void prepareToUndo() {
-        if (!mPreparingToUndo) {
-            mDeleteRunnables.clear();
-            mPreparingToUndo = true;
-        }
-    }
-
-    public void commitDelete() {
-        mPreparingToUndo = false;
-        for (Runnable execute : this.mDeleteRunnables) {
-            mWorkerExecutor.execute(execute);
-        }
-        mDeleteRunnables.clear();
-    }
-
-    public void undoDelete(int reloadPage) {
-        mPreparingToUndo = false;
-        mDeleteRunnables.clear();
-        mModel.forceReload(reloadPage);
-    }
-
     /**
      * Remove the specified folder and all its contents from the database.
      */
     public void deleteFolderAndContentsFromDatabase(final FolderInfo info) {
-<<<<<<< HEAD
-        enqueueDeleteRunnable(() -> {
-            ModelVerifier verifier = new ModelVerifier();
-
-            mWorkerExecutor.execute(() -> {
-                info.clearCustomIcon(mContext);
-                ContentResolver cr = mContext.getContentResolver();
-                cr.delete(LauncherSettings.Favorites.CONTENT_URI,
-                        LauncherSettings.Favorites.CONTAINER + "=" + info.id, null);
-                mBgDataModel.removeItem(mContext, info.contents);
-                info.contents.clear();
-
-                cr.delete(LauncherSettings.Favorites.getContentUri(info.id), null, null);
-                mBgDataModel.removeItem(mContext, info);
-                verifier.verifyModel();
-            });
-=======
         ModelVerifier verifier = new ModelVerifier();
 
         enqueueDeleteRunnable(() -> {
@@ -417,7 +323,6 @@
             cr.delete(LauncherSettings.Favorites.getContentUri(info.id), null, null);
             mBgDataModel.removeItem(mContext, info);
             verifier.verifyModel();
->>>>>>> c87bbeea
         });
     }
 
