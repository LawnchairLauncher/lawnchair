--- conflicted
+++ resolved
@@ -99,21 +99,8 @@
         item.container = container;
         item.cellX = modelPos.cellX;
         item.cellY = modelPos.cellY;
-<<<<<<< HEAD
-        // We store hotseat items in canonical form which is this orientation invariant
-        // position
-        // in the hotseat
-        if (container == Favorites.CONTAINER_HOTSEAT) {
-            item.screenId = mHasVerticalHotseat
-                    ? LauncherAppState.getIDP(mContext).numDatabaseHotseatIcons - cellY - 1
-                    : cellX;
-        } else {
-            item.screenId = modelPos.screenId;
-        }
-=======
         item.screenId = modelPos.screenId;
 
->>>>>>> 904a97c6
     }
 
     /**
