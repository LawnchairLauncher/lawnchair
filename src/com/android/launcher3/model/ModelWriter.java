/*
 * Copyright (C) 2017 The Android Open Source Project
 *
 * Licensed under the Apache License, Version 2.0 (the "License");
 * you may not use this file except in compliance with the License.
 * You may obtain a copy of the License at
 *
 *      http://www.apache.org/licenses/LICENSE-2.0
 *
 * Unless required by applicable law or agreed to in writing, software
 * distributed under the License is distributed on an "AS IS" BASIS,
 * WITHOUT WARRANTIES OR CONDITIONS OF ANY KIND, either express or implied.
 * See the License for the specific language governing permissions and
 * limitations under the License.
 */

package com.android.launcher3.model;

import static com.android.launcher3.LauncherSettings.Favorites.TABLE_NAME;
import static com.android.launcher3.provider.LauncherDbUtils.itemIdMatch;
import static com.android.launcher3.util.Executors.MODEL_EXECUTOR;

import android.content.ContentValues;
import android.content.Context;
import android.text.TextUtils;
import android.util.Log;

import androidx.annotation.NonNull;
import androidx.annotation.Nullable;

import com.android.launcher3.LauncherModel;
import com.android.launcher3.LauncherModel.CallbackTask;
import com.android.launcher3.LauncherSettings.Favorites;
import com.android.launcher3.Utilities;
import com.android.launcher3.celllayout.CellPosMapper;
import com.android.launcher3.celllayout.CellPosMapper.CellPos;
import com.android.launcher3.config.FeatureFlags;
import com.android.launcher3.logging.FileLog;
import com.android.launcher3.model.BgDataModel.Callbacks;
import com.android.launcher3.model.data.FolderInfo;
import com.android.launcher3.model.data.ItemInfo;
import com.android.launcher3.model.data.LauncherAppWidgetInfo;
import com.android.launcher3.model.data.WorkspaceItemInfo;
import com.android.launcher3.provider.LauncherDbUtils.SQLiteTransaction;
import com.android.launcher3.util.ContentWriter;
import com.android.launcher3.util.Executors;
import com.android.launcher3.util.ItemInfoMatcher;
import com.android.launcher3.util.LooperExecutor;
import com.android.launcher3.widget.LauncherWidgetHolder;

import java.util.ArrayList;
import java.util.Arrays;
import java.util.Collection;
import java.util.Collections;
import java.util.List;
import java.util.function.Predicate;
import java.util.function.Supplier;
import java.util.stream.Collectors;
import java.util.stream.StreamSupport;

/**
 * Class for handling model updates.
 */
public class ModelWriter {

    private static final String TAG = "ModelWriter";

    private final Context mContext;
    private final LauncherModel mModel;
    private final BgDataModel mBgDataModel;
    private final LooperExecutor mUiExecutor;

    @Nullable
    private final Callbacks mOwner;

    private final boolean mVerifyChanges;

    // Keep track of delete operations that occur when an Undo option is present; we
    // may not commit.
    private final List<ModelTask> mDeleteRunnables = new ArrayList<>();
    private boolean mPreparingToUndo;
    private final CellPosMapper mCellPosMapper;

    public ModelWriter(Context context, LauncherModel model, BgDataModel dataModel,
            boolean verifyChanges, CellPosMapper cellPosMapper, @Nullable Callbacks owner) {
        mContext = context;
        mModel = model;
        mBgDataModel = dataModel;
        mVerifyChanges = verifyChanges;
        mOwner = owner;
        mCellPosMapper = cellPosMapper;
        mUiExecutor = Executors.MAIN_EXECUTOR;
    }

    private void updateItemInfoProps(
            ItemInfo item, int container, int screenId, int cellX, int cellY) {
        CellPos modelPos = mCellPosMapper.mapPresenterToModel(cellX, cellY, screenId, container);

        item.container = container;
        item.cellX = modelPos.cellX;
        item.cellY = modelPos.cellY;
<<<<<<< HEAD
        // We store hotseat items in canonical form which is this orientation invariant
        // position
        // in the hotseat
        if (container == Favorites.CONTAINER_HOTSEAT) {
            item.screenId = mHasVerticalHotseat
                    ? LauncherAppState.getIDP(mContext).numDatabaseHotseatIcons - cellY - 1
                    : cellX;
        } else {
            item.screenId = modelPos.screenId;
        }
=======
        item.screenId = modelPos.screenId;

>>>>>>> 5f635e80
    }

    /**
     * Adds an item to the DB if it was not created previously, or move it to a new
     * <container, screen, cellX, cellY>
     */
    public void addOrMoveItemInDatabase(ItemInfo item,
            int container, int screenId, int cellX, int cellY) {
        if (item.id == ItemInfo.NO_ID) {
            // From all apps
            addItemToDatabase(item, container, screenId, cellX, cellY);
        } else {
            // From somewhere else
            moveItemInDatabase(item, container, screenId, cellX, cellY);
        }
    }

    private void checkItemInfoLocked(int itemId, ItemInfo item, StackTraceElement[] stackTrace) {
        ItemInfo modelItem = mBgDataModel.itemsIdMap.get(itemId);
        if (modelItem != null && item != modelItem) {
            // check all the data is consistent
            if (!Utilities.IS_DEBUG_DEVICE && !FeatureFlags.IS_STUDIO_BUILD
                    && modelItem instanceof WorkspaceItemInfo
                    && item instanceof WorkspaceItemInfo) {
                if (modelItem.title.toString().equals(item.title.toString()) &&
                        modelItem.getIntent().filterEquals(item.getIntent()) &&
                        modelItem.id == item.id &&
                        modelItem.itemType == item.itemType &&
                        modelItem.container == item.container &&
                        modelItem.screenId == item.screenId &&
                        modelItem.cellX == item.cellX &&
                        modelItem.cellY == item.cellY &&
                        modelItem.spanX == item.spanX &&
                        modelItem.spanY == item.spanY) {
                    // For all intents and purposes, this is the same object
                    return;
                }
            }

            // the modelItem needs to match up perfectly with item if our model is
            // to be consistent with the database-- for now, just require
            // modelItem == item or the equality check above
            String msg = "item: " + ((item != null) ? item.toString() : "null") +
                    "modelItem: " +
                    ((modelItem != null) ? modelItem.toString() : "null") +
                    "Error: ItemInfo passed to checkItemInfo doesn't match original";
            RuntimeException e = new RuntimeException(msg);
            if (stackTrace != null) {
                e.setStackTrace(stackTrace);
            }
            throw e;
        }
    }

    /**
     * Move an item in the DB to a new <container, screen, cellX, cellY>
     */
    public void moveItemInDatabase(final ItemInfo item,
            int container, int screenId, int cellX, int cellY) {
        updateItemInfoProps(item, container, screenId, cellX, cellY);
        notifyItemModified(item);

        enqueueDeleteRunnable(new UpdateItemRunnable(item, () -> new ContentWriter(mContext)
                .put(Favorites.CONTAINER, item.container)
                .put(Favorites.CELLX, item.cellX)
                .put(Favorites.CELLY, item.cellY)
                .put(Favorites.RANK, item.rank)
                .put(Favorites.SCREEN, item.screenId)));
    }

    /**
     * Move items in the DB to a new <container, screen, cellX, cellY>. We assume
     * that the
     * cellX, cellY have already been updated on the ItemInfos.
     */
    public void moveItemsInDatabase(final ArrayList<ItemInfo> items, int container, int screen) {
        ArrayList<ContentValues> contentValues = new ArrayList<>();
        int count = items.size();
        notifyOtherCallbacks(c -> c.bindItemsModified(items));

        for (int i = 0; i < count; i++) {
            ItemInfo item = items.get(i);
            updateItemInfoProps(item, container, screen, item.cellX, item.cellY);

            final ContentValues values = new ContentValues();
            values.put(Favorites.CONTAINER, item.container);
            values.put(Favorites.CELLX, item.cellX);
            values.put(Favorites.CELLY, item.cellY);
            values.put(Favorites.RANK, item.rank);
            values.put(Favorites.SCREEN, item.screenId);

            contentValues.add(values);
        }
        enqueueDeleteRunnable(new UpdateItemsRunnable(items, contentValues));
    }

    /**
     * Move and/or resize item in the DB to a new <container, screen, cellX, cellY,
     * spanX, spanY>
     */
    public void modifyItemInDatabase(final ItemInfo item,
            int container, int screenId, int cellX, int cellY, int spanX, int spanY) {
        updateItemInfoProps(item, container, screenId, cellX, cellY);
        item.spanX = spanX;
        item.spanY = spanY;
        notifyItemModified(item);
        new UpdateItemRunnable(item, () -> new ContentWriter(mContext)
                .put(Favorites.CONTAINER, item.container)
                .put(Favorites.CELLX, item.cellX)
                .put(Favorites.CELLY, item.cellY)
                .put(Favorites.RANK, item.rank)
                .put(Favorites.SPANX, item.spanX)
                .put(Favorites.SPANY, item.spanY)
                .put(Favorites.SCREEN, item.screenId))
                .executeOnModelThread();
    }

    /**
     * Update an item to the database in a specified container.
     */
    public void updateItemInDatabase(ItemInfo item) {
        notifyItemModified(item);
        new UpdateItemRunnable(item, () -> {
            ContentWriter writer = new ContentWriter(mContext);
            item.onAddToDatabase(writer);
            return writer;
        }).executeOnModelThread();
    }

    private void notifyItemModified(ItemInfo item) {
        notifyOtherCallbacks(c -> c.bindItemsModified(Collections.singletonList(item)));
    }

    /**
     * Add an item to the database in a specified container. Sets the container,
     * screen, cellX and
     * cellY fields of the item. Also assigns an ID to the item.
     */
    public void addItemToDatabase(final ItemInfo item,
            int container, int screenId, int cellX, int cellY) {
        updateItemInfoProps(item, container, screenId, cellX, cellY);

        item.id = mModel.getModelDbController().generateNewItemId();
        notifyOtherCallbacks(c -> c.bindItems(Collections.singletonList(item), false));

        ModelVerifier verifier = new ModelVerifier();
        final StackTraceElement[] stackTrace = new Throwable().getStackTrace();
        newModelTask(() -> {
            // Write the item on background thread, as some properties might have been
            // updated in
            // the background.
            final ContentWriter writer = new ContentWriter(mContext);
            item.onAddToDatabase(writer);
            writer.put(Favorites._ID, item.id);

            mModel.getModelDbController().insert(Favorites.TABLE_NAME, writer.getValues(mContext));
            synchronized (mBgDataModel) {
                checkItemInfoLocked(item.id, item, stackTrace);
                mBgDataModel.addItem(mContext, item, true);
                verifier.verifyModel();
            }
        }).executeOnModelThread();
    }

    /**
     * Removes the specified item from the database
     */
    public void deleteItemFromDatabase(ItemInfo item, @Nullable final String reason) {
        deleteItemsFromDatabase(Arrays.asList(item), reason);
    }

    /**
     * Removes all the items from the database matching {@param matcher}.
     */
    public void deleteItemsFromDatabase(@NonNull final Predicate<ItemInfo> matcher,
            @Nullable final String reason) {
        deleteItemsFromDatabase(StreamSupport.stream(mBgDataModel.itemsIdMap.spliterator(), false)
                .filter(matcher).collect(Collectors.toList()), reason);
    }

    /**
     * Removes the specified items from the database
     */
    public void deleteItemsFromDatabase(final Collection<? extends ItemInfo> items,
            @Nullable final String reason) {
        ModelVerifier verifier = new ModelVerifier();
        FileLog.d(TAG, "removing items from db " + items.stream().map(
                (item) -> item.getTargetComponent() == null ? ""
                        : item.getTargetComponent().getPackageName())
                .collect(
                        Collectors.joining(","))
                + ". Reason: [" + (TextUtils.isEmpty(reason) ? "unknown" : reason) + "]");
        notifyDelete(items);
        enqueueDeleteRunnable(newModelTask(() -> {
            for (ItemInfo item : items) {
                mModel.getModelDbController().delete(TABLE_NAME, itemIdMatch(item.id), null);
                mBgDataModel.removeItem(mContext, item);
                verifier.verifyModel();
            }
        }));
    }

    /**
     * Remove the specified folder and all its contents from the database.
     */
    public void deleteFolderAndContentsFromDatabase(final FolderInfo info) {
        ModelVerifier verifier = new ModelVerifier();
        notifyDelete(Collections.singleton(info));

        enqueueDeleteRunnable(newModelTask(() -> {
            mModel.getModelDbController().delete(Favorites.TABLE_NAME,
                    Favorites.CONTAINER + "=" + info.id, null);
            mBgDataModel.removeItem(mContext, info.contents);
            info.contents.clear();

            mModel.getModelDbController().delete(Favorites.TABLE_NAME,
                    Favorites._ID + "=" + info.id, null);
            mBgDataModel.removeItem(mContext, info);
            verifier.verifyModel();
        }));
    }

    /**
     * Deletes the widget info and the widget id.
     */
    public void deleteWidgetInfo(final LauncherAppWidgetInfo info, LauncherWidgetHolder holder,
            @Nullable final String reason) {
        notifyDelete(Collections.singleton(info));
        if (holder != null && !info.isCustomWidget() && info.isWidgetIdAllocated()) {
            // Deleting an app widget ID is a void call but writes to disk before returning
            // to the caller...
            enqueueDeleteRunnable(newModelTask(() -> holder.deleteAppWidgetId(info.appWidgetId)));
        }
        deleteItemFromDatabase(info, reason);
    }

    private void notifyDelete(Collection<? extends ItemInfo> items) {
        notifyOtherCallbacks(c -> c.bindWorkspaceComponentsRemoved(ItemInfoMatcher.ofItems(items)));
    }

    /**
     * Delete operations tracked using {@link #enqueueDeleteRunnable} will only be
     * called
     * if {@link #commitDelete} is called. Note that one of {@link #commitDelete()}
     * or
     * {@link #abortDelete} MUST be called after this method, or else all delete
     * operations will remain uncommitted indefinitely.
     */
    public void prepareToUndoDelete() {
        if (!mPreparingToUndo) {
            if (!mDeleteRunnables.isEmpty() && FeatureFlags.IS_STUDIO_BUILD) {
                throw new IllegalStateException("There are still uncommitted delete operations!");
            }
            mDeleteRunnables.clear();
            mPreparingToUndo = true;
        }
    }

    /**
     * If {@link #prepareToUndoDelete} has been called, we store the Runnable to be
     * run when
     * {@link #commitDelete()} is called (or abandoned if {@link #abortDelete} is
     * called).
     * Otherwise, we run the Runnable immediately.
     */
    private void enqueueDeleteRunnable(ModelTask r) {
        if (mPreparingToUndo) {
            mDeleteRunnables.add(r);
        } else {
            r.executeOnModelThread();
        }
    }

    public void commitDelete() {
        mPreparingToUndo = false;
        mDeleteRunnables.forEach(ModelTask::executeOnModelThread);
        mDeleteRunnables.clear();
    }

    /**
     * Aborts a previous delete operation pending commit
     */
    public void abortDelete() {
        mPreparingToUndo = false;
        mDeleteRunnables.clear();
        // We do a full reload here instead of just a rebind because Folders change
        // their internal
        // state when dragging an item out, which clobbers the rebind unless we load
        // from the DB.
        mModel.forceReload();
    }

    private void notifyOtherCallbacks(CallbackTask task) {
        if (mOwner == null) {
            // If the call is happening from a model, it will take care of updating the
            // callbacks
            return;
        }
        mUiExecutor.execute(() -> {
            for (Callbacks c : mModel.getCallbacks()) {
                if (c != mOwner) {
                    task.execute(c);
                }
            }
        });
    }

    private class UpdateItemRunnable extends UpdateItemBaseRunnable {
        private final ItemInfo mItem;
        private final Supplier<ContentWriter> mWriter;
        private final int mItemId;

        UpdateItemRunnable(ItemInfo item, Supplier<ContentWriter> writer) {
            mItem = item;
            mWriter = writer;
            mItemId = item.id;
        }

        @Override
        public void runImpl() {
            mModel.getModelDbController().update(
                    TABLE_NAME, mWriter.get().getValues(mContext), itemIdMatch(mItemId), null);
            updateItemArrays(mItem, mItemId);
        }
    }

    private class UpdateItemsRunnable extends UpdateItemBaseRunnable {
        private final ArrayList<ContentValues> mValues;
        private final ArrayList<ItemInfo> mItems;

        UpdateItemsRunnable(ArrayList<ItemInfo> items, ArrayList<ContentValues> values) {
            mValues = values;
            mItems = items;
        }

        @Override
        public void runImpl() {
            try (SQLiteTransaction t = mModel.getModelDbController().newTransaction()) {
                int count = mItems.size();
                for (int i = 0; i < count; i++) {
                    ItemInfo item = mItems.get(i);
                    final int itemId = item.id;
                    mModel.getModelDbController().update(
                            TABLE_NAME, mValues.get(i), itemIdMatch(itemId), null);
                    updateItemArrays(item, itemId);
                }
                t.commit();
            } catch (Exception e) {
                e.printStackTrace();
            }
        }
    }

    private abstract class UpdateItemBaseRunnable extends ModelTask {
        private final StackTraceElement[] mStackTrace;
        private final ModelVerifier mVerifier = new ModelVerifier();

        UpdateItemBaseRunnable() {
            mStackTrace = new Throwable().getStackTrace();
        }

        protected void updateItemArrays(ItemInfo item, int itemId) {
            // Lock on mBgLock *after* the db operation
            synchronized (mBgDataModel) {
                checkItemInfoLocked(itemId, item, mStackTrace);

                if (item.container != Favorites.CONTAINER_DESKTOP &&
                        item.container != Favorites.CONTAINER_HOTSEAT) {
                    // Item is in a folder, make sure this folder exists
                    if (!mBgDataModel.folders.containsKey(item.container)) {
                        // An items container is being set to a that of an item which is not in
                        // the list of Folders.
                        String msg = "item: " + item + " container being set to: " +
                                item.container + ", not in the list of folders";
                        Log.e(TAG, msg);
                    }
                }

                // Items are added/removed from the corresponding FolderInfo elsewhere, such
                // as in Workspace.onDrop. Here, we just add/remove them from the list of items
                // that are on the desktop, as appropriate
                ItemInfo modelItem = mBgDataModel.itemsIdMap.get(itemId);
                if (modelItem != null &&
                        (modelItem.container == Favorites.CONTAINER_DESKTOP ||
                                modelItem.container == Favorites.CONTAINER_HOTSEAT)) {
                    switch (modelItem.itemType) {
                        case Favorites.ITEM_TYPE_APPLICATION:
                        case Favorites.ITEM_TYPE_DEEP_SHORTCUT:
                        case Favorites.ITEM_TYPE_FOLDER:
                        case Favorites.ITEM_TYPE_APP_PAIR:
                            if (!mBgDataModel.workspaceItems.contains(modelItem)) {
                                mBgDataModel.workspaceItems.add(modelItem);
                            }
                            break;
                        default:
                            break;
                    }
                } else {
                    mBgDataModel.workspaceItems.remove(modelItem);
                }
                mVerifier.verifyModel();
            }
        }
    }

    private abstract class ModelTask implements Runnable {

        private final int mLoadId = mBgDataModel.lastLoadId;

        @Override
        public final void run() {
            if (mLoadId != mModel.getLastLoadId()) {
                Log.d(TAG, "Model changed before the task could execute");
                return;
            }
            runImpl();
        }

        public final void executeOnModelThread() {
            MODEL_EXECUTOR.execute(this);
        }

        public abstract void runImpl();
    }

    private ModelTask newModelTask(Runnable r) {
        return new ModelTask() {
            @Override
            public void runImpl() {
                r.run();
            }
        };
    }

    /**
     * Utility class to verify model updates are propagated properly to the
     * callback.
     */
    public class ModelVerifier {

        final int startId;

        ModelVerifier() {
            startId = mBgDataModel.lastBindId;
        }

        void verifyModel() {
            if (!mVerifyChanges || !mModel.hasCallbacks()) {
                return;
            }

            int executeId = mBgDataModel.lastBindId;

            mUiExecutor.post(() -> {
                int currentId = mBgDataModel.lastBindId;
                if (currentId > executeId) {
                    // Model was already bound after job was executed.
                    return;
                }
                if (executeId == startId) {
                    // Bound model has not changed during the job
                    return;
                }

                // Bound model was changed between submitting the job and executing the job
                mModel.rebindCallbacks();
            });
        }
    }
}<|MERGE_RESOLUTION|>--- conflicted
+++ resolved
@@ -28,6 +28,7 @@
 import androidx.annotation.NonNull;
 import androidx.annotation.Nullable;
 
+import com.android.launcher3.LauncherAppState;
 import com.android.launcher3.LauncherModel;
 import com.android.launcher3.LauncherModel.CallbackTask;
 import com.android.launcher3.LauncherSettings.Favorites;
@@ -75,8 +76,7 @@
 
     private final boolean mVerifyChanges;
 
-    // Keep track of delete operations that occur when an Undo option is present; we
-    // may not commit.
+    // Keep track of delete operations that occur when an Undo option is present; we may not commit.
     private final List<ModelTask> mDeleteRunnables = new ArrayList<>();
     private boolean mPreparingToUndo;
     private final CellPosMapper mCellPosMapper;
@@ -99,21 +99,14 @@
         item.container = container;
         item.cellX = modelPos.cellX;
         item.cellY = modelPos.cellY;
-<<<<<<< HEAD
         // We store hotseat items in canonical form which is this orientation invariant
         // position
         // in the hotseat
         if (container == Favorites.CONTAINER_HOTSEAT) {
-            item.screenId = mHasVerticalHotseat
-                    ? LauncherAppState.getIDP(mContext).numDatabaseHotseatIcons - cellY - 1
-                    : cellX;
+            item.screenId = cellX;
         } else {
             item.screenId = modelPos.screenId;
         }
-=======
-        item.screenId = modelPos.screenId;
-
->>>>>>> 5f635e80
     }
 
     /**
@@ -176,17 +169,17 @@
         updateItemInfoProps(item, container, screenId, cellX, cellY);
         notifyItemModified(item);
 
-        enqueueDeleteRunnable(new UpdateItemRunnable(item, () -> new ContentWriter(mContext)
-                .put(Favorites.CONTAINER, item.container)
-                .put(Favorites.CELLX, item.cellX)
-                .put(Favorites.CELLY, item.cellY)
-                .put(Favorites.RANK, item.rank)
-                .put(Favorites.SCREEN, item.screenId)));
-    }
-
-    /**
-     * Move items in the DB to a new <container, screen, cellX, cellY>. We assume
-     * that the
+        enqueueDeleteRunnable(new UpdateItemRunnable(item, () ->
+                new ContentWriter(mContext)
+                        .put(Favorites.CONTAINER, item.container)
+                        .put(Favorites.CELLX, item.cellX)
+                        .put(Favorites.CELLY, item.cellY)
+                        .put(Favorites.RANK, item.rank)
+                        .put(Favorites.SCREEN, item.screenId)));
+    }
+
+    /**
+     * Move items in the DB to a new <container, screen, cellX, cellY>. We assume that the
      * cellX, cellY have already been updated on the ItemInfos.
      */
     public void moveItemsInDatabase(final ArrayList<ItemInfo> items, int container, int screen) {
@@ -211,8 +204,7 @@
     }
 
     /**
-     * Move and/or resize item in the DB to a new <container, screen, cellX, cellY,
-     * spanX, spanY>
+     * Move and/or resize item in the DB to a new <container, screen, cellX, cellY, spanX, spanY>
      */
     public void modifyItemInDatabase(final ItemInfo item,
             int container, int screenId, int cellX, int cellY, int spanX, int spanY) {
@@ -220,14 +212,15 @@
         item.spanX = spanX;
         item.spanY = spanY;
         notifyItemModified(item);
-        new UpdateItemRunnable(item, () -> new ContentWriter(mContext)
-                .put(Favorites.CONTAINER, item.container)
-                .put(Favorites.CELLX, item.cellX)
-                .put(Favorites.CELLY, item.cellY)
-                .put(Favorites.RANK, item.rank)
-                .put(Favorites.SPANX, item.spanX)
-                .put(Favorites.SPANY, item.spanY)
-                .put(Favorites.SCREEN, item.screenId))
+        new UpdateItemRunnable(item, () ->
+                new ContentWriter(mContext)
+                        .put(Favorites.CONTAINER, item.container)
+                        .put(Favorites.CELLX, item.cellX)
+                        .put(Favorites.CELLY, item.cellY)
+                        .put(Favorites.RANK, item.rank)
+                        .put(Favorites.SPANX, item.spanX)
+                        .put(Favorites.SPANY, item.spanY)
+                        .put(Favorites.SCREEN, item.screenId))
                 .executeOnModelThread();
     }
 
@@ -248,8 +241,7 @@
     }
 
     /**
-     * Add an item to the database in a specified container. Sets the container,
-     * screen, cellX and
+     * Add an item to the database in a specified container. Sets the container, screen, cellX and
      * cellY fields of the item. Also assigns an ID to the item.
      */
     public void addItemToDatabase(final ItemInfo item,
@@ -262,8 +254,7 @@
         ModelVerifier verifier = new ModelVerifier();
         final StackTraceElement[] stackTrace = new Throwable().getStackTrace();
         newModelTask(() -> {
-            // Write the item on background thread, as some properties might have been
-            // updated in
+            // Write the item on background thread, as some properties might have been updated in
             // the background.
             final ContentWriter writer = new ContentWriter(mContext);
             item.onAddToDatabase(writer);
@@ -291,7 +282,7 @@
     public void deleteItemsFromDatabase(@NonNull final Predicate<ItemInfo> matcher,
             @Nullable final String reason) {
         deleteItemsFromDatabase(StreamSupport.stream(mBgDataModel.itemsIdMap.spliterator(), false)
-                .filter(matcher).collect(Collectors.toList()), reason);
+                        .filter(matcher).collect(Collectors.toList()), reason);
     }
 
     /**
@@ -302,9 +293,8 @@
         ModelVerifier verifier = new ModelVerifier();
         FileLog.d(TAG, "removing items from db " + items.stream().map(
                 (item) -> item.getTargetComponent() == null ? ""
-                        : item.getTargetComponent().getPackageName())
-                .collect(
-                        Collectors.joining(","))
+                        : item.getTargetComponent().getPackageName()).collect(
+                Collectors.joining(","))
                 + ". Reason: [" + (TextUtils.isEmpty(reason) ? "unknown" : reason) + "]");
         notifyDelete(items);
         enqueueDeleteRunnable(newModelTask(() -> {
@@ -355,10 +345,8 @@
     }
 
     /**
-     * Delete operations tracked using {@link #enqueueDeleteRunnable} will only be
-     * called
-     * if {@link #commitDelete} is called. Note that one of {@link #commitDelete()}
-     * or
+     * Delete operations tracked using {@link #enqueueDeleteRunnable} will only be called
+     * if {@link #commitDelete} is called. Note that one of {@link #commitDelete()} or
      * {@link #abortDelete} MUST be called after this method, or else all delete
      * operations will remain uncommitted indefinitely.
      */
@@ -373,10 +361,8 @@
     }
 
     /**
-     * If {@link #prepareToUndoDelete} has been called, we store the Runnable to be
-     * run when
-     * {@link #commitDelete()} is called (or abandoned if {@link #abortDelete} is
-     * called).
+     * If {@link #prepareToUndoDelete} has been called, we store the Runnable to be run when
+     * {@link #commitDelete()} is called (or abandoned if {@link #abortDelete} is called).
      * Otherwise, we run the Runnable immediately.
      */
     private void enqueueDeleteRunnable(ModelTask r) {
@@ -399,17 +385,14 @@
     public void abortDelete() {
         mPreparingToUndo = false;
         mDeleteRunnables.clear();
-        // We do a full reload here instead of just a rebind because Folders change
-        // their internal
-        // state when dragging an item out, which clobbers the rebind unless we load
-        // from the DB.
+        // We do a full reload here instead of just a rebind because Folders change their internal
+        // state when dragging an item out, which clobbers the rebind unless we load from the DB.
         mModel.forceReload();
     }
 
     private void notifyOtherCallbacks(CallbackTask task) {
         if (mOwner == null) {
-            // If the call is happening from a model, it will take care of updating the
-            // callbacks
+            // If the call is happening from a model, it will take care of updating the callbacks
             return;
         }
         mUiExecutor.execute(() -> {
@@ -549,8 +532,7 @@
     }
 
     /**
-     * Utility class to verify model updates are propagated properly to the
-     * callback.
+     * Utility class to verify model updates are propagated properly to the callback.
      */
     public class ModelVerifier {
 
