/*
 * Copyright (C) 2016 The Android Open Source Project
 *
 * Licensed under the Apache License, Version 2.0 (the "License");
 * you may not use this file except in compliance with the License.
 * You may obtain a copy of the License at
 *
 *      http://www.apache.org/licenses/LICENSE-2.0
 *
 * Unless required by applicable law or agreed to in writing, software
 * distributed under the License is distributed on an "AS IS" BASIS,
 * WITHOUT WARRANTIES OR CONDITIONS OF ANY KIND, either express or implied.
 * See the License for the specific language governing permissions and
 * limitations under the License.
 */
package com.android.launcher3.model;

import android.content.Context;
import android.content.Intent;
import android.content.pm.LauncherActivityInfo;
import android.content.pm.LauncherApps;
import android.content.pm.PackageInstaller.SessionInfo;
import android.os.UserHandle;
import android.util.Pair;

import androidx.annotation.NonNull;
import androidx.annotation.Nullable;

import com.android.launcher3.LauncherModel.CallbackTask;
import com.android.launcher3.LauncherModel.ModelUpdateTask;
import com.android.launcher3.LauncherSettings;
import com.android.launcher3.icons.IconCache;
import com.android.launcher3.logging.FileLog;
import com.android.launcher3.model.BgDataModel.Callbacks;
import com.android.launcher3.model.data.AppInfo;
import com.android.launcher3.model.data.CollectionInfo;
import com.android.launcher3.model.data.ItemInfo;
import com.android.launcher3.model.data.ItemInfoWithIcon;
import com.android.launcher3.model.data.LauncherAppWidgetInfo;
import com.android.launcher3.model.data.WorkspaceItemFactory;
import com.android.launcher3.model.data.WorkspaceItemInfo;
import com.android.launcher3.pm.InstallSessionHelper;
import com.android.launcher3.pm.PackageInstallInfo;
import com.android.launcher3.util.IntArray;
import com.android.launcher3.util.PackageManagerHelper;

import java.util.ArrayList;
import java.util.List;
import java.util.Objects;

/**
 * Task to add auto-created workspace items.
 */
public class AddWorkspaceItemsTask implements ModelUpdateTask {

    private static final String LOG = "AddWorkspaceItemsTask";

    @NonNull
    private final List<Pair<ItemInfo, Object>> mItemList;

    @NonNull
    private final WorkspaceItemSpaceFinder mItemSpaceFinder;

    /**
     * @param itemList items to add on the workspace
     */
    public AddWorkspaceItemsTask(@NonNull final List<Pair<ItemInfo, Object>> itemList) {
        this(itemList, new WorkspaceItemSpaceFinder());
    }

    /**
     * @param itemList        items to add on the workspace
     * @param itemSpaceFinder inject WorkspaceItemSpaceFinder dependency for testing
     */
    public AddWorkspaceItemsTask(@NonNull final List<Pair<ItemInfo, Object>> itemList,
            @NonNull final WorkspaceItemSpaceFinder itemSpaceFinder) {
        mItemList = itemList;
        mItemSpaceFinder = itemSpaceFinder;
    }


    @Override
    public void execute(@NonNull ModelTaskController taskController, @NonNull BgDataModel dataModel,
            @NonNull AllAppsList apps) {
        if (mItemList.isEmpty()) {
            return;
        }

        final ArrayList<ItemInfo> addedItemsFinal = new ArrayList<>();
        final IntArray addedWorkspaceScreensFinal = new IntArray();
        final Context context = taskController.getApp().getContext();

        synchronized (dataModel) {
            IntArray workspaceScreens = dataModel.collectWorkspaceScreens();

            List<ItemInfo> filteredItems = new ArrayList<>();
            for (Pair<ItemInfo, Object> entry : mItemList) {
                ItemInfo item = entry.first;
                if (item.itemType == LauncherSettings.Favorites.ITEM_TYPE_APPLICATION) {
                    // Short-circuit this logic if the icon exists somewhere on the workspace
                    if (shortcutExists(dataModel, item.getIntent(), item.user)) {
                        continue;
                    }

                    // b/139663018 Short-circuit this logic if the icon is a system app
                    if (PackageManagerHelper.isSystemApp(context,
                            Objects.requireNonNull(item.getIntent()))) {
                        continue;
                    }

                    if (item instanceof ItemInfoWithIcon
                            && ((ItemInfoWithIcon) item).isArchived()) {
                        continue;
                    }
                }

                if (item.itemType == LauncherSettings.Favorites.ITEM_TYPE_APPLICATION) {
                    if (item instanceof WorkspaceItemFactory) {
                        item = ((WorkspaceItemFactory) item).makeWorkspaceItem(context);
                    }
                }
                if (item != null) {
                    filteredItems.add(item);
                }
            }

<<<<<<< HEAD
            InstallSessionHelper packageInstaller = InstallSessionHelper.INSTANCE.get(app.getContext());
            LauncherApps launcherApps = app.getContext().getSystemService(LauncherApps.class);
=======
            InstallSessionHelper packageInstaller =
                    InstallSessionHelper.INSTANCE.get(context);
            LauncherApps launcherApps = context.getSystemService(LauncherApps.class);
>>>>>>> 904a97c6

            for (ItemInfo item : filteredItems) {
                // Find appropriate space for the item.
                int[] coords = mItemSpaceFinder.findSpaceForItem(taskController.getApp(), dataModel,
                        workspaceScreens, addedWorkspaceScreensFinal, item.spanX, item.spanY);
                int screenId = coords[0];

                ItemInfo itemInfo;
                if (item instanceof WorkspaceItemInfo || item instanceof CollectionInfo
                        || item instanceof LauncherAppWidgetInfo) {
                    itemInfo = item;
                } else if (item instanceof WorkspaceItemFactory) {
                    itemInfo = ((WorkspaceItemFactory) item).makeWorkspaceItem(context);
                } else {
                    throw new RuntimeException("Unexpected info type");
                }

                if (item instanceof WorkspaceItemInfo && ((WorkspaceItemInfo) item).isPromise()) {
                    WorkspaceItemInfo workspaceInfo = (WorkspaceItemInfo) item;
                    String packageName = item.getTargetComponent() != null
                            ? item.getTargetComponent().getPackageName()
                            : null;
                    if (packageName == null) {
                        continue;
                    }
                    SessionInfo sessionInfo = packageInstaller.getActiveSessionInfo(item.user,
                            packageName);

                    if (!packageInstaller.verifySessionInfo(sessionInfo)) {
                        FileLog.d(LOG, "Item info failed session info verification. "
                                + "Skipping : " + workspaceInfo);
                        continue;
                    }

                    List<LauncherActivityInfo> activities = Objects.requireNonNull(launcherApps)
                            .getActivityList(packageName, item.user);
                    boolean hasActivity = activities != null && !activities.isEmpty();

                    if (sessionInfo == null) {
                        if (!hasActivity) {
                            // Session was cancelled, do not add.
                            continue;
                        }
                    } else {
                        workspaceInfo.setProgressLevel(
                                (int) (sessionInfo.getProgress() * 100),
                                PackageInstallInfo.STATUS_INSTALLING);
                    }

                    if (hasActivity) {
                        // App was installed while launcher was in the background,
                        // or app was already installed for another user.
                        itemInfo = new AppInfo(context, activities.get(0), item.user)
                                .makeWorkspaceItem(context);

                        if (shortcutExists(dataModel, itemInfo.getIntent(), itemInfo.user)) {
                            // We need this additional check here since we treat all auto added
                            // workspace items as promise icons. At this point we now have the
                            // correct intent to compare against existing workspace icons.
                            // Icon already exists on the workspace and should not be auto-added.
                            continue;
                        }

                        IconCache cache = taskController.getApp().getIconCache();
                        WorkspaceItemInfo wii = (WorkspaceItemInfo) itemInfo;
                        wii.title = "";
                        wii.bitmap = cache.getDefaultIcon(item.user);
                        cache.getTitleAndIcon(wii,
                                ((WorkspaceItemInfo) itemInfo).usingLowResIcon());
                    }
                }

                // Add the shortcut to the db
                taskController.getModelWriter().addItemToDatabase(itemInfo,
                        LauncherSettings.Favorites.CONTAINER_DESKTOP, screenId,
                        coords[1], coords[2]);

                // Save the WorkspaceItemInfo for binding in the workspace
                addedItemsFinal.add(itemInfo);

                // log bitmap and label
                FileLog.d(LOG, "Adding item info to workspace: " + itemInfo);
            }
        }

        if (!addedItemsFinal.isEmpty()) {
            taskController.scheduleCallbackTask(new CallbackTask() {
                @Override
                public void execute(@NonNull Callbacks callbacks) {
                    final ArrayList<ItemInfo> addAnimated = new ArrayList<>();
                    final ArrayList<ItemInfo> addNotAnimated = new ArrayList<>();
                    if (!addedItemsFinal.isEmpty()) {
                        ItemInfo info = addedItemsFinal.get(addedItemsFinal.size() - 1);
                        int lastScreenId = info.screenId;
                        for (ItemInfo i : addedItemsFinal) {
                            if (i.screenId == lastScreenId) {
                                addAnimated.add(i);
                            } else {
                                addNotAnimated.add(i);
                            }
                        }
                    }
                    callbacks.bindAppsAdded(addedWorkspaceScreensFinal,
                            addNotAnimated, addAnimated);
                }
            });
        }
    }

    /**
     * Returns true if the shortcuts already exists on the workspace. This must be
     * called after
     * the workspace has been loaded. We identify a shortcut by its intent.
     */
    protected boolean shortcutExists(@NonNull final BgDataModel dataModel,
            @Nullable final Intent intent, @NonNull final UserHandle user) {
        final String compPkgName, intentWithPkg, intentWithoutPkg;
        if (intent == null) {
            // Skip items with null intents
            return true;
        }
        if (intent.getComponent() != null) {
            // If component is not null, an intent with null package will produce
            // the same result and should also be a match.
            compPkgName = intent.getComponent().getPackageName();
            if (intent.getPackage() != null) {
                intentWithPkg = intent.toUri(0);
                intentWithoutPkg = new Intent(intent).setPackage(null).toUri(0);
            } else {
                intentWithPkg = new Intent(intent).setPackage(compPkgName).toUri(0);
                intentWithoutPkg = intent.toUri(0);
            }
        } else {
            compPkgName = null;
            intentWithPkg = intent.toUri(0);
            intentWithoutPkg = intent.toUri(0);
        }

        boolean isLauncherAppTarget = PackageManagerHelper.isLauncherAppTarget(intent);
        synchronized (dataModel) {
            for (ItemInfo item : dataModel.itemsIdMap) {
                if (item instanceof WorkspaceItemInfo) {
                    WorkspaceItemInfo info = (WorkspaceItemInfo) item;
                    if (item.getIntent() != null && info.user.equals(user)) {
                        Intent copyIntent = new Intent(item.getIntent());
                        copyIntent.setSourceBounds(intent.getSourceBounds());
                        String s = copyIntent.toUri(0);
                        if (intentWithPkg.equals(s) || intentWithoutPkg.equals(s)) {
                            return true;
                        }

                        // checking for existing promise icon with same package name
                        if (isLauncherAppTarget
                                && info.isPromise()
                                && info.hasStatusFlag(WorkspaceItemInfo.FLAG_AUTOINSTALL_ICON)
                                && info.getTargetComponent() != null
                                && compPkgName != null
                                && compPkgName.equals(info.getTargetComponent().getPackageName())) {
                            return true;
                        }
                    }
                }
            }
        }
        return false;
    }
}<|MERGE_RESOLUTION|>--- conflicted
+++ resolved
@@ -78,7 +78,6 @@
         mItemSpaceFinder = itemSpaceFinder;
     }
 
-
     @Override
     public void execute(@NonNull ModelTaskController taskController, @NonNull BgDataModel dataModel,
             @NonNull AllAppsList apps) {
@@ -124,14 +123,8 @@
                 }
             }
 
-<<<<<<< HEAD
-            InstallSessionHelper packageInstaller = InstallSessionHelper.INSTANCE.get(app.getContext());
-            LauncherApps launcherApps = app.getContext().getSystemService(LauncherApps.class);
-=======
-            InstallSessionHelper packageInstaller =
-                    InstallSessionHelper.INSTANCE.get(context);
+            InstallSessionHelper packageInstaller = InstallSessionHelper.INSTANCE.get(context);
             LauncherApps launcherApps = context.getSystemService(LauncherApps.class);
->>>>>>> 904a97c6
 
             for (ItemInfo item : filteredItems) {
                 // Find appropriate space for the item.
