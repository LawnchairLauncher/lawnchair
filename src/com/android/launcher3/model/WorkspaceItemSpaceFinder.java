/*
 * Copyright (C) 2022 The Android Open Source Project
 *
 * Licensed under the Apache License, Version 2.0 (the "License");
 * you may not use this file except in compliance with the License.
 * You may obtain a copy of the License at
 *
 *      http://www.apache.org/licenses/LICENSE-2.0
 *
 * Unless required by applicable law or agreed to in writing, software
 * distributed under the License is distributed on an "AS IS" BASIS,
 * WITHOUT WARRANTIES OR CONDITIONS OF ANY KIND, either express or implied.
 * See the License for the specific language governing permissions and
 * limitations under the License.
 */
package com.android.launcher3.model;

import static com.android.launcher3.WorkspaceLayoutManager.FIRST_SCREEN_ID;
import static com.android.launcher3.config.FeatureFlags.shouldShowFirstPageWidget;

import android.util.LongSparseArray;

import com.android.launcher3.InvariantDeviceProfile;
import com.android.launcher3.LauncherAppState;
import com.android.launcher3.LauncherSettings;
import com.android.launcher3.config.FeatureFlags;
import com.android.launcher3.model.data.ItemInfo;
import com.android.launcher3.util.GridOccupancy;
import com.android.launcher3.util.IntArray;
import com.android.launcher3.util.IntSet;

import java.util.ArrayList;

/**
 * Utility class to help find space for new workspace items
 */
public class WorkspaceItemSpaceFinder {

    /**
     * Find a position on the screen for the given size or adds a new screen.
     *
     * @return screenId and the coordinates for the item in an int array of size 3.
     */
    public int[] findSpaceForItem(LauncherAppState app, BgDataModel dataModel,
            IntArray workspaceScreens, IntArray addedWorkspaceScreensFinal, int spanX, int spanY) {
        LongSparseArray<ArrayList<ItemInfo>> screenItems = new LongSparseArray<>();

        // Use sBgItemsIdMap as all the items are already loaded.
        synchronized (dataModel) {
            for (ItemInfo info : dataModel.itemsIdMap) {
                if (info.container == LauncherSettings.Favorites.CONTAINER_DESKTOP) {
                    ArrayList<ItemInfo> items = screenItems.get(info.screenId);
                    if (items == null) {
                        items = new ArrayList<>();
                        screenItems.put(info.screenId, items);
                    }
                    items.add(info);
                }
            }
        }

        // Find appropriate space for the item.
        int screenId = 0;
        int[] coordinates = new int[2];
        boolean found = false;

        int screenCount = workspaceScreens.size();
        // First check the preferred screen.
        IntSet screensToExclude = new IntSet();
<<<<<<< HEAD
        if (FeatureFlags.topQsbOnFirstScreenEnabled (app.getContext ())) {
=======
        if (FeatureFlags.QSB_ON_FIRST_SCREEN
                && !shouldShowFirstPageWidget()) {
>>>>>>> 96fe8417
            screensToExclude.add(FIRST_SCREEN_ID);
        }

        for (int screen = 0; screen < screenCount; screen++) {
            screenId = workspaceScreens.get(screen);
            if (!screensToExclude.contains(screenId) && findNextAvailableIconSpaceInScreen(
                    app, screenItems.get(screenId), coordinates, spanX, spanY)) {
                // We found a space for it
                found = true;
                break;
            }
        }

        if (!found) {
            // Still no position found. Add a new screen to the end.
            screenId = app.getModel().getModelDbController().getNewScreenId();

            // Save the screen id for binding in the workspace
            workspaceScreens.add(screenId);
            addedWorkspaceScreensFinal.add(screenId);

            // If we still can't find an empty space, then God help us all!!!
            if (!findNextAvailableIconSpaceInScreen(
                    app, screenItems.get(screenId), coordinates, spanX, spanY)) {
                throw new RuntimeException("Can't find space to add the item");
            }
        }
        return new int[]{screenId, coordinates[0], coordinates[1]};
    }

    private boolean findNextAvailableIconSpaceInScreen(
            LauncherAppState app, ArrayList<ItemInfo> occupiedPos,
            int[] xy, int spanX, int spanY) {
        InvariantDeviceProfile profile = app.getInvariantDeviceProfile();

        GridOccupancy occupied = new GridOccupancy(profile.numColumns, profile.numRows);
        if (occupiedPos != null) {
            for (ItemInfo r : occupiedPos) {
                occupied.markCells(r, true);
            }
        }
        return occupied.findVacantCell(xy, spanX, spanY);
    }
}<|MERGE_RESOLUTION|>--- conflicted
+++ resolved
@@ -67,12 +67,8 @@
         int screenCount = workspaceScreens.size();
         // First check the preferred screen.
         IntSet screensToExclude = new IntSet();
-<<<<<<< HEAD
-        if (FeatureFlags.topQsbOnFirstScreenEnabled (app.getContext ())) {
-=======
-        if (FeatureFlags.QSB_ON_FIRST_SCREEN
+        if (FeatureFlags.topQsbOnFirstScreenEnabled(app.getContext())
                 && !shouldShowFirstPageWidget()) {
->>>>>>> 96fe8417
             screensToExclude.add(FIRST_SCREEN_ID);
         }
 
@@ -100,7 +96,7 @@
                 throw new RuntimeException("Can't find space to add the item");
             }
         }
-        return new int[]{screenId, coordinates[0], coordinates[1]};
+        return new int[] { screenId, coordinates[0], coordinates[1] };
     }
 
     private boolean findNextAvailableIconSpaceInScreen(
