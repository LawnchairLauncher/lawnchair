--- conflicted
+++ resolved
@@ -67,12 +67,8 @@
         int screenCount = workspaceScreens.size();
         // First check the preferred screen.
         IntSet screensToExclude = new IntSet();
-<<<<<<< HEAD
-        if (FeatureFlags.topQsbOnFirstScreenEnabled (app.getContext ())) {
-=======
-        if (FeatureFlags.QSB_ON_FIRST_SCREEN
+        if (FeatureFlags.topQsbOnFirstScreenEnabled(app.getContext())
                 && !shouldShowFirstPageWidget()) {
->>>>>>> 5f635e80
             screensToExclude.add(FIRST_SCREEN_ID);
         }
 
