--- conflicted
+++ resolved
@@ -106,7 +106,8 @@
     public final ArrayList<LauncherAppWidgetInfo> appWidgets = new ArrayList<>();
 
     /**
-     * Map of id to CollectionInfos of all the folders or app pairs created by LauncherModel
+     * Map of id to CollectionInfos of all the folders or app pairs created by
+     * LauncherModel
      */
     public final IntSparseArrayMap<CollectionInfo> collections = new IntSparseArrayMap<>();
 
@@ -155,22 +156,17 @@
     }
 
     /**
-     * Creates an array of valid workspace screens based on current items in the model.
+     * Creates an array of valid workspace screens based on current items in the
+     * model.
      */
     public synchronized IntArray collectWorkspaceScreens() {
         IntSet screenSet = new IntSet();
-        for (ItemInfo item: itemsIdMap) {
+        for (ItemInfo item : itemsIdMap) {
             if (item.container == LauncherSettings.Favorites.CONTAINER_DESKTOP) {
                 screenSet.add(item.screenId);
             }
         }
-<<<<<<< HEAD
         if (FeatureFlags.topQsbOnFirstScreenEnabled(LawnchairApp.getInstance()) || screenSet.isEmpty()) {
-=======
-        if ((FeatureFlags.QSB_ON_FIRST_SCREEN
-                && !SHOULD_SHOW_FIRST_PAGE_WIDGET)
-                || screenSet.isEmpty()) {
->>>>>>> 904a97c6
             screenSet.add(Workspace.FIRST_SCREEN_ID);
         }
         return screenSet.getArray();
@@ -271,7 +267,8 @@
                 break;
             case LauncherSettings.Favorites.ITEM_TYPE_APP_PAIR:
                 collections.put(item.id, (AppPairInfo) item);
-                // Fall through here. App pairs are both containers (like folders) and containable
+                // Fall through here. App pairs are both containers (like folders) and
+                // containable
                 // items (can be placed in folders). So we need to add app pairs to the folders
                 // array (above) but also verify the existence of their container, like regular
                 // apps (below).
@@ -304,7 +301,8 @@
     }
 
     /**
-     * Updates the deep shortucts state in system to match out internal model, pinning any missing
+     * Updates the deep shortucts state in system to match out internal model,
+     * pinning any missing
      * shortcuts and unpinning any extra shortcuts.
      */
     public void updateShortcutPinnedState(Context context) {
@@ -314,7 +312,8 @@
     }
 
     /**
-     * Updates the deep shortucts state in system to match out internal model, pinning any missing
+     * Updates the deep shortucts state in system to match out internal model,
+     * pinning any missing
      * shortcuts and unpinning any extra shortcuts.
      */
     public synchronized void updateShortcutPinnedState(Context context, UserHandle user) {
@@ -338,12 +337,12 @@
         forAllWorkspaceItemInfos(user, itemStream::accept);
         // Map of packageName to shortcutIds that are currently in our model
         Map<String, Set<String>> modelMap = Stream.concat(
-                    // Model shortcuts
-                    itemStream.build()
+                // Model shortcuts
+                itemStream.build()
                         .filter(wi -> wi.itemType == Favorites.ITEM_TYPE_DEEP_SHORTCUT)
                         .map(ShortcutKey::fromItemInfo),
-                    // Pending shortcuts
-                    ItemInstallQueue.INSTANCE.get(context).getPendingShortcuts(user))
+                // Pending shortcuts
+                ItemInstallQueue.INSTANCE.get(context).getPendingShortcuts(user))
                 .collect(groupingBy(ShortcutKey::getPackageName,
                         mapping(ShortcutKey::getId, Collectors.toSet())));
 
@@ -381,17 +380,22 @@
     }
 
     /**
-     * Return an existing FolderInfo object if we have encountered this ID previously,
+     * Return an existing FolderInfo object if we have encountered this ID
+     * previously,
      * or make a new one.
      */
     public synchronized CollectionInfo findOrMakeFolder(int id) {
         // See if a placeholder was created for us already
         CollectionInfo collectionInfo = collections.get(id);
         if (collectionInfo == null) {
-            // No placeholder -- create a new blank folder instance. At this point, we don't know
-            // if the desired container is supposed to be a folder or an app pair. In the case that
-            // it is an app pair, the blank folder will be replaced by a blank app pair when the app
-            // pair is getting processed, in WorkspaceItemProcessor.processFolderOrAppPair().
+            // No placeholder -- create a new blank folder instance. At this point, we don't
+            // know
+            // if the desired container is supposed to be a folder or an app pair. In the
+            // case that
+            // it is an app pair, the blank folder will be replaced by a blank app pair when
+            // the app
+            // pair is getting processed, in
+            // WorkspaceItemProcessor.processFolderOrAppPair().
             collectionInfo = new FolderInfo();
             collections.put(id, collectionInfo);
         }
@@ -399,7 +403,8 @@
     }
 
     /**
-     * Clear all the deep shortcut counts for the given package, and re-add the new shortcut counts.
+     * Clear all the deep shortcut counts for the given package, and re-add the new
+     * shortcut counts.
      */
     public synchronized void updateDeepShortcutCounts(
             String packageName, UserHandle user, List<ShortcutInfo> shortcuts) {
@@ -420,8 +425,7 @@
                     && (shortcut.isDeclaredInManifest() || shortcut.isDynamic())
                     && shortcut.getActivity() != null;
             if (shouldShowInContainer) {
-                ComponentKey targetComponent
-                        = new ComponentKey(shortcut.getActivity(), shortcut.getUserHandle());
+                ComponentKey targetComponent = new ComponentKey(shortcut.getActivity(), shortcut.getUserHandle());
 
                 Integer previousCount = deepShortcutMap.get(targetComponent);
                 deepShortcutMap.put(targetComponent, previousCount == null ? 1 : previousCount + 1);
@@ -440,9 +444,11 @@
     }
 
     /**
-     * Calls the provided {@code op} for all workspaceItems in the in-memory model (both persisted
+     * Calls the provided {@code op} for all workspaceItems in the in-memory model
+     * (both persisted
      * items and dynamic/predicted items for the provided {@code userHandle}.
-     * Note the call is not synchronized over the model, that should be handled by the called.
+     * Note the call is not synchronized over the model, that should be handled by
+     * the called.
      */
     public void forAllWorkspaceItemInfos(UserHandle userHandle, Consumer<WorkspaceItemInfo> op) {
         for (ItemInfo info : itemsIdMap) {
@@ -487,7 +493,6 @@
         }
 
     }
-
 
     public interface Callbacks {
         // If the launcher has permission to access deep shortcuts.
@@ -504,6 +509,7 @@
         /**
          * Returns an IntSet of page ids to bind first, synchronously if possible
          * or an empty IntSet
+         * 
          * @param orderedScreenIds All the page ids to be bound
          */
         @NonNull
@@ -511,40 +517,69 @@
             return new IntSet();
         }
 
-        default void clearPendingBinds() { }
-        default void startBinding() { }
+        default void clearPendingBinds() {
+        }
+
+        default void startBinding() {
+        }
 
         @Nullable
         default ItemInflater getItemInflater() {
             return null;
         }
 
-        default void bindItems(@NonNull List<ItemInfo> shortcuts, boolean forceAnimateIcons) { }
+        default void bindItems(@NonNull List<ItemInfo> shortcuts, boolean forceAnimateIcons) {
+        }
+
         /** Alternate method to bind preinflated views */
-        default void bindInflatedItems(@NonNull List<Pair<ItemInfo, View>> items) { }
-
-        default void bindScreens(IntArray orderedScreenIds) { }
-        default void setIsFirstPagePinnedItemEnabled(boolean isFirstPagePinnedItemEnabled) { }
-        default void finishBindingItems(IntSet pagesBoundFirst) { }
-        default void preAddApps() { }
+        default void bindInflatedItems(@NonNull List<Pair<ItemInfo, View>> items) {
+        }
+
+        default void bindScreens(IntArray orderedScreenIds) {
+        }
+
+        default void setIsFirstPagePinnedItemEnabled(boolean isFirstPagePinnedItemEnabled) {
+        }
+
+        default void finishBindingItems(IntSet pagesBoundFirst) {
+        }
+
+        default void preAddApps() {
+        }
+
         default void bindAppsAdded(IntArray newScreens,
-                ArrayList<ItemInfo> addNotAnimated, ArrayList<ItemInfo> addAnimated) { }
+                ArrayList<ItemInfo> addNotAnimated, ArrayList<ItemInfo> addAnimated) {
+        }
 
         /**
          * Called when some persistent property of an item is modified
          */
-        default void bindItemsModified(List<ItemInfo> items) { }
+        default void bindItemsModified(List<ItemInfo> items) {
+        }
 
         /**
          * Binds updated incremental download progress
          */
-        default void bindIncrementalDownloadProgressUpdated(AppInfo app) { }
-        default void bindWorkspaceItemsChanged(List<WorkspaceItemInfo> updated) { }
-        default void bindWidgetsRestored(ArrayList<LauncherAppWidgetInfo> widgets) { }
-        default void bindRestoreItemsChange(HashSet<ItemInfo> updates) { }
-        default void bindWorkspaceComponentsRemoved(Predicate<ItemInfo> matcher) { }
-        default void bindAllWidgets(List<WidgetsListBaseEntry> widgets) { }
-        default void bindSmartspaceWidget() { }
+        default void bindIncrementalDownloadProgressUpdated(AppInfo app) {
+        }
+
+        default void bindWorkspaceItemsChanged(List<WorkspaceItemInfo> updated) {
+        }
+
+        default void bindWidgetsRestored(ArrayList<LauncherAppWidgetInfo> widgets) {
+        }
+
+        default void bindRestoreItemsChange(HashSet<ItemInfo> updates) {
+        }
+
+        default void bindWorkspaceComponentsRemoved(Predicate<ItemInfo> matcher) {
+        }
+
+        default void bindAllWidgets(List<WidgetsListBaseEntry> widgets) {
+        }
+
+        default void bindSmartspaceWidget() {
+        }
 
         /** Called when workspace has been bound. */
         default void onInitialBindComplete(@NonNull IntSet boundPages,
@@ -554,12 +589,14 @@
             pendingTasks.executeAllAndDestroy();
         }
 
-        default void bindDeepShortcutMap(HashMap<ComponentKey, Integer> deepShortcutMap) { }
+        default void bindDeepShortcutMap(HashMap<ComponentKey, Integer> deepShortcutMap) {
+        }
 
         /**
          * Binds extra item provided any external source
          */
-        default void bindExtraContainerItems(FixedContainerItems item) { }
+        default void bindExtraContainerItems(FixedContainerItems item) {
+        }
 
         default void bindAllApplications(AppInfo[] apps, int flags,
                 Map<PackageUserKey, Integer> packageUserKeytoUidMap) {
@@ -568,6 +605,7 @@
         /**
          * Binds the cache of string resources
          */
-        default void bindStringCache(StringCache cache) { }
+        default void bindStringCache(StringCache cache) {
+        }
     }
 }