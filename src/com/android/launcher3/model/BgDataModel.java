--- conflicted
+++ resolved
@@ -150,22 +150,19 @@
     }
 
     /**
-     * Creates an array of valid workspace screens based on current items in the model.
+     * Creates an array of valid workspace screens based on current items in the
+     * model.
      */
     public synchronized IntArray collectWorkspaceScreens() {
         IntSet screenSet = new IntSet();
-        for (ItemInfo item: itemsIdMap) {
+        for (ItemInfo item : itemsIdMap) {
             if (item.container == LauncherSettings.Favorites.CONTAINER_DESKTOP) {
                 screenSet.add(item.screenId);
             }
         }
-<<<<<<< HEAD
-        if (FeatureFlags.topQsbOnFirstScreenEnabled(LawnchairApp.getInstance()) || screenSet.isEmpty()) {
-=======
-        if ((FeatureFlags.QSB_ON_FIRST_SCREEN
+        if ((FeatureFlags.topQsbOnFirstScreenEnabled(LawnchairApp.getInstance())
                 && !shouldShowFirstPageWidget())
                 || screenSet.isEmpty()) {
->>>>>>> 96fe8417
             screenSet.add(Workspace.FIRST_SCREEN_ID);
         }
         return screenSet.getArray();
@@ -294,7 +291,8 @@
     }
 
     /**
-     * Updates the deep shortucts state in system to match out internal model, pinning any missing
+     * Updates the deep shortucts state in system to match out internal model,
+     * pinning any missing
      * shortcuts and unpinning any extra shortcuts.
      */
     public void updateShortcutPinnedState(Context context) {
@@ -304,7 +302,8 @@
     }
 
     /**
-     * Updates the deep shortucts state in system to match out internal model, pinning any missing
+     * Updates the deep shortucts state in system to match out internal model,
+     * pinning any missing
      * shortcuts and unpinning any extra shortcuts.
      */
     public synchronized void updateShortcutPinnedState(Context context, UserHandle user) {
@@ -328,12 +327,12 @@
         forAllWorkspaceItemInfos(user, itemStream::accept);
         // Map of packageName to shortcutIds that are currently in our model
         Map<String, Set<String>> modelMap = Stream.concat(
-                    // Model shortcuts
-                    itemStream.build()
+                // Model shortcuts
+                itemStream.build()
                         .filter(wi -> wi.itemType == Favorites.ITEM_TYPE_DEEP_SHORTCUT)
                         .map(ShortcutKey::fromItemInfo),
-                    // Pending shortcuts
-                    ItemInstallQueue.INSTANCE.get(context).getPendingShortcuts(user))
+                // Pending shortcuts
+                ItemInstallQueue.INSTANCE.get(context).getPendingShortcuts(user))
                 .collect(groupingBy(ShortcutKey::getPackageName,
                         mapping(ShortcutKey::getId, Collectors.toSet())));
 
@@ -371,7 +370,8 @@
     }
 
     /**
-     * Return an existing FolderInfo object if we have encountered this ID previously,
+     * Return an existing FolderInfo object if we have encountered this ID
+     * previously,
      * or make a new one.
      */
     public synchronized FolderInfo findOrMakeFolder(int id) {
@@ -386,7 +386,8 @@
     }
 
     /**
-     * Clear all the deep shortcut counts for the given package, and re-add the new shortcut counts.
+     * Clear all the deep shortcut counts for the given package, and re-add the new
+     * shortcut counts.
      */
     public synchronized void updateDeepShortcutCounts(
             String packageName, UserHandle user, List<ShortcutInfo> shortcuts) {
@@ -407,8 +408,7 @@
                     && (shortcut.isDeclaredInManifest() || shortcut.isDynamic())
                     && shortcut.getActivity() != null;
             if (shouldShowInContainer) {
-                ComponentKey targetComponent
-                        = new ComponentKey(shortcut.getActivity(), shortcut.getUserHandle());
+                ComponentKey targetComponent = new ComponentKey(shortcut.getActivity(), shortcut.getUserHandle());
 
                 Integer previousCount = deepShortcutMap.get(targetComponent);
                 deepShortcutMap.put(targetComponent, previousCount == null ? 1 : previousCount + 1);
@@ -427,9 +427,11 @@
     }
 
     /**
-     * Calls the provided {@code op} for all workspaceItems in the in-memory model (both persisted
+     * Calls the provided {@code op} for all workspaceItems in the in-memory model
+     * (both persisted
      * items and dynamic/predicted items for the provided {@code userHandle}.
-     * Note the call is not synchronized over the model, that should be handled by the called.
+     * Note the call is not synchronized over the model, that should be handled by
+     * the called.
      */
     public void forAllWorkspaceItemInfos(UserHandle userHandle, Consumer<WorkspaceItemInfo> op) {
         for (ItemInfo info : itemsIdMap) {
@@ -474,7 +476,6 @@
         }
 
     }
-
 
     public interface Callbacks {
         // If the launcher has permission to access deep shortcuts.
@@ -491,6 +492,7 @@
         /**
          * Returns an IntSet of page ids to bind first, synchronously if possible
          * or an empty IntSet
+         * 
          * @param orderedScreenIds All the page ids to be bound
          */
         @NonNull
@@ -498,32 +500,60 @@
             return new IntSet();
         }
 
-        default void clearPendingBinds() { }
-        default void startBinding() { }
-
-        default void bindItems(List<ItemInfo> shortcuts, boolean forceAnimateIcons) { }
-        default void bindScreens(IntArray orderedScreenIds) { }
-        default void setIsFirstPagePinnedItemEnabled(boolean isFirstPagePinnedItemEnabled) { }
-        default void finishBindingItems(IntSet pagesBoundFirst) { }
-        default void preAddApps() { }
+        default void clearPendingBinds() {
+        }
+
+        default void startBinding() {
+        }
+
+        default void bindItems(List<ItemInfo> shortcuts, boolean forceAnimateIcons) {
+        }
+
+        default void bindScreens(IntArray orderedScreenIds) {
+        }
+
+        default void setIsFirstPagePinnedItemEnabled(boolean isFirstPagePinnedItemEnabled) {
+        }
+
+        default void finishBindingItems(IntSet pagesBoundFirst) {
+        }
+
+        default void preAddApps() {
+        }
+
         default void bindAppsAdded(IntArray newScreens,
-                ArrayList<ItemInfo> addNotAnimated, ArrayList<ItemInfo> addAnimated) { }
+                ArrayList<ItemInfo> addNotAnimated, ArrayList<ItemInfo> addAnimated) {
+        }
 
         /**
          * Called when some persistent property of an item is modified
          */
-        default void bindItemsModified(List<ItemInfo> items) { }
+        default void bindItemsModified(List<ItemInfo> items) {
+        }
 
         /**
          * Binds updated incremental download progress
          */
-        default void bindIncrementalDownloadProgressUpdated(AppInfo app) { }
-        default void bindWorkspaceItemsChanged(List<WorkspaceItemInfo> updated) { }
-        default void bindWidgetsRestored(ArrayList<LauncherAppWidgetInfo> widgets) { }
-        default void bindRestoreItemsChange(HashSet<ItemInfo> updates) { }
-        default void bindWorkspaceComponentsRemoved(Predicate<ItemInfo> matcher) { }
-        default void bindAllWidgets(List<WidgetsListBaseEntry> widgets) { }
-        default void bindSmartspaceWidget() { }
+        default void bindIncrementalDownloadProgressUpdated(AppInfo app) {
+        }
+
+        default void bindWorkspaceItemsChanged(List<WorkspaceItemInfo> updated) {
+        }
+
+        default void bindWidgetsRestored(ArrayList<LauncherAppWidgetInfo> widgets) {
+        }
+
+        default void bindRestoreItemsChange(HashSet<ItemInfo> updates) {
+        }
+
+        default void bindWorkspaceComponentsRemoved(Predicate<ItemInfo> matcher) {
+        }
+
+        default void bindAllWidgets(List<WidgetsListBaseEntry> widgets) {
+        }
+
+        default void bindSmartspaceWidget() {
+        }
 
         /** Called when workspace has been bound. */
         default void onInitialBindComplete(IntSet boundPages, RunnableList pendingTasks,
@@ -531,12 +561,14 @@
             pendingTasks.executeAllAndDestroy();
         }
 
-        default void bindDeepShortcutMap(HashMap<ComponentKey, Integer> deepShortcutMap) { }
+        default void bindDeepShortcutMap(HashMap<ComponentKey, Integer> deepShortcutMap) {
+        }
 
         /**
          * Binds extra item provided any external source
          */
-        default void bindExtraContainerItems(FixedContainerItems item) { }
+        default void bindExtraContainerItems(FixedContainerItems item) {
+        }
 
         default void bindAllApplications(AppInfo[] apps, int flags,
                 Map<PackageUserKey, Integer> packageUserKeytoUidMap) {
@@ -545,6 +577,7 @@
         /**
          * Binds the cache of string resources
          */
-        default void bindStringCache(StringCache cache) { }
+        default void bindStringCache(StringCache cache) {
+        }
     }
 }