/*
 * Copyright (C) 2008 The Android Open Source Project
 *
 * Licensed under the Apache License, Version 2.0 (the "License");
 * you may not use this file except in compliance with the License.
 * You may obtain a copy of the License at
 *
 *      http://www.apache.org/licenses/LICENSE-2.0
 *
 * Unless required by applicable law or agreed to in writing, software
 * distributed under the License is distributed on an "AS IS" BASIS,
 * WITHOUT WARRANTIES OR CONDITIONS OF ANY KIND, either express or implied.
 * See the License for the specific language governing permissions and
 * limitations under the License.
 */

package com.android.launcher3;

<<<<<<< HEAD
import android.Manifest;
import android.Manifest.permission;
import android.app.Activity;
import android.app.ActivityManager;
import android.app.AlarmManager;
import android.app.PendingIntent;
import android.app.WallpaperManager;
import android.content.ActivityNotFoundException;
=======
import android.animation.ValueAnimator;
import android.annotation.TargetApi;
import android.app.ActivityManager;
import android.app.WallpaperManager;
import android.content.BroadcastReceiver;
>>>>>>> c87bbeea
import android.content.ComponentName;
import android.content.Context;
import android.content.Intent;
import android.content.SharedPreferences;
import android.content.pm.ActivityInfo;
import android.content.pm.ApplicationInfo;
import android.content.pm.LauncherActivityInfo;
import android.content.pm.PackageInfo;
import android.content.pm.PackageManager;
import android.content.pm.PackageManager.NameNotFoundException;
import android.content.pm.ResolveInfo;
import android.content.pm.ShortcutInfo;
import android.content.res.Resources;
<<<<<<< HEAD
import android.graphics.*;
import android.graphics.drawable.BitmapDrawable;
import android.graphics.drawable.Drawable;
import android.hardware.input.InputManager;
import android.net.Uri;
=======
import android.graphics.Bitmap;
import android.graphics.Color;
import android.graphics.Matrix;
import android.graphics.Paint;
import android.graphics.Point;
import android.graphics.Rect;
import android.graphics.RectF;
import android.graphics.drawable.ColorDrawable;
import android.graphics.drawable.Drawable;
import android.graphics.drawable.InsetDrawable;
>>>>>>> c87bbeea
import android.os.Build;
import android.os.Build.VERSION_CODES;
import android.os.Bundle;
import android.os.DeadObjectException;
import android.os.Handler;
import android.os.Message;
import android.os.PowerManager;
import android.os.Process;
import android.os.TransactionTooLargeException;
<<<<<<< HEAD
import android.os.UserHandle;
import android.support.annotation.NonNull;
import android.support.annotation.Nullable;
import android.support.annotation.RequiresApi;
import android.support.v4.app.ActivityCompat;
import android.support.v4.content.ContextCompat;
import android.support.v4.content.pm.ShortcutInfoCompat;
import android.support.v4.content.pm.ShortcutManagerCompat;
import android.support.v4.graphics.drawable.IconCompat;
=======
import android.provider.Settings;
>>>>>>> c87bbeea
import android.text.Spannable;
import android.text.SpannableString;
import android.text.TextUtils;
import android.text.style.TtsSpan;
import android.util.DisplayMetrics;
import android.util.FloatProperty;
import android.util.Log;
import android.util.Pair;
import android.util.Property;
import android.util.TypedValue;
<<<<<<< HEAD
import android.view.Display;
import android.view.KeyEvent;
=======
import android.view.MotionEvent;
>>>>>>> c87bbeea
import android.view.View;
import android.view.ViewConfiguration;
import android.view.animation.Interpolator;

<<<<<<< HEAD
import android.view.Window;
import android.view.WindowManager;
import android.widget.Toast;
import ch.deletescape.lawnchair.HiddenApiCompat;
import ch.deletescape.lawnchair.LawnchairApp;
import ch.deletescape.lawnchair.LawnchairAppKt;
import com.android.launcher3.compat.LauncherAppsCompat;
=======
import com.android.launcher3.compat.LauncherAppsCompat;
import com.android.launcher3.compat.ShortcutConfigActivityInfo;
>>>>>>> c87bbeea
import com.android.launcher3.config.FeatureFlags;
import com.android.launcher3.dragndrop.FolderAdaptiveIcon;
import com.android.launcher3.graphics.RotationMode;
import com.android.launcher3.graphics.TintedDrawableSpan;
import com.android.launcher3.icons.LauncherIcons;
import com.android.launcher3.shortcuts.DeepShortcutManager;
import com.android.launcher3.shortcuts.ShortcutKey;
import com.android.launcher3.util.IntArray;
import com.android.launcher3.util.PackageManagerHelper;
import com.android.launcher3.views.Transposable;
import com.android.launcher3.widget.PendingAddShortcutInfo;

<<<<<<< HEAD
import com.android.launcher3.graphics.BitmapInfo;
import com.android.launcher3.graphics.LauncherIcons;
import com.android.launcher3.uioverrides.OverviewState;
import com.android.launcher3.util.PackageManagerHelper;
import com.android.systemui.shared.recents.model.Task;
import java.io.ByteArrayOutputStream;
=======
>>>>>>> c87bbeea
import java.io.Closeable;
import java.io.IOException;
import java.lang.reflect.Method;
<<<<<<< HEAD
import java.util.ArrayList;
import java.util.Collection;
import java.util.HashSet;
=======
import java.util.Arrays;
>>>>>>> c87bbeea
import java.util.List;
import java.util.Locale;
import java.util.StringTokenizer;
import java.util.concurrent.Executor;
import java.util.concurrent.LinkedBlockingQueue;
import java.util.concurrent.ThreadPoolExecutor;
import java.util.concurrent.TimeUnit;
import java.util.regex.Matcher;
import java.util.regex.Pattern;

<<<<<<< HEAD
import ch.deletescape.lawnchair.LawnchairLauncher;
import ch.deletescape.lawnchair.LawnchairPreferences;
import ch.deletescape.lawnchair.backup.RestoreBackupActivity;
import ch.deletescape.lawnchair.settings.ui.SettingsActivity;
=======
import static com.android.launcher3.ItemInfoWithIcon.FLAG_ICON_BADGED;
>>>>>>> c87bbeea

/**
 * Various utilities shared amongst the Launcher's classes.
 */
public final class Utilities {

    private static final String TAG = "Launcher.Utilities";

    private static final Pattern sTrimPattern =
            Pattern.compile("^[\\s|\\p{javaSpaceChar}]*(.*)[\\s|\\p{javaSpaceChar}]*$");

    private static final int[] sLoc0 = new int[2];
    private static final int[] sLoc1 = new int[2];
    private static final Matrix sMatrix = new Matrix();
    private static final Matrix sInverseMatrix = new Matrix();

<<<<<<< HEAD
    public static final boolean ATLEAST_Q = Build.VERSION.CODENAME.length() == 1 &&
            Build.VERSION.CODENAME.charAt(0) >= 'Q' && Build.VERSION.CODENAME.charAt(0) <= 'Z';
=======
    public static final boolean ATLEAST_Q = Build.VERSION.SDK_INT >= Build.VERSION_CODES.Q;
>>>>>>> c87bbeea

    public static final boolean ATLEAST_P =
            Build.VERSION.SDK_INT >= Build.VERSION_CODES.P;

    public static final boolean ATLEAST_OREO_MR1 =
            Build.VERSION.SDK_INT >= Build.VERSION_CODES.O_MR1;

    public static final boolean ATLEAST_OREO =
            Build.VERSION.SDK_INT >= Build.VERSION_CODES.O;

    public static final int SINGLE_FRAME_MS = 16;

    /**
     * Set on a motion event dispatched from the nav bar. See {@link MotionEvent#setEdgeFlags(int)}.
     */
    public static final int EDGE_NAV_BAR = 1 << 8;

    /**
     * Set on a motion event do disallow any gestures and only handle touch.
     * See {@link MotionEvent#setEdgeFlags(int)}.
     */
    public static final int FLAG_NO_GESTURES = 1 << 9;

<<<<<<< HEAD
    public static boolean HIDDEN_APIS_ALLOWED = !ATLEAST_P || HiddenApiCompat.checkIfAllowed();

    public static final int SINGLE_FRAME_MS = 16;
=======
    public static boolean shouldDisableGestures(MotionEvent ev) {
        return (ev.getEdgeFlags() & FLAG_NO_GESTURES) == FLAG_NO_GESTURES;
    }
>>>>>>> c87bbeea

    /**
     * Indicates if the device has a debug build. Should only be used to store additional info or
     * add extra logging and not for changing the app behavior.
     */
    public static final boolean IS_DEBUG_DEVICE =
            Build.TYPE.toLowerCase(Locale.ROOT).contains("debug") ||
            Build.TYPE.toLowerCase(Locale.ROOT).equals("eng");

    public static boolean isDevelopersOptionsEnabled(Context context) {
        return Settings.Global.getInt(context.getApplicationContext().getContentResolver(),
                        Settings.Global.DEVELOPMENT_SETTINGS_ENABLED, 0) != 0;
    }

    // An intent extra to indicate the horizontal scroll of the wallpaper.
    public static final String EXTRA_WALLPAPER_OFFSET = "com.android.launcher3.WALLPAPER_OFFSET";
    public static final String EXTRA_WALLPAPER_FLAVOR = "com.android.launcher3.WALLPAPER_FLAVOR";

    // These values are same as that in {@link AsyncTask}.
    private static final int CPU_COUNT = Runtime.getRuntime().availableProcessors();
    private static final int CORE_POOL_SIZE = CPU_COUNT + 1;
    private static final int MAXIMUM_POOL_SIZE = CPU_COUNT * 2 + 1;
    private static final int KEEP_ALIVE = 1;
    /**
     * An {@link Executor} to be used with async task with no limit on the queue size.
     */
    public static final Executor THREAD_POOL_EXECUTOR = new ThreadPoolExecutor(
            CORE_POOL_SIZE, MAXIMUM_POOL_SIZE, KEEP_ALIVE,
            TimeUnit.SECONDS, new LinkedBlockingQueue<>());

    public static boolean IS_RUNNING_IN_TEST_HARNESS =
                    ActivityManager.isRunningInTestHarness();

    public static void enableRunningInTestHarnessForTests() {
        IS_RUNNING_IN_TEST_HARNESS = true;
    }

    public static boolean isPropertyEnabled(String propertyName) {
        return Log.isLoggable(propertyName, Log.VERBOSE);
    }

    public static boolean existsStyleWallpapers(Context context) {
        ResolveInfo ri = context.getPackageManager().resolveActivity(
                PackageManagerHelper.getStyleWallpapersIntent(context), 0);
        return ri != null;
    }

    /**
     * Given a coordinate relative to the descendant, find the coordinate in a parent view's
     * coordinates.
     *
     * @param descendant The descendant to which the passed coordinate is relative.
     * @param ancestor The root view to make the coordinates relative to.
     * @param coord The coordinate that we want mapped.
     * @param includeRootScroll Whether or not to account for the scroll of the descendant:
     *          sometimes this is relevant as in a child's coordinates within the descendant.
     * @return The factor by which this descendant is scaled relative to this DragLayer. Caution
     *         this scale factor is assumed to be equal in X and Y, and so if at any point this
     *         assumption fails, we will need to return a pair of scale factors.
     */
    public static float getDescendantCoordRelativeToAncestor(
            View descendant, View ancestor, float[] coord, boolean includeRootScroll) {
        return getDescendantCoordRelativeToAncestor(descendant, ancestor, coord, includeRootScroll,
                false, null);
    }

    /**
     * Given a coordinate relative to the descendant, find the coordinate in a parent view's
     * coordinates.
     *
     * @param descendant The descendant to which the passed coordinate is relative.
     * @param ancestor The root view to make the coordinates relative to.
     * @param coord The coordinate that we want mapped.
     * @param includeRootScroll Whether or not to account for the scroll of the descendant:
     *          sometimes this is relevant as in a child's coordinates within the descendant.
     * @param ignoreTransform If true, view transform is ignored
     * @param outRotation If not null, and {@param ignoreTransform} is true, this is set to the
     *                   overall rotation of the view in degrees.
     * @return The factor by which this descendant is scaled relative to this DragLayer. Caution
     *         this scale factor is assumed to be equal in X and Y, and so if at any point this
     *         assumption fails, we will need to return a pair of scale factors.
     */
    public static float getDescendantCoordRelativeToAncestor(View descendant, View ancestor,
            float[] coord, boolean includeRootScroll, boolean ignoreTransform,
            float[] outRotation) {
        float scale = 1.0f;
        View v = descendant;
        while(v != ancestor && v != null) {
            // For TextViews, scroll has a meaning which relates to the text position
            // which is very strange... ignore the scroll.
            if (v != descendant || includeRootScroll) {
                offsetPoints(coord, -v.getScrollX(), -v.getScrollY());
            }

            if (ignoreTransform) {
                if (v instanceof Transposable) {
                    RotationMode m = ((Transposable) v).getRotationMode();
                    if (m.isTransposed) {
                        sMatrix.setRotate(m.surfaceRotation, v.getPivotX(), v.getPivotY());
                        sMatrix.mapPoints(coord);

                        if (outRotation != null) {
                            outRotation[0] += m.surfaceRotation;
                        }
                    }
                }
            } else {
                v.getMatrix().mapPoints(coord);
            }
            offsetPoints(coord, v.getLeft(), v.getTop());
            scale *= v.getScaleX();

            v = (View) v.getParent();
        }
        return scale;
    }


    /**
     * Inverse of {@link #getDescendantCoordRelativeToAncestor(View, View, float[], boolean)}.
     */
    public static void mapCoordInSelfToDescendant(View descendant, View root, float[] coord) {
        sMatrix.reset();
        View v = descendant;
        while(v != root) {
            sMatrix.postTranslate(-v.getScrollX(), -v.getScrollY());
            sMatrix.postConcat(v.getMatrix());
            sMatrix.postTranslate(v.getLeft(), v.getTop());
            v = (View) v.getParent();
        }
        sMatrix.postTranslate(-v.getScrollX(), -v.getScrollY());
        sMatrix.invert(sInverseMatrix);
        sInverseMatrix.mapPoints(coord);
    }

    /**
     * Sets {@param out} to be same as {@param in} by rounding individual values
     */
    public static void roundArray(float[] in, int[] out) {
       for (int i = 0; i < in.length; i++) {
           out[i] = Math.round(in[i]);
       }
    }

    public static void offsetPoints(float[] points, float offsetX, float offsetY) {
        for (int i = 0; i < points.length; i += 2) {
            points[i] += offsetX;
            points[i + 1] += offsetY;
        }
    }

    /**
     * Utility method to determine whether the given point, in local coordinates,
     * is inside the view, where the area of the view is expanded by the slop factor.
     * This method is called while processing touch-move events to determine if the event
     * is still within the view.
     */
    public static boolean pointInView(View v, float localX, float localY, float slop) {
        return localX >= -slop && localY >= -slop && localX < (v.getWidth() + slop) &&
                localY < (v.getHeight() + slop);
    }

    public static int[] getCenterDeltaInScreenSpace(View v0, View v1) {
        v0.getLocationInWindow(sLoc0);
        v1.getLocationInWindow(sLoc1);

        sLoc0[0] += (v0.getMeasuredWidth() * v0.getScaleX()) / 2;
        sLoc0[1] += (v0.getMeasuredHeight() * v0.getScaleY()) / 2;
        sLoc1[0] += (v1.getMeasuredWidth() * v1.getScaleX()) / 2;
        sLoc1[1] += (v1.getMeasuredHeight() * v1.getScaleY()) / 2;
        return new int[] {sLoc1[0] - sLoc0[0], sLoc1[1] - sLoc0[1]};
    }

    public static void scaleRectFAboutCenter(RectF r, float scale) {
        if (scale != 1.0f) {
            float cx = r.centerX();
            float cy = r.centerY();
            r.offset(-cx, -cy);
            r.left = r.left * scale;
            r.top = r.top * scale ;
            r.right = r.right * scale;
            r.bottom = r.bottom * scale;
            r.offset(cx, cy);
        }
    }

    public static void scaleRectAboutCenter(Rect r, float scale) {
        if (scale != 1.0f) {
            int cx = r.centerX();
            int cy = r.centerY();
            r.offset(-cx, -cy);
            scaleRect(r, scale);
            r.offset(cx, cy);
        }
    }

    public static void scaleRect(Rect r, float scale) {
        if (scale != 1.0f) {
            r.left = (int) (r.left * scale + 0.5f);
            r.top = (int) (r.top * scale + 0.5f);
            r.right = (int) (r.right * scale + 0.5f);
            r.bottom = (int) (r.bottom * scale + 0.5f);
        }
    }

    public static void insetRect(Rect r, Rect insets) {
        r.left = Math.min(r.right, r.left + insets.left);
        r.top = Math.min(r.bottom, r.top + insets.top);
        r.right = Math.max(r.left, r.right - insets.right);
        r.bottom = Math.max(r.top, r.bottom - insets.bottom);
    }

    public static float shrinkRect(Rect r, float scaleX, float scaleY) {
        float scale = Math.min(Math.min(scaleX, scaleY), 1.0f);
        if (scale < 1.0f) {
            int deltaX = (int) (r.width() * (scaleX - scale) * 0.5f);
            r.left += deltaX;
            r.right -= deltaX;

            int deltaY = (int) (r.height() * (scaleY - scale) * 0.5f);
            r.top += deltaY;
            r.bottom -= deltaY;
        }
        return scale;
    }

    /**
     * Maps t from one range to another range.
     * @param t The value to map.
     * @param fromMin The lower bound of the range that t is being mapped from.
     * @param fromMax The upper bound of the range that t is being mapped from.
     * @param toMin The lower bound of the range that t is being mapped to.
     * @param toMax The upper bound of the range that t is being mapped to.
     * @return The mapped value of t.
     */
    public static float mapToRange(float t, float fromMin, float fromMax, float toMin, float toMax,
            Interpolator interpolator) {
        if (fromMin == fromMax || toMin == toMax) {
            Log.e(TAG, "mapToRange: range has 0 length");
            return toMin;
        }
        float progress = getProgress(t, fromMin, fromMax);
        return mapRange(interpolator.getInterpolation(progress), toMin, toMax);
    }

    public static float getProgress(float current, float min, float max) {
        return Math.abs(current - min) / Math.abs(max - min);
    }

    public static float mapRange(float value, float min, float max) {
        return min + (value * (max - min));
    }

    public static boolean isSystemApp(Context context, Intent intent) {
        PackageManager pm = context.getPackageManager();
        ComponentName cn = intent.getComponent();
        String packageName = null;
        if (cn == null) {
            ResolveInfo info = pm.resolveActivity(intent, PackageManager.MATCH_DEFAULT_ONLY);
            if ((info != null) && (info.activityInfo != null)) {
                packageName = info.activityInfo.packageName;
            }
        } else {
            packageName = cn.getPackageName();
        }
        return isSystemApp(pm, packageName);
    }

    public static boolean isSystemApp(PackageManager pm, String packageName) {
        if (packageName != null) {
            try {
                PackageInfo info = pm.getPackageInfo(packageName, 0);
                return (info != null) && (info.applicationInfo != null) &&
                        ((info.applicationInfo.flags & ApplicationInfo.FLAG_SYSTEM) != 0);
            } catch (NameNotFoundException e) {
                return false;
            }
        } else {
            return false;
        }
    }

    /*
     * Finds a system apk which had a broadcast receiver listening to a particular action.
     * @param action intent action used to find the apk
     * @return a pair of apk package name and the resources.
     */
    static Pair<String, Resources> findSystemApk(String action, PackageManager pm) {
        final Intent intent = new Intent(action);
        for (ResolveInfo info : pm.queryBroadcastReceivers(intent, 0)) {
            if (info.activityInfo != null &&
                    (info.activityInfo.applicationInfo.flags & ApplicationInfo.FLAG_SYSTEM) != 0) {
                final String packageName = info.activityInfo.packageName;
                try {
                    final Resources res = pm.getResourcesForApplication(packageName);
                    return Pair.create(packageName, res);
                } catch (NameNotFoundException e) {
                    Log.w(TAG, "Failed to find resources for " + packageName);
                }
            }
        }
        return null;
    }

    /**
     * Trims the string, removing all whitespace at the beginning and end of the string.
     * Non-breaking whitespaces are also removed.
     */
    public static String trim(CharSequence s) {
        if (s == null) {
            return null;
        }

        // Just strip any sequence of whitespace or java space characters from the beginning and end
        Matcher m = sTrimPattern.matcher(s);
        return m.replaceAll("$1");
    }

    /**
     * Calculates the height of a given string at a specific text size.
     */
    public static int calculateTextHeight(float textSizePx) {
        Paint p = new Paint();
        p.setTextSize(textSizePx);
        Paint.FontMetrics fm = p.getFontMetrics();
        return (int) Math.ceil(fm.bottom - fm.top);
    }

    /**
     * Convenience println with multiple args.
     */
    public static void println(String key, Object... args) {
        StringBuilder b = new StringBuilder();
        b.append(key);
        b.append(": ");
        boolean isFirstArgument = true;
        for (Object arg : args) {
            if (isFirstArgument) {
                isFirstArgument = false;
            } else {
                b.append(", ");
            }
            b.append(arg);
        }
        System.out.println(b.toString());
    }

    public static boolean isRtl(Resources res) {
        return res.getConfiguration().getLayoutDirection() == View.LAYOUT_DIRECTION_RTL;
    }

    /**
     * Returns true if the intent is a valid launch intent for a launcher activity of an app.
     * This is used to identify shortcuts which are different from the ones exposed by the
     * applications' manifest file.
     *
     * @param launchIntent The intent that will be launched when the shortcut is clicked.
     */
    public static boolean isLauncherAppTarget(Intent launchIntent) {
        if (launchIntent != null
                && Intent.ACTION_MAIN.equals(launchIntent.getAction())
                && launchIntent.getComponent() != null
                && launchIntent.getCategories() != null
                && launchIntent.getCategories().size() == 1
                && launchIntent.hasCategory(Intent.CATEGORY_LAUNCHER)
                && TextUtils.isEmpty(launchIntent.getDataString())) {
            // An app target can either have no extra or have ItemInfo.EXTRA_PROFILE.
            Bundle extras = launchIntent.getExtras();
            return extras == null || extras.keySet().isEmpty();
        }
        return false;
    }

    public static float dpiFromPx(int size, DisplayMetrics metrics){
        float densityRatio = (float) metrics.densityDpi / DisplayMetrics.DENSITY_DEFAULT;
        return (size / densityRatio);
    }

    public static int pxFromSp(float size, DisplayMetrics metrics) {
        return (int) Math.round(TypedValue.applyDimension(TypedValue.COMPLEX_UNIT_SP,
                size, metrics));
    }

    public static String createDbSelectionQuery(String columnName, IntArray values) {
        return String.format(Locale.ENGLISH, "%s IN (%s)", columnName, values.toConcatString());
    }

    public static boolean isBootCompleted() {
        return "1".equals(getSystemProperty("sys.boot_completed", "1"));
    }

    public static String getSystemProperty(String property, String defaultValue) {
        try {
            Class clazz = Class.forName("android.os.SystemProperties");
            Method getter = clazz.getDeclaredMethod("get", String.class);
            String value = (String) getter.invoke(null, property);
            if (!TextUtils.isEmpty(value)) {
                return value;
            }
        } catch (Exception e) {
            Log.d(TAG, "Unable to read system properties");
        }
        return defaultValue;
    }

    /**
     * Ensures that a value is within given bounds. Specifically:
     * If value is less than lowerBound, return lowerBound; else if value is greater than upperBound,
     * return upperBound; else return value unchanged.
     */
    public static int boundToRange(int value, int lowerBound, int upperBound) {
        return Math.max(lowerBound, Math.min(value, upperBound));
    }

    /**
     * @see #boundToRange(int, int, int).
     */
    public static float boundToRange(float value, float lowerBound, float upperBound) {
        return Math.max(lowerBound, Math.min(value, upperBound));
    }

    /**
     * @see #boundToRange(int, int, int).
     */
    public static long boundToRange(long value, long lowerBound, long upperBound) {
        return Math.max(lowerBound, Math.min(value, upperBound));
    }

    /**
     * Wraps a message with a TTS span, so that a different message is spoken than
     * what is getting displayed.
     * @param msg original message
     * @param ttsMsg message to be spoken
     */
    public static CharSequence wrapForTts(CharSequence msg, String ttsMsg) {
        SpannableString spanned = new SpannableString(msg);
        spanned.setSpan(new TtsSpan.TextBuilder(ttsMsg).build(),
                0, spanned.length(), Spannable.SPAN_INCLUSIVE_INCLUSIVE);
        return spanned;
    }

    /**
     * Prefixes a text with the provided icon
     */
    public static CharSequence prefixTextWithIcon(Context context, int iconRes, CharSequence msg) {
        // Update the hint to contain the icon.
        // Prefix the original hint with two spaces. The first space gets replaced by the icon
        // using span. The second space is used for a singe space character between the hint
        // and the icon.
        SpannableString spanned = new SpannableString("  " + msg);
        spanned.setSpan(new TintedDrawableSpan(context, iconRes),
                0, 1, Spannable.SPAN_EXCLUSIVE_INCLUSIVE);
        return spanned;
    }

    public static SharedPreferences getPrefs(Context context) {
        return getLawnchairPrefs(context).getSharedPrefs();
    }

    public static SharedPreferences getDevicePrefs(Context context) {
        return context.getSharedPreferences(
                LauncherFiles.DEVICE_PREFERENCES_KEY, Context.MODE_PRIVATE);
    }

<<<<<<< HEAD
    public static SharedPreferences getReflectionPrefs(Context context) {
        return context.getSharedPreferences(
                LauncherFiles.REFLECTION_PREFERENCES_KEY, Context.MODE_PRIVATE);
    }

    public static boolean isPowerSaverPreventingAnimation(Context context) {
        if (ATLEAST_P) {
            // Battery saver mode no longer prevents animations.
            return false;
        }
        PowerManager powerManager = (PowerManager) context.getSystemService(Context.POWER_SERVICE);
        return powerManager.isPowerSaveMode();
=======
    public static boolean areAnimationsEnabled(Context context) {
        return ATLEAST_OREO
                ? ValueAnimator.areAnimatorsEnabled()
                : !context.getSystemService(PowerManager.class).isPowerSaveMode();
>>>>>>> c87bbeea
    }

    public static boolean isWallpaperAllowed(Context context) {
        return context.getSystemService(WallpaperManager.class).isSetWallpaperAllowed();
    }

    public static void closeSilently(Closeable c) {
        if (c != null) {
            try {
                c.close();
            } catch (IOException e) {
                if (FeatureFlags.IS_DOGFOOD_BUILD) {
                    Log.d(TAG, "Error closing", e);
                }
            }
        }
    }

    public static boolean isBinderSizeError(Exception e) {
        return e.getCause() instanceof TransactionTooLargeException
                || e.getCause() instanceof DeadObjectException;
    }

    /**
     * Utility method to post a runnable on the handler, skipping the synchronization barriers.
     */
    public static void postAsyncCallback(Handler handler, Runnable callback) {
        Message msg = Message.obtain(handler, callback);
        msg.setAsynchronous(true);
        handler.sendMessage(msg);
    }

    /**
     * Parses a string encoded using {@link #getPointString(int, int)}
     */
    public static Point parsePoint(String point) {
        String[] split = point.split(",");
        return new Point(Integer.parseInt(split[0]), Integer.parseInt(split[1]));
    }

    /**
     * Encodes a point to string to that it can be persisted atomically.
     */
    public static String getPointString(int x, int y) {
        return String.format(Locale.ENGLISH, "%d,%d", x, y);
    }

    public static void unregisterReceiverSafely(Context context, BroadcastReceiver receiver) {
        try {
            context.unregisterReceiver(receiver);
        } catch (IllegalArgumentException e) {}
    }

    /**
     * Returns the full drawable for {@param info}.
     * @param outObj this is set to the internal data associated with {@param info},
     *               eg {@link LauncherActivityInfo} or {@link ShortcutInfo}.
     */
    public static Drawable getFullDrawable(Launcher launcher, ItemInfo info, int width, int height,
            boolean flattenDrawable, Object[] outObj) {
        LauncherAppState appState = LauncherAppState.getInstance(launcher);
        if (info.itemType == LauncherSettings.Favorites.ITEM_TYPE_APPLICATION) {
            LauncherActivityInfo activityInfo = LauncherAppsCompat.getInstance(launcher)
                    .resolveActivity(info.getIntent(), info.user);
            outObj[0] = activityInfo;
            return (activityInfo != null) ? appState.getIconCache()
                    .getFullResIcon(activityInfo, flattenDrawable) : null;
        } else if (info.itemType == LauncherSettings.Favorites.ITEM_TYPE_DEEP_SHORTCUT) {
            if (info instanceof PendingAddShortcutInfo) {
                ShortcutConfigActivityInfo activityInfo =
                        ((PendingAddShortcutInfo) info).activityInfo;
                outObj[0] = activityInfo;
                return activityInfo.getFullResIcon(appState.getIconCache());
            }
            ShortcutKey key = ShortcutKey.fromItemInfo(info);
            DeepShortcutManager sm = DeepShortcutManager.getInstance(launcher);
            List<ShortcutInfo> si = sm.queryForFullDetails(
                    key.componentName.getPackageName(), Arrays.asList(key.getId()), key.user);
            if (si.isEmpty()) {
                return null;
            } else {
                outObj[0] = si.get(0);
                return sm.getShortcutIconDrawable(si.get(0),
                        appState.getInvariantDeviceProfile().fillResIconDpi);
            }
        } else if (info.itemType == LauncherSettings.Favorites.ITEM_TYPE_FOLDER) {
            FolderAdaptiveIcon icon = FolderAdaptiveIcon.createFolderAdaptiveIcon(
                    launcher, info.id, new Point(width, height));
            if (icon == null) {
                return null;
            }
            outObj[0] = icon;
            return icon;
        } else {
            return null;
        }
    }

    @NonNull
    public static LawnchairPreferences getLawnchairPrefs(Context context) {
        return LawnchairPreferences.Companion.getInstance(context);
    }

    private static List<Runnable> onStart = new ArrayList<>();

    /**
     * ATTENTION: Only ever call this from within LawnchairLauncher.kt
     */
    public /* private */ static void onLauncherStart() {
        Log.d(TAG, "onLauncherStart: " + onStart.size());
        for(Runnable r : onStart)
            r.run();
        onStart.clear();
    }

    /**
     * Cues a runnable to be executed after binding all launcher elements the next time
     */
    public static void cueAfterNextStart(Runnable runnable) {
        Log.d(TAG, "cueAfterNextStart: " + runnable);
        onStart.add(runnable);
    }

    public static void goToHome(Context context, Runnable onStart) {
        cueAfterNextStart(onStart);
        goToHome(context);
    }

    public static void goToHome(Context context){
        PackageManager pm = context.getPackageManager();

        Intent intent = new Intent(Intent.ACTION_MAIN);
        intent.addCategory(Intent.CATEGORY_HOME);
        ComponentName componentName = intent.resolveActivity(pm);
        if (!context.getPackageName().equals(componentName.getPackageName())) {
            intent = pm.getLaunchIntentForPackage(context.getPackageName());
        }
        context.startActivity(intent);
    }

    public static void restartLauncher(Context context) {
        PackageManager pm = context.getPackageManager();

        Intent intent = new Intent(Intent.ACTION_MAIN);
        intent.addCategory(Intent.CATEGORY_HOME);
        intent.setFlags(Intent.FLAG_ACTIVITY_NEW_TASK);
        ComponentName componentName = intent.resolveActivity(pm);
        if (!context.getPackageName().equals(componentName.getPackageName())) {
            intent = pm.getLaunchIntentForPackage(context.getPackageName());
            intent.addFlags(Intent.FLAG_ACTIVITY_CLEAR_TOP);
        }
        restartLauncher(context, intent);
    }

    public static void restartLauncher(Context context, Intent intent) {
        context.startActivity(intent);

        // Create a pending intent so the application is restarted after System.exit(0) was called.
        // We use an AlarmManager to call this intent in 100ms
        PendingIntent mPendingIntent = PendingIntent.getActivity(context, 0, intent, PendingIntent.FLAG_CANCEL_CURRENT);
        AlarmManager mgr = (AlarmManager) context.getSystemService(Context.ALARM_SERVICE);
        mgr.set(AlarmManager.RTC, System.currentTimeMillis() + 100, mPendingIntent);

        // Kill the application
        killLauncher();
    }

    public static void killLauncher() {
        System.exit(0);
    }

    public static void checkRestoreSuccess(Context context) {
        LawnchairPreferences prefs = Utilities.getLawnchairPrefs(context);
        if (prefs.getRestoreSuccess()) {
            prefs.setRestoreSuccess(false);
            context.startActivity(new Intent(context, RestoreBackupActivity.class)
                .putExtra(RestoreBackupActivity.EXTRA_SUCCESS, true));
        }
    }

    @Nullable
    public static Bitmap drawableToBitmap(Drawable drawable) {
        return Utilities.drawableToBitmap(drawable, true);
    }

    public static Bitmap drawableToBitmap(Drawable drawable, boolean forceCreate) {
        if (!forceCreate && drawable instanceof BitmapDrawable) {
            return ((BitmapDrawable) drawable).getBitmap();
        }

        if (drawable.getIntrinsicWidth() <= 0 || drawable.getIntrinsicHeight() <= 0) {
            return null;
        }

        Bitmap bitmap = Bitmap.createBitmap(
                drawable.getIntrinsicWidth(),
                drawable.getIntrinsicHeight(),
                Bitmap.Config.ARGB_8888);

        Canvas canvas = new Canvas(bitmap);
        drawable.setBounds(0, 0, canvas.getWidth(), canvas.getHeight());
        drawable.draw(canvas);
        return bitmap;
    }

    public static void setLightUi(Window window) {
        int flags = window.getDecorView().getSystemUiVisibility();
        if (ATLEAST_MARSHMALLOW)
            flags |= View.SYSTEM_UI_FLAG_LIGHT_STATUS_BAR;
        if (ATLEAST_OREO)
            flags |= View.SYSTEM_UI_FLAG_LIGHT_NAVIGATION_BAR;
        flags |= View.SYSTEM_UI_FLAG_LAYOUT_FULLSCREEN;
        flags |= View.SYSTEM_UI_FLAG_LAYOUT_HIDE_NAVIGATION;
        flags |= View.SYSTEM_UI_FLAG_LAYOUT_STABLE;
        window.getDecorView().setSystemUiVisibility(flags);
    }

    public static Pair<Integer, Integer> getScreenSize(Context context) {
        int x, y;
        WindowManager wm = ((WindowManager)
                context.getSystemService(Context.WINDOW_SERVICE));
        Display display = wm.getDefaultDisplay();
        Point screenSize = new Point();
        display.getRealSize(screenSize);
        x = screenSize.x;
        y = screenSize.y;

        return new Pair<>(x, y);
    }

    public static int setFlag(int flags, int flag, boolean value) {
        if (value) {
            return flags | flag;
        } else {
            return flags & ~flag;
        }
    }

    public static String upperCaseFirstLetter(String str) {
        if (TextUtils.isEmpty(str)) {
            return str;
        }
        return str.substring(0, 1).toUpperCase(Locale.US) + str.substring(1);
    }

    public static void pinSettingsShortcut(Context context) {
        if (!ShortcutManagerCompat.isRequestPinShortcutSupported(context)) return;
        ShortcutManagerCompat.requestPinShortcut(context, new ShortcutInfoCompat.Builder(context, "settings")
                .setIntent(new Intent(context, SettingsActivity.class).setAction(Intent.ACTION_MAIN))
                .setIcon(IconCompat.createWithResource(context, R.drawable.ic_setting))
                .setShortLabel(context.getString(R.string.settings_button_text))
                .setAlwaysBadged()
                .build(), null);
    }

    public static boolean hasStoragePermission(Context context) {
        return hasPermission(context, Manifest.permission.READ_EXTERNAL_STORAGE);
    }

    public static boolean hasPermission(Context context, String permission) {
        return ContextCompat.checkSelfPermission(context, permission)
                == PackageManager.PERMISSION_GRANTED;
    }

    public static void requestStoragePermission(Activity activity) {
        ActivityCompat.requestPermissions(activity, new String[]{android.Manifest.permission.READ_EXTERNAL_STORAGE}, LawnchairLauncher.REQUEST_PERMISSION_STORAGE_ACCESS);
    }

    public static void requestLocationPermission(Activity activity) {
        ActivityCompat.requestPermissions(activity, new String[]{permission.ACCESS_COARSE_LOCATION}, LawnchairLauncher.REQUEST_PERMISSION_LOCATION_ACCESS);
    }

    public static int parseResourceIdentifier(Resources res, String identifier, String packageName) {
        try {
            return Integer.parseInt(identifier.substring(1));
        } catch (NumberFormatException e) {
            return res.getIdentifier(identifier.substring(1), null, packageName);
        }
    }

    public static <T> T notNullOrDefault(T value, T defValue) {
        return (value == null) ? defValue : value;
    }

    public static Boolean isEmui(){
        return !TextUtils.isEmpty(getSystemProperty("ro.build.version.emui", ""));
    }

    public static Boolean isOnePlusStock() {
        return !TextUtils.isEmpty(getSystemProperty("ro.oxygen.version", ""))
                || !TextUtils.isEmpty(getSystemProperty("ro.hydrogen.version", ""))
                // ro.{oxygen|hydrogen}.version has been removed from the 7 series onwards
                || getSystemProperty("ro.rom.version", "").contains("Oxygen OS")
                || getSystemProperty("ro.rom.version", "").contains("Hydrogen OS");
    }

    public static Boolean isMiui(){
        return !TextUtils.isEmpty(getSystemProperty("ro.miui.ui.version.code", "")) ||
                !TextUtils.isEmpty(getSystemProperty("ro.miui.ui.version.name", ""));
    }

    public static Boolean hasKnoxSecureFolder(Context context) {
        return PackageManagerHelper.isAppInstalled(context.getPackageManager(), "com.samsung.knox.securefolder", 0);
    }

    public static void openURLinBrowser(Context context, String url) {
        openURLinBrowser(context, url, null, null);
    }

    public static void openURLinBrowser(Context context, String url, Rect sourceBounds, Bundle options) {
        try {
            Intent intent = new Intent(Intent.ACTION_VIEW, Uri.parse(url));
            if (!(context instanceof Activity)){
                intent.addFlags(Intent.FLAG_ACTIVITY_NEW_TASK);
            }
            intent.setSourceBounds(sourceBounds);
            if(options == null){
                context.startActivity(intent);
            } else {
                context.startActivity(intent, options);
            }
        } catch (ActivityNotFoundException exc) {
            // Believe me, this actually happens.
            Toast.makeText(context, R.string.error_no_browser, Toast.LENGTH_SHORT).show();
        }
    }

    /**
     * @param bitmap the Bitmap to be scaled
     * @param threshold the maxium dimension (either width or height) of the scaled bitmap
     * @param isNecessaryToKeepOrig is it necessary to keep the original bitmap? If not recycle the original bitmap to prevent memory leak.
     *
     * Credit: https://gist.github.com/vxhviet/873d142b41217739a1302d337b7285ba
     * */
    public static Bitmap getScaledDownBitmap(Bitmap bitmap, int threshold, boolean isNecessaryToKeepOrig) {
        if (bitmap == null) return null;

        int width = bitmap.getWidth();
        int height = bitmap.getHeight();
        int newWidth = width;
        int newHeight = height;

        if(width > height && width > threshold){
            newWidth = threshold;
            newHeight = (int)(height * (float)newWidth/width);
        }

        if(width > height && width <= threshold){
            //the bitmap is already smaller than our required dimension, no need to resize it
            return bitmap;
        }

        if(width < height && height > threshold){
            newHeight = threshold;
            newWidth = (int)(width * (float)newHeight/height);
        }

        if(width < height && height <= threshold){
            //the bitmap is already smaller than our required dimension, no need to resize it
            return bitmap;
        }

        if(width == height && width > threshold){
            newWidth = threshold;
            newHeight = newWidth;
        }

        if(width == height && width <= threshold){
            //the bitmap is already smaller than our required dimension, no need to resize it
            return bitmap;
        }

        return getResizedBitmap(bitmap, newWidth, newHeight, isNecessaryToKeepOrig);
    }

    private static Bitmap getResizedBitmap(Bitmap bm, int newWidth, int newHeight, boolean isNecessaryToKeepOrig) {
        int width = bm.getWidth();
        int height = bm.getHeight();
        float scaleWidth = ((float) newWidth) / width;
        float scaleHeight = ((float) newHeight) / height;
        // CREATE A MATRIX FOR THE MANIPULATION
        Matrix matrix = new Matrix();
        // RESIZE THE BIT MAP
        matrix.postScale(scaleWidth, scaleHeight);

        // "RECREATE" THE NEW BITMAP
        Bitmap resizedBitmap = Bitmap.createBitmap(bm, 0, 0, width, height, matrix, false);
        if (!isNecessaryToKeepOrig) {
            bm.recycle();
        }
        return resizedBitmap;
    }

    /**
     * For apps icons and shortcut icons that have badges, this method creates a drawable that can
     * later on be rendered on top of the layers for the badges. For app icons, work profile badges
     * can only be applied. For deep shortcuts, when dragged from the pop up container, there's no
     * badge. When dragged from workspace or folder, it may contain app AND/OR work profile badge
     **/
    @TargetApi(Build.VERSION_CODES.O)
    public static Drawable getBadge(Launcher launcher, ItemInfo info, Object obj) {
        LauncherAppState appState = LauncherAppState.getInstance(launcher);
        int iconSize = appState.getInvariantDeviceProfile().iconBitmapSize;
        if (info.itemType == LauncherSettings.Favorites.ITEM_TYPE_DEEP_SHORTCUT) {
            boolean iconBadged = (info instanceof ItemInfoWithIcon)
                    && (((ItemInfoWithIcon) info).runtimeStatusFlags & FLAG_ICON_BADGED) > 0;
            if ((info.id == ItemInfo.NO_ID && !iconBadged)
                    || !(obj instanceof ShortcutInfo)) {
                // The item is not yet added on home screen.
                return new FixedSizeEmptyDrawable(iconSize);
            }
            ShortcutInfo si = (ShortcutInfo) obj;
            LauncherIcons li = LauncherIcons.obtain(appState.getContext());
            Bitmap badge = li.getShortcutInfoBadge(si, appState.getIconCache()).iconBitmap;
            li.recycle();
            float badgeSize = launcher.getResources().getDimension(R.dimen.profile_badge_size);
            float insetFraction = (iconSize - badgeSize) / iconSize;
            return new InsetDrawable(new FastBitmapDrawable(badge),
                    insetFraction, insetFraction, 0, 0);
        } else if (info.itemType == LauncherSettings.Favorites.ITEM_TYPE_FOLDER) {
            return ((FolderAdaptiveIcon) obj).getBadge();
        } else {
            return launcher.getPackageManager()
                    .getUserBadgedIcon(new FixedSizeEmptyDrawable(iconSize), info.user);
        }
    }

    public static int[] getIntArrayFromString(String tokenized) {
        StringTokenizer tokenizer = new StringTokenizer(tokenized, ",");
        int[] array = new int[tokenizer.countTokens()];
        int count = 0;
        while (tokenizer.hasMoreTokens()) {
            array[count] = Integer.parseInt(tokenizer.nextToken());
            count++;
        }
        return array;
    }

    public static String getStringFromIntArray(int[] array) {
        StringBuilder str = new StringBuilder();
        for (int value : array) {
            str.append(value).append(",");
        }
        return str.toString();
    }

    public static float squaredHypot(float x, float y) {
        return x * x + y * y;
    }

    public static float squaredTouchSlop(Context context) {
        float slop = ViewConfiguration.get(context).getScaledTouchSlop();
        return slop * slop;
    }

    private static class FixedSizeEmptyDrawable extends ColorDrawable {

        private final int mSize;

        public FixedSizeEmptyDrawable(int size) {
            super(Color.TRANSPARENT);
            mSize = size;
        }

        @Override
        public int getIntrinsicHeight() {
            return mSize;
        }

        @Override
        public int getIntrinsicWidth() {
            return mSize;
        }
    }

    public static boolean isRecentsEnabled() {
        LauncherAppState las = LauncherAppState.getInstanceNoCreate();
        if (las != null) {
            Context context = las.getContext();
            return LawnchairAppKt.getLawnchairApp(context).getRecentsEnabled();
        }
        return false;
    }

    public static void startAssistant(Context context) {
        context.startActivity(new Intent(Intent.ACTION_VOICE_COMMAND));
    }

    public static Drawable getIconForTask(Context context, int userId, String packageName) {
        IconCache ic = LauncherAppState.getInstanceNoCreate().getIconCache();
        LauncherAppsCompat lac = LauncherAppsCompat.getInstance(context);
        UserHandle user = UserHandle.of(userId);
        List<LauncherActivityInfo> al = lac.getActivityList(packageName, user);
        if (!al.isEmpty()) {
            Drawable fullResIcon = ic.getFullResIcon(al.get(0));
            if (user == Process.myUserHandle()) {
                return fullResIcon;
            } else {
                LauncherIcons li = LauncherIcons.obtain(context);
                BitmapInfo bitmapInfo = li.createBadgedIconBitmap(fullResIcon, user, 24);
                li.recycle();

                return new BitmapDrawable(context.getResources(), bitmapInfo.icon);
            }
        } else {
            return null;
        }
    }

    public static float getScrimProgress(Launcher launcher, LauncherState toState, float targetProgress) {
        if (Utilities.getLawnchairPrefs(launcher).getDockGradientStyle()) return targetProgress;
        if (toState == LauncherState.OVERVIEW) {
            return OverviewState.getNormalVerticalProgress(launcher);
        }
        return targetProgress;
    }

    public static int getUserId() {
        return UserHandle.myUserId();
    }

    @RequiresApi(VERSION_CODES.O)
    public static final Property<View, Float> VIEW_SCALE = new FloatProperty<View>("scale") {
        @Override
        public void setValue(View object, float value) {
            object.setScaleX(value);
            object.setScaleY(value);
        }

        @Override
        public Float get(View object) {
            return object.getScaleX();
        }
    };

    public static boolean hasWriteSecureSettingsPermission(Context context) {
        return ContextCompat.checkSelfPermission(context,
                android.Manifest.permission.WRITE_SECURE_SETTINGS) == PackageManager.PERMISSION_GRANTED;
    }
}<|MERGE_RESOLUTION|>--- conflicted
+++ resolved
@@ -16,27 +16,20 @@
 
 package com.android.launcher3;
 
-<<<<<<< HEAD
-import android.Manifest;
 import android.Manifest.permission;
+import android.animation.ValueAnimator;
+import android.annotation.TargetApi;
 import android.app.Activity;
 import android.app.ActivityManager;
 import android.app.AlarmManager;
 import android.app.PendingIntent;
 import android.app.WallpaperManager;
 import android.content.ActivityNotFoundException;
-=======
-import android.animation.ValueAnimator;
-import android.annotation.TargetApi;
-import android.app.ActivityManager;
-import android.app.WallpaperManager;
 import android.content.BroadcastReceiver;
->>>>>>> c87bbeea
 import android.content.ComponentName;
 import android.content.Context;
 import android.content.Intent;
 import android.content.SharedPreferences;
-import android.content.pm.ActivityInfo;
 import android.content.pm.ApplicationInfo;
 import android.content.pm.LauncherActivityInfo;
 import android.content.pm.PackageInfo;
@@ -45,24 +38,19 @@
 import android.content.pm.ResolveInfo;
 import android.content.pm.ShortcutInfo;
 import android.content.res.Resources;
-<<<<<<< HEAD
-import android.graphics.*;
-import android.graphics.drawable.BitmapDrawable;
-import android.graphics.drawable.Drawable;
-import android.hardware.input.InputManager;
-import android.net.Uri;
-=======
 import android.graphics.Bitmap;
+import android.graphics.Canvas;
 import android.graphics.Color;
 import android.graphics.Matrix;
 import android.graphics.Paint;
 import android.graphics.Point;
 import android.graphics.Rect;
 import android.graphics.RectF;
+import android.graphics.drawable.BitmapDrawable;
 import android.graphics.drawable.ColorDrawable;
 import android.graphics.drawable.Drawable;
 import android.graphics.drawable.InsetDrawable;
->>>>>>> c87bbeea
+import android.net.Uri;
 import android.os.Build;
 import android.os.Build.VERSION_CODES;
 import android.os.Bundle;
@@ -72,19 +60,8 @@
 import android.os.PowerManager;
 import android.os.Process;
 import android.os.TransactionTooLargeException;
-<<<<<<< HEAD
 import android.os.UserHandle;
-import android.support.annotation.NonNull;
-import android.support.annotation.Nullable;
-import android.support.annotation.RequiresApi;
-import android.support.v4.app.ActivityCompat;
-import android.support.v4.content.ContextCompat;
-import android.support.v4.content.pm.ShortcutInfoCompat;
-import android.support.v4.content.pm.ShortcutManagerCompat;
-import android.support.v4.graphics.drawable.IconCompat;
-=======
 import android.provider.Settings;
->>>>>>> c87bbeea
 import android.text.Spannable;
 import android.text.SpannableString;
 import android.text.TextUtils;
@@ -95,59 +72,45 @@
 import android.util.Pair;
 import android.util.Property;
 import android.util.TypedValue;
-<<<<<<< HEAD
-import android.view.Display;
-import android.view.KeyEvent;
-=======
 import android.view.MotionEvent;
->>>>>>> c87bbeea
 import android.view.View;
 import android.view.ViewConfiguration;
+import android.view.Window;
 import android.view.animation.Interpolator;
 
-<<<<<<< HEAD
-import android.view.Window;
-import android.view.WindowManager;
 import android.widget.Toast;
+import androidx.annotation.NonNull;
+import androidx.annotation.Nullable;
+import androidx.annotation.RequiresApi;
+import androidx.core.app.ActivityCompat;
+import androidx.core.content.ContextCompat;
+import androidx.core.content.pm.ShortcutInfoCompat;
+import androidx.core.content.pm.ShortcutManagerCompat;
+import androidx.core.graphics.drawable.IconCompat;
 import ch.deletescape.lawnchair.HiddenApiCompat;
-import ch.deletescape.lawnchair.LawnchairApp;
 import ch.deletescape.lawnchair.LawnchairAppKt;
 import com.android.launcher3.compat.LauncherAppsCompat;
-=======
-import com.android.launcher3.compat.LauncherAppsCompat;
 import com.android.launcher3.compat.ShortcutConfigActivityInfo;
->>>>>>> c87bbeea
+import com.android.launcher3.compat.UserManagerCompat;
 import com.android.launcher3.config.FeatureFlags;
 import com.android.launcher3.dragndrop.FolderAdaptiveIcon;
 import com.android.launcher3.graphics.RotationMode;
 import com.android.launcher3.graphics.TintedDrawableSpan;
+import com.android.launcher3.icons.BitmapInfo;
+import com.android.launcher3.icons.IconCache;
 import com.android.launcher3.icons.LauncherIcons;
 import com.android.launcher3.shortcuts.DeepShortcutManager;
 import com.android.launcher3.shortcuts.ShortcutKey;
+import com.android.launcher3.util.ComponentKey;
 import com.android.launcher3.util.IntArray;
 import com.android.launcher3.util.PackageManagerHelper;
 import com.android.launcher3.views.Transposable;
 import com.android.launcher3.widget.PendingAddShortcutInfo;
 
-<<<<<<< HEAD
-import com.android.launcher3.graphics.BitmapInfo;
-import com.android.launcher3.graphics.LauncherIcons;
-import com.android.launcher3.uioverrides.OverviewState;
-import com.android.launcher3.util.PackageManagerHelper;
-import com.android.systemui.shared.recents.model.Task;
-import java.io.ByteArrayOutputStream;
-=======
->>>>>>> c87bbeea
 import java.io.Closeable;
 import java.io.IOException;
 import java.lang.reflect.Method;
-<<<<<<< HEAD
-import java.util.ArrayList;
-import java.util.Collection;
-import java.util.HashSet;
-=======
 import java.util.Arrays;
->>>>>>> c87bbeea
 import java.util.List;
 import java.util.Locale;
 import java.util.StringTokenizer;
@@ -158,14 +121,12 @@
 import java.util.regex.Matcher;
 import java.util.regex.Pattern;
 
-<<<<<<< HEAD
 import ch.deletescape.lawnchair.LawnchairLauncher;
 import ch.deletescape.lawnchair.LawnchairPreferences;
 import ch.deletescape.lawnchair.backup.RestoreBackupActivity;
 import ch.deletescape.lawnchair.settings.ui.SettingsActivity;
-=======
+
 import static com.android.launcher3.ItemInfoWithIcon.FLAG_ICON_BADGED;
->>>>>>> c87bbeea
 
 /**
  * Various utilities shared amongst the Launcher's classes.
@@ -182,12 +143,7 @@
     private static final Matrix sMatrix = new Matrix();
     private static final Matrix sInverseMatrix = new Matrix();
 
-<<<<<<< HEAD
-    public static final boolean ATLEAST_Q = Build.VERSION.CODENAME.length() == 1 &&
-            Build.VERSION.CODENAME.charAt(0) >= 'Q' && Build.VERSION.CODENAME.charAt(0) <= 'Z';
-=======
     public static final boolean ATLEAST_Q = Build.VERSION.SDK_INT >= Build.VERSION_CODES.Q;
->>>>>>> c87bbeea
 
     public static final boolean ATLEAST_P =
             Build.VERSION.SDK_INT >= Build.VERSION_CODES.P;
@@ -211,15 +167,11 @@
      */
     public static final int FLAG_NO_GESTURES = 1 << 9;
 
-<<<<<<< HEAD
     public static boolean HIDDEN_APIS_ALLOWED = !ATLEAST_P || HiddenApiCompat.checkIfAllowed();
 
-    public static final int SINGLE_FRAME_MS = 16;
-=======
     public static boolean shouldDisableGestures(MotionEvent ev) {
         return (ev.getEdgeFlags() & FLAG_NO_GESTURES) == FLAG_NO_GESTURES;
     }
->>>>>>> c87bbeea
 
     /**
      * Indicates if the device has a debug build. Should only be used to store additional info or
@@ -684,25 +636,15 @@
                 LauncherFiles.DEVICE_PREFERENCES_KEY, Context.MODE_PRIVATE);
     }
 
-<<<<<<< HEAD
     public static SharedPreferences getReflectionPrefs(Context context) {
         return context.getSharedPreferences(
                 LauncherFiles.REFLECTION_PREFERENCES_KEY, Context.MODE_PRIVATE);
     }
 
-    public static boolean isPowerSaverPreventingAnimation(Context context) {
-        if (ATLEAST_P) {
-            // Battery saver mode no longer prevents animations.
-            return false;
-        }
-        PowerManager powerManager = (PowerManager) context.getSystemService(Context.POWER_SERVICE);
-        return powerManager.isPowerSaveMode();
-=======
     public static boolean areAnimationsEnabled(Context context) {
         return ATLEAST_OREO
                 ? ValueAnimator.areAnimatorsEnabled()
                 : !context.getSystemService(PowerManager.class).isPowerSaveMode();
->>>>>>> c87bbeea
     }
 
     public static boolean isWallpaperAllowed(Context context) {
@@ -789,6 +731,12 @@
                         appState.getInvariantDeviceProfile().fillResIconDpi);
             }
         } else if (info.itemType == LauncherSettings.Favorites.ITEM_TYPE_FOLDER) {
+            FolderInfo folderInfo = (FolderInfo) info;
+            if (folderInfo.isCoverMode()) {
+                return getFullDrawable(launcher, folderInfo.getCoverInfo(),
+                        width, height, flattenDrawable, outObj);
+            }
+
             FolderAdaptiveIcon icon = FolderAdaptiveIcon.createFolderAdaptiveIcon(
                     launcher, info.id, new Point(width, height));
             if (icon == null) {
@@ -804,31 +752,6 @@
     @NonNull
     public static LawnchairPreferences getLawnchairPrefs(Context context) {
         return LawnchairPreferences.Companion.getInstance(context);
-    }
-
-    private static List<Runnable> onStart = new ArrayList<>();
-
-    /**
-     * ATTENTION: Only ever call this from within LawnchairLauncher.kt
-     */
-    public /* private */ static void onLauncherStart() {
-        Log.d(TAG, "onLauncherStart: " + onStart.size());
-        for(Runnable r : onStart)
-            r.run();
-        onStart.clear();
-    }
-
-    /**
-     * Cues a runnable to be executed after binding all launcher elements the next time
-     */
-    public static void cueAfterNextStart(Runnable runnable) {
-        Log.d(TAG, "cueAfterNextStart: " + runnable);
-        onStart.add(runnable);
-    }
-
-    public static void goToHome(Context context, Runnable onStart) {
-        cueAfterNextStart(onStart);
-        goToHome(context);
     }
 
     public static void goToHome(Context context){
@@ -906,31 +829,6 @@
         drawable.setBounds(0, 0, canvas.getWidth(), canvas.getHeight());
         drawable.draw(canvas);
         return bitmap;
-    }
-
-    public static void setLightUi(Window window) {
-        int flags = window.getDecorView().getSystemUiVisibility();
-        if (ATLEAST_MARSHMALLOW)
-            flags |= View.SYSTEM_UI_FLAG_LIGHT_STATUS_BAR;
-        if (ATLEAST_OREO)
-            flags |= View.SYSTEM_UI_FLAG_LIGHT_NAVIGATION_BAR;
-        flags |= View.SYSTEM_UI_FLAG_LAYOUT_FULLSCREEN;
-        flags |= View.SYSTEM_UI_FLAG_LAYOUT_HIDE_NAVIGATION;
-        flags |= View.SYSTEM_UI_FLAG_LAYOUT_STABLE;
-        window.getDecorView().setSystemUiVisibility(flags);
-    }
-
-    public static Pair<Integer, Integer> getScreenSize(Context context) {
-        int x, y;
-        WindowManager wm = ((WindowManager)
-                context.getSystemService(Context.WINDOW_SERVICE));
-        Display display = wm.getDefaultDisplay();
-        Point screenSize = new Point();
-        display.getRealSize(screenSize);
-        x = screenSize.x;
-        y = screenSize.y;
-
-        return new Pair<>(x, y);
     }
 
     public static int setFlag(int flags, int flag, boolean value) {
@@ -959,7 +857,7 @@
     }
 
     public static boolean hasStoragePermission(Context context) {
-        return hasPermission(context, Manifest.permission.READ_EXTERNAL_STORAGE);
+        return hasPermission(context, android.Manifest.permission.READ_EXTERNAL_STORAGE);
     }
 
     public static boolean hasPermission(Context context, String permission) {
@@ -1212,14 +1110,6 @@
         }
     }
 
-    public static float getScrimProgress(Launcher launcher, LauncherState toState, float targetProgress) {
-        if (Utilities.getLawnchairPrefs(launcher).getDockGradientStyle()) return targetProgress;
-        if (toState == LauncherState.OVERVIEW) {
-            return OverviewState.getNormalVerticalProgress(launcher);
-        }
-        return targetProgress;
-    }
-
     public static int getUserId() {
         return UserHandle.myUserId();
     }
@@ -1242,4 +1132,27 @@
         return ContextCompat.checkSelfPermission(context,
                 android.Manifest.permission.WRITE_SECURE_SETTINGS) == PackageManager.PERMISSION_GRANTED;
     }
+
+    /**
+     * Creates a new component key from an encoded component key string in the form of
+     * [flattenedComponentString#userId].  If the userId is not present, then it defaults
+     * to the current user.
+     */
+    public static ComponentKey makeComponentKey(Context context, String componentKeyStr) {
+        ComponentName componentName;
+        UserHandle user;
+        int userDelimiterIndex = componentKeyStr.indexOf("#");
+        if (userDelimiterIndex != -1) {
+            String componentStr = componentKeyStr.substring(0, userDelimiterIndex);
+            Long componentUser = Long.valueOf(componentKeyStr.substring(userDelimiterIndex + 1));
+            componentName = ComponentName.unflattenFromString(componentStr);
+            user = Utilities.notNullOrDefault(UserManagerCompat.getInstance(context)
+                    .getUserForSerialNumber(componentUser.longValue()), Process.myUserHandle());
+        } else {
+            // No user provided, default to the current user
+            componentName = ComponentName.unflattenFromString(componentKeyStr);
+            user = Process.myUserHandle();
+        }
+        return new ComponentKey(componentName, user);
+    }
 }