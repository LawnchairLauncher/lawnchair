--- conflicted
+++ resolved
@@ -700,11 +700,7 @@
         return icon;
     }
 
-<<<<<<< HEAD
-    public static Drawable loadFullDrawableWithoutTheme(Launcher launcher, ItemInfo info,
-=======
-    private static Drawable loadFullDrawableWithoutTheme(Context context, ItemInfo info,
->>>>>>> 62d30d71
+    public static Drawable loadFullDrawableWithoutTheme(Context context, ItemInfo info,
             int width, int height, Object[] outObj) {
         ActivityContext activity = ActivityContext.lookupContext(context);
         LauncherAppState appState = LauncherAppState.getInstance(context);
