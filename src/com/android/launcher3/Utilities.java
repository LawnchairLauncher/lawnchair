/*
 * Copyright (C) 2008 The Android Open Source Project
 *
 * Licensed under the Apache License, Version 2.0 (the "License");
 * you may not use this file except in compliance with the License.
 * You may obtain a copy of the License at
 *
 *      http://www.apache.org/licenses/LICENSE-2.0
 *
 * Unless required by applicable law or agreed to in writing, software
 * distributed under the License is distributed on an "AS IS" BASIS,
 * WITHOUT WARRANTIES OR CONDITIONS OF ANY KIND, either express or implied.
 * See the License for the specific language governing permissions and
 * limitations under the License.
 */

package com.android.launcher3;

<<<<<<< HEAD
import static com.android.launcher3.model.data.ItemInfoWithIcon.FLAG_ICON_BADGED;
=======
import static android.graphics.drawable.AdaptiveIconDrawable.getExtraInsetFraction;

import static com.android.launcher3.icons.BitmapInfo.FLAG_THEMED;
>>>>>>> 96fe8417
import static com.android.launcher3.util.SplitConfigurationOptions.STAGE_POSITION_BOTTOM_OR_RIGHT;
import static com.android.launcher3.util.SplitConfigurationOptions.STAGE_POSITION_TOP_OR_LEFT;
import static com.android.launcher3.util.SplitConfigurationOptions.STAGE_TYPE_MAIN;

import android.annotation.SuppressLint;
import android.app.ActivityManager;
import android.app.ActivityOptions;
import android.app.Person;
import android.app.WallpaperManager;
import android.content.Context;
import android.content.SharedPreferences;
import android.content.pm.LauncherActivityInfo;
import android.content.pm.LauncherApps;
import android.content.pm.ResolveInfo;
import android.content.pm.ShortcutInfo;
import android.content.res.Configuration;
import android.content.res.Resources;
import android.graphics.Bitmap;
import android.graphics.BlendMode;
import android.graphics.BlendModeColorFilter;
import android.graphics.Color;
import android.graphics.ColorFilter;
import android.graphics.LightingColorFilter;
import android.graphics.Matrix;
import android.graphics.Paint;
import android.graphics.Point;
import android.graphics.PointF;
import android.graphics.Rect;
import android.graphics.RectF;
import android.graphics.drawable.AdaptiveIconDrawable;
import android.graphics.drawable.BitmapDrawable;
import android.graphics.drawable.ColorDrawable;
import android.graphics.drawable.Drawable;
import android.graphics.drawable.InsetDrawable;
import android.os.Build;
import android.os.Build.VERSION_CODES;
import android.os.DeadObjectException;
import android.os.Handler;
import android.os.Message;
import android.os.TransactionTooLargeException;
import android.text.Spannable;
import android.text.SpannableString;
import android.text.TextUtils;
import android.text.style.TtsSpan;
import android.util.DisplayMetrics;
import android.util.Log;
import android.util.Pair;
import android.util.TypedValue;
import android.view.MotionEvent;
import android.view.View;
import android.view.ViewConfiguration;
import android.view.animation.Interpolator;

import androidx.annotation.ChecksSdkIntAtLeast;
import androidx.annotation.IntDef;
import androidx.annotation.NonNull;
import androidx.annotation.Nullable;
import androidx.annotation.WorkerThread;
import androidx.core.graphics.ColorUtils;

import com.android.launcher3.dragndrop.FolderAdaptiveIcon;
import com.android.launcher3.graphics.TintedDrawableSpan;
<<<<<<< HEAD
import com.android.launcher3.icons.BitmapInfo;
=======
import com.android.launcher3.icons.BaseIconFactory;
import com.android.launcher3.icons.BitmapInfo;
import com.android.launcher3.icons.LauncherIcons;
>>>>>>> 96fe8417
import com.android.launcher3.icons.ShortcutCachingLogic;
import com.android.launcher3.icons.ThemedIconDrawable;
import com.android.launcher3.model.data.ItemInfo;
import com.android.launcher3.model.data.ItemInfoWithIcon;
import com.android.launcher3.pm.ShortcutConfigActivityInfo;
import com.android.launcher3.pm.UserCache;
import com.android.launcher3.shortcuts.ShortcutKey;
import com.android.launcher3.shortcuts.ShortcutRequest;
import com.android.launcher3.testing.shared.ResourceUtils;
import com.android.launcher3.util.IntArray;
import com.android.launcher3.util.PackageManagerHelper;
import com.android.launcher3.util.SplitConfigurationOptions.SplitPositionOption;
import com.android.launcher3.util.Themes;
import com.android.launcher3.views.ActivityContext;
import com.android.launcher3.views.BaseDragLayer;
import com.android.launcher3.widget.PendingAddShortcutInfo;

import java.lang.reflect.Method;
import java.util.Collections;
import java.util.List;
import java.util.Locale;
import java.util.regex.Matcher;
import java.util.regex.Pattern;

import app.lawnchair.preferences.PreferenceManager;

/**
 * Various utilities shared amongst the Launcher's classes.
 */
public final class Utilities {

    private static final String TAG = "Launcher.Utilities";

    private static final Pattern sTrimPattern = Pattern
            .compile("^[\\s|\\p{javaSpaceChar}]*(.*)[\\s|\\p{javaSpaceChar}]*$");

    private static final Matrix sMatrix = new Matrix();
    private static final Matrix sInverseMatrix = new Matrix();

    public static final String[] EMPTY_STRING_ARRAY = new String[0];
    public static final Person[] EMPTY_PERSON_ARRAY = (Build.VERSION.SDK_INT >= Build.VERSION_CODES.Q) ? new Person[0]
            : null;

    public static final boolean ATLEAST_O = Build.VERSION.SDK_INT >= Build.VERSION_CODES.O;

    public static final boolean ATLEAST_O_MR1 = Build.VERSION.SDK_INT >= Build.VERSION_CODES.O_MR1;

    @ChecksSdkIntAtLeast(api = VERSION_CODES.P)
    public static final boolean ATLEAST_P = Build.VERSION.SDK_INT >= Build.VERSION_CODES.P;

    @ChecksSdkIntAtLeast(api = VERSION_CODES.Q)
    public static final boolean ATLEAST_Q = Build.VERSION.SDK_INT >= Build.VERSION_CODES.Q;

    @ChecksSdkIntAtLeast(api = VERSION_CODES.R)
    public static final boolean ATLEAST_R = Build.VERSION.SDK_INT >= Build.VERSION_CODES.R;

    @ChecksSdkIntAtLeast(api = VERSION_CODES.S)
    public static final boolean ATLEAST_S = Build.VERSION.SDK_INT >= Build.VERSION_CODES.S;

    @ChecksSdkIntAtLeast(api = VERSION_CODES.TIRAMISU, codename = "T")
    public static final boolean ATLEAST_T = Build.VERSION.SDK_INT >= Build.VERSION_CODES.TIRAMISU;

    public static final boolean ATLEAST_S_V2 = Build.VERSION.SDK_INT >= Build.VERSION_CODES.S_V2;
    @ChecksSdkIntAtLeast(api = VERSION_CODES.UPSIDE_DOWN_CAKE, codename = "U")
    public static final boolean ATLEAST_U = Build.VERSION.SDK_INT >= VERSION_CODES.UPSIDE_DOWN_CAKE;

    /**
     * Set on a motion event dispatched from the nav bar. See
     * {@link MotionEvent#setEdgeFlags(int)}.
     */
    public static final int EDGE_NAV_BAR = 1 << 8;

    /**
     * Indicates if the device has a debug build. Should only be used to store
     * additional info or
     * add extra logging and not for changing the app behavior.
     *
     * @deprecated Use {@link BuildConfig#IS_DEBUG_DEVICE} directly
     */
    @Deprecated
    public static final boolean IS_DEBUG_DEVICE = true;

    public static final int TRANSLATE_UP = 0;
    public static final int TRANSLATE_DOWN = 1;
    public static final int TRANSLATE_LEFT = 2;
    public static final int TRANSLATE_RIGHT = 3;

    @IntDef({ TRANSLATE_UP, TRANSLATE_DOWN, TRANSLATE_LEFT, TRANSLATE_RIGHT })
    public @interface AdjustmentDirection {
    }

    /**
     * Returns true if theme is dark.
     */
    public static boolean isDarkTheme(Context context) {
        PreferenceManager preferenceManager = PreferenceManager.getInstance(context);
        String themeChoice = preferenceManager.getLauncherTheme().get();
        if (themeChoice.equals("light")) {
            return false;
        }
        if (themeChoice.equals("dark")) {
            return true;
        }

        Configuration configuration = context.getResources().getConfiguration();
        int nightMode = configuration.uiMode & Configuration.UI_MODE_NIGHT_MASK;
        return nightMode == Configuration.UI_MODE_NIGHT_YES;
    }

<<<<<<< HEAD
    public static boolean isDevelopersOptionsEnabled(Context context) {
        return Settings.Global.getInt(context.getApplicationContext().getContentResolver(),
                Settings.Global.DEVELOPMENT_SETTINGS_ENABLED, 0) != 0;
    }

=======
>>>>>>> 96fe8417
    private static boolean sIsRunningInTestHarness = ActivityManager.isRunningInTestHarness();

    public static boolean isRunningInTestHarness() {
        return sIsRunningInTestHarness;
    }

    public static void enableRunningInTestHarnessForTests() {
        sIsRunningInTestHarness = true;
    }

    public static boolean isPropertyEnabled(String propertyName) {
        return Log.isLoggable(propertyName, Log.VERBOSE);
    }

    public static boolean showStyleWallpapers(Context context) {
        return existsStyleWallpapers(context) || existsStyleWallpapersAlt(context);
    }

    public static boolean existsStyleWallpapers(Context context) {
        ResolveInfo ri = context.getPackageManager().resolveActivity(
                PackageManagerHelper.getStyleWallpapersIntent(context), 0);
        return ri != null;
    }

    public static boolean existsStyleWallpapersAlt(Context context) {
        ResolveInfo ri = context.getPackageManager().resolveActivity(
                PackageManagerHelper.getStyleWallpapersAltIntent(context), 0);
        return ri != null;
    }

    /**
     * Given a coordinate relative to the descendant, find the coordinate in a
     * parent view's
     * coordinates.
     *
     * @param descendant        The descendant to which the passed coordinate is
     *                          relative.
     * @param ancestor          The root view to make the coordinates relative to.
     * @param coord             The coordinate that we want mapped.
     * @param includeRootScroll Whether or not to account for the scroll of the
     *                          descendant:
     *                          sometimes this is relevant as in a child's
     *                          coordinates within the descendant.
     * @return The factor by which this descendant is scaled relative to this
     *         DragLayer. Caution
     *         this scale factor is assumed to be equal in X and Y, and so if at any
     *         point this
     *         assumption fails, we will need to return a pair of scale factors.
     */
    public static float getDescendantCoordRelativeToAncestor(
            View descendant, View ancestor, float[] coord, boolean includeRootScroll) {
        return getDescendantCoordRelativeToAncestor(descendant, ancestor, coord, includeRootScroll,
                false);
    }

    /**
     * Given a coordinate relative to the descendant, find the coordinate in a
     * parent view's
     * coordinates.
     *
     * @param descendant        The descendant to which the passed coordinate is
     *                          relative.
     * @param ancestor          The root view to make the coordinates relative to.
     * @param coord             The coordinate that we want mapped.
     * @param includeRootScroll Whether or not to account for the scroll of the
     *                          descendant:
     *                          sometimes this is relevant as in a child's
     *                          coordinates within the descendant.
     * @param ignoreTransform   If true, view transform is ignored
     * @return The factor by which this descendant is scaled relative to this
     *         DragLayer. Caution
     *         this scale factor is assumed to be equal in X and Y, and so if at any
     *         point this
     *         assumption fails, we will need to return a pair of scale factors.
     */
    public static float getDescendantCoordRelativeToAncestor(View descendant, View ancestor,
            float[] coord, boolean includeRootScroll, boolean ignoreTransform) {
        float scale = 1.0f;
        View v = descendant;
        while (v != ancestor && v != null) {
            // For TextViews, scroll has a meaning which relates to the text position
            // which is very strange... ignore the scroll.
            if (v != descendant || includeRootScroll) {
                offsetPoints(coord, -v.getScrollX(), -v.getScrollY());
            }

            if (!ignoreTransform) {
                v.getMatrix().mapPoints(coord);
            }
            offsetPoints(coord, v.getLeft(), v.getTop());
            scale *= v.getScaleX();

            v = v.getParent() instanceof View ? (View) v.getParent() : null;
        }
        return scale;
    }

    /**
     * Returns bounds for a child view of DragLayer, in drag layer coordinates.
     *
     * see {@link com.android.launcher3.dragndrop.DragLayer}.
     *
     * @param viewBounds      Bounds of the view wanted in drag layer coordinates,
     *                        relative to the view
     *                        itself. eg. (0, 0, view.getWidth, view.getHeight)
     * @param ignoreTransform If true, view transform is ignored
     * @param outRect         The out rect where we return the bounds of
     *                        {@param view} in drag layer coords.
     */
    public static void getBoundsForViewInDragLayer(BaseDragLayer dragLayer, View view,
            Rect viewBounds, boolean ignoreTransform, float[] recycle, RectF outRect) {
        float[] points = recycle == null ? new float[4] : recycle;
        points[0] = viewBounds.left;
        points[1] = viewBounds.top;
        points[2] = viewBounds.right;
        points[3] = viewBounds.bottom;

        Utilities.getDescendantCoordRelativeToAncestor(view, dragLayer, points,
                false, ignoreTransform);
        outRect.set(
                Math.min(points[0], points[2]),
                Math.min(points[1], points[3]),
                Math.max(points[0], points[2]),
                Math.max(points[1], points[3]));
    }

    /**
     * Similar to
     * {@link #mapCoordInSelfToDescendant(View descendant, View root, float[] coord)}
     * but accepts a Rect instead of float[].
     */
    public static void mapRectInSelfToDescendant(View descendant, View root, Rect rect) {
        float[] coords = new float[] { rect.left, rect.top, rect.right, rect.bottom };
        mapCoordInSelfToDescendant(descendant, root, coords);
        rect.set((int) coords[0], (int) coords[1], (int) coords[2], (int) coords[3]);
    }

    /**
     * Inverse of
     * {@link #getDescendantCoordRelativeToAncestor(View, View, float[], boolean)}.
     */
    public static void mapCoordInSelfToDescendant(View descendant, View root, float[] coord) {
        if (descendant == null || root == null || coord == null || coord.length < 2) return;
        sMatrix.reset();
        View v = descendant;
        while (v != root) {
            sMatrix.postTranslate(-v.getScrollX(), -v.getScrollY());
            sMatrix.postConcat(v.getMatrix());
            sMatrix.postTranslate(v.getLeft(), v.getTop());
            v = (View) v.getParent();
        }
        sMatrix.postTranslate(-v.getScrollX(), -v.getScrollY());
        sMatrix.invert(sInverseMatrix);
        sInverseMatrix.mapPoints(coord);
    }

    /**
     * Sets {@param out} to be same as {@param in} by rounding individual values
     */
    public static void roundArray(float[] in, int[] out) {
        for (int i = 0; i < in.length; i++) {
            out[i] = Math.round(in[i]);
        }
    }

    public static void offsetPoints(float[] points, float offsetX, float offsetY) {
        for (int i = 0; i < points.length; i += 2) {
            points[i] += offsetX;
            points[i + 1] += offsetY;
        }
    }

    /**
     * Utility method to determine whether the given point, in local coordinates,
     * is inside the view, where the area of the view is expanded by the slop
     * factor.
     * This method is called while processing touch-move events to determine if the
     * event
     * is still within the view.
     */
    public static boolean pointInView(View v, float localX, float localY, float slop) {
        return localX >= -slop && localY >= -slop && localX < (v.getWidth() + slop) &&
                localY < (v.getHeight() + slop);
    }

    public static void scaleRectFAboutCenter(RectF r, float scale) {
        scaleRectFAboutCenter(r, scale, scale);
    }

    /**
     * Similar to {@link #scaleRectAboutCenter(Rect, float)} except this allows
     * different scales
     * for X and Y
     */
    public static void scaleRectFAboutCenter(RectF r, float scaleX, float scaleY) {
        float px = r.centerX();
        float py = r.centerY();
        r.offset(-px, -py);
        r.left = r.left * scaleX;
        r.top = r.top * scaleY;
        r.right = r.right * scaleX;
        r.bottom = r.bottom * scaleY;
        r.offset(px, py);
    }

    public static void scaleRectAboutCenter(Rect r, float scale) {
        if (scale != 1.0f) {
            float cx = r.exactCenterX();
            float cy = r.exactCenterY();
            r.left = Math.round(cx + (r.left - cx) * scale);
            r.top = Math.round(cy + (r.top - cy) * scale);
            r.right = Math.round(cx + (r.right - cx) * scale);
            r.bottom = Math.round(cy + (r.bottom - cy) * scale);
        }
    }

    public static float shrinkRect(Rect r, float scaleX, float scaleY) {
        float scale = Math.min(Math.min(scaleX, scaleY), 1.0f);
        if (scale < 1.0f) {
            int deltaX = (int) (r.width() * (scaleX - scale) * 0.5f);
            r.left += deltaX;
            r.right -= deltaX;

            int deltaY = (int) (r.height() * (scaleY - scale) * 0.5f);
            r.top += deltaY;
            r.bottom -= deltaY;
        }
        return scale;
    }

    /**
     * Sets the x and y pivots for scaling from one Rect to another.
     *
     * @param src      the source rectangle to scale from.
     * @param dst      the destination rectangle to scale to.
     * @param outPivot the pivots set for scaling from src to dst.
     */
    public static void getPivotsForScalingRectToRect(Rect src, Rect dst, PointF outPivot) {
        float pivotXPct = ((float) src.left - dst.left) / ((float) dst.width() - src.width());
        outPivot.x = dst.left + dst.width() * pivotXPct;

        float pivotYPct = ((float) src.top - dst.top) / ((float) dst.height() - src.height());
        outPivot.y = dst.top + dst.height() * pivotYPct;
    }

    /**
     * Maps t from one range to another range.
     *
     * @param t       The value to map.
     * @param fromMin The lower bound of the range that t is being mapped from.
     * @param fromMax The upper bound of the range that t is being mapped from.
     * @param toMin   The lower bound of the range that t is being mapped to.
     * @param toMax   The upper bound of the range that t is being mapped to.
     * @return The mapped value of t.
     */
    public static float mapToRange(float t, float fromMin, float fromMax, float toMin, float toMax,
            Interpolator interpolator) {
        if (fromMin == fromMax || toMin == toMax) {
            Log.e(TAG, "mapToRange: range has 0 length");
            return toMin;
        }
        float progress = getProgress(t, fromMin, fromMax);
        return mapRange(interpolator.getInterpolation(progress), toMin, toMax);
    }

    /** Bounds t between a lower and upper bound and maps the result to a range. */
    public static float mapBoundToRange(float t, float lowerBound, float upperBound,
            float toMin, float toMax, Interpolator interpolator) {
        return mapToRange(boundToRange(t, lowerBound, upperBound), lowerBound, upperBound,
                toMin, toMax, interpolator);
    }

    public static float getProgress(float current, float min, float max) {
        return Math.abs(current - min) / Math.abs(max - min);
    }

    public static float mapRange(float value, float min, float max) {
        return min + (value * (max - min));
    }

    /**
     * Trims the string, removing all whitespace at the beginning and end of the
     * string.
     * Non-breaking whitespaces are also removed.
     */
    @NonNull
    public static String trim(CharSequence s) {
        if (s == null) {
            return "";
        }

        // Just strip any sequence of whitespace or java space characters from the
        // beginning and end
        Matcher m = sTrimPattern.matcher(s);
        return m.replaceAll("$1");
    }

    /**
     * Calculates the height of a given string at a specific text size.
     */
    public static int calculateTextHeight(float textSizePx) {
        Paint p = new Paint();
        p.setTextSize(textSizePx);
        Paint.FontMetrics fm = p.getFontMetrics();
        return (int) Math.ceil(fm.bottom - fm.top);
    }

    public static boolean isRtl(Resources res) {
        return res.getConfiguration().getLayoutDirection() == View.LAYOUT_DIRECTION_RTL;
    }

    /**
     * Converts a pixel value (px) to scale pixel value (SP) for the current device.
     */
    public static float pxToSp(float size) {
        return size / Resources.getSystem().getDisplayMetrics().scaledDensity;
    }

    public static float dpiFromPx(float size, int densityDpi) {
        float densityRatio = (float) densityDpi / DisplayMetrics.DENSITY_DEFAULT;
        return (size / densityRatio);
    }

    /** Converts a dp value to pixels for the current device. */
    public static int dpToPx(float dp) {
        return (int) (dp * Resources.getSystem().getDisplayMetrics().density);
    }

    /** Converts a dp value to pixels for a certain density. */
    public static int dpToPx(float dp, int densityDpi) {
        float densityRatio = (float) densityDpi / DisplayMetrics.DENSITY_DEFAULT;
        return (int) (dp * densityRatio);
    }

    public static int pxFromSp(float size, DisplayMetrics metrics) {
        return pxFromSp(size, metrics, 1f);
    }

    public static int pxFromSp(float size, DisplayMetrics metrics, float scale) {
        float value = scale * TypedValue.applyDimension(TypedValue.COMPLEX_UNIT_SP, size, metrics);
        return ResourceUtils.roundPxValueFromFloat(value);
    }

    public static String createDbSelectionQuery(String columnName, IntArray values) {
        return String.format(Locale.ENGLISH, "%s IN (%s)", columnName, values.toConcatString());
    }

    public static boolean isBootCompleted() {
        return "1".equals(getSystemProperty("sys.boot_completed", "1"));
    }

    public static String getSystemProperty(String property, String defaultValue) {
        try {
            Class clazz = Class.forName("android.os.SystemProperties");
            Method getter = clazz.getDeclaredMethod("get", String.class);
            String value = (String) getter.invoke(null, property);
            if (!TextUtils.isEmpty(value)) {
                return value;
            }
        } catch (Exception e) {
            Log.d(TAG, "Unable to read system properties");
        }
        return defaultValue;
    }

    /**
     * Ensures that a value is within given bounds. Specifically:
     * If value is less than lowerBound, return lowerBound; else if value is greater
     * than upperBound,
     * return upperBound; else return value unchanged.
     */
    public static int boundToRange(int value, int lowerBound, int upperBound) {
        return Math.max(lowerBound, Math.min(value, upperBound));
    }

    /**
     * @see #boundToRange(int, int, int).
     */
    public static float boundToRange(float value, float lowerBound, float upperBound) {
        return Math.max(lowerBound, Math.min(value, upperBound));
    }

    /**
     * @see #boundToRange(int, int, int).
     */
    public static long boundToRange(long value, long lowerBound, long upperBound) {
        return Math.max(lowerBound, Math.min(value, upperBound));
    }

    /**
     * Wraps a message with a TTS span, so that a different message is spoken than
     * what is getting displayed.
     *
     * @param msg    original message
     * @param ttsMsg message to be spoken
     */
    public static CharSequence wrapForTts(CharSequence msg, String ttsMsg) {
        SpannableString spanned = new SpannableString(msg);
        spanned.setSpan(new TtsSpan.TextBuilder(ttsMsg).build(),
                0, spanned.length(), Spannable.SPAN_INCLUSIVE_INCLUSIVE);
        return spanned;
    }

    /**
     * Prefixes a text with the provided icon
     */
    public static CharSequence prefixTextWithIcon(Context context, int iconRes, CharSequence msg) {
        // Update the hint to contain the icon.
        // Prefix the original hint with two spaces. The first space gets replaced by
        // the icon
        // using span. The second space is used for a singe space character between the
        // hint
        // and the icon.
        SpannableString spanned = new SpannableString("  " + msg);
        spanned.setSpan(new TintedDrawableSpan(context, iconRes),
                0, 1, Spannable.SPAN_EXCLUSIVE_INCLUSIVE);
        return spanned;
    }

    public static boolean isWallpaperSupported(Context context) {
        return context.getSystemService(WallpaperManager.class).isWallpaperSupported();
    }

    public static boolean isWallpaperAllowed(Context context) {
        return context.getSystemService(WallpaperManager.class).isSetWallpaperAllowed();
    }

    public static boolean isBinderSizeError(Exception e) {
        return e.getCause() instanceof TransactionTooLargeException
                || e.getCause() instanceof DeadObjectException;
    }

    /**
     * Utility method to post a runnable on the handler, skipping the
     * synchronization barriers.
     */
    public static void postAsyncCallback(Handler handler, Runnable callback) {
        Message msg = Message.obtain(handler, callback);
        msg.setAsynchronous(true);
        handler.sendMessage(msg);
    }

    /**
     * Utility method to allow background activity launch for the provided activity
     * options
     */
    public static ActivityOptions allowBGLaunch(ActivityOptions options) {
        if (ATLEAST_U) {
            options.setPendingIntentBackgroundActivityStartMode(
                    ActivityOptions.MODE_BACKGROUND_ACTIVITY_START_ALLOWED);
        }
        return options;
    }

    /**
     * Returns the full drawable for info as multiple layers of AdaptiveIconDrawable. The second
     * drawable in the Pair is the badge used with the icon.
     *
<<<<<<< HEAD
     * @param shouldThemeIcon If true, will theme icons when applicable
     * @param outObj          this is set to the internal data associated with
     *                        {@code info},
     *                        eg {@link LauncherActivityInfo} or
     *                        {@link ShortcutInfo}.
=======
     * @param useTheme If true, will theme icons when applicable
>>>>>>> 96fe8417
     */
    @SuppressLint("UseCompatLoadingForDrawables")
    @Nullable
    @WorkerThread
    public static <T extends Context & ActivityContext> Pair<AdaptiveIconDrawable, Drawable>
            getFullDrawable(T context, ItemInfo info, int width, int height, boolean useTheme) {
        useTheme &= Themes.isThemedIconEnabled(context);
        LauncherAppState appState = LauncherAppState.getInstance(context);
        Drawable mainIcon = null;

        Drawable badge = null;
        if ((info instanceof ItemInfoWithIcon iiwi) && !iiwi.usingLowResIcon()) {
            badge = iiwi.bitmap.getBadgeDrawable(context, useTheme);
        }

<<<<<<< HEAD
    public static Drawable getFullDrawable(Context context, ItemInfo info, int width, int height,
            Object[] outObj, boolean useTheme) {
        Drawable icon = loadFullDrawableWithoutTheme(context, info, width, height, outObj);
        if (useTheme && icon instanceof BitmapInfo.Extender) {
            icon = ((BitmapInfo.Extender) icon).getThemedDrawable(context);
        }
        return icon;
    }

    public static Drawable loadFullDrawableWithoutTheme(Context context, ItemInfo info,
            int width, int height, Object[] outObj) {
        ActivityContext activity = ActivityContext.lookupContext(context);
        LauncherAppState appState = LauncherAppState.getInstance(context);
        if (info instanceof PendingAddShortcutInfo) {
            ShortcutConfigActivityInfo activityInfo = ((PendingAddShortcutInfo) info).getActivityInfo(context);
            outObj[0] = activityInfo;
            return activityInfo.getFullResIcon(appState.getIconCache());
        }
        if (info.itemType == LauncherSettings.Favorites.ITEM_TYPE_APPLICATION) {
            LauncherActivityInfo activityInfo = context.getSystemService(LauncherApps.class)
                    .resolveActivity(info.getIntent(), info.user);
            outObj[0] = activityInfo;
            return activityInfo == null ? null
                    : LauncherAppState.getInstance(context)
                            .getIconProvider().getIcon(
                                    activityInfo, activity.getDeviceProfile().inv.fillResIconDpi);
=======
        if (info instanceof PendingAddShortcutInfo) {
            ShortcutConfigActivityInfo activityInfo =
                    ((PendingAddShortcutInfo) info).getActivityInfo(context);
            mainIcon = activityInfo.getFullResIcon(appState.getIconCache());
        } else if (info.itemType == LauncherSettings.Favorites.ITEM_TYPE_APPLICATION) {
            LauncherActivityInfo activityInfo = context.getSystemService(LauncherApps.class)
                    .resolveActivity(info.getIntent(), info.user);
            if (activityInfo == null) {
                return null;
            }
            mainIcon = appState.getIconProvider().getIcon(
                    activityInfo, appState.getInvariantDeviceProfile().fillResIconDpi);
>>>>>>> 96fe8417
        } else if (info.itemType == LauncherSettings.Favorites.ITEM_TYPE_DEEP_SHORTCUT) {
            List<ShortcutInfo> siList = ShortcutKey.fromItemInfo(info)
                    .buildRequest(context)
                    .query(ShortcutRequest.ALL);
            if (siList.isEmpty()) {
                return null;
            } else {
                ShortcutInfo si = siList.get(0);
                mainIcon = ShortcutCachingLogic.getIcon(context, si,
                        appState.getInvariantDeviceProfile().fillResIconDpi);
                // Only fetch badge if the icon is on workspace
                if (info.id != ItemInfo.NO_ID && badge == null) {
                    badge = appState.getIconCache().getShortcutInfoBadge(si)
                            .newIcon(context, FLAG_THEMED);
                }
            }
        } else if (info.itemType == LauncherSettings.Favorites.ITEM_TYPE_FOLDER) {
            FolderAdaptiveIcon icon = FolderAdaptiveIcon.createFolderAdaptiveIcon(
                    context, info.id, new Point(width, height));
            if (icon == null) {
                return null;
            }
            mainIcon =  icon;
            badge = icon.getBadge();
        }

        if (mainIcon == null) {
            return null;
        }
        AdaptiveIconDrawable result;
        if (mainIcon instanceof AdaptiveIconDrawable aid) {
            result = aid;
        } else {
            // Wrap the main icon in AID
            try (LauncherIcons li = LauncherIcons.obtain(context)) {
                result = li.wrapToAdaptiveIcon(mainIcon);
            }
        }
        if (result == null) {
            return null;
        }

<<<<<<< HEAD
    /**
     * For apps icons and shortcut icons that have badges, this method creates a
     * drawable that can
     * later on be rendered on top of the layers for the badges. For app icons, work
     * profile badges
     * can only be applied. For deep shortcuts, when dragged from the pop up
     * container, there's no
     * badge. When dragged from workspace or folder, it may contain app AND/OR work
     * profile badge
     **/
    @TargetApi(Build.VERSION_CODES.O)
    public static Drawable getBadge(Context context, ItemInfo info, Object obj,
            boolean isIconThemed) {
        LauncherAppState appState = LauncherAppState.getInstance(context);
        if (info.itemType == LauncherSettings.Favorites.ITEM_TYPE_DEEP_SHORTCUT) {
            boolean iconBadged = (info instanceof ItemInfoWithIcon)
                    && (((ItemInfoWithIcon) info).runtimeStatusFlags & FLAG_ICON_BADGED) > 0;
            if ((info.id == ItemInfo.NO_ID && !iconBadged)
                    || !(obj instanceof ShortcutInfo)) {
                // The item is not yet added on home screen.
                return new ColorDrawable(Color.TRANSPARENT);
            }
            ShortcutInfo si = (ShortcutInfo) obj;
            return LauncherAppState.getInstance(appState.getContext())
                    .getIconCache().getShortcutInfoBadge(si).newIcon(context);
        } else if (info.itemType == LauncherSettings.Favorites.ITEM_TYPE_FOLDER) {
            return ((FolderAdaptiveIcon) obj).getBadge();
        } else {
            return Process.myUserHandle().equals(info.user)
                    ? new ColorDrawable(Color.TRANSPARENT)
                    : context.getDrawable(R.drawable.ic_work_app_badge);
=======
        // Inject monochrome icon drawable
        if (ATLEAST_T && useTheme) {
            result.mutate();
            int[] colors = ThemedIconDrawable.getColors(context);
            Drawable mono = result.getMonochrome();

            if (mono != null) {
                mono.setTint(colors[1]);
            } else  if (info instanceof ItemInfoWithIcon iiwi) {
                // Inject a previously generated monochrome icon
                Bitmap monoBitmap = iiwi.bitmap.getMono();
                if (monoBitmap != null) {
                    // Use BitmapDrawable instead of FastBitmapDrawable so that the colorState is
                    // preserved in constantState
                    mono = new BitmapDrawable(monoBitmap);
                    mono.setColorFilter(new BlendModeColorFilter(colors[1], BlendMode.SRC_IN));
                    // Inset the drawable according to the AdaptiveIconDrawable layers
                    mono = new InsetDrawable(mono, getExtraInsetFraction() / 2);
                }
            }
            if (mono != null) {
                result = new AdaptiveIconDrawable(new ColorDrawable(colors[0]), mono);
            }
        }

        if (badge == null) {
            try (LauncherIcons li = LauncherIcons.obtain(context)) {
                badge = BitmapInfo.LOW_RES_INFO.withFlags(
                                li.getBitmapFlagOp(new BaseIconFactory.IconOptions().setUser(
                                        UserCache.INSTANCE.get(context).getUserInfo(info.user))))
                        .getBadgeDrawable(context, useTheme);
            }
            if (badge == null) {
                badge = new ColorDrawable(Color.TRANSPARENT);
            }
>>>>>>> 96fe8417
        }
        return Pair.create(result, badge);
    }

    public static float squaredHypot(float x, float y) {
        return x * x + y * y;
    }

    public static float squaredTouchSlop(Context context) {
        float slop = ViewConfiguration.get(context).getScaledTouchSlop();
        return slop * slop;
    }

    /**
     * Rotates `inOutBounds` by `delta` 90-degree increments. Rotation is visually
     * CCW. Parent
     * sizes represent the "space" that will rotate carrying inOutBounds along with
     * it to determine
     * the final bounds.
     */
    public static void rotateBounds(Rect inOutBounds, int parentWidth, int parentHeight,
            int delta) {
        int rdelta = ((delta % 4) + 4) % 4;
        int origLeft = inOutBounds.left;
        switch (rdelta) {
            case 0:
                return;
            case 1:
                inOutBounds.left = inOutBounds.top;
                inOutBounds.top = parentWidth - inOutBounds.right;
                inOutBounds.right = inOutBounds.bottom;
                inOutBounds.bottom = parentWidth - origLeft;
                return;
            case 2:
                inOutBounds.left = parentWidth - inOutBounds.right;
                inOutBounds.right = parentWidth - origLeft;
                return;
            case 3:
                inOutBounds.left = parentHeight - inOutBounds.bottom;
                inOutBounds.bottom = inOutBounds.right;
                inOutBounds.right = parentHeight - inOutBounds.top;
                inOutBounds.top = origLeft;
                return;
        }
    }

    /**
     * Make a color filter that blends a color into the destination based on a
     * scalable amout.
     *
     * @param color      to blend in.
     * @param tintAmount [0-1] 0 no tinting, 1 full color.
     * @return ColorFilter for tinting, or {@code null} if no filter is needed.
     */
    public static ColorFilter makeColorTintingColorFilter(int color, float tintAmount) {
        if (tintAmount == 0f) {
            return null;
        }
        return new LightingColorFilter(
                // This isn't blending in white, its making a multiplication mask for the base
                // color
                ColorUtils.blendARGB(Color.WHITE, 0, tintAmount),
                ColorUtils.blendARGB(0, color, tintAmount));
    }

    public static Rect getViewBounds(@NonNull View v) {
        int[] pos = new int[2];
        v.getLocationOnScreen(pos);
        return new Rect(pos[0], pos[1], pos[0] + v.getWidth(), pos[1] + v.getHeight());
    }

    /**
     * Returns a list of screen-splitting options depending on the device
     * orientation (split top for
     * portrait, split right for landscape)
     */
    public static List<SplitPositionOption> getSplitPositionOptions(
            DeviceProfile dp) {
        int splitIconRes = dp.isLeftRightSplit
                ? R.drawable.ic_split_horizontal
                : R.drawable.ic_split_vertical;
        int stagePosition = dp.isLeftRightSplit
                ? STAGE_POSITION_BOTTOM_OR_RIGHT
                : STAGE_POSITION_TOP_OR_LEFT;
        return Collections.singletonList(new SplitPositionOption(
                splitIconRes,
                R.string.recent_task_option_split_screen,
<<<<<<< HEAD
                dp.isLandscape ? STAGE_POSITION_BOTTOM_OR_RIGHT : STAGE_POSITION_TOP_OR_LEFT,
                STAGE_TYPE_MAIN));
=======
                stagePosition,
                STAGE_TYPE_MAIN
        ));
>>>>>>> 96fe8417
    }

    /**
     * Logs the Scale and Translate properties of a matrix. Ignores skew and
     * perspective.
     */
    public static void logMatrix(String label, Matrix matrix) {
        float[] matrixValues = new float[9];
        matrix.getValues(matrixValues);
        Log.d(label, String.format("%s: %s\nscale (x,y) = (%f, %f)\ntranslate (x,y) = (%f, %f)",
                label, matrix, matrixValues[Matrix.MSCALE_X], matrixValues[Matrix.MSCALE_Y],
                matrixValues[Matrix.MTRANS_X], matrixValues[Matrix.MTRANS_Y]));
    }

    public static SharedPreferences getPrefs(Context context) {
        // Use application context for shared preferences, so that we use a single
        // cached instance
        return context.getApplicationContext().getSharedPreferences(
                LauncherFiles.SHARED_PREFERENCES_KEY, Context.MODE_PRIVATE);
    }

    public static SharedPreferences getDevicePrefs(Context context) {
        // Use application context for shared preferences, so that we use a single
        // cached instance
        return context.getApplicationContext().getSharedPreferences(
                LauncherFiles.DEVICE_PREFERENCES_KEY, Context.MODE_PRIVATE);
    }

    /**
     * Translates the {@code targetView} so that it overlaps with
     * {@code exclusionBounds} as little
     * as possible, while remaining within {@code inclusionBounds}.
     * <p>
     * {@code inclusionBounds} will always take precedence over
     * {@code exclusionBounds}, so if
     * {@code targetView} needs to be translated outside of {@code inclusionBounds}
     * to fully fix an
     * overlap with {@code exclusionBounds}, then {@code targetView} will only be
     * translated up to
     * the border of {@code inclusionBounds}.
     * <p>
     * Note: {@code targetViewBounds}, {@code inclusionBounds} and
     * {@code exclusionBounds} must all
     * be in relation to the same reference point on screen.
     * <p>
     *
     * @param targetView          the view being translated
     * @param targetViewBounds    the bounds of the {@code targetView}
     * @param inclusionBounds     the bounds the {@code targetView} absolutely must
     *                            stay within
     * @param exclusionBounds     the bounds to try to move the {@code targetView}
     *                            away from
     * @param adjustmentDirection the translation direction that should be attempted
     *                            to fix an
     *                            overlap
     */
    public static void translateOverlappingView(
            @NonNull View targetView,
            @NonNull Rect targetViewBounds,
            @NonNull Rect inclusionBounds,
            @NonNull Rect exclusionBounds,
            @AdjustmentDirection int adjustmentDirection) {
        switch (adjustmentDirection) {
            case TRANSLATE_RIGHT:
                targetView.setTranslationX(Math.min(
                        // Translate to the right if the view is overlapping on the left.
                        Math.max(0, exclusionBounds.right - targetViewBounds.left),
                        // Do not translate beyond the inclusion bounds.
                        inclusionBounds.right - targetViewBounds.right));
                break;
            case TRANSLATE_LEFT:
                targetView.setTranslationX(Math.max(
                        // Translate to the left if the view is overlapping on the right.
                        Math.min(0, exclusionBounds.left - targetViewBounds.right),
                        // Do not translate beyond the inclusion bounds.
                        inclusionBounds.left - targetViewBounds.left));
                break;
            case TRANSLATE_DOWN:
                targetView.setTranslationY(Math.min(
                        // Translate downwards if the view is overlapping on the top.
                        Math.max(0, exclusionBounds.bottom - targetViewBounds.top),
                        // Do not translate beyond the inclusion bounds.
                        inclusionBounds.bottom - targetViewBounds.bottom));
                break;
            case TRANSLATE_UP:
                targetView.setTranslationY(Math.max(
                        // Translate upwards if the view is overlapping on the bottom.
                        Math.min(0, exclusionBounds.top - targetViewBounds.bottom),
                        // Do not translate beyond the inclusion bounds.
                        inclusionBounds.top - targetViewBounds.top));
                break;
            default:
                // No-Op
        }
    }
}<|MERGE_RESOLUTION|>--- conflicted
+++ resolved
@@ -16,13 +16,10 @@
 
 package com.android.launcher3;
 
-<<<<<<< HEAD
 import static com.android.launcher3.model.data.ItemInfoWithIcon.FLAG_ICON_BADGED;
-=======
 import static android.graphics.drawable.AdaptiveIconDrawable.getExtraInsetFraction;
 
 import static com.android.launcher3.icons.BitmapInfo.FLAG_THEMED;
->>>>>>> 96fe8417
 import static com.android.launcher3.util.SplitConfigurationOptions.STAGE_POSITION_BOTTOM_OR_RIGHT;
 import static com.android.launcher3.util.SplitConfigurationOptions.STAGE_POSITION_TOP_OR_LEFT;
 import static com.android.launcher3.util.SplitConfigurationOptions.STAGE_TYPE_MAIN;
@@ -85,13 +82,10 @@
 
 import com.android.launcher3.dragndrop.FolderAdaptiveIcon;
 import com.android.launcher3.graphics.TintedDrawableSpan;
-<<<<<<< HEAD
 import com.android.launcher3.icons.BitmapInfo;
-=======
 import com.android.launcher3.icons.BaseIconFactory;
 import com.android.launcher3.icons.BitmapInfo;
 import com.android.launcher3.icons.LauncherIcons;
->>>>>>> 96fe8417
 import com.android.launcher3.icons.ShortcutCachingLogic;
 import com.android.launcher3.icons.ThemedIconDrawable;
 import com.android.launcher3.model.data.ItemInfo;
@@ -201,14 +195,11 @@
         return nightMode == Configuration.UI_MODE_NIGHT_YES;
     }
 
-<<<<<<< HEAD
     public static boolean isDevelopersOptionsEnabled(Context context) {
         return Settings.Global.getInt(context.getApplicationContext().getContentResolver(),
                 Settings.Global.DEVELOPMENT_SETTINGS_ENABLED, 0) != 0;
     }
 
-=======
->>>>>>> 96fe8417
     private static boolean sIsRunningInTestHarness = ActivityManager.isRunningInTestHarness();
 
     public static boolean isRunningInTestHarness() {
@@ -351,7 +342,8 @@
      * {@link #getDescendantCoordRelativeToAncestor(View, View, float[], boolean)}.
      */
     public static void mapCoordInSelfToDescendant(View descendant, View root, float[] coord) {
-        if (descendant == null || root == null || coord == null || coord.length < 2) return;
+        if (descendant == null || root == null || coord == null || coord.length < 2)
+            return;
         sMatrix.reset();
         View v = descendant;
         while (v != root) {
@@ -664,34 +656,34 @@
     }
 
     /**
-     * Returns the full drawable for info as multiple layers of AdaptiveIconDrawable. The second
+     * Returns the full drawable for info as multiple layers of
+     * AdaptiveIconDrawable. The second
      * drawable in the Pair is the badge used with the icon.
      *
-<<<<<<< HEAD
      * @param shouldThemeIcon If true, will theme icons when applicable
      * @param outObj          this is set to the internal data associated with
      *                        {@code info},
      *                        eg {@link LauncherActivityInfo} or
      *                        {@link ShortcutInfo}.
-=======
-     * @param useTheme If true, will theme icons when applicable
->>>>>>> 96fe8417
-     */
-    @SuppressLint("UseCompatLoadingForDrawables")
-    @Nullable
-    @WorkerThread
-    public static <T extends Context & ActivityContext> Pair<AdaptiveIconDrawable, Drawable>
-            getFullDrawable(T context, ItemInfo info, int width, int height, boolean useTheme) {
-        useTheme &= Themes.isThemedIconEnabled(context);
-        LauncherAppState appState = LauncherAppState.getInstance(context);
-        Drawable mainIcon = null;
-
-        Drawable badge = null;
-        if ((info instanceof ItemInfoWithIcon iiwi) && !iiwi.usingLowResIcon()) {
-            badge = iiwi.bitmap.getBadgeDrawable(context, useTheme);
-        }
-
-<<<<<<< HEAD
+     */
+    @TargetApi(Build.VERSION_CODES.TIRAMISU)
+    public static Drawable getFullDrawable(Context context, ItemInfo info, int width, int height,
+            boolean shouldThemeIcon, Object[] outObj, boolean[] outIsIconThemed) {
+        Drawable icon = loadFullDrawableWithoutTheme(context, info, width, height, outObj);
+        if (ATLEAST_T && icon instanceof AdaptiveIconDrawable && shouldThemeIcon) {
+            AdaptiveIconDrawable aid = (AdaptiveIconDrawable) icon.mutate();
+            Drawable mono = aid.getMonochrome();
+            if (mono != null && Themes.isThemedIconEnabled(context)) {
+                outIsIconThemed[0] = true;
+                int[] colors = ThemedIconDrawable.getColors(context);
+                mono = mono.mutate();
+                mono.setTint(colors[1]);
+                return new AdaptiveIconDrawable(new ColorDrawable(colors[0]), mono);
+            }
+        }
+        return icon;
+    }
+
     public static Drawable getFullDrawable(Context context, ItemInfo info, int width, int height,
             Object[] outObj, boolean useTheme) {
         Drawable icon = loadFullDrawableWithoutTheme(context, info, width, height, outObj);
@@ -705,6 +697,13 @@
             int width, int height, Object[] outObj) {
         ActivityContext activity = ActivityContext.lookupContext(context);
         LauncherAppState appState = LauncherAppState.getInstance(context);
+        Drawable mainIcon = null;
+
+        Drawable badge = null;
+        if ((info instanceof ItemInfoWithIcon iiwi) && !iiwi.usingLowResIcon()) {
+            badge = iiwi.bitmap.getBadgeDrawable(context, useTheme);
+        }
+
         if (info instanceof PendingAddShortcutInfo) {
             ShortcutConfigActivityInfo activityInfo = ((PendingAddShortcutInfo) info).getActivityInfo(context);
             outObj[0] = activityInfo;
@@ -718,20 +717,6 @@
                     : LauncherAppState.getInstance(context)
                             .getIconProvider().getIcon(
                                     activityInfo, activity.getDeviceProfile().inv.fillResIconDpi);
-=======
-        if (info instanceof PendingAddShortcutInfo) {
-            ShortcutConfigActivityInfo activityInfo =
-                    ((PendingAddShortcutInfo) info).getActivityInfo(context);
-            mainIcon = activityInfo.getFullResIcon(appState.getIconCache());
-        } else if (info.itemType == LauncherSettings.Favorites.ITEM_TYPE_APPLICATION) {
-            LauncherActivityInfo activityInfo = context.getSystemService(LauncherApps.class)
-                    .resolveActivity(info.getIntent(), info.user);
-            if (activityInfo == null) {
-                return null;
-            }
-            mainIcon = appState.getIconProvider().getIcon(
-                    activityInfo, appState.getInvariantDeviceProfile().fillResIconDpi);
->>>>>>> 96fe8417
         } else if (info.itemType == LauncherSettings.Favorites.ITEM_TYPE_DEEP_SHORTCUT) {
             List<ShortcutInfo> siList = ShortcutKey.fromItemInfo(info)
                     .buildRequest(context)
@@ -754,27 +739,15 @@
             if (icon == null) {
                 return null;
             }
-            mainIcon =  icon;
+            mainIcon = icon;
             badge = icon.getBadge();
         }
 
         if (mainIcon == null) {
             return null;
         }
-        AdaptiveIconDrawable result;
-        if (mainIcon instanceof AdaptiveIconDrawable aid) {
-            result = aid;
-        } else {
-            // Wrap the main icon in AID
-            try (LauncherIcons li = LauncherIcons.obtain(context)) {
-                result = li.wrapToAdaptiveIcon(mainIcon);
-            }
-        }
-        if (result == null) {
-            return null;
-        }
-
-<<<<<<< HEAD
+    }
+
     /**
      * For apps icons and shortcut icons that have badges, this method creates a
      * drawable that can
@@ -806,7 +779,11 @@
             return Process.myUserHandle().equals(info.user)
                     ? new ColorDrawable(Color.TRANSPARENT)
                     : context.getDrawable(R.drawable.ic_work_app_badge);
-=======
+        }
+        if (result == null) {
+            return null;
+        }
+
         // Inject monochrome icon drawable
         if (ATLEAST_T && useTheme) {
             result.mutate();
@@ -815,7 +792,7 @@
 
             if (mono != null) {
                 mono.setTint(colors[1]);
-            } else  if (info instanceof ItemInfoWithIcon iiwi) {
+            } else if (info instanceof ItemInfoWithIcon iiwi) {
                 // Inject a previously generated monochrome icon
                 Bitmap monoBitmap = iiwi.bitmap.getMono();
                 if (monoBitmap != null) {
@@ -835,14 +812,13 @@
         if (badge == null) {
             try (LauncherIcons li = LauncherIcons.obtain(context)) {
                 badge = BitmapInfo.LOW_RES_INFO.withFlags(
-                                li.getBitmapFlagOp(new BaseIconFactory.IconOptions().setUser(
-                                        UserCache.INSTANCE.get(context).getUserInfo(info.user))))
+                        li.getBitmapFlagOp(new BaseIconFactory.IconOptions().setUser(
+                                UserCache.INSTANCE.get(context).getUserInfo(info.user))))
                         .getBadgeDrawable(context, useTheme);
             }
             if (badge == null) {
                 badge = new ColorDrawable(Color.TRANSPARENT);
             }
->>>>>>> 96fe8417
         }
         return Pair.create(result, badge);
     }
@@ -930,14 +906,8 @@
         return Collections.singletonList(new SplitPositionOption(
                 splitIconRes,
                 R.string.recent_task_option_split_screen,
-<<<<<<< HEAD
                 dp.isLandscape ? STAGE_POSITION_BOTTOM_OR_RIGHT : STAGE_POSITION_TOP_OR_LEFT,
                 STAGE_TYPE_MAIN));
-=======
-                stagePosition,
-                STAGE_TYPE_MAIN
-        ));
->>>>>>> 96fe8417
     }
 
     /**
