--- conflicted
+++ resolved
@@ -16,23 +16,17 @@
 
 package com.android.launcher3;
 
-<<<<<<< HEAD
+import static com.android.launcher3.model.data.ItemInfoWithIcon.FLAG_ICON_BADGED;
 import android.Manifest.permission;
 import static com.android.launcher3.ItemInfoWithIcon.FLAG_ICON_BADGED;
-=======
-import static com.android.launcher3.model.data.ItemInfoWithIcon.FLAG_ICON_BADGED;
->>>>>>> 7b96ec1f
 
 import android.animation.ValueAnimator;
 import android.annotation.TargetApi;
 import android.app.Activity;
 import android.app.ActivityManager;
-<<<<<<< HEAD
+import android.app.Person;
 import android.app.AlarmManager;
 import android.app.PendingIntent;
-=======
-import android.app.Person;
->>>>>>> 7b96ec1f
 import android.app.WallpaperManager;
 import android.content.ActivityNotFoundException;
 import android.content.BroadcastReceiver;
@@ -60,11 +54,7 @@
 import android.graphics.drawable.InsetDrawable;
 import android.net.Uri;
 import android.os.Build;
-<<<<<<< HEAD
 import android.os.Build.VERSION_CODES;
-import android.os.Bundle;
-=======
->>>>>>> 7b96ec1f
 import android.os.DeadObjectException;
 import android.os.Handler;
 import android.os.Message;
@@ -80,11 +70,7 @@
 import android.util.DisplayMetrics;
 import android.util.FloatProperty;
 import android.util.Log;
-<<<<<<< HEAD
-import android.util.Pair;
 import android.util.Property;
-=======
->>>>>>> 7b96ec1f
 import android.util.TypedValue;
 import android.view.MotionEvent;
 import android.view.View;
@@ -92,7 +78,8 @@
 import android.view.Window;
 import android.view.animation.Interpolator;
 
-<<<<<<< HEAD
+import androidx.core.os.BuildCompat;
+
 import android.widget.Toast;
 import androidx.annotation.NonNull;
 import androidx.annotation.Nullable;
@@ -107,41 +94,28 @@
 import com.android.launcher3.compat.LauncherAppsCompat;
 import com.android.launcher3.compat.ShortcutConfigActivityInfo;
 import com.android.launcher3.compat.UserManagerCompat;
-=======
-import androidx.core.os.BuildCompat;
-
->>>>>>> 7b96ec1f
 import com.android.launcher3.config.FeatureFlags;
 import com.android.launcher3.dragndrop.FolderAdaptiveIcon;
 import com.android.launcher3.graphics.GridOptionsProvider;
 import com.android.launcher3.graphics.TintedDrawableSpan;
-<<<<<<< HEAD
+import com.android.launcher3.icons.IconProvider;
 import com.android.launcher3.icons.BitmapInfo;
 import com.android.launcher3.icons.IconCache;
-=======
-import com.android.launcher3.icons.IconProvider;
->>>>>>> 7b96ec1f
 import com.android.launcher3.icons.LauncherIcons;
 import com.android.launcher3.icons.ShortcutCachingLogic;
 import com.android.launcher3.model.data.ItemInfo;
 import com.android.launcher3.model.data.ItemInfoWithIcon;
 import com.android.launcher3.pm.ShortcutConfigActivityInfo;
 import com.android.launcher3.shortcuts.ShortcutKey;
-<<<<<<< HEAD
+import com.android.launcher3.shortcuts.ShortcutRequest;
 import com.android.launcher3.util.ComponentKey;
-=======
-import com.android.launcher3.shortcuts.ShortcutRequest;
->>>>>>> 7b96ec1f
 import com.android.launcher3.util.IntArray;
 import com.android.launcher3.util.PackageManagerHelper;
 import com.android.launcher3.widget.PendingAddShortcutInfo;
 
-<<<<<<< HEAD
 import com.android.systemui.shared.system.QuickStepContract;
 import java.io.Closeable;
 import java.io.IOException;
-=======
->>>>>>> 7b96ec1f
 import java.lang.reflect.Method;
 import java.util.Arrays;
 import java.util.List;
@@ -420,41 +394,11 @@
         return min + (value * (max - min));
     }
 
-<<<<<<< HEAD
-    public static boolean isSystemApp(Context context, Intent intent) {
-        PackageManager pm = context.getPackageManager();
-        ComponentName cn = intent.getComponent();
-        String packageName = null;
-        if (cn == null) {
-            ResolveInfo info = pm.resolveActivity(intent, PackageManager.MATCH_DEFAULT_ONLY);
-            if ((info != null) && (info.activityInfo != null)) {
-                packageName = info.activityInfo.packageName;
-            }
-        } else {
-            packageName = cn.getPackageName();
-        }
-        return isSystemApp(pm, packageName);
-    }
-
-    public static boolean isSystemApp(PackageManager pm, String packageName) {
-        if (packageName != null) {
-            try {
-                PackageInfo info = pm.getPackageInfo(packageName, 0);
-                return (info != null) && (info.applicationInfo != null) &&
-                        ((info.applicationInfo.flags & ApplicationInfo.FLAG_SYSTEM) != 0);
-            } catch (NameNotFoundException e) {
-                return false;
-            }
-        } else {
-            return false;
-        }
-=======
     /**
      * Bounds parameter to the range [0, 1]
      */
     public static float saturate(float a) {
         return boundToRange(a, 0, 1.0f);
->>>>>>> 7b96ec1f
     }
 
     /**
@@ -585,13 +529,7 @@
     }
 
     public static SharedPreferences getPrefs(Context context) {
-<<<<<<< HEAD
         return getLawnchairPrefs(context).getSharedPrefs();
-=======
-        // Use application context for shared preferences, so that we use a single cached instance
-        return context.getApplicationContext().getSharedPreferences(
-                LauncherFiles.SHARED_PREFERENCES_KEY, Context.MODE_PRIVATE);
->>>>>>> 7b96ec1f
     }
 
     public static SharedPreferences getDevicePrefs(Context context) {
@@ -600,11 +538,6 @@
                 LauncherFiles.DEVICE_PREFERENCES_KEY, Context.MODE_PRIVATE);
     }
 
-<<<<<<< HEAD
-    public static SharedPreferences getReflectionPrefs(Context context) {
-        return context.getSharedPreferences(
-                LauncherFiles.REFLECTION_PREFERENCES_KEY, Context.MODE_PRIVATE);
-=======
     /**
      * @return {@link SharedPreferences} that backs {@link FeatureFlags}
      */
@@ -612,7 +545,11 @@
         // Use application context for shared preferences, so that we use a single cached instance
         return context.getApplicationContext().getSharedPreferences(
             FeatureFlags.FLAGS_PREF_NAME, Context.MODE_PRIVATE);
->>>>>>> 7b96ec1f
+    }
+
+    public static SharedPreferences getReflectionPrefs(Context context) {
+        return context.getSharedPreferences(
+                LauncherFiles.REFLECTION_PREFERENCES_KEY, Context.MODE_PRIVATE);
     }
 
     public static boolean areAnimationsEnabled(Context context) {
@@ -709,13 +646,8 @@
             LauncherActivityInfo activityInfo = launcher.getSystemService(LauncherApps.class)
                     .resolveActivity(info.getIntent(), info.user);
             outObj[0] = activityInfo;
-<<<<<<< HEAD
-            return (activityInfo != null) ? appState.getIconCache()
-                    .getFullResIcon(activityInfo, info, flattenDrawable) : null;
-=======
             return activityInfo == null ? null : new IconProvider(launcher).getIconForUI(
                     activityInfo, launcher.getDeviceProfile().inv.fillResIconDpi);
->>>>>>> 7b96ec1f
         } else if (info.itemType == LauncherSettings.Favorites.ITEM_TYPE_DEEP_SHORTCUT) {
             if (info instanceof PendingAddShortcutInfo) {
                 ShortcutConfigActivityInfo activityInfo =
