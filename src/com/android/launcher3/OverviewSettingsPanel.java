package com.android.launcher3;

import android.content.res.Resources;
import android.database.Cursor;
import android.database.MatrixCursor;
import android.graphics.drawable.AnimationDrawable;
import android.view.View;
import android.view.View.OnClickListener;
import android.widget.ImageView;
import android.widget.ListView;
import com.android.launcher3.list.PinnedHeaderListView;
import com.android.launcher3.list.SettingsPinnedHeaderAdapter;

public class OverviewSettingsPanel {
    public static final String ANDROID_SETTINGS = "com.android.settings";
    public static final String ANDROID_PROTECTED_APPS =
            "com.android.settings.applications.ProtectedAppsActivity";
    public static final String THEME_SETTINGS =
            "com.android.settings.Settings$ThemeSettingsActivity";
    public static final int HOME_SETTINGS_POSITION = 0;
    public static final int DRAWER_SETTINGS_POSITION = 1;

    private Launcher mLauncher;
    private View mOverviewPanel;
    private SettingsPinnedHeaderAdapter mSettingsAdapter;
    private PinnedHeaderListView mListView;
    private String[] mValues;

    OverviewSettingsPanel(Launcher launcher, View overviewPanel) {
        mLauncher = launcher;
        mOverviewPanel = overviewPanel;
    }

    // One time initialization of the SettingsPinnedHeaderAdapter
    public void initializeAdapter() {
        // Settings pane Listview
        mListView = (PinnedHeaderListView) mLauncher
                .findViewById(R.id.settings_home_screen_listview);
        mListView.setOverScrollMode(ListView.OVER_SCROLL_NEVER);
        Resources res = mLauncher.getResources();
        String[] headers = new String[] {
                res.getString(R.string.home_screen_settings),
                res.getString(R.string.drawer_settings),
                res.getString(R.string.app_settings)};

        mValues = new String[]{
                res.getString(R.string.home_screen_search_text),
                res.getString(R.string.search_screen_left_text),
                res.getString(R.string.scroll_effect_text),
                res.getString(R.string.icon_labels),
                res.getString(R.string.scrolling_wallpaper),
                res.getString(R.string.grid_size_text)};

        String[] valuesDrawer = new String[] {
                res.getString(R.string.scroll_effect_text),
                res.getString(R.string.drawer_sorting_text),
                res.getString(R.string.icon_labels)};

        String[] valuesApp = new String[] {
                res.getString(R.string.larger_icons_text),
                res.getString(R.string.protected_app_settings)};


        mSettingsAdapter = new SettingsPinnedHeaderAdapter(mLauncher);
        mSettingsAdapter.setHeaders(headers);
        mSettingsAdapter.addPartition(false, true);
        mSettingsAdapter.addPartition(false, true);
        mSettingsAdapter.addPartition(false, true);
        mSettingsAdapter.mPinnedHeaderCount = headers.length;

        mSettingsAdapter.changeCursor(0, createCursor(headers[0], mValues));
        mSettingsAdapter.changeCursor(1, createCursor(headers[1], valuesDrawer));
        mSettingsAdapter.changeCursor(2, createCursor(headers[2], valuesApp));
        mListView.setAdapter(mSettingsAdapter);
    }

    private Cursor createCursor(String header, String[] values) {
        MatrixCursor cursor = new MatrixCursor(new String[]{"_id", header});
        int count = values.length;
        for (int i = 0; i < count; i++) {
            cursor.addRow(new Object[]{i, values[i]});
        }
        return cursor;
    }

    // One time View setup
    public void initializeViews() {
        mOverviewPanel.setAlpha(0f);
        mOverviewPanel
                .setSystemUiVisibility(View.SYSTEM_UI_FLAG_LAYOUT_FULLSCREEN
                        | View.SYSTEM_UI_FLAG_LAYOUT_HIDE_NAVIGATION);
        ((SlidingUpPanelLayout) mOverviewPanel)
                .setPanelSlideListener(new SettingsSimplePanelSlideListener());

        //Quick Settings Buttons
        View widgetButton = mLauncher.findViewById(R.id.widget_button);
        widgetButton.setOnClickListener(new OnClickListener() {
            @Override
            public void onClick(View arg0) {
                if (!mLauncher.getWorkspace().isSwitchingState()) {
                    mLauncher.showAllApps(true, AppsCustomizePagedView.ContentType.Widgets, true);
                }
            }
        });
        widgetButton.setOnTouchListener(mLauncher.getHapticFeedbackTouchListener());

        View wallpaperButton = mLauncher.findViewById(R.id.wallpaper_button);
        wallpaperButton.setOnClickListener(new OnClickListener() {
            @Override
            public void onClick(View arg0) {
                if (!mLauncher.getWorkspace().isSwitchingState()) {
                    mLauncher.startWallpaper();
                }
            }
        });
        wallpaperButton.setOnTouchListener(mLauncher.getHapticFeedbackTouchListener());

        View themesButton = mLauncher.findViewById(R.id.themes_button);
        themesButton.setOnClickListener(new OnClickListener() {
            @Override
            public void onClick(View arg0) {
                if (!mLauncher.getWorkspace().isSwitchingState()) {
                    mLauncher.startThemeSettings();
                }
            }
        });
        themesButton.setOnTouchListener(mLauncher.getHapticFeedbackTouchListener());

        View defaultScreenButton = mLauncher.findViewById(R.id.default_screen_button);
        defaultScreenButton.setOnClickListener(new OnClickListener() {
            @Override
            public void onClick(View arg0) {
                if (!mLauncher.getWorkspace().isSwitchingState()) {
                    mLauncher.getWorkspace().onClickDefaultScreenButton();
                }
            }
        });

        defaultScreenButton.setOnTouchListener(mLauncher.getHapticFeedbackTouchListener());

        //Handle
        View v = mOverviewPanel.findViewById(R.id.settings_pane_header);
        ((SlidingUpPanelLayout) mOverviewPanel).setEnableDragViewTouchEvents(true);
        ((SlidingUpPanelLayout) mOverviewPanel).setDragView(v);
        v.setOnClickListener(new OnClickListener() {
            @Override
            public void onClick(View v) {
                if (((SlidingUpPanelLayout) mOverviewPanel).isExpanded()) {
                    ((SlidingUpPanelLayout) mOverviewPanel).collapsePane();
                } else {
                    ((SlidingUpPanelLayout) mOverviewPanel).expandPane();
                }
            }
        });
    }

    public void update() {
        Resources res = mLauncher.getResources();
        View widgetButton = mOverviewPanel.findViewById(R.id.widget_button);
        View wallpaperButton = mOverviewPanel
                .findViewById(R.id.wallpaper_button);
        View themesButton = mOverviewPanel.findViewById(R.id.themes_button);
        View defaultHomePanel = mOverviewPanel.findViewById(R.id.default_screen_button);

        boolean isAllAppsVisible = mLauncher.isAllAppsVisible();

        PagedView pagedView = !isAllAppsVisible ? mLauncher.getWorkspace()
                : mLauncher.getAppsCustomizeContent();

        defaultHomePanel.setVisibility((pagedView.getPageCount() > 1) ?
                View.VISIBLE : View.GONE);

        if (mLauncher.isAllAppsVisible()) {
            mSettingsAdapter.changeCursor(0, createCursor(res
                    .getString(R.string.home_screen_settings), new String[]{}));
        } else {
            mSettingsAdapter.changeCursor(0, createCursor(res
                    .getString(R.string.home_screen_settings), mValues));
        }

        // Make sure overview panel is drawn above apps customize and collapsed
        mOverviewPanel.bringToFront();
        mOverviewPanel.invalidate();

        ((SlidingUpPanelLayout) mOverviewPanel).setPanelHeight(isAllAppsVisible ?
                res.getDimensionPixelSize(R.dimen.settings_pane_handle)
                : res.getDimensionPixelSize(R.dimen.sliding_panel_padding));
    }

    public void notifyDataSetInvalidated() {
        mSettingsAdapter.notifyDataSetInvalidated();
    }


    class SettingsSimplePanelSlideListener extends SlidingUpPanelLayout.SimplePanelSlideListener {
        ImageView mAnimatedArrow;

        public SettingsSimplePanelSlideListener() {
            super();
            mAnimatedArrow = (ImageView) mOverviewPanel.findViewById(R.id.settings_drag_arrow);
        }

        @Override
        public void onPanelCollapsed(View panel) {
            mAnimatedArrow.setBackgroundResource(R.drawable.transition_arrow_reverse);

            AnimationDrawable frameAnimation = (AnimationDrawable) mAnimatedArrow.getBackground();
            frameAnimation.start();

            if (mLauncher.updateGridIfNeeded()) {
                mLauncher.getWorkspace().showOutlines();
<<<<<<< HEAD
                mLauncher.mSearchDropTargetBar.showSearchBar(false);
=======
                mLauncher.mSearchDropTargetBar.hideSearchBar(false);
>>>>>>> 7b7ee6d5
            }
        }

        @Override
        public void onPanelExpanded(View panel) {
            mAnimatedArrow.setBackgroundResource(R.drawable.transition_arrow);

            AnimationDrawable frameAnimation = (AnimationDrawable) mAnimatedArrow.getBackground();
            frameAnimation.start();
        }
    }
}<|MERGE_RESOLUTION|>--- conflicted
+++ resolved
@@ -209,11 +209,7 @@
 
             if (mLauncher.updateGridIfNeeded()) {
                 mLauncher.getWorkspace().showOutlines();
-<<<<<<< HEAD
-                mLauncher.mSearchDropTargetBar.showSearchBar(false);
-=======
                 mLauncher.mSearchDropTargetBar.hideSearchBar(false);
->>>>>>> 7b7ee6d5
             }
         }
 
