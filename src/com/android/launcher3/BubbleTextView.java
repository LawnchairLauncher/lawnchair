/*
 * Copyright (C) 2008 The Android Open Source Project
 *
 * Licensed under the Apache License, Version 2.0 (the "License");
 * you may not use this file except in compliance with the License.
 * You may obtain a copy of the License at
 *
 *      http://www.apache.org/licenses/LICENSE-2.0
 *
 * Unless required by applicable law or agreed to in writing, software
 * distributed under the License is distributed on an "AS IS" BASIS,
 * WITHOUT WARRANTIES OR CONDITIONS OF ANY KIND, either express or implied.
 * See the License for the specific language governing permissions and
 * limitations under the License.
 */

package com.android.launcher3;

import android.animation.ObjectAnimator;
import android.content.Context;
import android.content.res.ColorStateList;
import android.content.res.TypedArray;
import android.graphics.Canvas;
import android.graphics.Color;
import android.graphics.Paint;
import android.graphics.Point;
import android.graphics.Rect;
import android.graphics.drawable.ColorDrawable;
import android.graphics.drawable.Drawable;
import android.support.v4.graphics.ColorUtils;
import android.text.TextUtils.TruncateAt;
import android.util.AttributeSet;
import android.util.Property;
import android.util.TypedValue;
import android.view.KeyEvent;
import android.view.MotionEvent;
import android.view.View;
import android.view.ViewConfiguration;
import android.view.ViewDebug;
import android.widget.TextView;

import ch.deletescape.lawnchair.LawnchairUtilsKt;
import ch.deletescape.lawnchair.override.CustomInfoProvider;
import com.android.launcher3.IconCache.IconLoadRequest;
import com.android.launcher3.IconCache.ItemInfoUpdateReceiver;
import com.android.launcher3.Launcher.OnResumeCallback;
import com.android.launcher3.badge.BadgeInfo;
import com.android.launcher3.badge.BadgeRenderer;
import com.android.launcher3.folder.FolderIcon;
import com.android.launcher3.graphics.DrawableFactory;
import com.android.launcher3.graphics.IconPalette;
import com.android.launcher3.graphics.PreloadIconDrawable;
import com.android.launcher3.model.PackageItemInfo;

import java.text.NumberFormat;

/**
 * TextView that draws a bubble behind the text. We cannot use a LineBackgroundSpan
 * because we want to make the bubble taller than the text and TextView's clip is
 * too aggressive.
 */
public class BubbleTextView extends TextView implements ItemInfoUpdateReceiver, OnResumeCallback {

    private boolean mHideText;

    private static final int DISPLAY_WORKSPACE = 0;
    private static final int DISPLAY_ALL_APPS = 1;
    private static final int DISPLAY_FOLDER = 2;

    private static final int[] STATE_PRESSED = new int[] {android.R.attr.state_pressed};


    private static final Property<BubbleTextView, Float> BADGE_SCALE_PROPERTY
            = new Property<BubbleTextView, Float>(Float.TYPE, "badgeScale") {
        @Override
        public Float get(BubbleTextView bubbleTextView) {
            return bubbleTextView.mBadgeScale;
        }

        @Override
        public void set(BubbleTextView bubbleTextView, Float value) {
            bubbleTextView.mBadgeScale = value;
            bubbleTextView.invalidate();
        }
    };

    public static final Property<BubbleTextView, Float> TEXT_ALPHA_PROPERTY
            = new Property<BubbleTextView, Float>(Float.class, "textAlpha") {
        @Override
        public Float get(BubbleTextView bubbleTextView) {
            return bubbleTextView.mTextAlpha;
        }

        @Override
        public void set(BubbleTextView bubbleTextView, Float alpha) {
            bubbleTextView.setTextAlpha(alpha);
        }
    };

    private final BaseDraggingActivity mActivity;
    private Drawable mIcon;
    private final boolean mCenterVertically;

    private final CheckLongPressHelper mLongPressHelper;
    private final StylusEventHelper mStylusEventHelper;
    private final float mSlop;

    private final boolean mLayoutHorizontal;
    private final int mIconSize;

    @ViewDebug.ExportedProperty(category = "launcher")
    private boolean mIsIconVisible = true;
    @ViewDebug.ExportedProperty(category = "launcher")
    private int mTextColor;
    @ViewDebug.ExportedProperty(category = "launcher")
    private float mTextAlpha = 1;

    private BadgeInfo mBadgeInfo;
    private BadgeRenderer mBadgeRenderer;
    private int mBadgeColor;
    private float mBadgeScale;
    private boolean mForceHideBadge;
    private Point mTempSpaceForBadgeOffset = new Point();
    private Rect mTempIconBounds = new Rect();

    @ViewDebug.ExportedProperty(category = "launcher")
    private boolean mStayPressed;
    @ViewDebug.ExportedProperty(category = "launcher")
    private boolean mIgnorePressedStateChange;
    @ViewDebug.ExportedProperty(category = "launcher")
    private boolean mDisableRelayout = false;

    private IconLoadRequest mIconLoadRequest;

    public BubbleTextView(Context context) {
        this(context, null, 0);
    }

    public BubbleTextView(Context context, AttributeSet attrs) {
        this(context, attrs, 0);
    }

    public BubbleTextView(Context context, AttributeSet attrs, int defStyle) {
        super(context, attrs, defStyle);
<<<<<<< HEAD
        mLauncher = LawnchairUtilsKt.getLauncherOrNull(context);
=======
        mActivity = BaseDraggingActivity.fromContext(context);
        DeviceProfile grid = mActivity.getDeviceProfile();
>>>>>>> 73859d05
        mSlop = ViewConfiguration.get(getContext()).getScaledTouchSlop();
        if (mLauncher == null) {
            mDeferShadowGenerationOnTouch = false;
            mLayoutHorizontal = false;
            mIconSize = 0;
            mCenterVertically = true;
            mLongPressHelper = null;
            mStylusEventHelper = null;
            mOutlineHelper = null;
            return;
        }
        DeviceProfile grid = mLauncher.getDeviceProfile();

        TypedArray a = context.obtainStyledAttributes(attrs,
                R.styleable.BubbleTextView, defStyle, 0);
        mLayoutHorizontal = a.getBoolean(R.styleable.BubbleTextView_layoutHorizontal, false);

        int display = a.getInteger(R.styleable.BubbleTextView_iconDisplay, DISPLAY_WORKSPACE);
        int defaultIconSize = grid.iconSizePx;
        if (display == DISPLAY_WORKSPACE) {
            mHideText = Utilities.getLawnchairPrefs(context).getHideAppLabels();
            setTextSize(TypedValue.COMPLEX_UNIT_PX, mHideText ? 0 : grid.iconTextSizePx);
            setCompoundDrawablePadding(grid.iconDrawablePaddingPx);
        } else if (display == DISPLAY_ALL_APPS) {
            mHideText = Utilities.getLawnchairPrefs(context).getHideAllAppsAppLabels();
            setTextSize(TypedValue.COMPLEX_UNIT_PX, mHideText ? 0 : grid.allAppsIconTextSizePx);
            setCompoundDrawablePadding(grid.allAppsIconDrawablePaddingPx);
            defaultIconSize = grid.allAppsIconSizePx;
        } else if (display == DISPLAY_FOLDER) {
            mHideText = Utilities.getLawnchairPrefs(context).getHideAppLabels();
            setTextSize(TypedValue.COMPLEX_UNIT_PX, mHideText ? 0 : grid.folderChildTextSizePx);
            setCompoundDrawablePadding(grid.folderChildDrawablePaddingPx);
            defaultIconSize = grid.folderChildIconSizePx;
        }
        mCenterVertically = a.getBoolean(R.styleable.BubbleTextView_centerVertically, false);

        mIconSize = a.getDimensionPixelSize(R.styleable.BubbleTextView_iconSizeOverride,
                defaultIconSize);
        a.recycle();

        mLongPressHelper = new CheckLongPressHelper(this);
        mStylusEventHelper = new StylusEventHelper(new SimpleOnStylusPressListener(this), this);

        setEllipsize(TruncateAt.END);
        setAccessibilityDelegate(mActivity.getAccessibilityDelegate());
        setTextAlpha(1f);
    }

    @Override
    protected void onFocusChanged(boolean focused, int direction, Rect previouslyFocusedRect) {
        // Disable marques when not focused to that, so that updating text does not cause relayout.
        setEllipsize(focused ? TruncateAt.MARQUEE : TruncateAt.END);
        super.onFocusChanged(focused, direction, previouslyFocusedRect);
    }

    /**
     * Resets the view so it can be recycled.
     */
    public void reset() {
        mBadgeInfo = null;
        mBadgeColor = Color.TRANSPARENT;
        mBadgeScale = 0f;
        mForceHideBadge = false;
    }

    public void applyFromShortcutInfo(ShortcutInfo info) {
        applyFromShortcutInfo(info, false);
    }

    public void applyFromShortcutInfo(ShortcutInfo info, boolean promiseStateChanged) {
        applyIconAndLabel(info);
        setTag(info);
        if (promiseStateChanged || (info.hasPromiseIconUi())) {
            applyPromiseState(promiseStateChanged);
        }

        applyBadgeState(info, false /* animate */);
    }

    public void applyFromApplicationInfo(AppInfo info) {
        applyIconAndLabel(info);

        // We don't need to check the info since it's not a ShortcutInfo
        super.setTag(info);

        // Verify high res immediately
        verifyHighRes();

        if (info instanceof PromiseAppInfo) {
            PromiseAppInfo promiseAppInfo = (PromiseAppInfo) info;
            applyProgressLevel(promiseAppInfo.level);
        }
        applyBadgeState(info, false /* animate */);
    }

    public void applyFromPackageItemInfo(PackageItemInfo info) {
        applyIconAndLabel(info);
        // We don't need to check the info since it's not a ShortcutInfo
        super.setTag(info);

        // Verify high res immediately
        verifyHighRes();
    }

<<<<<<< HEAD
    private void applyIconAndLabel(Bitmap icon, ItemInfo info) {
        if (info instanceof ShortcutInfo && ((ShortcutInfo) info).customIcon != null) {
            icon = ((ShortcutInfo) info).customIcon;
        }
        FastBitmapDrawable iconDrawable = DrawableFactory.get(getContext()).newIcon(icon, info);
        iconDrawable.setIsDisabled(info.isDisabled());
=======
    private void applyIconAndLabel(ItemInfoWithIcon info) {
        FastBitmapDrawable iconDrawable = DrawableFactory.get(getContext()).newIcon(info);
        mBadgeColor = IconPalette.getMutedColor(info.iconColor, 0.54f);

>>>>>>> 73859d05
        setIcon(iconDrawable);
        if (!mHideText)
            setText(getTitle(info));
        if (info.contentDescription != null) {
            setContentDescription(info.isDisabled()
                    ? getContext().getString(R.string.disabled_app_label, info.contentDescription)
                    : info.contentDescription);
        }
    }

    private CharSequence getTitle(ItemInfo info) {
        CustomInfoProvider<ItemInfo> customInfoProvider = CustomInfoProvider.Companion.forItem(getContext(), info);
        if (customInfoProvider != null) {
            return customInfoProvider.getTitle(info);
        } else {
            return info.title;
        }
    }

    /**
     * Overrides the default long press timeout.
     */
    public void setLongPressTimeout(int longPressTimeout) {
        mLongPressHelper.setLongPressTimeout(longPressTimeout);
    }

    @Override
    public void setTag(Object tag) {
        if (tag != null) {
            LauncherModel.checkItemInfo((ItemInfo) tag);
        }
        super.setTag(tag);
    }

    @Override
    public void refreshDrawableState() {
        if (!mIgnorePressedStateChange) {
            super.refreshDrawableState();
        }
    }

    @Override
    protected int[] onCreateDrawableState(int extraSpace) {
        final int[] drawableState = super.onCreateDrawableState(extraSpace + 1);
        if (mStayPressed) {
            mergeDrawableStates(drawableState, STATE_PRESSED);
        }
        return drawableState;
    }

    /** Returns the icon for this view. */
    public Drawable getIcon() {
        return mIcon;
    }

    @Override
    public boolean onTouchEvent(MotionEvent event) {
        // Call the superclass onTouchEvent first, because sometimes it changes the state to
        // isPressed() on an ACTION_UP
        boolean result = super.onTouchEvent(event);

        // Check for a stylus button press, if it occurs cancel any long press checks.
        if (mStylusEventHelper.onMotionEvent(event)) {
            mLongPressHelper.cancelLongPress();
            result = true;
        }

        switch (event.getAction()) {
            case MotionEvent.ACTION_DOWN:
                // If we're in a stylus button press, don't check for long press.
                if (!mStylusEventHelper.inStylusButtonPressed()) {
                    mLongPressHelper.postCheckForLongPress();
                }
                break;
            case MotionEvent.ACTION_CANCEL:
            case MotionEvent.ACTION_UP:
                mLongPressHelper.cancelLongPress();
                break;
            case MotionEvent.ACTION_MOVE:
                if (!Utilities.pointInView(this, event.getX(), event.getY(), mSlop)) {
                    mLongPressHelper.cancelLongPress();
                }
                break;
        }
        return result;
    }

    void setStayPressed(boolean stayPressed) {
        mStayPressed = stayPressed;
        refreshDrawableState();
    }

    @Override
    public void onLauncherResume() {
        // Reset the pressed state of icon that was locked in the press state while activity
        // was launching
        setStayPressed(false);
    }

    void clearPressedBackground() {
        setPressed(false);
        setStayPressed(false);
    }

    @Override
    public boolean onKeyUp(int keyCode, KeyEvent event) {
        // Unlike touch events, keypress event propagate pressed state change immediately,
        // without waiting for onClickHandler to execute. Disable pressed state changes here
        // to avoid flickering.
        mIgnorePressedStateChange = true;
        boolean result = super.onKeyUp(keyCode, event);
        mIgnorePressedStateChange = false;
        refreshDrawableState();
        return result;
    }

    @SuppressWarnings("wrongcall")
    protected void drawWithoutBadge(Canvas canvas) {
        super.onDraw(canvas);
    }

    @Override
    public void onDraw(Canvas canvas) {
        super.onDraw(canvas);
        drawBadgeIfNecessary(canvas);
    }

    /**
     * Draws the icon badge in the top right corner of the icon bounds.
     * @param canvas The canvas to draw to.
     */
    protected void drawBadgeIfNecessary(Canvas canvas) {
        if (!mForceHideBadge && (hasBadge() || mBadgeScale > 0)) {
            getIconBounds(mTempIconBounds);
            mTempSpaceForBadgeOffset.set((getWidth() - mIconSize) / 2, getPaddingTop());
            final int scrollX = getScrollX();
            final int scrollY = getScrollY();
            canvas.translate(scrollX, scrollY);
            mBadgeRenderer.draw(canvas, mBadgeColor, mTempIconBounds, mBadgeScale,
                    mTempSpaceForBadgeOffset);
            canvas.translate(-scrollX, -scrollY);
        }
    }

    public void forceHideBadge(boolean forceHideBadge) {
        if (mForceHideBadge == forceHideBadge) {
            return;
        }
        mForceHideBadge = forceHideBadge;

        if (forceHideBadge) {
            invalidate();
        } else if (hasBadge()) {
            ObjectAnimator.ofFloat(this, BADGE_SCALE_PROPERTY, 0, 1).start();
        }
    }

    private boolean hasBadge() {
        return mBadgeInfo != null;
    }

    public void getIconBounds(Rect outBounds) {
        int top = getPaddingTop();
        int left = (getWidth() - mIconSize) / 2;
        int right = left + mIconSize;
        int bottom = top + mIconSize;
        outBounds.set(left, top, right, bottom);
    }

    @Override
    protected void onMeasure(int widthMeasureSpec, int heightMeasureSpec) {
        if (mCenterVertically) {
            Paint.FontMetrics fm = getPaint().getFontMetrics();
            int cellHeightPx = mIconSize + getCompoundDrawablePadding() +
                    (int) Math.ceil(fm.bottom - fm.top);
            int height = MeasureSpec.getSize(heightMeasureSpec);
            setPadding(getPaddingLeft(), (height - cellHeightPx) / 2, getPaddingRight(),
                    getPaddingBottom());
        }
        super.onMeasure(widthMeasureSpec, heightMeasureSpec);
    }

    @Override
    public void setTextColor(int color) {
        mTextColor = color;
        super.setTextColor(getModifiedColor());
    }

    @Override
    public void setTextColor(ColorStateList colors) {
        mTextColor = colors.getDefaultColor();
        if (Float.compare(mTextAlpha, 1) == 0) {
            super.setTextColor(colors);
        } else {
            super.setTextColor(getModifiedColor());
        }
    }

    public boolean shouldTextBeVisible() {
        // Text should be visible everywhere but the hotseat.
        Object tag = getParent() instanceof FolderIcon ? ((View) getParent()).getTag() : getTag();
        ItemInfo info = tag instanceof ItemInfo ? (ItemInfo) tag : null;
        return info == null || info.container != LauncherSettings.Favorites.CONTAINER_HOTSEAT;
    }

    public void setTextVisibility(boolean visible) {
        setTextAlpha(visible ? 1 : 0);
    }

    private void setTextAlpha(float alpha) {
        mTextAlpha = alpha;
        super.setTextColor(getModifiedColor());
    }

    private int getModifiedColor() {
        if (mTextAlpha == 0) {
            // Special case to prevent text shadows in high contrast mode
            return Color.TRANSPARENT;
        }
        return ColorUtils.setAlphaComponent(
                mTextColor, Math.round(Color.alpha(mTextColor) * mTextAlpha));
    }

    /**
     * Creates an animator to fade the text in or out.
     * @param fadeIn Whether the text should fade in or fade out.
     */
    public ObjectAnimator createTextAlphaAnimator(boolean fadeIn) {
        float toAlpha = shouldTextBeVisible() && fadeIn ? 1 : 0;
        return ObjectAnimator.ofFloat(this, TEXT_ALPHA_PROPERTY, toAlpha);
    }

    @Override
    public void cancelLongPress() {
        super.cancelLongPress();

        mLongPressHelper.cancelLongPress();
    }

    public void applyPromiseState(boolean promiseStateChanged) {
        if (getTag() instanceof ShortcutInfo) {
            ShortcutInfo info = (ShortcutInfo) getTag();
            final boolean isPromise = info.hasPromiseIconUi();
            final int progressLevel = isPromise ?
                    ((info.hasStatusFlag(ShortcutInfo.FLAG_INSTALL_SESSION_ACTIVE) ?
                            info.getInstallProgress() : 0)) : 100;

            PreloadIconDrawable preloadDrawable = applyProgressLevel(progressLevel);
            if (preloadDrawable != null && promiseStateChanged) {
                preloadDrawable.maybePerformFinishedAnimation();
            }
        }
    }

    public PreloadIconDrawable applyProgressLevel(int progressLevel) {
        if (getTag() instanceof ItemInfoWithIcon) {
            ItemInfoWithIcon info = (ItemInfoWithIcon) getTag();
            if (progressLevel >= 100) {
                setContentDescription(info.contentDescription != null
                        ? info.contentDescription : "");
            } else if (progressLevel > 0) {
                setContentDescription(getContext()
                        .getString(R.string.app_downloading_title, info.title,
                                NumberFormat.getPercentInstance().format(progressLevel * 0.01)));
            } else {
                setContentDescription(getContext()
                        .getString(R.string.app_waiting_download_title, info.title));
            }
            if (mIcon != null) {
                final PreloadIconDrawable preloadDrawable;
                if (mIcon instanceof PreloadIconDrawable) {
                    preloadDrawable = (PreloadIconDrawable) mIcon;
                    preloadDrawable.setLevel(progressLevel);
                } else {
                    preloadDrawable = DrawableFactory.get(getContext())
                            .newPendingIcon(info, getContext());
                    preloadDrawable.setLevel(progressLevel);
                    setIcon(preloadDrawable);
                }
                return preloadDrawable;
            }
        }
        return null;
    }

    public void applyBadgeState(ItemInfo itemInfo, boolean animate) {
        if (mIcon instanceof FastBitmapDrawable) {
            boolean wasBadged = mBadgeInfo != null;
            mBadgeInfo = mActivity.getBadgeInfoForItem(itemInfo);
            boolean isBadged = mBadgeInfo != null;
            float newBadgeScale = isBadged ? 1f : 0;
            mBadgeRenderer = mActivity.getDeviceProfile().mBadgeRenderer;
            if (wasBadged || isBadged) {
                // Animate when a badge is first added or when it is removed.
                if (animate && (wasBadged ^ isBadged) && isShown()) {
                    ObjectAnimator.ofFloat(this, BADGE_SCALE_PROPERTY, newBadgeScale).start();
                } else {
                    mBadgeScale = newBadgeScale;
                    invalidate();
                }
            }
            if (itemInfo.contentDescription != null) {
                if (hasBadge()) {
                    int count = mBadgeInfo.getNotificationCount();
                    setContentDescription(getContext().getResources().getQuantityString(
                            R.plurals.badged_app_label, count, itemInfo.contentDescription, count));
                } else {
                    setContentDescription(itemInfo.contentDescription);
                }
            }
        }
    }

    /**
     * Sets the icon for this view based on the layout direction.
     */
    private void setIcon(Drawable icon) {
        if (mIsIconVisible) {
            applyCompoundDrawables(icon);
        }
        mIcon = icon;
    }

    public void setIconVisible(boolean visible) {
        mIsIconVisible = visible;
        Drawable icon = visible ? mIcon : new ColorDrawable(Color.TRANSPARENT);
        applyCompoundDrawables(icon);
    }

    protected void applyCompoundDrawables(Drawable icon) {
        // If we had already set an icon before, disable relayout as the icon size is the
        // same as before.
        mDisableRelayout = mIcon != null;

        icon.setBounds(0, 0, mIconSize, mIconSize);
        if (mLayoutHorizontal) {
            setCompoundDrawablesRelative(icon, null, null, null);
        } else {
            setCompoundDrawables(null, icon, null, null);
        }
        mDisableRelayout = false;
    }

    @Override
    public void requestLayout() {
        if (!mDisableRelayout) {
            super.requestLayout();
        }
    }

    /**
     * Applies the item info if it is same as what the view is pointing to currently.
     */
    @Override
    public void reapplyItemInfo(ItemInfoWithIcon info) {
        if (getTag() == info) {
            mIconLoadRequest = null;
            mDisableRelayout = true;

            // Optimization: Starting in N, pre-uploads the bitmap to RenderThread.
            info.iconBitmap.prepareToDraw();

            if (info instanceof AppInfo) {
                applyFromApplicationInfo((AppInfo) info);
            } else if (info instanceof ShortcutInfo) {
                applyFromShortcutInfo((ShortcutInfo) info);
                mActivity.invalidateParent(info);
            } else if (info instanceof PackageItemInfo) {
                applyFromPackageItemInfo((PackageItemInfo) info);
            }

            mDisableRelayout = false;
        }
    }

    /**
     * Verifies that the current icon is high-res otherwise posts a request to load the icon.
     */
    public void verifyHighRes() {
        if (mIconLoadRequest != null) {
            mIconLoadRequest.cancel();
            mIconLoadRequest = null;
        }
        if (getTag() instanceof ItemInfoWithIcon) {
            ItemInfoWithIcon info = (ItemInfoWithIcon) getTag();
            if (info.usingLowResIcon) {
                mIconLoadRequest = LauncherAppState.getInstance(getContext()).getIconCache()
                        .updateIconInBackground(BubbleTextView.this, info);
            }
        }
    }

    public int getIconSize() {
        return mIconSize;
    }
}<|MERGE_RESOLUTION|>--- conflicted
+++ resolved
@@ -142,24 +142,18 @@
 
     public BubbleTextView(Context context, AttributeSet attrs, int defStyle) {
         super(context, attrs, defStyle);
-<<<<<<< HEAD
-        mLauncher = LawnchairUtilsKt.getLauncherOrNull(context);
-=======
-        mActivity = BaseDraggingActivity.fromContext(context);
-        DeviceProfile grid = mActivity.getDeviceProfile();
->>>>>>> 73859d05
-        mSlop = ViewConfiguration.get(getContext()).getScaledTouchSlop();
-        if (mLauncher == null) {
-            mDeferShadowGenerationOnTouch = false;
+        mActivity = LawnchairUtilsKt.getBaseDraggingActivityOrNull(context);
+        if (mActivity == null) {
             mLayoutHorizontal = false;
             mIconSize = 0;
             mCenterVertically = true;
             mLongPressHelper = null;
             mStylusEventHelper = null;
-            mOutlineHelper = null;
+            mSlop = 0;
             return;
         }
-        DeviceProfile grid = mLauncher.getDeviceProfile();
+        DeviceProfile grid = mActivity.getDeviceProfile();
+        mSlop = ViewConfiguration.get(getContext()).getScaledTouchSlop();
 
         TypedArray a = context.obtainStyledAttributes(attrs,
                 R.styleable.BubbleTextView, defStyle, 0);
@@ -252,19 +246,10 @@
         verifyHighRes();
     }
 
-<<<<<<< HEAD
-    private void applyIconAndLabel(Bitmap icon, ItemInfo info) {
-        if (info instanceof ShortcutInfo && ((ShortcutInfo) info).customIcon != null) {
-            icon = ((ShortcutInfo) info).customIcon;
-        }
-        FastBitmapDrawable iconDrawable = DrawableFactory.get(getContext()).newIcon(icon, info);
-        iconDrawable.setIsDisabled(info.isDisabled());
-=======
     private void applyIconAndLabel(ItemInfoWithIcon info) {
         FastBitmapDrawable iconDrawable = DrawableFactory.get(getContext()).newIcon(info);
         mBadgeColor = IconPalette.getMutedColor(info.iconColor, 0.54f);
 
->>>>>>> 73859d05
         setIcon(iconDrawable);
         if (!mHideText)
             setText(getTitle(info));
