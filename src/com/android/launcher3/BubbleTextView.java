/*
 * Copyright (C) 2008 The Android Open Source Project
 *
 * Licensed under the Apache License, Version 2.0 (the "License");
 * you may not use this file except in compliance with the License.
 * You may obtain a copy of the License at
 *
 *      http://www.apache.org/licenses/LICENSE-2.0
 *
 * Unless required by applicable law or agreed to in writing, software
 * distributed under the License is distributed on an "AS IS" BASIS,
 * WITHOUT WARRANTIES OR CONDITIONS OF ANY KIND, either express or implied.
 * See the License for the specific language governing permissions and
 * limitations under the License.
 */

package com.android.launcher3;

import static com.android.launcher3.FastBitmapDrawable.newIcon;
import static com.android.launcher3.graphics.PreloadIconDrawable.newPendingIcon;
import static com.android.launcher3.icons.GraphicsUtils.setColorAlphaBound;

import android.animation.Animator;
import android.animation.AnimatorListenerAdapter;
import android.animation.ObjectAnimator;
import android.app.Activity;
import android.content.Context;
import android.content.res.ColorStateList;
import android.content.res.TypedArray;
import android.graphics.Canvas;
import android.graphics.Color;
import android.graphics.Paint;
import android.graphics.PointF;
import android.graphics.Rect;
import android.graphics.drawable.ColorDrawable;
import android.graphics.drawable.Drawable;
import android.text.TextUtils;
import android.text.TextUtils.TruncateAt;
import android.util.AttributeSet;
import android.util.Property;
import android.util.TypedValue;
import android.view.KeyEvent;
import android.view.MotionEvent;
import android.view.View;
import android.view.ViewDebug;
import android.widget.TextView;

import ch.deletescape.lawnchair.LawnchairLauncher;
import ch.deletescape.lawnchair.LawnchairPreferences;
import ch.deletescape.lawnchair.LawnchairUtilsKt;
import ch.deletescape.lawnchair.colors.ColorEngine;
import ch.deletescape.lawnchair.colors.ColorEngine.ResolveInfo;
import ch.deletescape.lawnchair.colors.ColorEngine.Resolvers;
import ch.deletescape.lawnchair.colors.resolvers.DrawerLabelAutoResolver;
import ch.deletescape.lawnchair.font.CustomFontManager;
import ch.deletescape.lawnchair.gestures.BlankGestureHandler;
import ch.deletescape.lawnchair.gestures.GestureController;
import ch.deletescape.lawnchair.gestures.GestureHandler;
import ch.deletescape.lawnchair.gestures.handlers.ViewSwipeUpGestureHandler;
import ch.deletescape.lawnchair.override.CustomInfoProvider;
import com.android.launcher3.Launcher.OnResumeCallback;
import com.android.launcher3.accessibility.LauncherAccessibilityDelegate;
import com.android.launcher3.dot.DotInfo;
import com.android.launcher3.dragndrop.DraggableView;
import com.android.launcher3.folder.FolderIcon;
import com.android.launcher3.graphics.IconPalette;
import com.android.launcher3.graphics.IconShape;
import com.android.launcher3.graphics.PreloadIconDrawable;
import com.android.launcher3.icons.BitmapInfo;
import com.android.launcher3.icons.DotRenderer;
import com.android.launcher3.icons.IconCache.IconLoadRequest;
import com.android.launcher3.icons.IconCache.ItemInfoUpdateReceiver;
import com.android.launcher3.model.data.AppInfo;
import com.android.launcher3.model.data.ItemInfo;
import com.android.launcher3.model.data.ItemInfoWithIcon;
import com.android.launcher3.model.data.PackageItemInfo;
import com.android.launcher3.model.data.PromiseAppInfo;
import com.android.launcher3.model.data.WorkspaceItemInfo;
import com.android.launcher3.util.SafeCloseable;
import com.android.launcher3.views.ActivityContext;
import com.android.launcher3.views.IconLabelDotView;

import java.text.NumberFormat;
import org.jetbrains.annotations.NotNull;

/**
 * TextView that draws a bubble behind the text. We cannot use a LineBackgroundSpan
 * because we want to make the bubble taller than the text and TextView's clip is
 * too aggressive.
 */
public class BubbleTextView extends TextView implements ItemInfoUpdateReceiver, OnResumeCallback,
<<<<<<< HEAD
        ColorEngine.OnColorChangeListener {

    private boolean mHideText;
=======
        IconLabelDotView, DraggableView, Reorderable {
>>>>>>> 7b96ec1f

    private static final int DISPLAY_WORKSPACE = 0;
    private static final int DISPLAY_ALL_APPS = 1;
    private static final int DISPLAY_FOLDER = 2;
    private static final int DISPLAY_DRAWER_FOLDER = 5;

    private static final int[] STATE_PRESSED = new int[] {android.R.attr.state_pressed};

    private final PointF mTranslationForReorderBounce = new PointF(0, 0);
    private final PointF mTranslationForReorderPreview = new PointF(0, 0);

    private float mScaleForReorderBounce = 1f;

    private static final Property<BubbleTextView, Float> DOT_SCALE_PROPERTY
            = new Property<BubbleTextView, Float>(Float.TYPE, "dotScale") {
        @Override
        public Float get(BubbleTextView bubbleTextView) {
            return bubbleTextView.mDotParams.scale;
        }

        @Override
        public void set(BubbleTextView bubbleTextView, Float value) {
            bubbleTextView.mDotParams.scale = value;
            bubbleTextView.invalidate();
        }
    };

    public static final Property<BubbleTextView, Float> TEXT_ALPHA_PROPERTY
            = new Property<BubbleTextView, Float>(Float.class, "textAlpha") {
        @Override
        public Float get(BubbleTextView bubbleTextView) {
            return bubbleTextView.mTextAlpha;
        }

        @Override
        public void set(BubbleTextView bubbleTextView, Float alpha) {
            bubbleTextView.setTextAlpha(alpha);
        }
    };

    private final ActivityContext mActivity;
    private Drawable mIcon;
    private boolean mCenterVertically;

    private final int mDisplay;

    private final CheckLongPressHelper mLongPressHelper;

    private final boolean mLayoutHorizontal;
    private int mIconSize;

    @ViewDebug.ExportedProperty(category = "launcher")
    private boolean mIsIconVisible = true;
    @ViewDebug.ExportedProperty(category = "launcher")
    private int mTextColor;
    @ViewDebug.ExportedProperty(category = "launcher")
    private float mTextAlpha = 1;

    @ViewDebug.ExportedProperty(category = "launcher")
    private DotInfo mDotInfo;
    private DotRenderer mDotRenderer;
    @ViewDebug.ExportedProperty(category = "launcher", deepExport = true)
    private DotRenderer.DrawParams mDotParams;
    private Animator mDotScaleAnim;
    private boolean mForceHideDot;

    @ViewDebug.ExportedProperty(category = "launcher")
    private boolean mStayPressed;
    @ViewDebug.ExportedProperty(category = "launcher")
    private boolean mIgnorePressedStateChange;
    @ViewDebug.ExportedProperty(category = "launcher")
    private boolean mDisableRelayout = false;

    private IconLoadRequest mIconLoadRequest;

    private GestureHandler mSwipeUpHandler;

    private ColorEngine colorEngine;

    public BubbleTextView(Context context) {
        this(context, null, 0);
    }

    public BubbleTextView(Context context, AttributeSet attrs) {
        this(context, attrs, 0);
    }

    public BubbleTextView(Context context, AttributeSet attrs, int defStyle) {
        super(context, attrs, defStyle);
<<<<<<< HEAD
        ActivityContext activity;
        try {
            activity = ActivityContext.lookupContext(context);
        } catch (IllegalArgumentException e) {
            mActivity = null;
            mLayoutHorizontal = false;
            mIconSize = 0;
            mCenterVertically = true;
            mLongPressHelper = new CheckLongPressHelper(this);
            mStylusEventHelper = null;
            mSlop = 0;
            return;
        }
        mActivity = activity;
        mSlop = ViewConfiguration.get(getContext()).getScaledTouchSlop();
=======
        mActivity = ActivityContext.lookupContext(context);
>>>>>>> 7b96ec1f

        TypedArray a = context.obtainStyledAttributes(attrs,
                R.styleable.BubbleTextView, defStyle, 0);
        mLayoutHorizontal = a.getBoolean(R.styleable.BubbleTextView_layoutHorizontal, false);
        DeviceProfile grid = mActivity.getDeviceProfile();

<<<<<<< HEAD
        colorEngine = ColorEngine.getInstance(context);

        int display = a.getInteger(R.styleable.BubbleTextView_iconDisplay, DISPLAY_WORKSPACE);
        final int defaultIconSize;
        LawnchairPreferences prefs = Utilities.getLawnchairPrefs(context);
        if (display == DISPLAY_WORKSPACE) {
            mHideText = prefs.getHideAppLabels();
            DeviceProfile grid = mActivity.getWallpaperDeviceProfile();
            setTextSize(TypedValue.COMPLEX_UNIT_PX, isTextHidden() ? 0 : grid.iconTextSizePx);
            setCompoundDrawablePadding(grid.iconDrawablePaddingPx);
            defaultIconSize = grid.iconSizePx;
            int lines = prefs.getHomeLabelRows();
            setLineCount(lines);
            colorEngine.addColorChangeListeners(this, Resolvers.WORKSPACE_ICON_LABEL);
        } else if (display == DISPLAY_ALL_APPS) {
            mHideText = prefs.getHideAllAppsAppLabels();
            DeviceProfile grid = mActivity.getDeviceProfile();
            setTextSize(TypedValue.COMPLEX_UNIT_PX, isTextHidden() ? 0 : grid.allAppsIconTextSizePx);
            setCompoundDrawablePadding(grid.allAppsIconDrawablePaddingPx);
            defaultIconSize = grid.allAppsIconSizePx;
            int lines = prefs.getDrawerLabelRows();
            setLineCount(lines);
            colorEngine.addColorChangeListeners(this, Resolvers.ALLAPPS_ICON_LABEL);
        } else if (display == DISPLAY_FOLDER) {
            mHideText = prefs.getHideAppLabels();
            DeviceProfile grid = mActivity.getDeviceProfile();
            setTextSize(TypedValue.COMPLEX_UNIT_PX, isTextHidden() ? 0 : grid.folderChildTextSizePx);
            setCompoundDrawablePadding(grid.folderChildDrawablePaddingPx);
            defaultIconSize = grid.folderChildIconSizePx;
            int lines = prefs.getHomeLabelRows();
            setLineCount(lines);
        } else if (display == DISPLAY_DRAWER_FOLDER) {
            mHideText = prefs.getHideAllAppsAppLabels();
            DeviceProfile grid = mActivity.getDeviceProfile();
            setTextSize(TypedValue.COMPLEX_UNIT_PX, isTextHidden() ? 0 : grid.folderChildTextSizePx);
=======
        mDisplay = a.getInteger(R.styleable.BubbleTextView_iconDisplay, DISPLAY_WORKSPACE);
        final int defaultIconSize;
        if (mDisplay == DISPLAY_WORKSPACE) {
            setTextSize(TypedValue.COMPLEX_UNIT_PX, grid.iconTextSizePx);
            setCompoundDrawablePadding(grid.iconDrawablePaddingPx);
            defaultIconSize = grid.iconSizePx;
        } else if (mDisplay == DISPLAY_ALL_APPS) {
            setTextSize(TypedValue.COMPLEX_UNIT_PX, grid.allAppsIconTextSizePx);
            setCompoundDrawablePadding(grid.allAppsIconDrawablePaddingPx);
            defaultIconSize = grid.allAppsIconSizePx;
        } else if (mDisplay == DISPLAY_FOLDER) {
            setTextSize(TypedValue.COMPLEX_UNIT_PX, grid.folderChildTextSizePx);
>>>>>>> 7b96ec1f
            setCompoundDrawablePadding(grid.folderChildDrawablePaddingPx);
            defaultIconSize = grid.folderChildIconSizePx;
            // TODO: implement this
            // setTextSize(TypedValue.COMPLEX_UNIT_PX,
            //         isTextHidden() ? 0 : grid.allAppsFolderChildTextSizePx);
            // setCompoundDrawablePadding(grid.allAppsFolderChildDrawablePaddingPx);
            // defaultIconSize = grid.allAppsFolderChildIconSizePx;
            int lines = prefs.getDrawerLabelRows();
            setLineCount(lines);
        } else {
            // widget_selection or shortcut_popup
            defaultIconSize = grid.iconSizePx;
        }
<<<<<<< HEAD
        CustomFontManager customFontManager = CustomFontManager.Companion.getInstance(context);
        int customFontType = getCustomFontType(display);
        if (customFontType != -1) {
            customFontManager.setCustomFont(this, customFontType);
        } else {
            customFontManager.loadCustomFont(this, attrs);
        }
=======

>>>>>>> 7b96ec1f
        mCenterVertically = a.getBoolean(R.styleable.BubbleTextView_centerVertically, false);

        mIconSize = a.getDimensionPixelSize(R.styleable.BubbleTextView_iconSizeOverride,
                defaultIconSize);
        a.recycle();

        mLongPressHelper = new CheckLongPressHelper(this);

        mDotParams = new DotRenderer.DrawParams();

        setEllipsize(TruncateAt.END);
        setAccessibilityDelegate(mActivity.getAccessibilityDelegate());
        setTextAlpha(1f);
    }

    public void setLineCount(int lines) {
        setMaxLines(lines);
        setSingleLine(lines == 1);
        setEllipsize(TextUtils.TruncateAt.END);
        // This shouldn't even be needed, what is going on?!
        setLines(lines);
    }

    public void setColorResolver(String resolver) {
        colorEngine.removeColorChangeListeners(this);
        colorEngine.addColorChangeListeners(this, resolver);
    }

    protected int getCustomFontType(int display) {
        switch (display) {
            case DISPLAY_ALL_APPS:
                return CustomFontManager.FONT_ALL_APPS_ICON;
            case DISPLAY_FOLDER:
                return CustomFontManager.FONT_FOLDER_ICON;
            case DISPLAY_DRAWER_FOLDER:
                return CustomFontManager.FONT_DRAWER_FOLDER;
            default:
                return -1;
        }
    }

    @Override
    protected void onFocusChanged(boolean focused, int direction, Rect previouslyFocusedRect) {
        // Disable marques when not focused to that, so that updating text does not cause relayout.
        setEllipsize(focused ? TruncateAt.MARQUEE : TruncateAt.END);
        super.onFocusChanged(focused, direction, previouslyFocusedRect);
    }

    /**
     * Resets the view so it can be recycled.
     */
    public void reset() {
        mDotInfo = null;
        mDotParams.color = Color.TRANSPARENT;
        cancelDotScaleAnim();
        mDotParams.scale = 0f;
        mForceHideDot = false;
        setBackground(null);
    }

    private void cancelDotScaleAnim() {
        if (mDotScaleAnim != null) {
            mDotScaleAnim.cancel();
        }
    }

    private void animateDotScale(float... dotScales) {
        cancelDotScaleAnim();
        mDotScaleAnim = ObjectAnimator.ofFloat(this, DOT_SCALE_PROPERTY, dotScales);
        mDotScaleAnim.addListener(new AnimatorListenerAdapter() {
            @Override
            public void onAnimationEnd(Animator animation) {
                mDotScaleAnim = null;
            }
        });
        mDotScaleAnim.start();
    }

    public void applyFromWorkspaceItem(WorkspaceItemInfo info) {
        applyFromWorkspaceItem(info, false);
    }

    @Override
    public void setAccessibilityDelegate(AccessibilityDelegate delegate) {
        if (delegate instanceof LauncherAccessibilityDelegate) {
            super.setAccessibilityDelegate(delegate);
        } else {
            // NO-OP
            // Workaround for b/129745295 where RecyclerView is setting our Accessibility
            // delegate incorrectly. There are no cases when we shouldn't be using the
            // LauncherAccessibilityDelegate for BubbleTextView.
        }
    }

    public void applyFromWorkspaceItem(WorkspaceItemInfo info, boolean promiseStateChanged) {
        applyIconAndLabel(info);
        applySwipeUpAction(info);
        setTag(info);
        if (promiseStateChanged || (info.hasPromiseIconUi())) {
            applyPromiseState(promiseStateChanged);
        }

        applyDotState(info, false /* animate */);
    }

    public void applyFromApplicationInfo(AppInfo info) {
        applyIconAndLabel(info);

        // We don't need to check the info since it's not a WorkspaceItemInfo
        super.setTag(info);

        // Verify high res immediately
        verifyHighRes();

        if (info instanceof PromiseAppInfo) {
            PromiseAppInfo promiseAppInfo = (PromiseAppInfo) info;
            applyProgressLevel(promiseAppInfo.level);
        }
        applyDotState(info, false /* animate */);
    }

    public void applyFromPackageItemInfo(PackageItemInfo info) {
        applyIconAndLabel(info);
        // We don't need to check the info since it's not a WorkspaceItemInfo
        super.setTag(info);

        // Verify high res immediately
        verifyHighRes();
    }

    private void applyIconAndLabel(ItemInfoWithIcon info) {
        FastBitmapDrawable iconDrawable = newIcon(getContext(), info);
        mDotParams.color = IconPalette.getMutedColor(info.bitmap.color, 0.54f);

        setIcon(iconDrawable);
        if (!isTextHidden())
            setText(getTitle(info));
        if (info.contentDescription != null) {
            setContentDescription(info.isDisabled()
                    ? getContext().getString(R.string.disabled_app_label, info.contentDescription)
                    : info.contentDescription);
        }
    }

    public void applyIcon(ItemInfoWithIcon info) {
        FastBitmapDrawable iconDrawable = DrawableFactory.INSTANCE.get(getContext())
                .newIcon(getContext(), info);
        mDotParams.color = IconPalette.getMutedColor(info.iconColor, 0.54f);

        setIcon(iconDrawable);
    }

    public void applyIcon(BitmapInfo info) {
        FastBitmapDrawable iconDrawable = new FastBitmapDrawable(info);
        mDotParams.color = IconPalette.getMutedColor(info.color, 0.54f);

        setIcon(iconDrawable);
    }

    private void applySwipeUpAction(WorkspaceItemInfo info) {
        GestureHandler handler = GestureController.Companion.createGestureHandler(
                getContext(), info.swipeUpAction, new BlankGestureHandler(getContext(), null));
        if (handler instanceof BlankGestureHandler) {
            mSwipeUpHandler = null;
        } else {
            mSwipeUpHandler = new ViewSwipeUpGestureHandler(this, handler);
        }
    }

    private CharSequence getTitle(ItemInfo info) {
        CustomInfoProvider<ItemInfo> customInfoProvider = CustomInfoProvider.Companion.forItem(getContext(), info);
        if (customInfoProvider != null) {
            return customInfoProvider.getTitle(info);
        } else {
            return info.title;
        }
    }

    /**
     * Overrides the default long press timeout.
     */
    public void setLongPressTimeoutFactor(float longPressTimeoutFactor) {
        mLongPressHelper.setLongPressTimeoutFactor(longPressTimeoutFactor);
    }

    @Override
    public void refreshDrawableState() {
        if (!mIgnorePressedStateChange) {
            super.refreshDrawableState();
        }
    }

    @Override
    protected int[] onCreateDrawableState(int extraSpace) {
        final int[] drawableState = super.onCreateDrawableState(extraSpace + 1);
        if (mStayPressed) {
            mergeDrawableStates(drawableState, STATE_PRESSED);
        }
        return drawableState;
    }

    /** Returns the icon for this view. */
    public Drawable getIcon() {
        return mIcon;
    }

    @Override
    public boolean onTouchEvent(MotionEvent event) {
        // ignore events if they happen in padding area
        if (event.getAction() == MotionEvent.ACTION_DOWN
                && shouldIgnoreTouchDown(event.getX(), event.getY())) {
            return false;
        }
        if (isLongClickable()) {
            super.onTouchEvent(event);
            mLongPressHelper.onTouchEvent(event);
            // Keep receiving the rest of the events
            return true;
        } else {
            return super.onTouchEvent(event);
        }
<<<<<<< HEAD

        Launcher launcher = LawnchairUtilsKt.getLauncherOrNull(getContext());
        if (launcher instanceof LawnchairLauncher && mSwipeUpHandler != null) {
            ((LawnchairLauncher) launcher).getGestureController()
                    .setSwipeUpOverride(mSwipeUpHandler, event.getDownTime());
        }

        return result;
=======
    }

    /**
     * Returns true if the touch down at the provided position be ignored
     */
    protected boolean shouldIgnoreTouchDown(float x, float y) {
        return y < getPaddingTop()
                || x < getPaddingLeft()
                || y > getHeight() - getPaddingBottom()
                || x > getWidth() - getPaddingRight();
>>>>>>> 7b96ec1f
    }

    public void setStayPressed(boolean stayPressed) {
        mStayPressed = stayPressed;
        refreshDrawableState();
    }

    @Override
    public void onVisibilityAggregated(boolean isVisible) {
        super.onVisibilityAggregated(isVisible);
        if (mIcon != null) {
            mIcon.setVisible(isVisible, false);
        }
    }

    @Override
    public void onLauncherResume() {
        // Reset the pressed state of icon that was locked in the press state while activity
        // was launching
        setStayPressed(false);
    }

    void clearPressedBackground() {
        setPressed(false);
        setStayPressed(false);
    }

    @Override
    public boolean onKeyUp(int keyCode, KeyEvent event) {
        // Unlike touch events, keypress event propagate pressed state change immediately,
        // without waiting for onClickHandler to execute. Disable pressed state changes here
        // to avoid flickering.
        mIgnorePressedStateChange = true;
        boolean result = super.onKeyUp(keyCode, event);
        mIgnorePressedStateChange = false;
        refreshDrawableState();
        return result;
    }

    @SuppressWarnings("wrongcall")
    protected void drawWithoutDot(Canvas canvas) {
        super.onDraw(canvas);
    }

    @Override
    public void onDraw(Canvas canvas) {
        super.onDraw(canvas);
        drawDotIfNecessary(canvas);
    }

    /**
     * Draws the notification dot in the top right corner of the icon bounds.
     * @param canvas The canvas to draw to.
     */
    protected void drawDotIfNecessary(Canvas canvas) {
        if (!mForceHideDot && (hasDot() || mDotParams.scale > 0)) {
            getIconBounds(mDotParams.iconBounds);
            Utilities.scaleRectAboutCenter(mDotParams.iconBounds, IconShape.getNormalizationScale());
            final int scrollX = getScrollX();
            final int scrollY = getScrollY();
            canvas.translate(scrollX, scrollY);
            mDotRenderer.draw(canvas, mDotParams);
            canvas.translate(-scrollX, -scrollY);
        }
    }

    @Override
    public void setForceHideDot(boolean forceHideDot) {
        if (mForceHideDot == forceHideDot) {
            return;
        }
        mForceHideDot = forceHideDot;

        if (forceHideDot) {
            invalidate();
        } else if (hasDot()) {
            animateDotScale(0, 1);
        }
    }

    private boolean hasDot() {
        return mDotInfo != null;
    }

    public void getIconBounds(Rect outBounds) {
        getIconBounds(this, outBounds, mIconSize);
    }

    public static void getIconBounds(View iconView, Rect outBounds, int iconSize) {
        int top = iconView.getPaddingTop();
        int left = (iconView.getWidth() - iconSize) / 2;
        int right = left + iconSize;
        int bottom = top + iconSize;
        outBounds.set(left, top, right, bottom);
    }

    @Override
    protected void onMeasure(int widthMeasureSpec, int heightMeasureSpec) {
        if (mCenterVertically) {
            Paint.FontMetrics fm = getPaint().getFontMetrics();
            int cellHeightPx = mIconSize + getCompoundDrawablePadding() +
                    (int) Math.ceil(fm.bottom - fm.top);
            int height = MeasureSpec.getSize(heightMeasureSpec);
            setPadding(getPaddingLeft(), (height - cellHeightPx) / 2, getPaddingRight(),
                    getPaddingBottom());
        }
        super.onMeasure(widthMeasureSpec, heightMeasureSpec);
    }

    @Override
    public void onColorChange(@NotNull ResolveInfo resolveInfo) {
        setTextColor(resolveInfo.getColor());
    }

    @Override
    public void setTextColor(int color) {
        mTextColor = color;
        super.setTextColor(getModifiedColor());
    }

    @Override
    public void setTextColor(ColorStateList colors) {
        mTextColor = colors.getDefaultColor();
        if (Float.compare(mTextAlpha, 1) == 0) {
            super.setTextColor(colors);
        } else {
            super.setTextColor(getModifiedColor());
        }
    }

    public boolean shouldTextBeVisible() {
        Object tag = getParent() instanceof FolderIcon ? ((View) getParent()).getTag() : getTag();
        ItemInfo info = tag instanceof ItemInfo ? (ItemInfo) tag : null;
<<<<<<< HEAD
        if (info != null && info.container == LauncherSettings.Favorites.CONTAINER_HOTSEAT) {
            return !Utilities.getLawnchairPrefs(getContext()).getHideDockLabels();
        }
        return true;
=======
        return info == null || (info.container != LauncherSettings.Favorites.CONTAINER_HOTSEAT
                && info.container != LauncherSettings.Favorites.CONTAINER_HOTSEAT_PREDICTION);
>>>>>>> 7b96ec1f
    }

    public void setTextVisibility(boolean visible) {
        setTextAlpha(visible ? 1 : 0);
    }

    private void setTextAlpha(float alpha) {
        mTextAlpha = alpha;
        super.setTextColor(getModifiedColor());
    }

    private int getModifiedColor() {
        if (mTextAlpha == 0) {
            // Special case to prevent text shadows in high contrast mode
            return Color.TRANSPARENT;
        }
        return setColorAlphaBound(mTextColor, Math.round(Color.alpha(mTextColor) * mTextAlpha));
    }

    /**
     * Creates an animator to fade the text in or out.
     * @param fadeIn Whether the text should fade in or fade out.
     */
    public ObjectAnimator createTextAlphaAnimator(boolean fadeIn) {
        float toAlpha = shouldTextBeVisible() && fadeIn ? 1 : 0;
        return ObjectAnimator.ofFloat(this, TEXT_ALPHA_PROPERTY, toAlpha);
    }

    @Override
    public void cancelLongPress() {
        super.cancelLongPress();
        mLongPressHelper.cancelLongPress();
    }

    public void applyPromiseState(boolean promiseStateChanged) {
        if (getTag() instanceof WorkspaceItemInfo) {
            WorkspaceItemInfo info = (WorkspaceItemInfo) getTag();
            final boolean isPromise = info.hasPromiseIconUi();
            final int progressLevel = isPromise ?
                    ((info.hasStatusFlag(WorkspaceItemInfo.FLAG_INSTALL_SESSION_ACTIVE) ?
                            info.getInstallProgress() : 0)) : 100;

            PreloadIconDrawable preloadDrawable = applyProgressLevel(progressLevel);
            if (preloadDrawable != null && promiseStateChanged) {
                preloadDrawable.maybePerformFinishedAnimation();
            }
        }
    }

    public PreloadIconDrawable applyProgressLevel(int progressLevel) {
        if (getTag() instanceof ItemInfoWithIcon) {
            ItemInfoWithIcon info = (ItemInfoWithIcon) getTag();
            if (progressLevel >= 100) {
                setContentDescription(info.contentDescription != null
                        ? info.contentDescription : "");
            } else if (progressLevel > 0) {
                setContentDescription(getContext()
                        .getString(R.string.app_downloading_title, info.title,
                                NumberFormat.getPercentInstance().format(progressLevel * 0.01)));
            } else {
                setContentDescription(getContext()
                        .getString(R.string.app_waiting_download_title, info.title));
            }
            if (mIcon != null) {
                final PreloadIconDrawable preloadDrawable;
                if (mIcon instanceof PreloadIconDrawable) {
                    preloadDrawable = (PreloadIconDrawable) mIcon;
                    preloadDrawable.setLevel(progressLevel);
                } else {
                    preloadDrawable = newPendingIcon(getContext(), info);
                    preloadDrawable.setLevel(progressLevel);
                    setIcon(preloadDrawable);
                }
                return preloadDrawable;
            }
        }
        return null;
    }

    public void applyDotState(ItemInfo itemInfo, boolean animate) {
        if (mIcon instanceof FastBitmapDrawable) {
            boolean wasDotted = mDotInfo != null;
            mDotInfo = mActivity.getDotInfoForItem(itemInfo);
            boolean isDotted = mDotInfo != null;
            float newDotScale = isDotted ? 1f : 0;
            if (mDisplay == DISPLAY_ALL_APPS) {
                mDotRenderer = mActivity.getDeviceProfile().mDotRendererAllApps;
            } else {
                mDotRenderer = mActivity.getDeviceProfile().mDotRendererWorkSpace;
            }
            if (wasDotted || isDotted) {
                // Animate when a dot is first added or when it is removed.
                if (animate && (wasDotted ^ isDotted) && isShown()) {
                    animateDotScale(newDotScale);
                } else {
                    cancelDotScaleAnim();
                    mDotParams.scale = newDotScale;
                    invalidate();
                }
            }
            if (itemInfo.contentDescription != null) {
                if (itemInfo.isDisabled()) {
                    setContentDescription(getContext().getString(R.string.disabled_app_label,
                            itemInfo.contentDescription));
                } else if (hasDot()) {
                    int count = mDotInfo.getNotificationCount();
                    setContentDescription(getContext().getResources().getQuantityString(
                            R.plurals.dotted_app_label, count, itemInfo.contentDescription, count));
                } else {
                    setContentDescription(itemInfo.contentDescription);
                }
            }
        }
    }

    /**
     * Sets the icon for this view based on the layout direction.
     */
    private void setIcon(Drawable icon) {
        if (mIsIconVisible) {
            applyCompoundDrawables(icon);
        }
        mIcon = icon;
        if (mIcon != null) {
            mIcon.setVisible(getWindowVisibility() == VISIBLE && isShown(), false);
        }
    }

<<<<<<< HEAD
    public void clearIcon() {
        mIcon = null;
        setCompoundDrawables(null, null, null, null);
    }

=======
    @Override
>>>>>>> 7b96ec1f
    public void setIconVisible(boolean visible) {
        mIsIconVisible = visible;
        if (!mIsIconVisible) {
            resetIconScale();
        }
        Drawable icon = visible ? mIcon : new ColorDrawable(Color.TRANSPARENT);
        applyCompoundDrawables(icon);
    }

    protected void applyCompoundDrawables(Drawable icon) {
        if (icon == null) return;

        // If we had already set an icon before, disable relayout as the icon size is the
        // same as before.
        mDisableRelayout = mIcon != null;

        icon.setBounds(0, 0, mIconSize, mIconSize);
        if (mLayoutHorizontal) {
            setCompoundDrawablesRelative(icon, null, null, null);
        } else {
            setCompoundDrawables(null, icon, null, null);
        }
        mDisableRelayout = false;
    }

    @Override
    public void requestLayout() {
        if (!mDisableRelayout) {
            super.requestLayout();
        }
    }

    /**
     * Applies the item info if it is same as what the view is pointing to currently.
     */
    @Override
    public void reapplyItemInfo(ItemInfoWithIcon info) {
        if (getTag() == info) {
            mIconLoadRequest = null;
            mDisableRelayout = true;

            // Optimization: Starting in N, pre-uploads the bitmap to RenderThread.
            info.bitmap.icon.prepareToDraw();

            if (info instanceof AppInfo) {
                applyFromApplicationInfo((AppInfo) info);
            } else if (info instanceof WorkspaceItemInfo) {
                applyFromWorkspaceItem((WorkspaceItemInfo) info);
                mActivity.invalidateParent(info);
            } else if (info instanceof PackageItemInfo) {
                applyFromPackageItemInfo((PackageItemInfo) info);
            }

            mDisableRelayout = false;
        }
    }

    /**
     * Verifies that the current icon is high-res otherwise posts a request to load the icon.
     */
    public void verifyHighRes() {
        verifyHighRes(BubbleTextView.this);
    }

    public void verifyHighRes(ItemInfoUpdateReceiver callback) {
        if (mIconLoadRequest != null) {
            mIconLoadRequest.cancel();
            mIconLoadRequest = null;
        }
        if (getTag() instanceof ItemInfoWithIcon) {
            ItemInfoWithIcon info = (ItemInfoWithIcon) getTag();
            if (info.usingLowResIcon()) {
                mIconLoadRequest = LauncherAppState.getInstance(getContext()).getIconCache()
                        .updateIconInBackground(callback, info);
            }
        }
    }

    public int getIconSize() {
        return mIconSize;
    }

<<<<<<< HEAD
    public void setIconSize(int iconSize) {
        mIconSize = iconSize;
        setIcon(mIcon);
    }

    protected boolean isTextHidden() {
        return mHideText;
    }

    public int getDotColor() {
        return mDotParams.color;
=======
    private void updateTranslation() {
        super.setTranslationX(mTranslationForReorderBounce.x + mTranslationForReorderPreview.x);
        super.setTranslationY(mTranslationForReorderBounce.y + mTranslationForReorderPreview.y);
    }

    public void setReorderBounceOffset(float x, float y) {
        mTranslationForReorderBounce.set(x, y);
        updateTranslation();
    }

    public void getReorderBounceOffset(PointF offset) {
        offset.set(mTranslationForReorderBounce);
    }

    @Override
    public void setReorderPreviewOffset(float x, float y) {
        mTranslationForReorderPreview.set(x, y);
        updateTranslation();
    }

    @Override
    public void getReorderPreviewOffset(PointF offset) {
        offset.set(mTranslationForReorderPreview);
    }

    public void setReorderBounceScale(float scale) {
        mScaleForReorderBounce = scale;
        super.setScaleX(scale);
        super.setScaleY(scale);
    }

    public float getReorderBounceScale() {
        return mScaleForReorderBounce;
    }

    public View getView() {
        return this;
    }

    @Override
    public int getViewType() {
        return DRAGGABLE_ICON;
    }

    @Override
    public void getWorkspaceVisualDragBounds(Rect bounds) {
        DeviceProfile grid = mActivity.getDeviceProfile();
        BubbleTextView.getIconBounds(this, bounds, grid.iconSizePx);
    }

    private int getIconSizeForDisplay(int display) {
        DeviceProfile grid = mActivity.getDeviceProfile();
        switch (display) {
            case DISPLAY_ALL_APPS:
                return grid.allAppsIconSizePx;
            case DISPLAY_WORKSPACE:
            case DISPLAY_FOLDER:
            default:
                return grid.iconSizePx;
        }
    }

    public void getSourceVisualDragBounds(Rect bounds) {
        BubbleTextView.getIconBounds(this, bounds, getIconSizeForDisplay(mDisplay));
    }

    @Override
    public SafeCloseable prepareDrawDragView() {
        resetIconScale();
        setForceHideDot(true);
        return () -> { };
    }

    private void resetIconScale() {
        if (mIcon instanceof FastBitmapDrawable) {
            ((FastBitmapDrawable) mIcon).setScale(1f);
        }
>>>>>>> 7b96ec1f
    }
}<|MERGE_RESOLUTION|>--- conflicted
+++ resolved
@@ -89,13 +89,9 @@
  * too aggressive.
  */
 public class BubbleTextView extends TextView implements ItemInfoUpdateReceiver, OnResumeCallback,
-<<<<<<< HEAD
-        ColorEngine.OnColorChangeListener {
+        IconLabelDotView, DraggableView, Reorderable, ColorEngine.OnColorChangeListener {
 
     private boolean mHideText;
-=======
-        IconLabelDotView, DraggableView, Reorderable {
->>>>>>> 7b96ec1f
 
     private static final int DISPLAY_WORKSPACE = 0;
     private static final int DISPLAY_ALL_APPS = 1;
@@ -185,7 +181,6 @@
 
     public BubbleTextView(Context context, AttributeSet attrs, int defStyle) {
         super(context, attrs, defStyle);
-<<<<<<< HEAD
         ActivityContext activity;
         try {
             activity = ActivityContext.lookupContext(context);
@@ -201,22 +196,18 @@
         }
         mActivity = activity;
         mSlop = ViewConfiguration.get(getContext()).getScaledTouchSlop();
-=======
-        mActivity = ActivityContext.lookupContext(context);
->>>>>>> 7b96ec1f
 
         TypedArray a = context.obtainStyledAttributes(attrs,
                 R.styleable.BubbleTextView, defStyle, 0);
         mLayoutHorizontal = a.getBoolean(R.styleable.BubbleTextView_layoutHorizontal, false);
         DeviceProfile grid = mActivity.getDeviceProfile();
 
-<<<<<<< HEAD
         colorEngine = ColorEngine.getInstance(context);
 
-        int display = a.getInteger(R.styleable.BubbleTextView_iconDisplay, DISPLAY_WORKSPACE);
+        mDisplay = a.getInteger(R.styleable.BubbleTextView_iconDisplay, DISPLAY_WORKSPACE);
         final int defaultIconSize;
         LawnchairPreferences prefs = Utilities.getLawnchairPrefs(context);
-        if (display == DISPLAY_WORKSPACE) {
+        if (mDisplay == DISPLAY_WORKSPACE) {
             mHideText = prefs.getHideAppLabels();
             DeviceProfile grid = mActivity.getWallpaperDeviceProfile();
             setTextSize(TypedValue.COMPLEX_UNIT_PX, isTextHidden() ? 0 : grid.iconTextSizePx);
@@ -225,7 +216,7 @@
             int lines = prefs.getHomeLabelRows();
             setLineCount(lines);
             colorEngine.addColorChangeListeners(this, Resolvers.WORKSPACE_ICON_LABEL);
-        } else if (display == DISPLAY_ALL_APPS) {
+        } else if (mDisplay == DISPLAY_ALL_APPS) {
             mHideText = prefs.getHideAllAppsAppLabels();
             DeviceProfile grid = mActivity.getDeviceProfile();
             setTextSize(TypedValue.COMPLEX_UNIT_PX, isTextHidden() ? 0 : grid.allAppsIconTextSizePx);
@@ -234,7 +225,7 @@
             int lines = prefs.getDrawerLabelRows();
             setLineCount(lines);
             colorEngine.addColorChangeListeners(this, Resolvers.ALLAPPS_ICON_LABEL);
-        } else if (display == DISPLAY_FOLDER) {
+        } else if (mDisplay == DISPLAY_FOLDER) {
             mHideText = prefs.getHideAppLabels();
             DeviceProfile grid = mActivity.getDeviceProfile();
             setTextSize(TypedValue.COMPLEX_UNIT_PX, isTextHidden() ? 0 : grid.folderChildTextSizePx);
@@ -242,24 +233,10 @@
             defaultIconSize = grid.folderChildIconSizePx;
             int lines = prefs.getHomeLabelRows();
             setLineCount(lines);
-        } else if (display == DISPLAY_DRAWER_FOLDER) {
+        } else if (mDisplay == DISPLAY_DRAWER_FOLDER) {
             mHideText = prefs.getHideAllAppsAppLabels();
             DeviceProfile grid = mActivity.getDeviceProfile();
             setTextSize(TypedValue.COMPLEX_UNIT_PX, isTextHidden() ? 0 : grid.folderChildTextSizePx);
-=======
-        mDisplay = a.getInteger(R.styleable.BubbleTextView_iconDisplay, DISPLAY_WORKSPACE);
-        final int defaultIconSize;
-        if (mDisplay == DISPLAY_WORKSPACE) {
-            setTextSize(TypedValue.COMPLEX_UNIT_PX, grid.iconTextSizePx);
-            setCompoundDrawablePadding(grid.iconDrawablePaddingPx);
-            defaultIconSize = grid.iconSizePx;
-        } else if (mDisplay == DISPLAY_ALL_APPS) {
-            setTextSize(TypedValue.COMPLEX_UNIT_PX, grid.allAppsIconTextSizePx);
-            setCompoundDrawablePadding(grid.allAppsIconDrawablePaddingPx);
-            defaultIconSize = grid.allAppsIconSizePx;
-        } else if (mDisplay == DISPLAY_FOLDER) {
-            setTextSize(TypedValue.COMPLEX_UNIT_PX, grid.folderChildTextSizePx);
->>>>>>> 7b96ec1f
             setCompoundDrawablePadding(grid.folderChildDrawablePaddingPx);
             defaultIconSize = grid.folderChildIconSizePx;
             // TODO: implement this
@@ -273,7 +250,7 @@
             // widget_selection or shortcut_popup
             defaultIconSize = grid.iconSizePx;
         }
-<<<<<<< HEAD
+
         CustomFontManager customFontManager = CustomFontManager.Companion.getInstance(context);
         int customFontType = getCustomFontType(display);
         if (customFontType != -1) {
@@ -281,9 +258,6 @@
         } else {
             customFontManager.loadCustomFont(this, attrs);
         }
-=======
-
->>>>>>> 7b96ec1f
         mCenterVertically = a.getBoolean(R.styleable.BubbleTextView_centerVertically, false);
 
         mIconSize = a.getDimensionPixelSize(R.styleable.BubbleTextView_iconSizeOverride,
@@ -505,16 +479,6 @@
         } else {
             return super.onTouchEvent(event);
         }
-<<<<<<< HEAD
-
-        Launcher launcher = LawnchairUtilsKt.getLauncherOrNull(getContext());
-        if (launcher instanceof LawnchairLauncher && mSwipeUpHandler != null) {
-            ((LawnchairLauncher) launcher).getGestureController()
-                    .setSwipeUpOverride(mSwipeUpHandler, event.getDownTime());
-        }
-
-        return result;
-=======
     }
 
     /**
@@ -525,7 +489,6 @@
                 || x < getPaddingLeft()
                 || y > getHeight() - getPaddingBottom()
                 || x > getWidth() - getPaddingRight();
->>>>>>> 7b96ec1f
     }
 
     public void setStayPressed(boolean stayPressed) {
@@ -659,15 +622,9 @@
     public boolean shouldTextBeVisible() {
         Object tag = getParent() instanceof FolderIcon ? ((View) getParent()).getTag() : getTag();
         ItemInfo info = tag instanceof ItemInfo ? (ItemInfo) tag : null;
-<<<<<<< HEAD
-        if (info != null && info.container == LauncherSettings.Favorites.CONTAINER_HOTSEAT) {
-            return !Utilities.getLawnchairPrefs(getContext()).getHideDockLabels();
-        }
-        return true;
-=======
         return info == null || (info.container != LauncherSettings.Favorites.CONTAINER_HOTSEAT
-                && info.container != LauncherSettings.Favorites.CONTAINER_HOTSEAT_PREDICTION);
->>>>>>> 7b96ec1f
+                && info.container != LauncherSettings.Favorites.CONTAINER_HOTSEAT_PREDICTION)
+                && !Utilities.getLawnchairPrefs(getContext()).getHideDockLabels();
     }
 
     public void setTextVisibility(boolean visible) {
@@ -796,15 +753,12 @@
         }
     }
 
-<<<<<<< HEAD
     public void clearIcon() {
         mIcon = null;
         setCompoundDrawables(null, null, null, null);
     }
 
-=======
-    @Override
->>>>>>> 7b96ec1f
+    @Override
     public void setIconVisible(boolean visible) {
         mIsIconVisible = visible;
         if (!mIsIconVisible) {
@@ -887,19 +841,6 @@
         return mIconSize;
     }
 
-<<<<<<< HEAD
-    public void setIconSize(int iconSize) {
-        mIconSize = iconSize;
-        setIcon(mIcon);
-    }
-
-    protected boolean isTextHidden() {
-        return mHideText;
-    }
-
-    public int getDotColor() {
-        return mDotParams.color;
-=======
     private void updateTranslation() {
         super.setTranslationX(mTranslationForReorderBounce.x + mTranslationForReorderPreview.x);
         super.setTranslationY(mTranslationForReorderBounce.y + mTranslationForReorderPreview.y);
@@ -977,6 +918,18 @@
         if (mIcon instanceof FastBitmapDrawable) {
             ((FastBitmapDrawable) mIcon).setScale(1f);
         }
->>>>>>> 7b96ec1f
+    }
+
+    public void setIconSize(int iconSize) {
+        mIconSize = iconSize;
+        setIcon(mIcon);
+    }
+
+    protected boolean isTextHidden() {
+        return mHideText;
+    }
+
+    public int getDotColor() {
+        return mDotParams.color;
     }
 }