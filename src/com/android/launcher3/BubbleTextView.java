--- conflicted
+++ resolved
@@ -91,8 +91,10 @@
 import app.lawnchair.util.LawnchairUtilsKt;
 
 /**
- * TextView that draws a bubble behind the text. We cannot use a LineBackgroundSpan
- * because we want to make the bubble taller than the text and TextView's clip is
+ * TextView that draws a bubble behind the text. We cannot use a
+ * LineBackgroundSpan
+ * because we want to make the bubble taller than the text and TextView's clip
+ * is
  * too aggressive.
  */
 public class BubbleTextView extends TextView implements ItemInfoUpdateReceiver,
@@ -109,10 +111,9 @@
     private static final int MAX_SEARCH_LOOP_COUNT = 20;
     private static final Character NEW_LINE = '\n';
     private static final String EMPTY = "";
-    private static final StringMatcherUtility.StringMatcher MATCHER =
-            StringMatcherUtility.StringMatcher.getInstance();
-
-    private static final int[] STATE_PRESSED = new int[]{android.R.attr.state_pressed};
+    private static final StringMatcherUtility.StringMatcher MATCHER = StringMatcherUtility.StringMatcher.getInstance();
+
+    private static final int[] STATE_PRESSED = new int[] { android.R.attr.state_pressed };
 
     private float mScaleForReorderBounce = 1f;
 
@@ -120,8 +121,8 @@
     private CharSequence mLastOriginalText;
     private CharSequence mLastModifiedText;
 
-    private static final Property<BubbleTextView, Float> DOT_SCALE_PROPERTY
-            = new Property<BubbleTextView, Float>(Float.TYPE, "dotScale") {
+    private static final Property<BubbleTextView, Float> DOT_SCALE_PROPERTY = new Property<BubbleTextView, Float>(
+            Float.TYPE, "dotScale") {
         @Override
         public Float get(BubbleTextView bubbleTextView) {
             return bubbleTextView.mDotParams.scale;
@@ -134,8 +135,8 @@
         }
     };
 
-    public static final Property<BubbleTextView, Float> TEXT_ALPHA_PROPERTY
-            = new Property<BubbleTextView, Float>(Float.class, "textAlpha") {
+    public static final Property<BubbleTextView, Float> TEXT_ALPHA_PROPERTY = new Property<BubbleTextView, Float>(
+            Float.class, "textAlpha") {
         @Override
         public Float get(BubbleTextView bubbleTextView) {
             return bubbleTextView.mTextAlpha;
@@ -205,8 +206,7 @@
         TypedArray a = context.obtainStyledAttributes(attrs,
                 R.styleable.BubbleTextView, defStyle, 0);
         mLayoutHorizontal = a.getBoolean(R.styleable.BubbleTextView_layoutHorizontal, false);
-        mIsRtl = (getResources().getConfiguration().getLayoutDirection()
-                == View.LAYOUT_DIRECTION_RTL);
+        mIsRtl = (getResources().getConfiguration().getLayoutDirection() == View.LAYOUT_DIRECTION_RTL);
         DeviceProfile grid = mActivity.getDeviceProfile();
 
         mDisplay = a.getInteger(R.styleable.BubbleTextView_iconDisplay, DISPLAY_WORKSPACE);
@@ -256,7 +256,8 @@
 
     @Override
     protected void onFocusChanged(boolean focused, int direction, Rect previouslyFocusedRect) {
-        // Disable marques when not focused to that, so that updating text does not cause relayout.
+        // Disable marques when not focused to that, so that updating text does not
+        // cause relayout.
         setEllipsize(focused ? TruncateAt.MARQUEE : TruncateAt.END);
         super.onFocusChanged(focused, direction, previouslyFocusedRect);
     }
@@ -270,7 +271,7 @@
      */
     public void reset() {
         mDotInfo = null;
-        mDotParams.dotColor = Color.TRANSPARENT;
+        mDotParams.color = Color.TRANSPARENT;
         mDotParams.appColor = Color.TRANSPARENT;
         cancelDotScaleAnim();
         mDotParams.scale = 0f;
@@ -357,7 +358,6 @@
         // We don't need to check the info since it's not a WorkspaceItemInfo
         setItemInfo(info);
 
-
         // Verify high res immediately
         verifyHighRes();
 
@@ -387,37 +387,22 @@
         setTag(itemInfo);
     }
 
+    @UiThread
+    protected void applyIconAndLabel(ItemInfoWithIcon info) {
+        boolean useTheme = shouldUseTheme();
+        FastBitmapDrawable iconDrawable = info.newIcon(getContext(), useTheme);
+        mDotParams.appColor = iconDrawable.getIconColor();
+        mDotParams.color = getContext().getResources()
+                .getColor(android.R.color.system_accent3_200, getContext().getTheme());
+        setIcon(iconDrawable);
+        applyLabel(info);
+    }
+
     public boolean shouldUseTheme() {
         if (mDisplay == DISPLAY_ALL_APPS) {
             return PreferenceManager.getInstance(getContext()).getDrawerThemedIcons().get();
         }
         return mDisplay == DISPLAY_WORKSPACE || mDisplay == DISPLAY_FOLDER || mDisplay == DISPLAY_TASKBAR;
-    }
-
-    @UiThread
-    protected void applyIconAndLabel(ItemInfoWithIcon info) {
-<<<<<<< HEAD
-        boolean useTheme = shouldUseTheme();
-        FastBitmapDrawable iconDrawable = info.newIcon(getContext(), useTheme);
-        mDotParams.color = IconPalette.getMutedColor(iconDrawable.getIconColor(), 0.54f);
-
-=======
-        int flags = shouldUseTheme() ? FLAG_THEMED : 0;
-        if (mHideBadge) {
-            flags |= FLAG_NO_BADGE;
-        }
-        FastBitmapDrawable iconDrawable = info.newIcon(getContext(), flags);
-        mDotParams.appColor = iconDrawable.getIconColor();
-        mDotParams.dotColor = getContext().getResources()
-                .getColor(android.R.color.system_accent3_200, getContext().getTheme());
->>>>>>> fc786807
-        setIcon(iconDrawable);
-        applyLabel(info);
-    }
-
-    protected boolean shouldUseTheme() {
-        return mDisplay == DISPLAY_WORKSPACE || mDisplay == DISPLAY_FOLDER
-                || mDisplay == DISPLAY_TASKBAR;
     }
 
     @UiThread
@@ -522,8 +507,10 @@
 
     @Override
     public boolean onKeyUp(int keyCode, KeyEvent event) {
-        // Unlike touch events, keypress event propagate pressed state change immediately,
-        // without waiting for onClickHandler to execute. Disable pressed state changes here
+        // Unlike touch events, keypress event propagate pressed state change
+        // immediately,
+        // without waiting for onClickHandler to execute. Disable pressed state changes
+        // here
         // to avoid flickering.
         mIgnorePressedStateChange = true;
         boolean result = super.onKeyUp(keyCode, event);
@@ -568,10 +555,11 @@
 
     /**
      * Find the appropriate text spacing to display the provided text
-     * @param paint the paint used by the text view
-     * @param text the text to display
+     * 
+     * @param paint          the paint used by the text view
+     * @param text           the text to display
      * @param allowedWidthPx available space to render the text
-     * @param minSpacingEm minimum spacing allowed between characters
+     * @param minSpacingEm   minimum spacing allowed between characters
      * @return the final textSpacing value
      *
      * @see #setLetterSpacing(float)
@@ -692,7 +680,8 @@
         // only apply two line for all_apps
         if (((FeatureFlags.ENABLE_TWOLINE_ALLAPPS.get() && mDisplay == DISPLAY_ALL_APPS)
                 || (FeatureFlags.ENABLE_TWOLINE_DEVICESEARCH.get()
-                && mDisplay == DISPLAY_SEARCH_RESULT)) && (mLastOriginalText != null)) {
+                        && mDisplay == DISPLAY_SEARCH_RESULT))
+                && (mLastOriginalText != null)) {
             CharSequence modifiedString = modifyTitleToSupportMultiLine(
                     MeasureSpec.getSize(widthMeasureSpec) - getCompoundPaddingLeft()
                             - getCompoundPaddingRight(),
@@ -772,19 +761,28 @@
     }
 
     /**
-     * Generate a new string that will support two line text depending on the current string.
-     * This method calculates the limited width of a text view and creates a string to fit as
-     * many words as it can until the limit is reached. Once the limit is reached, we decide to
-     * either return the original title or continue on a new line. How to get the new string is by
-     * iterating through the list of break points and determining if the strings between the break
+     * Generate a new string that will support two line text depending on the
+     * current string.
+     * This method calculates the limited width of a text view and creates a string
+     * to fit as
+     * many words as it can until the limit is reached. Once the limit is reached,
+     * we decide to
+     * either return the original title or continue on a new line. How to get the
+     * new string is by
+     * iterating through the list of break points and determining if the strings
+     * between the break
      * points can fit within the line it is in.
-     *  Example assuming each character takes up one spot:
-     *  title = "Battery Stats", breakpoint = [6], stringPtr = 0, limitedWidth = 7
-     *  We get the current word -> from sublist(0, breakpoint[i]+1) so sublist (0,7) -> Battery,
-     *  now stringPtr = 7 then from sublist(7) the current string is " Stats" and the runningWidth
-     *  at this point exceeds limitedWidth and so we put " Stats" onto the next line (after checking
-     *  if the first char is a SPACE, we trim to append "Stats". So resulting string would be
-     *  "Battery\nStats"
+     * Example assuming each character takes up one spot:
+     * title = "Battery Stats", breakpoint = [6], stringPtr = 0, limitedWidth = 7
+     * We get the current word -> from sublist(0, breakpoint[i]+1) so sublist (0,7)
+     * -> Battery,
+     * now stringPtr = 7 then from sublist(7) the current string is " Stats" and the
+     * runningWidth
+     * at this point exceeds limitedWidth and so we put " Stats" onto the next line
+     * (after checking
+     * if the first char is a SPACE, we trim to append "Stats". So resulting string
+     * would be
+     * "Battery\nStats"
      */
     public static CharSequence modifyTitleToSupportMultiLine(int limitedWidth, CharSequence title,
             TextPaint paint, IntArray breakPoints) {
@@ -796,14 +794,14 @@
         CharSequence currentWord;
         StringBuilder newString = new StringBuilder();
         int stringPtr = 0;
-        for (int i = 0; i < breakPoints.size()+1; i++) {
+        for (int i = 0; i < breakPoints.size() + 1; i++) {
             if (i < breakPoints.size()) {
-                currentWord = title.subSequence(stringPtr, breakPoints.get(i)+1);
+                currentWord = title.subSequence(stringPtr, breakPoints.get(i) + 1);
             } else {
                 // last word from recent breakpoint until the end of the string
                 currentWord = title.subSequence(stringPtr, title.length());
             }
-            currentWordWidth = paint.measureText(currentWord,0, currentWord.length());
+            currentWordWidth = paint.measureText(currentWord, 0, currentWord.length());
             runningWidth += currentWordWidth;
             if (runningWidth <= limitedWidth) {
                 newString.append(currentWord);
@@ -817,8 +815,7 @@
                     // character in the beginning of the current word and just put in the rest of
                     // the characters.
                     CharSequence lastCharacters = title.subSequence(stringPtr, title.length());
-                    int beginningLetterType =
-                            Character.getType(Character.codePointAt(lastCharacters,0));
+                    int beginningLetterType = Character.getType(Character.codePointAt(lastCharacters, 0));
                     if (beginningLetterType == Character.SPACE_SEPARATOR
                             || beginningLetterType == Character.LINE_SEPARATOR) {
                         lastCharacters = lastCharacters.length() > 1
@@ -833,7 +830,7 @@
                 // no need to look forward into the string if we've already finished processing
                 break;
             }
-            stringPtr = breakPoints.get(i)+1;
+            stringPtr = breakPoints.get(i) + 1;
         }
         return newString.toString();
     }
@@ -847,8 +844,10 @@
     /**
      * Applies the loading progress value to the progress bar.
      *
-     * If this app is installing, the progress bar will be updated with the installation progress.
-     * If this app is installed and downloading incrementally, the progress bar will be updated
+     * If this app is installing, the progress bar will be updated with the
+     * installation progress.
+     * If this app is installed and downloading incrementally, the progress bar will
+     * be updated
      * with the total download progress.
      */
     public void applyLoadingState(PreloadIconDrawable icon) {
@@ -882,7 +881,8 @@
         int progressLevel = info.getProgressLevel();
         if (progressLevel >= 100) {
             setContentDescription(info.contentDescription != null
-                    ? info.contentDescription : "");
+                    ? info.contentDescription
+                    : "");
         } else if (progressLevel > 0) {
             setDownloadStateContentDescription(info, progressLevel);
         } else {
@@ -905,7 +905,8 @@
     }
 
     /**
-     * Creates a PreloadIconDrawable with the appropriate progress level without mutating this
+     * Creates a PreloadIconDrawable with the appropriate progress level without
+     * mutating this
      * object.
      */
     @Nullable
@@ -961,19 +962,18 @@
     }
 
     private void setDownloadStateContentDescription(ItemInfoWithIcon info, int progressLevel) {
-        if ((info.runtimeStatusFlags & ItemInfoWithIcon.FLAG_SHOW_DOWNLOAD_PROGRESS_MASK)
-                != 0) {
+        if ((info.runtimeStatusFlags & ItemInfoWithIcon.FLAG_SHOW_DOWNLOAD_PROGRESS_MASK) != 0) {
             String percentageString = NumberFormat.getPercentInstance()
                     .format(progressLevel * 0.01);
             if ((info.runtimeStatusFlags & FLAG_INSTALL_SESSION_ACTIVE) != 0) {
                 setContentDescription(getContext()
                         .getString(
-                            R.string.app_installing_title, info.title, percentageString));
+                                R.string.app_installing_title, info.title, percentageString));
             } else if ((info.runtimeStatusFlags
                     & FLAG_INCREMENTAL_DOWNLOAD_ACTIVE) != 0) {
                 setContentDescription(getContext()
                         .getString(
-                            R.string.app_downloading_title, info.title, percentageString));
+                                R.string.app_downloading_title, info.title, percentageString));
             }
         }
     }
@@ -1018,7 +1018,8 @@
             return;
         }
 
-        // If we had already set an icon before, disable relayout as the icon size is the
+        // If we had already set an icon before, disable relayout as the icon size is
+        // the
         // same as before.
         mDisableRelayout = mIcon != null;
 
@@ -1044,7 +1045,8 @@
     }
 
     /**
-     * Applies the item info if it is same as what the view is pointing to currently.
+     * Applies the item info if it is same as what the view is pointing to
+     * currently.
      */
     @Override
     public void reapplyItemInfo(ItemInfoWithIcon info) {
@@ -1071,7 +1073,8 @@
     }
 
     /**
-     * Verifies that the current icon is high-res otherwise posts a request to load the icon.
+     * Verifies that the current icon is high-res otherwise posts a request to load
+     * the icon.
      */
     public void verifyHighRes() {
         if (mIconLoadRequest != null) {
@@ -1131,7 +1134,8 @@
     public SafeCloseable prepareDrawDragView() {
         resetIconScale();
         setForceHideDot(true);
-        return () -> { };
+        return () -> {
+        };
     }
 
     private void resetIconScale() {
