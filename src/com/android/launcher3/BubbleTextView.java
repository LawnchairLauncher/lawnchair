--- conflicted
+++ resolved
@@ -212,22 +212,13 @@
     public BubbleTextView(Context context, AttributeSet attrs, int defStyle) {
         super(context, attrs, defStyle);
         mActivity = ActivityContext.lookupContext(context);
-<<<<<<< HEAD
-=======
         FastBitmapDrawable.setFlagHoverEnabled(enableCursorHoverStates());
->>>>>>> 96fe8417
 
         TypedArray a = context.obtainStyledAttributes(attrs,
                 R.styleable.BubbleTextView, defStyle, 0);
         mLayoutHorizontal = a.getBoolean(R.styleable.BubbleTextView_layoutHorizontal, false);
-<<<<<<< HEAD
         mIsRtl = (getResources().getConfiguration().getLayoutDirection() == View.LAYOUT_DIRECTION_RTL);
-        DeviceProfile grid = mActivity.getDeviceProfile();
-=======
-        mIsRtl = (getResources().getConfiguration().getLayoutDirection()
-                == View.LAYOUT_DIRECTION_RTL);
         mDeviceProfile = mActivity.getDeviceProfile();
->>>>>>> 96fe8417
 
         mDisplay = a.getInteger(R.styleable.BubbleTextView_iconDisplay, DISPLAY_WORKSPACE);
         final int defaultIconSize;
@@ -238,16 +229,10 @@
             setCenterVertically(mDeviceProfile.iconCenterVertically);
         } else if (mDisplay == DISPLAY_ALL_APPS || mDisplay == DISPLAY_PREDICTION_ROW
                 || mDisplay == DISPLAY_SEARCH_RESULT_APP_ROW) {
-<<<<<<< HEAD
-            setTextSize(TypedValue.COMPLEX_UNIT_PX, grid.allAppsIconTextSizePx);
-            setCompoundDrawablePadding(grid.allAppsIconDrawablePaddingPx);
-            defaultIconSize = grid.allAppsIconSizePx;
-            LawnchairUtilsKt.overrideAllAppsTextColor(this);
-=======
             setTextSize(TypedValue.COMPLEX_UNIT_PX, mDeviceProfile.allAppsIconTextSizePx);
             setCompoundDrawablePadding(mDeviceProfile.allAppsIconDrawablePaddingPx);
             defaultIconSize = mDeviceProfile.allAppsIconSizePx;
->>>>>>> 96fe8417
+            LawnchairUtilsKt.overrideAllAppsTextColor(this);
         } else if (mDisplay == DISPLAY_FOLDER) {
             setTextSize(TypedValue.COMPLEX_UNIT_PX, mDeviceProfile.folderChildTextSizePx);
             setCompoundDrawablePadding(mDeviceProfile.folderChildDrawablePaddingPx);
@@ -305,12 +290,7 @@
         mDotParams.scale = 0f;
         mForceHideDot = false;
         setBackground(null);
-<<<<<<< HEAD
-        if (FeatureFlags.twoLineAllApps(this.getContext())
-                || FeatureFlags.ENABLE_TWOLINE_DEVICESEARCH.get()) {
-=======
         if (FeatureFlags.enableTwolineAllapps() || FeatureFlags.ENABLE_TWOLINE_DEVICESEARCH.get()) {
->>>>>>> 96fe8417
             setMaxLines(1);
         }
 
@@ -421,54 +401,33 @@
 
     @VisibleForTesting
     @UiThread
-<<<<<<< HEAD
     protected void applyIconAndLabel(ItemInfoWithIcon info) {
         boolean useTheme = shouldUseTheme();
         FastBitmapDrawable iconDrawable = info.newIcon(getContext(), useTheme);
-=======
-    public void applyIconAndLabel(ItemInfoWithIcon info) {
-        int flags = shouldUseTheme() ? FLAG_THEMED : 0;
-        // Remove badge on icons smaller than 48dp.
-        if (mHideBadge || mDisplay == DISPLAY_SEARCH_RESULT_SMALL) {
-            flags |= FLAG_NO_BADGE;
-        }
-        FastBitmapDrawable iconDrawable = info.newIcon(getContext(), flags);
->>>>>>> 96fe8417
         mDotParams.appColor = iconDrawable.getIconColor();
         mDotParams.color = IconPalette.getMutedColor(iconDrawable.getIconColor(), 0.54f);
         setIcon(iconDrawable);
         applyLabel(info);
     }
 
-<<<<<<< HEAD
     public boolean shouldUseTheme() {
         if (mDisplay == DISPLAY_ALL_APPS) {
             return PreferenceManager.getInstance(getContext()).getDrawerThemedIcons().get();
         }
         return mDisplay == DISPLAY_WORKSPACE || mDisplay == DISPLAY_FOLDER || mDisplay == DISPLAY_TASKBAR;
-=======
-    protected boolean shouldUseTheme() {
-        return (mDisplay == DISPLAY_WORKSPACE || mDisplay == DISPLAY_FOLDER
-                || mDisplay == DISPLAY_TASKBAR) && Themes.isThemedIconEnabled(getContext());
->>>>>>> 96fe8417
-    }
-
-    /**
-     *  Only if actual text can be displayed in two line, the {@code true} value will be effective.
+    }
+
+    /**
+     * Only if actual text can be displayed in two line, the {@code true} value will
+     * be effective.
      */
     protected boolean shouldUseTwoLine() {
-<<<<<<< HEAD
-        return  (FeatureFlags.twoLineAllApps(this.getContext()) && mDisplay == DISPLAY_ALL_APPS)
-                || (FeatureFlags.ENABLE_TWOLINE_DEVICESEARCH.get()
-                && mDisplay == DISPLAY_SEARCH_RESULT);
-=======
         return (FeatureFlags.enableTwolineAllapps() && isCurrentLanguageEnglish())
                 && (mDisplay == DISPLAY_ALL_APPS || mDisplay == DISPLAY_PREDICTION_ROW);
     }
 
     protected boolean isCurrentLanguageEnglish() {
         return mCurrentLocale.equals(Locale.US);
->>>>>>> 96fe8417
     }
 
     @UiThread
@@ -848,7 +807,6 @@
     }
 
     /**
-<<<<<<< HEAD
      * Generate a new string that will support two line text depending on the
      * current string.
      * This method calculates the limited width of a text view and creates a string
@@ -859,7 +817,10 @@
      * new string is by
      * iterating through the list of break points and determining if the strings
      * between the break
-     * points can fit within the line it is in.
+     * points can fit within the line it is in. We will show the modified string if
+     * there is enough
+     * horizontal and vertical space, otherwise this method will just return the
+     * original string.
      * Example assuming each character takes up one spot:
      * title = "Battery Stats", breakpoint = [6], stringPtr = 0, limitedWidth = 7
      * We get the current word -> from sublist(0, breakpoint[i]+1) so sublist (0,7)
@@ -871,22 +832,6 @@
      * if the first char is a SPACE, we trim to append "Stats". So resulting string
      * would be
      * "Battery\nStats"
-=======
-     * Generate a new string that will support two line text depending on the current string.
-     * This method calculates the limited width of a text view and creates a string to fit as
-     * many words as it can until the limit is reached. Once the limit is reached, we decide to
-     * either return the original title or continue on a new line. How to get the new string is by
-     * iterating through the list of break points and determining if the strings between the break
-     * points can fit within the line it is in. We will show the modified string if there is enough
-     * horizontal and vertical space, otherwise this method will just return the original string.
-     *  Example assuming each character takes up one spot:
-     *  title = "Battery Stats", breakpoint = [6], stringPtr = 0, limitedWidth = 7
-     *  We get the current word -> from sublist(0, breakpoint[i]+1) so sublist (0,7) -> Battery,
-     *  now stringPtr = 7 then from sublist(7) the current string is " Stats" and the runningWidth
-     *  at this point exceeds limitedWidth and so we put " Stats" onto the next line (after checking
-     *  if the first char is a SPACE, we trim to append "Stats". So resulting string would be
-     *  "Battery\nStats"
->>>>>>> 96fe8417
      */
     public static CharSequence modifyTitleToSupportMultiLine(int limitedWidth, int limitedHeight,
             CharSequence title, TextPaint paint, IntArray breakPoints, float spacingMultiplier,
@@ -898,7 +843,8 @@
         float currentWordWidth, runningWidth = 0;
         CharSequence currentWord;
         StringBuilder newString = new StringBuilder();
-        // TODO: Remove when ENABLE_ICON_LABEL_AUTO_SCALING feature flag is being cleaned up.
+        // TODO: Remove when ENABLE_ICON_LABEL_AUTO_SCALING feature flag is being
+        // cleaned up.
         paint.setLetterSpacing(MIN_LETTER_SPACING);
         int stringPtr = 0;
         for (int i = 0; i < breakPoints.size() + 1; i++) {
@@ -913,7 +859,7 @@
             if (runningWidth <= limitedWidth) {
                 newString.append(currentWord);
             } else {
-                if (i != 0)  {
+                if (i != 0) {
                     // If putting word onto a new line, make sure there is no space or new line
                     // character in the beginning of the current word and just put in the rest of
                     // the characters.
