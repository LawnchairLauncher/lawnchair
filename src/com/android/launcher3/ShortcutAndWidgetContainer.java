/*
 * Copyright (C) 2008 The Android Open Source Project
 *
 * Licensed under the Apache License, Version 2.0 (the "License");
 * you may not use this file except in compliance with the License.
 * You may obtain a copy of the License at
 *
 *      http://www.apache.org/licenses/LICENSE-2.0
 *
 * Unless required by applicable law or agreed to in writing, software
 * distributed under the License is distributed on an "AS IS" BASIS,
 * WITHOUT WARRANTIES OR CONDITIONS OF ANY KIND, either express or implied.
 * See the License for the specific language governing permissions and
 * limitations under the License.
 */

package com.android.launcher3;

import static android.view.MotionEvent.ACTION_DOWN;

import static com.android.launcher3.CellLayout.FOLDER;
import static com.android.launcher3.CellLayout.HOTSEAT;
import static com.android.launcher3.CellLayout.WORKSPACE;
import static com.android.launcher3.util.MultiTranslateDelegate.INDEX_BUBBLE_ADJUSTMENT_ANIM;
import static com.android.launcher3.util.MultiTranslateDelegate.INDEX_WIDGET_CENTERING;

import android.app.WallpaperManager;
import android.content.Context;
import android.graphics.Point;
import android.graphics.PointF;
import android.graphics.Rect;
import android.os.Trace;
import android.view.MotionEvent;
import android.view.View;
import android.view.ViewGroup;

import androidx.annotation.Nullable;

import com.android.launcher3.CellLayout.ContainerType;
import com.android.launcher3.celllayout.CellLayoutLayoutParams;
import com.android.launcher3.folder.FolderIcon;
import com.android.launcher3.model.data.ItemInfo;
import com.android.launcher3.views.ActivityContext;
import com.android.launcher3.widget.LauncherAppWidgetHostView;
import com.android.launcher3.widget.NavigableAppWidgetHostView;
import com.patrykmichalik.opto.core.PreferenceExtensionsKt;

import app.lawnchair.preferences2.PreferenceManager2;

public class ShortcutAndWidgetContainer extends ViewGroup implements FolderIcon.FolderIconParent {
    static final String TAG = "ShortcutAndWidgetContainer";

    // These are temporary variables to prevent having to allocate a new object just
    // to
    // return an (x, y) value from helper functions. Do NOT use them to maintain
    // other state.
    private final int[] mTmpCellXY = new int[2];

    @ContainerType
    private final int mContainerType;
    private final WallpaperManager mWallpaperManager;

    private int mCellWidth;
    private int mCellHeight;
    private Point mBorderSpace;

    private int mCountX;
    private int mCountY;

    private final ActivityContext mActivity;
    private boolean mInvertIfRtl = false;

<<<<<<< HEAD
    private final PreferenceManager2 mPreferenceManager2;
=======
    @Nullable
    private TranslationProvider mTranslationProvider = null;
>>>>>>> 904a97c6

    public ShortcutAndWidgetContainer(Context context, @ContainerType int containerType) {
        super(context);
        mActivity = ActivityContext.lookupContext(context);
        mWallpaperManager = WallpaperManager.getInstance(context);
        mContainerType = containerType;
        setClipChildren(false);
        mPreferenceManager2 = PreferenceManager2.getInstance(context);
    }

    @Override
    protected void onAttachedToWindow() {
        super.onAttachedToWindow();
        boolean mAllowWidgetOverlap =
                PreferenceExtensionsKt.firstBlocking(mPreferenceManager2.getAllowWidgetOverlap());
        setClipChildren(!mAllowWidgetOverlap);
        setClipToPadding(!mAllowWidgetOverlap);
        setClipToOutline(!mAllowWidgetOverlap);
    }

    public void setCellDimensions(int cellWidth, int cellHeight, int countX, int countY,
            Point borderSpace) {
        mCellWidth = cellWidth;
        mCellHeight = cellHeight;
        mCountX = countX;
        mCountY = countY;
        mBorderSpace = borderSpace;
    }

    public View getChildAt(int cellX, int cellY) {
        final int count = getChildCount();
        for (int i = 0; i < count; i++) {
            View child = getChildAt(i);
            CellLayoutLayoutParams lp = (CellLayoutLayoutParams) child.getLayoutParams();

            if ((lp.getCellX() <= cellX) && (cellX < lp.getCellX() + lp.cellHSpan)
                    && (lp.getCellY() <= cellY) && (cellY < lp.getCellY() + lp.cellVSpan)) {
                return child;
            }
        }
        return null;
    }

    @Override
    protected void onMeasure(int widthMeasureSpec, int heightMeasureSpec) {
        int count = getChildCount();

        int widthSpecSize = MeasureSpec.getSize(widthMeasureSpec);
        int heightSpecSize = MeasureSpec.getSize(heightMeasureSpec);
        setMeasuredDimension(widthSpecSize, heightSpecSize);

        for (int i = 0; i < count; i++) {
            View child = getChildAt(i);
            if (child.getVisibility() != GONE) {
                measureChild(child);
            }
        }
    }

    /**
     * Adds view to Layout a new position and it does not trigger a layout request.
     * For more information check documentation for
     * {@code ViewGroup#addViewInLayout(View, int, LayoutParams, boolean)}
     *
     * @param child view to be added
     * @return true if the child was added, false otherwise
     */
    public boolean addViewInLayout(View child, LayoutParams layoutParams) {
        return super.addViewInLayout(child, -1, layoutParams, true);
    }

    public void setupLp(View child) {
        CellLayoutLayoutParams lp = (CellLayoutLayoutParams) child.getLayoutParams();
        if (child instanceof NavigableAppWidgetHostView) {
            DeviceProfile profile = mActivity.getDeviceProfile();
            final PointF appWidgetScale = profile.getAppWidgetScale((ItemInfo) child.getTag());
            lp.setup(mCellWidth, mCellHeight, invertLayoutHorizontally(), mCountX, mCountY,
                    appWidgetScale.x, appWidgetScale.y, mBorderSpace, profile.widgetPadding);
        } else {
            lp.setup(mCellWidth, mCellHeight, invertLayoutHorizontally(), mCountX, mCountY,
                    mBorderSpace);
        }
    }

    // Set whether or not to invert the layout horizontally if the layout is in RTL
    // mode.
    public void setInvertIfRtl(boolean invert) {
        mInvertIfRtl = invert;
    }

    public int getCellContentHeight() {
        return Math.min(getMeasuredHeight(),
                mActivity.getDeviceProfile().getCellContentHeight(mContainerType));
    }

    public void measureChild(View child) {
        CellLayoutLayoutParams lp = (CellLayoutLayoutParams) child.getLayoutParams();
        final DeviceProfile dp = mActivity.getDeviceProfile();

        if (child instanceof NavigableAppWidgetHostView) {
            final PointF appWidgetScale = dp.getAppWidgetScale((ItemInfo) child.getTag());
            lp.setup(mCellWidth, mCellHeight, invertLayoutHorizontally(), mCountX, mCountY,
                    appWidgetScale.x, appWidgetScale.y, mBorderSpace, dp.widgetPadding);
        } else if (isChildQsb(child)) {
            lp.setup(mCellWidth, mCellHeight, invertLayoutHorizontally(), mCountX, mCountY,
                    mBorderSpace);
            // No need to add padding for Qsb, which is either Smartspace (actual or preview), or
            // QsbContainerView.
        } else {
            lp.setup(mCellWidth, mCellHeight, invertLayoutHorizontally(), mCountX, mCountY,
                    mBorderSpace);
            // Center the icon/folder
            int cHeight = getCellContentHeight();
            int cellPaddingY = dp.cellYPaddingPx >= 0 && mContainerType == WORKSPACE
                    ? dp.cellYPaddingPx
                    : (int) Math.max(0, ((lp.height - cHeight) / 2f));

            // No need to add padding when cell layout border spacing is present.
            boolean noPaddingX = (dp.cellLayoutBorderSpacePx.x > 0 && mContainerType == WORKSPACE)
                    || (dp.folderCellLayoutBorderSpacePx.x > 0 && mContainerType == FOLDER)
                    || (dp.hotseatBorderSpace > 0 && mContainerType == HOTSEAT);
            int cellPaddingX = noPaddingX
                    ? 0
                    : mContainerType == WORKSPACE
                            ? dp.workspaceCellPaddingXPx
                            : (int) (dp.edgeMarginPx / 2f);
            child.setPadding(cellPaddingX, cellPaddingY, cellPaddingX, 0);
        }
        int childWidthMeasureSpec = MeasureSpec.makeMeasureSpec(lp.width, MeasureSpec.EXACTLY);
        int childheightMeasureSpec = MeasureSpec.makeMeasureSpec(lp.height, MeasureSpec.EXACTLY);
        child.measure(childWidthMeasureSpec, childheightMeasureSpec);
    }

    private boolean isChildQsb(View child) {
        return child.getId() == R.id.search_container_workspace;
    }

    public boolean invertLayoutHorizontally() {
        return mInvertIfRtl && Utilities.isRtl(getResources());
    }

    @Override
    protected void onLayout(boolean changed, int l, int t, int r, int b) {
        Trace.beginSection("ShortcutAndWidgetConteiner#onLayout");
        int count = getChildCount();
        for (int i = 0; i < count; i++) {
            final View child = getChildAt(i);
            if (child.getVisibility() != GONE) {
                layoutChild(child);
            }
        }
        Trace.endSection();
    }

    /**
     * Core logic to layout a child for this ViewGroup.
     */
    public void layoutChild(View child) {
        CellLayoutLayoutParams lp = (CellLayoutLayoutParams) child.getLayoutParams();
        if (child instanceof NavigableAppWidgetHostView) {
            NavigableAppWidgetHostView nahv = (NavigableAppWidgetHostView) child;

            // Scale and center the widget to fit within its cells.
            DeviceProfile profile = mActivity.getDeviceProfile();
            final PointF appWidgetScale = profile.getAppWidgetScale((ItemInfo) child.getTag());
            float scaleX = appWidgetScale.x;
            float scaleY = appWidgetScale.y;

            nahv.setScaleToFit(Math.min(scaleX, scaleY));
            nahv.getTranslateDelegate().setTranslation(INDEX_WIDGET_CENTERING,
                    -(lp.width - (lp.width * scaleX)) / 2.0f,
                    -(lp.height - (lp.height * scaleY)) / 2.0f);
        }

        int childLeft = lp.x;
        int childTop = lp.y;

        // We want to get the layout position of the widget, but layout() is a final function in
        // ViewGroup which makes it impossible to be overridden. Overriding onLayout() will have no
        // effect since it will not be called when the transition is enabled. The only possible
        // solution here seems to be sending the positions when CellLayout is laying out the views
        if (child instanceof LauncherAppWidgetHostView widgetView
                && widgetView.getCellChildViewPreLayoutListener() != null) {
            widgetView.getCellChildViewPreLayoutListener().notifyBoundChangeOnPreLayout(child,
                    childLeft, childTop, childLeft + lp.width, childTop + lp.height);
        }
        child.layout(childLeft, childTop, childLeft + lp.width, childTop + lp.height);
        if (mTranslationProvider != null) {
            final float tx = mTranslationProvider.getTranslationX(child);
            if (child instanceof Reorderable) {
                ((Reorderable) child).getTranslateDelegate()
                        .getTranslationX(INDEX_BUBBLE_ADJUSTMENT_ANIM)
                        .setValue(tx);
            } else {
                child.setTranslationX(tx);
            }
        }

        if (lp.dropped) {
            lp.dropped = false;

            final int[] cellXY = mTmpCellXY;
            getLocationOnScreen(cellXY);
            mWallpaperManager.sendWallpaperCommand(getWindowToken(),
                    WallpaperManager.COMMAND_DROP,
                    cellXY[0] + childLeft + lp.width / 2,
                    cellXY[1] + childTop + lp.height / 2, 0, null);
        }
    }

    @Override
    public boolean onInterceptTouchEvent(MotionEvent ev) {
        if (ev.getAction() == ACTION_DOWN && getAlpha() == 0) {
            // Dont let children handle touch, if we are not visible.
            return true;
        }
        return super.onInterceptTouchEvent(ev);
    }

    @Override
    public boolean shouldDelayChildPressedState() {
        return false;
    }

    @Override
    public void requestChildFocus(View child, View focused) {
        super.requestChildFocus(child, focused);
        if (child != null) {
            Rect r = new Rect();
            child.getDrawingRect(r);
            requestRectangleOnScreen(r);
        }
    }

    @Override
    public void cancelLongPress() {
        super.cancelLongPress();

        // Cancel long press for all children
        final int count = getChildCount();
        for (int i = 0; i < count; i++) {
            final View child = getChildAt(i);
            child.cancelLongPress();
        }
    }

    @Override
    public void drawFolderLeaveBehindForIcon(FolderIcon child) {
        CellLayoutLayoutParams lp = (CellLayoutLayoutParams) child.getLayoutParams();
        // While the folder is open, the position of the icon cannot change.
        lp.canReorder = false;
        if (mContainerType == HOTSEAT) {
            CellLayout cl = (CellLayout) getParent();
            cl.setFolderLeaveBehindCell(lp.getCellX(), lp.getCellY());
        }
    }

    @Override
    public void clearFolderLeaveBehind(FolderIcon child) {
        ((CellLayoutLayoutParams) child.getLayoutParams()).canReorder = true;
        if (mContainerType == HOTSEAT) {
            CellLayout cl = (CellLayout) getParent();
            cl.clearFolderLeaveBehind();
        }
    }

    void setTranslationProvider(@Nullable TranslationProvider provider) {
        mTranslationProvider = provider;
    }

    /** Provides translation values to apply when laying out child views. */
    interface TranslationProvider {
        float getTranslationX(View child);
    }
}<|MERGE_RESOLUTION|>--- conflicted
+++ resolved
@@ -70,12 +70,9 @@
     private final ActivityContext mActivity;
     private boolean mInvertIfRtl = false;
 
-<<<<<<< HEAD
     private final PreferenceManager2 mPreferenceManager2;
-=======
     @Nullable
     private TranslationProvider mTranslationProvider = null;
->>>>>>> 904a97c6
 
     public ShortcutAndWidgetContainer(Context context, @ContainerType int containerType) {
         super(context);
@@ -89,8 +86,7 @@
     @Override
     protected void onAttachedToWindow() {
         super.onAttachedToWindow();
-        boolean mAllowWidgetOverlap =
-                PreferenceExtensionsKt.firstBlocking(mPreferenceManager2.getAllowWidgetOverlap());
+        boolean mAllowWidgetOverlap = PreferenceExtensionsKt.firstBlocking(mPreferenceManager2.getAllowWidgetOverlap());
         setClipChildren(!mAllowWidgetOverlap);
         setClipToPadding(!mAllowWidgetOverlap);
         setClipToOutline(!mAllowWidgetOverlap);
@@ -182,7 +178,8 @@
         } else if (isChildQsb(child)) {
             lp.setup(mCellWidth, mCellHeight, invertLayoutHorizontally(), mCountX, mCountY,
                     mBorderSpace);
-            // No need to add padding for Qsb, which is either Smartspace (actual or preview), or
+            // No need to add padding for Qsb, which is either Smartspace (actual or
+            // preview), or
             // QsbContainerView.
         } else {
             lp.setup(mCellWidth, mCellHeight, invertLayoutHorizontally(), mCountX, mCountY,
@@ -253,10 +250,14 @@
         int childLeft = lp.x;
         int childTop = lp.y;
 
-        // We want to get the layout position of the widget, but layout() is a final function in
-        // ViewGroup which makes it impossible to be overridden. Overriding onLayout() will have no
-        // effect since it will not be called when the transition is enabled. The only possible
-        // solution here seems to be sending the positions when CellLayout is laying out the views
+        // We want to get the layout position of the widget, but layout() is a final
+        // function in
+        // ViewGroup which makes it impossible to be overridden. Overriding onLayout()
+        // will have no
+        // effect since it will not be called when the transition is enabled. The only
+        // possible
+        // solution here seems to be sending the positions when CellLayout is laying out
+        // the views
         if (child instanceof LauncherAppWidgetHostView widgetView
                 && widgetView.getCellChildViewPreLayoutListener() != null) {
             widgetView.getCellChildViewPreLayoutListener().notifyBoundChangeOnPreLayout(child,
