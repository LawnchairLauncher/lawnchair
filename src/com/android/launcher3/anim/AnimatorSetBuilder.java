/*
 * Copyright (C) 2017 The Android Open Source Project
 *
 * Licensed under the Apache License, Version 2.0 (the "License");
 * you may not use this file except in compliance with the License.
 * You may obtain a copy of the License at
 *
 *      http://www.apache.org/licenses/LICENSE-2.0
 *
 * Unless required by applicable law or agreed to in writing, software
 * distributed under the License is distributed on an "AS IS" BASIS,
 * WITHOUT WARRANTIES OR CONDITIONS OF ANY KIND, either express or implied.
 * See the License for the specific language governing permissions and
 * limitations under the License.
 */
package com.android.launcher3.anim;

import android.animation.Animator;
import android.animation.AnimatorSet;
import android.util.SparseArray;
import android.view.animation.Interpolator;

import java.util.ArrayList;
import java.util.List;

/**
 * Utility class for building animator set
 */
public class AnimatorSetBuilder {

    public static final int ANIM_VERTICAL_PROGRESS = 0;
    public static final int ANIM_WORKSPACE_SCALE = 1;
    public static final int ANIM_WORKSPACE_TRANSLATE = 2;
    public static final int ANIM_WORKSPACE_FADE = 3;
    public static final int ANIM_HOTSEAT_SCALE = 4;
    public static final int ANIM_HOTSEAT_TRANSLATE = 5;
    public static final int ANIM_OVERVIEW_SCALE = 6;
    public static final int ANIM_OVERVIEW_TRANSLATE_X = 7;
    public static final int ANIM_OVERVIEW_TRANSLATE_Y = 8;
    public static final int ANIM_OVERVIEW_FADE = 9;
    public static final int ANIM_ALL_APPS_FADE = 10;
<<<<<<< HEAD
    public static final int ANIM_BLUR_FADE = 11;
=======
    public static final int ANIM_OVERVIEW_SCRIM_FADE = 11;
    public static final int ANIM_ALL_APPS_HEADER_FADE = 12; // e.g. predictions
>>>>>>> 8021732c

    public static final int FLAG_DONT_ANIMATE_OVERVIEW = 1 << 0;

    protected final ArrayList<Animator> mAnims = new ArrayList<>();

    private final SparseArray<Interpolator> mInterpolators = new SparseArray<>();
    private List<Runnable> mOnFinishRunnables = new ArrayList<>();
    private int mFlags = 0;

    public void play(Animator anim) {
        mAnims.add(anim);
    }

    public void addOnFinishRunnable(Runnable onFinishRunnable) {
        mOnFinishRunnables.add(onFinishRunnable);
    }

    public AnimatorSet build() {
        AnimatorSet anim = new AnimatorSet();
        anim.playTogether(mAnims);
        if (!mOnFinishRunnables.isEmpty()) {
            anim.addListener(new AnimationSuccessListener() {
                @Override
                public void onAnimationSuccess(Animator animation) {
                    for (Runnable onFinishRunnable : mOnFinishRunnables) {
                        onFinishRunnable.run();
                    }
                    mOnFinishRunnables.clear();
                }
            });
        }
        return anim;
    }

    public Interpolator getInterpolator(int animId, Interpolator fallback) {
        return mInterpolators.get(animId, fallback);
    }

    public void setInterpolator(int animId, Interpolator interpolator) {
        mInterpolators.put(animId, interpolator);
    }

    public void addFlag(int flag) {
        mFlags |= flag;
    }

    public boolean hasFlag(int flag) {
        return (mFlags & flag) != 0;
    }
}<|MERGE_RESOLUTION|>--- conflicted
+++ resolved
@@ -39,12 +39,8 @@
     public static final int ANIM_OVERVIEW_TRANSLATE_Y = 8;
     public static final int ANIM_OVERVIEW_FADE = 9;
     public static final int ANIM_ALL_APPS_FADE = 10;
-<<<<<<< HEAD
-    public static final int ANIM_BLUR_FADE = 11;
-=======
     public static final int ANIM_OVERVIEW_SCRIM_FADE = 11;
     public static final int ANIM_ALL_APPS_HEADER_FADE = 12; // e.g. predictions
->>>>>>> 8021732c
 
     public static final int FLAG_DONT_ANIMATE_OVERVIEW = 1 << 0;
 
