/*
 * Copyright (C) 2014 The Android Open Source Project
 *
 * Licensed under the Apache License, Version 2.0 (the "License");
 * you may not use this file except in compliance with the License.
 * You may obtain a copy of the License at
 *
 *      http://www.apache.org/licenses/LICENSE-2.0
 *
 * Unless required by applicable law or agreed to in writing, software
 * distributed under the License is distributed on an "AS IS" BASIS,
 * WITHOUT WARRANTIES OR CONDITIONS OF ANY KIND, either express or implied.
 * See the License for the specific language governing permissions and
 * limitations under the License.
 */

package com.android.launcher3.pm;

import static com.android.launcher3.Utilities.ATLEAST_U;
import static com.android.launcher3.uioverrides.ApiWrapper.queryAllUsers;
import static com.android.launcher3.util.Executors.MODEL_EXECUTOR;

import android.content.Context;
import android.content.Intent;
import android.os.Process;
import android.os.UserHandle;
import android.os.UserManager;

import androidx.annotation.AnyThread;
import androidx.annotation.NonNull;
import androidx.annotation.WorkerThread;

import com.android.launcher3.util.MainThreadInitializedObject;
import com.android.launcher3.util.SafeCloseable;
import com.android.launcher3.util.SimpleBroadcastReceiver;
import com.android.launcher3.util.UserIconInfo;

import java.util.ArrayList;
import java.util.Collections;
import java.util.List;
import java.util.Map;
import java.util.function.BiConsumer;

/**
 * Class which manages a local cache of user handles to avoid system rpc
 */
public class UserCache implements SafeCloseable {

    public static final String ACTION_PROFILE_ADDED = ATLEAST_U
            ? Intent.ACTION_PROFILE_ADDED
            : Intent.ACTION_MANAGED_PROFILE_ADDED;
    public static final String ACTION_PROFILE_REMOVED = ATLEAST_U
            ? Intent.ACTION_PROFILE_REMOVED
            : Intent.ACTION_MANAGED_PROFILE_REMOVED;

    public static final String ACTION_PROFILE_UNLOCKED = ATLEAST_U
            ? Intent.ACTION_PROFILE_ACCESSIBLE
            : Intent.ACTION_MANAGED_PROFILE_UNLOCKED;
    public static final String ACTION_PROFILE_LOCKED = ATLEAST_U
<<<<<<< HEAD
            ? Intent.ACTION_PROFILE_INACCESSIBLE
            : Intent.ACTION_MANAGED_PROFILE_UNAVAILABLE;
=======
            ? Intent.ACTION_PROFILE_INACCESSIBLE : Intent.ACTION_MANAGED_PROFILE_UNAVAILABLE;
    public static final String ACTION_PROFILE_AVAILABLE = "android.intent.action.PROFILE_AVAILABLE";
    public static final String ACTION_PROFILE_UNAVAILABLE =
            "android.intent.action.PROFILE_UNAVAILABLE";
>>>>>>> 5f635e80

    public static final MainThreadInitializedObject<UserCache> INSTANCE = new MainThreadInitializedObject<>(
            UserCache::new);

    /** Returns an instance of UserCache bound to the context provided. */
    public static UserCache getInstance(Context context) {
        return INSTANCE.get(context);
    }

    private final List<BiConsumer<UserHandle, String>> mUserEventListeners = new ArrayList<>();
    private final SimpleBroadcastReceiver mUserChangeReceiver = new SimpleBroadcastReceiver(this::onUsersChanged);

    private final Context mContext;

    @NonNull
    private Map<UserHandle, UserIconInfo> mUserToSerialMap;

    private UserCache(Context context) {
        mContext = context;
        mUserToSerialMap = Collections.emptyMap();
        MODEL_EXECUTOR.execute(this::initAsync);
    }

    @Override
    public void close() {
        MODEL_EXECUTOR.execute(() -> mUserChangeReceiver.unregisterReceiverSafely(mContext));
    }

    @WorkerThread
    private void initAsync() {
        mUserChangeReceiver.register(mContext,
                Intent.ACTION_MANAGED_PROFILE_AVAILABLE,
                Intent.ACTION_MANAGED_PROFILE_UNAVAILABLE,
                ACTION_PROFILE_ADDED,
                ACTION_PROFILE_REMOVED,
                ACTION_PROFILE_UNLOCKED,
                ACTION_PROFILE_LOCKED,
                ACTION_PROFILE_AVAILABLE,
                ACTION_PROFILE_UNAVAILABLE);
        updateCache();
    }

    @AnyThread
    private void onUsersChanged(Intent intent) {
        MODEL_EXECUTOR.execute(this::updateCache);
        UserHandle user = intent.getParcelableExtra(Intent.EXTRA_USER);
        if (user == null) {
            return;
        }
        String action = intent.getAction();
        mUserEventListeners.forEach(l -> l.accept(user, action));
    }

    @WorkerThread
    private void updateCache() {
        mUserToSerialMap = queryAllUsers(mContext);
    }

    /**
     * Adds a listener for user additions and removals
     */
    public SafeCloseable addUserEventListener(BiConsumer<UserHandle, String> listener) {
        mUserEventListeners.add(listener);
        return () -> mUserEventListeners.remove(listener);
    }

    /**
     * @see UserManager#getSerialNumberForUser(UserHandle)
     */
    public long getSerialNumberForUser(UserHandle user) {
        return getUserInfo(user).userSerial;
    }

    /**
     * Returns the user properties for the provided user or default values
     */
    @NonNull
    public UserIconInfo getUserInfo(UserHandle user) {
        UserIconInfo info = mUserToSerialMap.get(user);
        return info == null ? new UserIconInfo(user, UserIconInfo.TYPE_MAIN) : info;
    }

    /**
     * @see UserManager#getUserForSerialNumber(long)
     */
    public UserHandle getUserForSerialNumber(long serialNumber) {
        return mUserToSerialMap
                .entrySet()
                .stream()
                .filter(entry -> serialNumber == entry.getValue().userSerial)
                .findFirst()
                .map(Map.Entry::getKey)
                .orElse(Process.myUserHandle());
    }

    /**
     * @see UserManager#getUserProfiles()
     */
    public List<UserHandle> getUserProfiles() {
        return List.copyOf(mUserToSerialMap.keySet());
    }
}<|MERGE_RESOLUTION|>--- conflicted
+++ resolved
@@ -47,28 +47,20 @@
 public class UserCache implements SafeCloseable {
 
     public static final String ACTION_PROFILE_ADDED = ATLEAST_U
-            ? Intent.ACTION_PROFILE_ADDED
-            : Intent.ACTION_MANAGED_PROFILE_ADDED;
+            ? Intent.ACTION_PROFILE_ADDED : Intent.ACTION_MANAGED_PROFILE_ADDED;
     public static final String ACTION_PROFILE_REMOVED = ATLEAST_U
-            ? Intent.ACTION_PROFILE_REMOVED
-            : Intent.ACTION_MANAGED_PROFILE_REMOVED;
+            ? Intent.ACTION_PROFILE_REMOVED : Intent.ACTION_MANAGED_PROFILE_REMOVED;
 
     public static final String ACTION_PROFILE_UNLOCKED = ATLEAST_U
-            ? Intent.ACTION_PROFILE_ACCESSIBLE
-            : Intent.ACTION_MANAGED_PROFILE_UNLOCKED;
+            ? Intent.ACTION_PROFILE_ACCESSIBLE : Intent.ACTION_MANAGED_PROFILE_UNLOCKED;
     public static final String ACTION_PROFILE_LOCKED = ATLEAST_U
-<<<<<<< HEAD
-            ? Intent.ACTION_PROFILE_INACCESSIBLE
-            : Intent.ACTION_MANAGED_PROFILE_UNAVAILABLE;
-=======
             ? Intent.ACTION_PROFILE_INACCESSIBLE : Intent.ACTION_MANAGED_PROFILE_UNAVAILABLE;
     public static final String ACTION_PROFILE_AVAILABLE = "android.intent.action.PROFILE_AVAILABLE";
     public static final String ACTION_PROFILE_UNAVAILABLE =
             "android.intent.action.PROFILE_UNAVAILABLE";
->>>>>>> 5f635e80
 
-    public static final MainThreadInitializedObject<UserCache> INSTANCE = new MainThreadInitializedObject<>(
-            UserCache::new);
+    public static final MainThreadInitializedObject<UserCache> INSTANCE =
+            new MainThreadInitializedObject<>(UserCache::new);
 
     /** Returns an instance of UserCache bound to the context provided. */
     public static UserCache getInstance(Context context) {
@@ -76,7 +68,8 @@
     }
 
     private final List<BiConsumer<UserHandle, String>> mUserEventListeners = new ArrayList<>();
-    private final SimpleBroadcastReceiver mUserChangeReceiver = new SimpleBroadcastReceiver(this::onUsersChanged);
+    private final SimpleBroadcastReceiver mUserChangeReceiver =
+            new SimpleBroadcastReceiver(this::onUsersChanged);
 
     private final Context mContext;
 
