/*
 * Copyright (C) 2014 The Android Open Source Project
 *
 * Licensed under the Apache License, Version 2.0 (the "License");
 * you may not use this file except in compliance with the License.
 * You may obtain a copy of the License at
 *
 *      http://www.apache.org/licenses/LICENSE-2.0
 *
 * Unless required by applicable law or agreed to in writing, software
 * distributed under the License is distributed on an "AS IS" BASIS,
 * WITHOUT WARRANTIES OR CONDITIONS OF ANY KIND, either express or implied.
 * See the License for the specific language governing permissions and
 * limitations under the License.
 */

package com.android.launcher3.pm;

import static com.android.launcher3.Utilities.ATLEAST_U;
import static com.android.launcher3.uioverrides.ApiWrapper.queryAllUsers;
import static com.android.launcher3.util.Executors.MODEL_EXECUTOR;

import android.content.Context;
import android.content.Intent;
import android.os.Process;
import android.os.UserHandle;
import android.os.UserManager;

import androidx.annotation.AnyThread;
import androidx.annotation.NonNull;
import androidx.annotation.WorkerThread;

import com.android.launcher3.util.MainThreadInitializedObject;
import com.android.launcher3.util.SafeCloseable;
import com.android.launcher3.util.SimpleBroadcastReceiver;
import com.android.launcher3.util.UserIconInfo;

import java.util.ArrayList;
import java.util.Collections;
import java.util.List;
import java.util.Map;
import java.util.function.BiConsumer;

/**
 * Class which manages a local cache of user handles to avoid system rpc
 */
public class UserCache implements SafeCloseable {

    public static final String ACTION_PROFILE_ADDED = ATLEAST_U
            ? Intent.ACTION_PROFILE_ADDED
            : Intent.ACTION_MANAGED_PROFILE_ADDED;
    public static final String ACTION_PROFILE_REMOVED = ATLEAST_U
            ? Intent.ACTION_PROFILE_REMOVED
            : Intent.ACTION_MANAGED_PROFILE_REMOVED;

    public static final String ACTION_PROFILE_UNLOCKED = ATLEAST_U
            ? Intent.ACTION_PROFILE_ACCESSIBLE
            : Intent.ACTION_MANAGED_PROFILE_UNLOCKED;
    public static final String ACTION_PROFILE_LOCKED = ATLEAST_U
<<<<<<< HEAD
            ? Intent.ACTION_PROFILE_INACCESSIBLE
            : Intent.ACTION_MANAGED_PROFILE_UNAVAILABLE;
=======
            ? Intent.ACTION_PROFILE_INACCESSIBLE : Intent.ACTION_MANAGED_PROFILE_UNAVAILABLE;
    public static final String ACTION_PROFILE_AVAILABLE = "android.intent.action.PROFILE_AVAILABLE";
    public static final String ACTION_PROFILE_UNAVAILABLE =
            "android.intent.action.PROFILE_UNAVAILABLE";
>>>>>>> 96fe8417

    public static final MainThreadInitializedObject<UserCache> INSTANCE = new MainThreadInitializedObject<>(
            UserCache::new);

    /** Returns an instance of UserCache bound to the context provided. */
    public static UserCache getInstance(Context context) {
        return INSTANCE.get(context);
    }

    private final List<BiConsumer<UserHandle, String>> mUserEventListeners = new ArrayList<>();
    private final SimpleBroadcastReceiver mUserChangeReceiver = new SimpleBroadcastReceiver(this::onUsersChanged);

    private final Context mContext;

    @NonNull
    private Map<UserHandle, UserIconInfo> mUserToSerialMap;

    private UserCache(Context context) {
        mContext = context;
        mUserToSerialMap = Collections.emptyMap();
        MODEL_EXECUTOR.execute(this::initAsync);
    }

    @Override
    public void close() {
        MODEL_EXECUTOR.execute(() -> mUserChangeReceiver.unregisterReceiverSafely(mContext));
    }

    @WorkerThread
    private void initAsync() {
        mUserChangeReceiver.register(mContext,
                Intent.ACTION_MANAGED_PROFILE_AVAILABLE,
                Intent.ACTION_MANAGED_PROFILE_UNAVAILABLE,
                ACTION_PROFILE_ADDED,
                ACTION_PROFILE_REMOVED,
                ACTION_PROFILE_UNLOCKED,
                ACTION_PROFILE_LOCKED,
                ACTION_PROFILE_AVAILABLE,
                ACTION_PROFILE_UNAVAILABLE);
        updateCache();
    }

    @AnyThread
    private void onUsersChanged(Intent intent) {
        MODEL_EXECUTOR.execute(this::updateCache);
        UserHandle user = intent.getParcelableExtra(Intent.EXTRA_USER);
        if (user == null) {
            return;
        }
        String action = intent.getAction();
        mUserEventListeners.forEach(l -> l.accept(user, action));
    }

    @WorkerThread
    private void updateCache() {
        mUserToSerialMap = queryAllUsers(mContext);
    }

    /**
     * Adds a listener for user additions and removals
     */
    public SafeCloseable addUserEventListener(BiConsumer<UserHandle, String> listener) {
        mUserEventListeners.add(listener);
        return () -> mUserEventListeners.remove(listener);
    }

    /**
     * @see UserManager#getSerialNumberForUser(UserHandle)
     */
    public long getSerialNumberForUser(UserHandle user) {
        return getUserInfo(user).userSerial;
    }

    /**
     * Returns the user properties for the provided user or default values
     */
    @NonNull
    public UserIconInfo getUserInfo(UserHandle user) {
        UserIconInfo info = mUserToSerialMap.get(user);
        return info == null ? new UserIconInfo(user, UserIconInfo.TYPE_MAIN) : info;
    }

    /**
     * @see UserManager#getUserForSerialNumber(long)
     */
    public UserHandle getUserForSerialNumber(long serialNumber) {
        return mUserToSerialMap
                .entrySet()
                .stream()
                .filter(entry -> serialNumber == entry.getValue().userSerial)
                .findFirst()
                .map(Map.Entry::getKey)
                .orElse(Process.myUserHandle());
    }

    /**
     * @see UserManager#getUserProfiles()
     */
    public List<UserHandle> getUserProfiles() {
        return List.copyOf(mUserToSerialMap.keySet());
    }
}<|MERGE_RESOLUTION|>--- conflicted
+++ resolved
@@ -57,15 +57,10 @@
             ? Intent.ACTION_PROFILE_ACCESSIBLE
             : Intent.ACTION_MANAGED_PROFILE_UNLOCKED;
     public static final String ACTION_PROFILE_LOCKED = ATLEAST_U
-<<<<<<< HEAD
             ? Intent.ACTION_PROFILE_INACCESSIBLE
             : Intent.ACTION_MANAGED_PROFILE_UNAVAILABLE;
-=======
-            ? Intent.ACTION_PROFILE_INACCESSIBLE : Intent.ACTION_MANAGED_PROFILE_UNAVAILABLE;
     public static final String ACTION_PROFILE_AVAILABLE = "android.intent.action.PROFILE_AVAILABLE";
-    public static final String ACTION_PROFILE_UNAVAILABLE =
-            "android.intent.action.PROFILE_UNAVAILABLE";
->>>>>>> 96fe8417
+    public static final String ACTION_PROFILE_UNAVAILABLE = "android.intent.action.PROFILE_UNAVAILABLE";
 
     public static final MainThreadInitializedObject<UserCache> INSTANCE = new MainThreadInitializedObject<>(
             UserCache::new);
