/*
 * Copyright (C) 2015 The Android Open Source Project
 *
 * Licensed under the Apache License, Version 2.0 (the "License");
 * you may not use this file except in compliance with the License.
 * You may obtain a copy of the License at
 *
 *      http://www.apache.org/licenses/LICENSE-2.0
 *
 * Unless required by applicable law or agreed to in writing, software
 * distributed under the License is distributed on an "AS IS" BASIS,
 * WITHOUT WARRANTIES OR CONDITIONS OF ANY KIND, either express or implied.
 * See the License for the specific language governing permissions and
 * limitations under the License.
 */
package com.android.launcher3;

import static com.android.launcher3.logging.KeyboardStateManager.KeyboardState.SHOW;

import android.content.Context;
import android.graphics.Rect;
import android.text.TextUtils;
import android.util.AttributeSet;
import android.view.DragEvent;
import android.view.KeyEvent;
import android.view.inputmethod.InputMethodManager;
import android.widget.EditText;

import com.android.launcher3.views.ActivityContext;

<<<<<<< HEAD
import app.lawnchair.font.FontManager;
=======
import java.util.HashSet;
import java.util.Set;
>>>>>>> fc786807


/**
 * The edit text that reports back when the back key has been pressed.
 * Note: AppCompatEditText doesn't fully support #displayCompletions and #onCommitCompletion
 */
public class ExtendedEditText extends EditText {
    private final Set<OnFocusChangeListener> mOnFocusChangeListeners = new HashSet<>();

    private boolean mForceDisableSuggestions = false;

    /**
     * Implemented by listeners of the back key.
     */
    public interface OnBackKeyListener {
        boolean onBackKey();
    }

    private OnBackKeyListener mBackKeyListener;

    public ExtendedEditText(Context context) {
        // ctor chaining breaks the touch handling
        super(context);
    }

    public ExtendedEditText(Context context, AttributeSet attrs) {
        // ctor chaining breaks the touch handling
        super(context, attrs);
        FontManager.INSTANCE.get(context).overrideFont(this, attrs);
    }

    public ExtendedEditText(Context context, AttributeSet attrs, int defStyleAttr) {
        super(context, attrs, defStyleAttr);
        FontManager.INSTANCE.get(context).overrideFont(this, attrs);
    }

    public void setOnBackKeyListener(OnBackKeyListener listener) {
        mBackKeyListener = listener;
    }

    @Override
    public boolean onKeyPreIme(int keyCode, KeyEvent event) {
        // If this is a back key, propagate the key back to the listener
        if (keyCode == KeyEvent.KEYCODE_BACK && event.getAction() == KeyEvent.ACTION_UP) {
            if (TextUtils.isEmpty(getText())) {
                hideKeyboard();
            }
            if (mBackKeyListener != null) {
                return mBackKeyListener.onBackKey();
            }
            return false;
        }
        return super.onKeyPreIme(keyCode, event);
    }

    @Override
    public boolean onDragEvent(DragEvent event) {
        // We don't want this view to interfere with Launcher own drag and drop.
        return false;
    }

<<<<<<< HEAD
    @Override
    protected void onLayout(boolean changed, int left, int top, int right, int bottom) {
        super.onLayout(changed, left, top, right, bottom);
        if (mShowImeAfterFirstLayout) {
            // soft input only shows one frame after the layout of the EditText happens,
            post(() -> {
                showSoftInput();
                mShowImeAfterFirstLayout = false;
            });
        }
    }

=======
>>>>>>> fc786807
    public void showKeyboard() {
        onKeyboardShown();
        showSoftInput();
    }

    public void hideKeyboard() {
        ActivityContext.lookupContext(getContext()).hideKeyboard();
        clearFocus();
    }

    protected void onKeyboardShown() {
        ActivityContext.lookupContext(getContext()).getStatsLogManager()
                .keyboardStateManager().setKeyboardState(SHOW);
    }

    private boolean showSoftInput() {
        return requestFocus() &&
                getContext().getSystemService(InputMethodManager.class)
                    .showSoftInput(this, InputMethodManager.SHOW_IMPLICIT);
    }

    public void dispatchBackKey() {
        hideKeyboard();
        if (mBackKeyListener != null) {
            mBackKeyListener.onBackKey();
        }
    }

    /**
     * Set to true when you want isSuggestionsEnabled to return false.
     * Use this to disable the red underlines that appear under typos when suggestions is enabled.
     */
    public void forceDisableSuggestions(boolean forceDisableSuggestions) {
        mForceDisableSuggestions = forceDisableSuggestions;
    }

    @Override
    public boolean isSuggestionsEnabled() {
        return !mForceDisableSuggestions && super.isSuggestionsEnabled();
    }

    public void reset() {
        if (!TextUtils.isEmpty(getText())) {
            setText("");
        }
    }

    /**
     * This method should be preferred to {@link #setOnFocusChangeListener(OnFocusChangeListener)},
     * as it allows for multiple listeners from different sources.
     */
    public void addOnFocusChangeListener(OnFocusChangeListener listener) {
        mOnFocusChangeListeners.add(listener);
    }

    /**
     * Removes the given listener from the set of registered focus listeners, or does nothing if it
     * wasn't registered in the first place.
     */
    public void removeOnFocusChangeListener(OnFocusChangeListener listener) {
        mOnFocusChangeListeners.remove(listener);
    }

    @Override
    protected void onFocusChanged(boolean focused, int direction, Rect previouslyFocusedRect) {
        super.onFocusChanged(focused, direction, previouslyFocusedRect);
        for (OnFocusChangeListener listener : mOnFocusChangeListeners) {
            listener.onFocusChange(this, focused);
        }
    }

    /**
     * Save the input, suggestion, hint states when it's on focus, and set to unfocused states.
     */
    public void saveFocusedStateAndUpdateToUnfocusedState() {}

    /**
     * Restore to the previous saved focused state.
     */
    public void restoreToFocusedState() {}
}<|MERGE_RESOLUTION|>--- conflicted
+++ resolved
@@ -28,17 +28,14 @@
 
 import com.android.launcher3.views.ActivityContext;
 
-<<<<<<< HEAD
 import app.lawnchair.font.FontManager;
-=======
 import java.util.HashSet;
 import java.util.Set;
->>>>>>> fc786807
-
 
 /**
  * The edit text that reports back when the back key has been pressed.
- * Note: AppCompatEditText doesn't fully support #displayCompletions and #onCommitCompletion
+ * Note: AppCompatEditText doesn't fully support #displayCompletions and
+ * #onCommitCompletion
  */
 public class ExtendedEditText extends EditText {
     private final Set<OnFocusChangeListener> mOnFocusChangeListeners = new HashSet<>();
@@ -95,21 +92,6 @@
         return false;
     }
 
-<<<<<<< HEAD
-    @Override
-    protected void onLayout(boolean changed, int left, int top, int right, int bottom) {
-        super.onLayout(changed, left, top, right, bottom);
-        if (mShowImeAfterFirstLayout) {
-            // soft input only shows one frame after the layout of the EditText happens,
-            post(() -> {
-                showSoftInput();
-                mShowImeAfterFirstLayout = false;
-            });
-        }
-    }
-
-=======
->>>>>>> fc786807
     public void showKeyboard() {
         onKeyboardShown();
         showSoftInput();
@@ -128,7 +110,7 @@
     private boolean showSoftInput() {
         return requestFocus() &&
                 getContext().getSystemService(InputMethodManager.class)
-                    .showSoftInput(this, InputMethodManager.SHOW_IMPLICIT);
+                        .showSoftInput(this, InputMethodManager.SHOW_IMPLICIT);
     }
 
     public void dispatchBackKey() {
@@ -140,7 +122,8 @@
 
     /**
      * Set to true when you want isSuggestionsEnabled to return false.
-     * Use this to disable the red underlines that appear under typos when suggestions is enabled.
+     * Use this to disable the red underlines that appear under typos when
+     * suggestions is enabled.
      */
     public void forceDisableSuggestions(boolean forceDisableSuggestions) {
         mForceDisableSuggestions = forceDisableSuggestions;
@@ -158,7 +141,8 @@
     }
 
     /**
-     * This method should be preferred to {@link #setOnFocusChangeListener(OnFocusChangeListener)},
+     * This method should be preferred to
+     * {@link #setOnFocusChangeListener(OnFocusChangeListener)},
      * as it allows for multiple listeners from different sources.
      */
     public void addOnFocusChangeListener(OnFocusChangeListener listener) {
@@ -166,7 +150,8 @@
     }
 
     /**
-     * Removes the given listener from the set of registered focus listeners, or does nothing if it
+     * Removes the given listener from the set of registered focus listeners, or
+     * does nothing if it
      * wasn't registered in the first place.
      */
     public void removeOnFocusChangeListener(OnFocusChangeListener listener) {
@@ -182,12 +167,15 @@
     }
 
     /**
-     * Save the input, suggestion, hint states when it's on focus, and set to unfocused states.
+     * Save the input, suggestion, hint states when it's on focus, and set to
+     * unfocused states.
      */
-    public void saveFocusedStateAndUpdateToUnfocusedState() {}
+    public void saveFocusedStateAndUpdateToUnfocusedState() {
+    }
 
     /**
      * Restore to the previous saved focused state.
      */
-    public void restoreToFocusedState() {}
+    public void restoreToFocusedState() {
+    }
 }