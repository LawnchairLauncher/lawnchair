--- conflicted
+++ resolved
@@ -101,13 +101,6 @@
         }
     }
 
-<<<<<<< HEAD
-    // inherited class can override to change the appearance of the edit text.
-    public void show() {}
-    public void hide() {}
-=======
->>>>>>> 62d30d71
-
     public void showKeyboard() {
         mShowImeAfterFirstLayout = !showSoftInput();
     }
