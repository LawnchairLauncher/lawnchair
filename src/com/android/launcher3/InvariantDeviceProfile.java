--- conflicted
+++ resolved
@@ -16,6 +16,7 @@
 
 package com.android.launcher3;
 
+import static com.android.launcher3.LauncherPrefs.GRID_NAME;
 import static com.android.launcher3.Utilities.dpiFromPx;
 import static com.android.launcher3.testing.shared.ResourceUtils.INVALID_RESOURCE_HANDLE;
 import static com.android.launcher3.util.DisplayController.CHANGE_DENSITY;
@@ -25,8 +26,6 @@
 import static com.android.launcher3.util.Executors.MAIN_EXECUTOR;
 
 import android.annotation.TargetApi;
-import android.appwidget.AppWidgetHostView;
-import android.content.ComponentName;
 import android.content.Context;
 import android.content.res.Resources;
 import android.content.res.TypedArray;
@@ -62,6 +61,7 @@
 import com.android.launcher3.util.Partner;
 import com.android.launcher3.util.WindowBounds;
 import com.android.launcher3.util.window.WindowManagerProxy;
+
 import org.xmlpull.v1.XmlPullParser;
 import org.xmlpull.v1.XmlPullParserException;
 
@@ -74,170 +74,8 @@
 import java.util.List;
 import java.util.stream.Collectors;
 
-import app.lawnchair.DeviceProfileOverrides;
-
 public class InvariantDeviceProfile {
 
-<<<<<<< HEAD
-        public static final String TAG = "IDP";
-        // We do not need any synchronization for this variable as its only written on UI thread.
-        public static final MainThreadInitializedObject<InvariantDeviceProfile> INSTANCE =
-                new MainThreadInitializedObject<>(InvariantDeviceProfile::new);
-
-        @Retention(RetentionPolicy.SOURCE)
-        @IntDef({TYPE_PHONE, TYPE_MULTI_DISPLAY, TYPE_TABLET})
-        public @interface DeviceType {}
-
-        public static final int TYPE_PHONE = 0;
-        public static final int TYPE_MULTI_DISPLAY = 1;
-        public static final int TYPE_TABLET = 2;
-
-        private static final float ICON_SIZE_DEFINED_IN_APP_DP = 48;
-
-        // Constants that affects the interpolation curve between statically defined device profile
-        // buckets.
-        private static final float KNEARESTNEIGHBOR = 3;
-        private static final float WEIGHT_POWER = 5;
-
-        // used to offset float not being able to express extremely small weights in extreme cases.
-        private static final float WEIGHT_EFFICIENT = 100000f;
-
-        // Used for arrays to specify different sizes (e.g. border spaces, width/height) in different
-        // constraints
-        static final int COUNT_SIZES = 4;
-        public static final int INDEX_DEFAULT = 0;
-        public static final int INDEX_LANDSCAPE = 1;
-        public static final int INDEX_TWO_PANEL_PORTRAIT = 2;
-        public static final int INDEX_TWO_PANEL_LANDSCAPE = 3;
-
-        /** These resources are used to override the device profile  */
-        public static final String RES_GRID_NUM_ROWS = "grid_num_rows";
-        public static final String RES_GRID_NUM_COLUMNS = "grid_num_columns";
-        public static final String RES_GRID_ICON_SIZE_DP = "grid_icon_size_dp";
-
-        private static final String KEY_IDP_GRID_NAME = "idp_grid_name";
-
-        /**
-         * Number of icons per row and column in the workspace.
-         */
-        public int numRows;
-        public int numColumns;
-        public int numSearchContainerColumns;
-
-        /**
-         * Original profile before preference overrides
-         */
-        public GridOption closestProfile;
-
-        /**
-         * Number of icons per row and column in the folder.
-         */
-        public int numFolderRows;
-        public int numFolderColumns;
-        public float[] iconSize;
-        public float[] iconTextSize;
-        public int iconBitmapSize;
-        public int fillResIconDpi;
-        public static @DeviceType int deviceType;
-
-        public PointF[] minCellSize;
-
-        public PointF[] borderSpaces;
-        public @DimenRes int inlineNavButtonsEndSpacing;
-
-        public @StyleRes int folderStyle;
-
-        public @StyleRes int cellStyle;
-
-        public float[] horizontalMargin;
-
-        public PointF[] allAppsCellSize;
-        public float[] allAppsIconSize;
-        public float[] allAppsIconTextSize;
-        public PointF[] allAppsBorderSpaces;
-
-        public float[] transientTaskbarIconSize;
-
-        public boolean[] startAlignTaskbar;
-
-        /**
-         * Number of icons inside the hotseat area.
-         */
-        public int numShownHotseatIcons;
-
-        /**
-         * Number of icons inside the hotseat area that is stored in the database. This is greater than
-         * or equal to numnShownHotseatIcons, allowing for a seamless transition between two hotseat
-         * sizes that share the same DB.
-         */
-        public int numDatabaseHotseatIcons;
-
-        public int[] hotseatColumnSpan;
-        public float[] hotseatBarBottomSpace;
-        public float[] hotseatQsbSpace;
-
-        /**
-         * Number of columns in the all apps list.
-         */
-        public int numAllAppsColumns;
-        public int numDatabaseAllAppsColumns;
-        public @StyleRes int allAppsStyle;
-
-        /**
-         * Do not query directly. see {@link DeviceProfile#isScalableGrid}.
-         */
-        protected boolean isScalable;
-        @XmlRes
-        public int devicePaddingId = INVALID_RESOURCE_HANDLE;
-
-        public String dbFile;
-        public int defaultLayoutId;
-
-        @XmlRes
-        public int workspaceSpecsId = INVALID_RESOURCE_HANDLE;
-
-        @XmlRes
-        public int workspaceSpecsTwoPanelId = INVALID_RESOURCE_HANDLE;
-
-        @XmlRes
-        public int allAppsSpecsId = INVALID_RESOURCE_HANDLE;
-        @XmlRes
-        public int allAppsSpecsTwoPanelId = INVALID_RESOURCE_HANDLE;
-        @XmlRes
-        public int folderSpecsId = INVALID_RESOURCE_HANDLE;
-        @XmlRes
-        public int folderSpecsTwoPanelId = INVALID_RESOURCE_HANDLE;
-        @XmlRes
-        public int hotseatSpecsId = INVALID_RESOURCE_HANDLE;
-        @XmlRes
-        public int hotseatSpecsTwoPanelId = INVALID_RESOURCE_HANDLE;
-
-        public int demoModeLayoutId;
-        public boolean[] inlineQsb = new boolean[COUNT_SIZES];
-
-        /**
-         * An immutable list of supported profiles.
-         */
-        public List<DeviceProfile> supportedProfiles = Collections.EMPTY_LIST;
-
-        public Point defaultWallpaperSize;
-        public Rect defaultWidgetPadding;
-
-        private final ArrayList<OnIDPChangeListener> mChangeListeners = new ArrayList<>();
-
-        @VisibleForTesting
-        public InvariantDeviceProfile() { }
-
-        @TargetApi(23)
-        private InvariantDeviceProfile(Context context) {
-                String gridName = getCurrentGridName(context);
-                String newGridName = initGrid(context, gridName);
-                if (!newGridName.equals(gridName)) {
-                        Utilities.getPrefs(context).edit().putString(KEY_IDP_GRID_NAME, newGridName).apply();
-                }
-                LockedUserState.get(context).runOnUserUnlocked(() -> {
-                        new DeviceGridState(this).writeToPrefs(context);
-=======
     public static final String TAG = "IDP";
     // We do not need any synchronization for this variable as its only written on UI thread.
     public static final MainThreadInitializedObject<InvariantDeviceProfile> INSTANCE =
@@ -400,96 +238,54 @@
                             | CHANGE_NAVIGATION_MODE | CHANGE_TASKBAR_PINNING)) != 0) {
                         onConfigChanged(displayContext);
                     }
->>>>>>> 5f635e80
                 });
-
-                DisplayController.INSTANCE.get(context).setPriorityListener(
-                        (displayContext, info, flags) -> {
-                                if ((flags & (CHANGE_DENSITY | CHANGE_SUPPORTED_BOUNDS
-                                        | CHANGE_NAVIGATION_MODE)) != 0) {
-                                        onConfigChanged(displayContext);
-                                }
-                        });
-        }
-
-        /**
-         * This constructor should NOT have any monitors by design.
-         */
-        public InvariantDeviceProfile(Context context, String gridName) {
-                this(context, DeviceProfileOverrides.INSTANCE.get(context).getGridInfo(gridName));
-        }
-
-        public InvariantDeviceProfile(Context context, DeviceProfileOverrides.DBGridInfo dbGridInfo) {
-                String gridName = DeviceProfileOverrides.INSTANCE.get(context).getGridName(dbGridInfo);
-                initGrid(context, gridName, dbGridInfo);
-        }
-
-        /**
-         * This constructor should NOT have any monitors by design.
-         */
-        public InvariantDeviceProfile(Context context, Display display) {
-                // Ensure that the main device profile is initialized
-                INSTANCE.get(context);
-                String gridName = getCurrentGridName(context);
-
-                // Get the display info based on default display and interpolate it to existing display
-                Info defaultInfo = DisplayController.INSTANCE.get(context).getInfo();
-                @DeviceType int defaultDeviceType = getDeviceType(defaultInfo);
-                DisplayOption defaultDisplayOption = invDistWeightedInterpolate(
-                        defaultInfo,
-                        getPredefinedDeviceProfiles(context, gridName, defaultDeviceType,
-                                /*allowDisabledGrid=*/false),
-                        defaultDeviceType);
-
-                Context displayContext = context.createDisplayContext(display);
-                Info myInfo = new Info(displayContext);
-                @DeviceType int deviceType = getDeviceType(myInfo);
-                DisplayOption myDisplayOption = invDistWeightedInterpolate(
-                        myInfo,
-                        getPredefinedDeviceProfiles(context, gridName, deviceType,
-                                /*allowDisabledGrid=*/false),
-                        deviceType);
-
-                DisplayOption result = new DisplayOption(defaultDisplayOption.grid)
-                        .add(myDisplayOption);
-                result.iconSizes[INDEX_DEFAULT] =
-                        defaultDisplayOption.iconSizes[INDEX_DEFAULT];
-                for (int i = 1; i < COUNT_SIZES; i++) {
-                        result.iconSizes[i] = Math.min(
-                                defaultDisplayOption.iconSizes[i], myDisplayOption.iconSizes[i]);
-                }
-
-                System.arraycopy(defaultDisplayOption.minCellSize, 0, result.minCellSize, 0,
-                        COUNT_SIZES);
-                System.arraycopy(defaultDisplayOption.borderSpaces, 0, result.borderSpaces, 0,
-                        COUNT_SIZES);
-
-                initGrid(context, myInfo, result, deviceType);
-        }
-
-<<<<<<< HEAD
-        /**
-         * Reinitialize the current grid after a restore, where some grids might now be disabled.
-         */
-        public void reinitializeAfterRestore(Context context) {
-                String currentGridName = getCurrentGridName(context);
-                String currentDbFile = dbFile;
-                String newGridName = initGrid(context, currentGridName);
-                String newDbFile = dbFile;
-                if (!newDbFile.equals(currentDbFile)) {
-                        Log.d(TAG, "Restored grid is disabled : " + currentGridName
-                                + ", migrating to: " + newGridName
-                                + ", removing all other grid db files");
-                        for (String gridDbFile : LauncherFiles.GRID_DB_FILES) {
-                                if (gridDbFile.equals(currentDbFile)) {
-                                        continue;
-                                }
-                                if (context.getDatabasePath(gridDbFile).delete()) {
-                                        Log.d(TAG, "Removed old grid db file: " + gridDbFile);
-                                }
-                        }
-                        setCurrentGrid(context, newGridName);
-=======
+    }
+
+    /**
+     * This constructor should NOT have any monitors by design.
+     */
+    public InvariantDeviceProfile(Context context, String gridName) {
+        String newName = initGrid(context, gridName);
+        if (newName == null || !newName.equals(gridName)) {
+            throw new IllegalArgumentException("Unknown grid name");
+        }
+    }
+
+    /**
+     * This constructor should NOT have any monitors by design.
+     */
+    public InvariantDeviceProfile(Context context, Display display) {
+        // Ensure that the main device profile is initialized
+        INSTANCE.get(context);
+        String gridName = getCurrentGridName(context);
+
+        // Get the display info based on default display and interpolate it to existing display
+        Info defaultInfo = DisplayController.INSTANCE.get(context).getInfo();
+        @DeviceType int defaultDeviceType = getDeviceType(defaultInfo);
+        DisplayOption defaultDisplayOption = invDistWeightedInterpolate(
+                defaultInfo,
+                getPredefinedDeviceProfiles(context, gridName, defaultDeviceType,
+                        /*allowDisabledGrid=*/false),
+                defaultDeviceType);
+
+        Context displayContext = context.createDisplayContext(display);
+        Info myInfo = new Info(displayContext);
+        @DeviceType int deviceType = getDeviceType(myInfo);
+        DisplayOption myDisplayOption = invDistWeightedInterpolate(
+                myInfo,
+                getPredefinedDeviceProfiles(context, gridName, deviceType,
+                        /*allowDisabledGrid=*/false),
+                deviceType);
+
+        DisplayOption result = new DisplayOption(defaultDisplayOption.grid)
+                .add(myDisplayOption);
+        result.iconSizes[INDEX_DEFAULT] =
+                defaultDisplayOption.iconSizes[INDEX_DEFAULT];
+        for (int i = 1; i < COUNT_SIZES; i++) {
+            result.iconSizes[i] = Math.min(
+                    defaultDisplayOption.iconSizes[i], myDisplayOption.iconSizes[i]);
+        }
+
         System.arraycopy(defaultDisplayOption.minCellSize, 0, result.minCellSize, 0,
                 COUNT_SIZES);
         System.arraycopy(defaultDisplayOption.borderSpaces, 0, result.borderSpaces, 0,
@@ -518,57 +314,30 @@
             for (String gridDbFile : LauncherFiles.GRID_DB_FILES) {
                 if (gridDbFile.equals(currentDbFile)) {
                     continue;
->>>>>>> 5f635e80
                 }
-        }
-
-        public static @DeviceType int getDeviceType(Info displayInfo) {
-                int flagPhone = 1 << 0;
-                int flagTablet = 1 << 1;
-
-                int type = displayInfo.supportedBounds.stream()
-                        .mapToInt(bounds -> displayInfo.isTablet(bounds) ? flagTablet : flagPhone)
-                        .reduce(0, (a, b) -> a | b);
-                if ((type == (flagPhone | flagTablet))) {
-                        // device has profiles supporting both phone and table modes
-                        return TYPE_MULTI_DISPLAY;
-                } else if (type == flagTablet) {
-                        return TYPE_TABLET;
-                } else {
-                        return TYPE_PHONE;
+                if (context.getDatabasePath(gridDbFile).delete()) {
+                    FileLog.d(TAG, "Removed old grid db file: " + gridDbFile);
                 }
-        }
-
-        public static String getCurrentGridName(Context context) {
-                return DeviceProfileOverrides.INSTANCE.get(context).getCurrentGridName();
-        }
-<<<<<<< HEAD
-
-        private String initGrid(Context context, String gridName, DeviceProfileOverrides.DBGridInfo dbGridInfo) {
-                Info displayInfo = DisplayController.INSTANCE.get(context).getInfo();
-                @DeviceType int deviceType = getDeviceType(displayInfo);
-
-                ArrayList<DisplayOption> allOptions =
-                        getPredefinedDeviceProfiles(context, gridName, deviceType,
-                                RestoreDbTask.isPending(context));
-                DisplayOption displayOption =
-                        invDistWeightedInterpolate(displayInfo, allOptions, deviceType);
-                initGrid(context, displayInfo, displayOption, deviceType, dbGridInfo);
-                return displayOption.grid.name;
-        }
-
-        private void initGrid(Context context, Info displayInfo, DisplayOption displayOption,
-                              @DeviceType int deviceType) {
-                DeviceProfileOverrides.DBGridInfo dbGridInfo = DeviceProfileOverrides.INSTANCE.get(context)
-                        .getGridInfo();
-                initGrid(context, displayInfo, displayOption, deviceType, dbGridInfo);
-        }
-
-        private String initGrid(Context context, String gridName) {
-                DeviceProfileOverrides.DBGridInfo dbGridInfo = DeviceProfileOverrides.INSTANCE.get(context)
-                        .getGridInfo();
-                return initGrid(context, gridName, dbGridInfo);
-=======
+            }
+            setCurrentGrid(context, newGridName);
+        }
+    }
+
+    private static @DeviceType int getDeviceType(Info displayInfo) {
+        int flagPhone = 1 << 0;
+        int flagTablet = 1 << 1;
+
+        int type = displayInfo.supportedBounds.stream()
+                .mapToInt(bounds -> displayInfo.isTablet(bounds) ? flagTablet : flagPhone)
+                .reduce(0, (a, b) -> a | b);
+        if (type == (flagPhone | flagTablet)) {
+            // device has profiles supporting both phone and table modes
+            return TYPE_MULTI_DISPLAY;
+        } else if (type == flagTablet) {
+            return TYPE_TABLET;
+        } else {
+            return TYPE_PHONE;
+        }
     }
 
     public static String getCurrentGridName(Context context) {
@@ -632,384 +401,319 @@
         float maxIconSize = iconSize[0];
         for (int i = 1; i < iconSize.length; i++) {
             maxIconSize = Math.max(maxIconSize, iconSize[i]);
->>>>>>> 5f635e80
-        }
-
-        @VisibleForTesting
-        public static String getDefaultGridName(Context context) {
-                return new InvariantDeviceProfile().initGrid(context, null);
-        }
-
-        private void initGrid(Context context, Info displayInfo, DisplayOption displayOption,
-                              @DeviceType int deviceType, DeviceProfileOverrides.DBGridInfo dbGridInfo) {
-                DeviceProfileOverrides.Options overrideOptions = DeviceProfileOverrides.INSTANCE.get(context)
-                        .getOverrides(displayOption.grid);
-                DisplayMetrics metrics = context.getResources().getDisplayMetrics();
-                closestProfile = displayOption.grid;
-                numRows = dbGridInfo.getNumRows();
-                numColumns = dbGridInfo.getNumColumns();
-                numSearchContainerColumns = dbGridInfo.getNumHotseatColumns();
-                dbFile = dbGridInfo.getDbFile();
-                defaultLayoutId = closestProfile.defaultLayoutId;
-                demoModeLayoutId = closestProfile.demoModeLayoutId;
-
-                numFolderRows = closestProfile.numFolderRows;
-                numFolderColumns = closestProfile.numFolderColumns;
-                folderStyle = closestProfile.folderStyle;
-
-                cellStyle = closestProfile.cellStyle;
-
-                isScalable = closestProfile.isScalable;
-                devicePaddingId = closestProfile.devicePaddingId;
-                workspaceSpecsId = closestProfile.mWorkspaceSpecsId;
-                workspaceSpecsTwoPanelId = closestProfile.mWorkspaceSpecsTwoPanelId;
-                allAppsSpecsId = closestProfile.mAllAppsSpecsId;
-                allAppsSpecsTwoPanelId = closestProfile.mAllAppsSpecsTwoPanelId;
-                folderSpecsId = closestProfile.mFolderSpecsId;
-                folderSpecsTwoPanelId = closestProfile.mFolderSpecsTwoPanelId;
-                hotseatSpecsId = closestProfile.mHotseatSpecsId;
-                hotseatSpecsTwoPanelId = closestProfile.mHotseatSpecsTwoPanelId;
-
-                this.deviceType = deviceType;
-
-                inlineNavButtonsEndSpacing = closestProfile.inlineNavButtonsEndSpacing;
-
-                iconSize = displayOption.iconSizes;
-                float maxIconSize = iconSize[0];
-                for (int i = 1; i < iconSize.length; i++) {
-                        maxIconSize = Math.max(maxIconSize, iconSize[i]);
-                }
-                iconBitmapSize = ResourceUtils.pxFromDp(maxIconSize, metrics);
-                fillResIconDpi = getLauncherIconDensity(iconBitmapSize);
-
-                iconTextSize = displayOption.textSizes;
-
-                minCellSize = displayOption.minCellSize;
-
-                borderSpaces = displayOption.borderSpaces;
-
-                horizontalMargin = displayOption.horizontalMargin;
-
-                numShownHotseatIcons = numSearchContainerColumns;
-                numDatabaseHotseatIcons = deviceType == TYPE_MULTI_DISPLAY
-                        ? closestProfile.numDatabaseHotseatIcons : numShownHotseatIcons;
-                hotseatColumnSpan = closestProfile.hotseatColumnSpan;
-                hotseatBarBottomSpace = displayOption.hotseatBarBottomSpace;
-                hotseatQsbSpace = displayOption.hotseatQsbSpace;
-
-                allAppsStyle = closestProfile.allAppsStyle;
-
-                numAllAppsColumns = closestProfile.numAllAppsColumns;
-                numDatabaseAllAppsColumns = deviceType == TYPE_MULTI_DISPLAY
-                        ? closestProfile.numDatabaseAllAppsColumns : closestProfile.numAllAppsColumns;
-
-                allAppsCellSize = displayOption.allAppsCellSize;
-                allAppsBorderSpaces = displayOption.allAppsBorderSpaces;
-                allAppsIconSize = displayOption.allAppsIconSizes;
-                allAppsIconTextSize = displayOption.allAppsIconTextSizes;
-
-                inlineQsb = closestProfile.inlineQsb;
-
-                transientTaskbarIconSize = displayOption.transientTaskbarIconSize;
-
-                startAlignTaskbar = displayOption.startAlignTaskbar;
-
-                // If the partner customization apk contains any grid overrides, apply them
-                // Supported overrides: numRows, numColumns, iconSize
-                applyPartnerDeviceProfileOverrides(context, metrics);
-
-                // Lawnchair ignores partner overrides and allows the user to customize the grid themselves
-                overrideOptions.applyUi(this);
-
-                final List<DeviceProfile> localSupportedProfiles = new ArrayList<>();
-                defaultWallpaperSize = new Point(displayInfo.currentSize);
-                SparseArray<DotRenderer> dotRendererCache = new SparseArray<>();
-                for (WindowBounds bounds : displayInfo.supportedBounds) {
-                        localSupportedProfiles.add(new DeviceProfile.Builder(context, this, displayInfo)
-                                .setIsMultiDisplay(deviceType == TYPE_MULTI_DISPLAY)
-                                .setWindowBounds(bounds)
-                                .setDotRendererCache(dotRendererCache)
-                                .build());
-
-                        // Wallpaper size should be the maximum of the all possible sizes Launcher expects
-                        int displayWidth = bounds.bounds.width();
-                        int displayHeight = bounds.bounds.height();
-                        defaultWallpaperSize.y = Math.max(defaultWallpaperSize.y, displayHeight);
-
-                        // We need to ensure that there is enough extra space in the wallpaper
-                        // for the intended parallax effects
-                        float parallaxFactor =
-                                dpiFromPx(Math.min(displayWidth, displayHeight), displayInfo.getDensityDpi())
-                                        < 720
-                                        ? 2
-                                        : wallpaperTravelToScreenWidthRatio(displayWidth, displayHeight);
-                        defaultWallpaperSize.x =
-                                Math.max(defaultWallpaperSize.x, Math.round(parallaxFactor * displayWidth));
-                }
-                supportedProfiles = Collections.unmodifiableList(localSupportedProfiles);
-
-                int numMinShownHotseatIconsForTablet = supportedProfiles
-                        .stream()
-                        .filter(deviceProfile -> deviceProfile.isTablet)
-                        .mapToInt(deviceProfile -> deviceProfile.numShownHotseatIcons)
-                        .min()
-                        .orElse(0);
-
-                supportedProfiles
-                        .stream()
-                        .filter(deviceProfile -> deviceProfile.isTablet)
-                        .forEach(deviceProfile -> {
-                                deviceProfile.numShownHotseatIcons = numMinShownHotseatIconsForTablet;
-                                deviceProfile.recalculateHotseatWidthAndBorderSpace();
-                        });
-
-                ComponentName cn = new ComponentName(context.getPackageName(), getClass().getName());
-                defaultWidgetPadding = AppWidgetHostView.getDefaultPaddingForWidget(context, cn, null);
-        }
-
-        public void addOnChangeListener(OnIDPChangeListener listener) {
-                mChangeListeners.add(listener);
-        }
-
-        public void removeOnChangeListener(OnIDPChangeListener listener) {
-                mChangeListeners.remove(listener);
-        }
-
-        public void onPreferencesChanged(Context context) {
-                Context appContext = context.getApplicationContext();
-                MAIN_EXECUTOR.execute(() -> onConfigChanged(appContext));
-        }
-
-        public void setCurrentGrid(Context context, String gridName) {
-                DeviceProfileOverrides.INSTANCE.get(context).setCurrentGrid(gridName);
-                Context appContext = context.getApplicationContext();
-                MAIN_EXECUTOR.execute(() -> onConfigChanged(appContext));
-        }
-
-        private Object[] toModelState() {
-                return new Object[]{
-                        numColumns, numRows, numSearchContainerColumns, numDatabaseHotseatIcons,
-                        iconBitmapSize, fillResIconDpi, numDatabaseAllAppsColumns, dbFile};
-        }
-
-<<<<<<< HEAD
-        private void onConfigChanged(Context context) {
-                Object[] oldState = toModelState();
-=======
+        }
+        iconBitmapSize = ResourceUtils.pxFromDp(maxIconSize, metrics);
+        fillResIconDpi = getLauncherIconDensity(iconBitmapSize);
+
+        iconTextSize = displayOption.textSizes;
+
+        minCellSize = displayOption.minCellSize;
+
+        borderSpaces = displayOption.borderSpaces;
+
+        horizontalMargin = displayOption.horizontalMargin;
+
+        numShownHotseatIcons = closestProfile.numHotseatIcons;
+        numDatabaseHotseatIcons = deviceType == TYPE_MULTI_DISPLAY
+                ? closestProfile.numDatabaseHotseatIcons : closestProfile.numHotseatIcons;
+        hotseatColumnSpan = closestProfile.hotseatColumnSpan;
+        hotseatBarBottomSpace = displayOption.hotseatBarBottomSpace;
+        hotseatQsbSpace = displayOption.hotseatQsbSpace;
+
+        allAppsStyle = closestProfile.allAppsStyle;
+
+        numAllAppsColumns = closestProfile.numAllAppsColumns;
+        numDatabaseAllAppsColumns = deviceType == TYPE_MULTI_DISPLAY
+                ? closestProfile.numDatabaseAllAppsColumns : closestProfile.numAllAppsColumns;
+
+        allAppsCellSize = displayOption.allAppsCellSize;
+        allAppsBorderSpaces = displayOption.allAppsBorderSpaces;
+        allAppsIconSize = displayOption.allAppsIconSizes;
+        allAppsIconTextSize = displayOption.allAppsIconTextSizes;
+
+        inlineQsb = closestProfile.inlineQsb;
+
+        transientTaskbarIconSize = displayOption.transientTaskbarIconSize;
+
+        startAlignTaskbar = displayOption.startAlignTaskbar;
+
+        // If the partner customization apk contains any grid overrides, apply them
+        // Supported overrides: numRows, numColumns, iconSize
+        applyPartnerDeviceProfileOverrides(context, metrics);
+
+        final List<DeviceProfile> localSupportedProfiles = new ArrayList<>();
+        defaultWallpaperSize = new Point(displayInfo.currentSize);
+        SparseArray<DotRenderer> dotRendererCache = new SparseArray<>();
+        for (WindowBounds bounds : displayInfo.supportedBounds) {
+            localSupportedProfiles.add(new DeviceProfile.Builder(context, this, displayInfo)
+                    .setIsMultiDisplay(deviceType == TYPE_MULTI_DISPLAY)
+                    .setWindowBounds(bounds)
+                    .setDotRendererCache(dotRendererCache)
+                    .build());
+
+            // Wallpaper size should be the maximum of the all possible sizes Launcher expects
+            int displayWidth = bounds.bounds.width();
+            int displayHeight = bounds.bounds.height();
+            defaultWallpaperSize.y = Math.max(defaultWallpaperSize.y, displayHeight);
+
+            // We need to ensure that there is enough extra space in the wallpaper
+            // for the intended parallax effects
+            float parallaxFactor =
+                    dpiFromPx(Math.min(displayWidth, displayHeight), displayInfo.getDensityDpi())
+                            < 720
+                            ? 2
+                            : wallpaperTravelToScreenWidthRatio(displayWidth, displayHeight);
+            defaultWallpaperSize.x =
+                    Math.max(defaultWallpaperSize.x, Math.round(parallaxFactor * displayWidth));
+        }
+        supportedProfiles = Collections.unmodifiableList(localSupportedProfiles);
+
+        int numMinShownHotseatIconsForTablet = supportedProfiles
+                .stream()
+                .filter(deviceProfile -> deviceProfile.isTablet)
+                .mapToInt(deviceProfile -> deviceProfile.numShownHotseatIcons)
+                .min()
+                .orElse(0);
+
+        supportedProfiles
+                .stream()
+                .filter(deviceProfile -> deviceProfile.isTablet)
+                .forEach(deviceProfile -> {
+                    deviceProfile.numShownHotseatIcons = numMinShownHotseatIconsForTablet;
+                    deviceProfile.recalculateHotseatWidthAndBorderSpace();
+                });
+    }
+
+    public void addOnChangeListener(OnIDPChangeListener listener) {
+        mChangeListeners.add(listener);
+    }
+
+    public void removeOnChangeListener(OnIDPChangeListener listener) {
+        mChangeListeners.remove(listener);
+    }
+
+
+    public void setCurrentGrid(Context context, String gridName) {
+        LauncherPrefs.get(context).put(GRID_NAME, gridName);
+        MAIN_EXECUTOR.execute(() -> onConfigChanged(context.getApplicationContext()));
+    }
+
+    private Object[] toModelState() {
+        return new Object[]{
+                numColumns, numRows, numSearchContainerColumns, numDatabaseHotseatIcons,
+                iconBitmapSize, fillResIconDpi, numDatabaseAllAppsColumns, dbFile};
+    }
+
     /** Updates IDP using the provided context. Notifies listeners of change. */
     @VisibleForTesting
     public void onConfigChanged(Context context) {
         Object[] oldState = toModelState();
->>>>>>> 5f635e80
-
-                // Re-init grid
-                String gridName = getCurrentGridName(context);
-                initGrid(context, gridName);
-
-                boolean modelPropsChanged = !Arrays.equals(oldState, toModelState());
-                for (OnIDPChangeListener listener : mChangeListeners) {
-                        listener.onIdpChanged(modelPropsChanged);
+
+        // Re-init grid
+        String gridName = getCurrentGridName(context);
+        initGrid(context, gridName);
+
+        boolean modelPropsChanged = !Arrays.equals(oldState, toModelState());
+        for (OnIDPChangeListener listener : mChangeListeners) {
+            listener.onIdpChanged(modelPropsChanged);
+        }
+    }
+
+    private static ArrayList<DisplayOption> getPredefinedDeviceProfiles(Context context,
+            String gridName, @DeviceType int deviceType, boolean allowDisabledGrid) {
+        ArrayList<DisplayOption> profiles = new ArrayList<>();
+
+        try (XmlResourceParser parser = context.getResources().getXml(R.xml.device_profiles)) {
+            final int depth = parser.getDepth();
+            int type;
+            while (((type = parser.next()) != XmlPullParser.END_TAG ||
+                    parser.getDepth() > depth) && type != XmlPullParser.END_DOCUMENT) {
+                if ((type == XmlPullParser.START_TAG)
+                        && GridOption.TAG_NAME.equals(parser.getName())) {
+
+                    GridOption gridOption = new GridOption(context, Xml.asAttributeSet(parser));
+                    if (gridOption.isEnabled(deviceType) || allowDisabledGrid) {
+                        final int displayDepth = parser.getDepth();
+                        while (((type = parser.next()) != XmlPullParser.END_TAG
+                                || parser.getDepth() > displayDepth)
+                                && type != XmlPullParser.END_DOCUMENT) {
+                            if ((type == XmlPullParser.START_TAG) && "display-option".equals(
+                                    parser.getName())) {
+                                profiles.add(new DisplayOption(gridOption, context,
+                                        Xml.asAttributeSet(parser)));
+                            }
+                        }
+                    }
                 }
-        }
-
-        private static ArrayList<DisplayOption> getPredefinedDeviceProfiles(Context context,
-                                                                            String gridName, @DeviceType int deviceType, boolean allowDisabledGrid) {
-                ArrayList<DisplayOption> profiles = new ArrayList<>();
-
-                try (XmlResourceParser parser = context.getResources().getXml(R.xml.device_profiles)) {
-                        final int depth = parser.getDepth();
-                        int type;
-                        while (((type = parser.next()) != XmlPullParser.END_TAG ||
-                                parser.getDepth() > depth) && type != XmlPullParser.END_DOCUMENT) {
-                                if ((type == XmlPullParser.START_TAG)
-                                        && GridOption.TAG_NAME.equals(parser.getName())) {
-
-                                        GridOption gridOption = new GridOption(context, Xml.asAttributeSet(parser));
-                                        if (gridOption.isEnabled(deviceType) || allowDisabledGrid) {
-                                                final int displayDepth = parser.getDepth();
-                                                while (((type = parser.next()) != XmlPullParser.END_TAG
-                                                        || parser.getDepth() > displayDepth)
-                                                        && type != XmlPullParser.END_DOCUMENT) {
-                                                        if ((type == XmlPullParser.START_TAG) && "display-option".equals(
-                                                                parser.getName())) {
-                                                                profiles.add(new DisplayOption(gridOption, context,
-                                                                        Xml.asAttributeSet(parser)));
-                                                        }
-                                                }
-                                        }
-                                }
-                        }
-                } catch (IOException | XmlPullParserException e) {
-                        throw new RuntimeException(e);
+            }
+        } catch (IOException | XmlPullParserException e) {
+            throw new RuntimeException(e);
+        }
+
+        ArrayList<DisplayOption> filteredProfiles = new ArrayList<>();
+        if (!TextUtils.isEmpty(gridName)) {
+            for (DisplayOption option : profiles) {
+                if (gridName.equals(option.grid.name)
+                        && (option.grid.isEnabled(deviceType) || allowDisabledGrid)) {
+                    filteredProfiles.add(option);
                 }
-
-                ArrayList<DisplayOption> filteredProfiles = new ArrayList<>();
-                if (!TextUtils.isEmpty(gridName)) {
-                        for (DisplayOption option : profiles) {
-                                if (gridName.equals(option.grid.name)
-                                        && (option.grid.isEnabled(deviceType) || allowDisabledGrid)) {
-                                        filteredProfiles.add(option);
-                                }
-                        }
+            }
+        }
+        if (filteredProfiles.isEmpty()) {
+            // No grid found, use the default options
+            for (DisplayOption option : profiles) {
+                if (option.canBeDefault) {
+                    filteredProfiles.add(option);
                 }
-                if (filteredProfiles.isEmpty()) {
-                        // No grid found, use the default options
-                        for (DisplayOption option : profiles) {
-                                if (option.canBeDefault) {
-                                        filteredProfiles.add(option);
-                                }
-                        }
+            }
+        }
+        if (filteredProfiles.isEmpty()) {
+            throw new RuntimeException("No display option with canBeDefault=true");
+        }
+        return filteredProfiles;
+    }
+
+    /**
+     * @return all the grid options that can be shown on the device
+     */
+    public List<GridOption> parseAllGridOptions(Context context) {
+        return parseAllDefinedGridOptions(context)
+                .stream()
+                .filter(go -> go.isEnabled(deviceType))
+                .collect(Collectors.toList());
+    }
+
+    /**
+     * @return all the grid options that can be shown on the device
+     */
+    public static List<GridOption> parseAllDefinedGridOptions(Context context) {
+        List<GridOption> result = new ArrayList<>();
+
+        try (XmlResourceParser parser = context.getResources().getXml(R.xml.device_profiles)) {
+            final int depth = parser.getDepth();
+            int type;
+            while (((type = parser.next()) != XmlPullParser.END_TAG
+                    || parser.getDepth() > depth) && type != XmlPullParser.END_DOCUMENT) {
+                if ((type == XmlPullParser.START_TAG)
+                        && GridOption.TAG_NAME.equals(parser.getName())) {
+                    result.add(new GridOption(context, Xml.asAttributeSet(parser)));
                 }
-                if (filteredProfiles.isEmpty()) {
-                        throw new RuntimeException("No display option with canBeDefault=true");
-                }
-                return filteredProfiles;
-        }
-
-        /**
-         * @return all the grid options that can be shown on the device
-         */
-        public static List<GridOption> parseAllGridOptions(Context context) {
-                return parseAllDefinedGridOptions(context)
-                        .stream()
-                        .filter(go -> go.isEnabled(deviceType))
-                        .collect(Collectors.toList());
-        }
-
-        /**
-         * @return all the grid options that can be shown on the device
-         */
-        public static List<GridOption> parseAllDefinedGridOptions(Context context) {
-                List<GridOption> result = new ArrayList<>();
-
-                try (XmlResourceParser parser = context.getResources().getXml(R.xml.device_profiles)) {
-                        final int depth = parser.getDepth();
-                        int type;
-                        while (((type = parser.next()) != XmlPullParser.END_TAG
-                                || parser.getDepth() > depth) && type != XmlPullParser.END_DOCUMENT) {
-                                if ((type == XmlPullParser.START_TAG)
-                                        && GridOption.TAG_NAME.equals(parser.getName())) {
-                                        result.add(new GridOption(context, Xml.asAttributeSet(parser)));
-                                }
-                        }
-                } catch (IOException | XmlPullParserException e) {
-                        Log.e(TAG, "Error parsing device profile", e);
-                        return Collections.emptyList();
-                }
-                return result;
-        }
-
-        private int getLauncherIconDensity(int requiredSize) {
-                // Densities typically defined by an app.
-                int[] densityBuckets = new int[]{
-                        DisplayMetrics.DENSITY_LOW,
-                        DisplayMetrics.DENSITY_MEDIUM,
-                        DisplayMetrics.DENSITY_TV,
-                        DisplayMetrics.DENSITY_HIGH,
-                        DisplayMetrics.DENSITY_XHIGH,
-                        DisplayMetrics.DENSITY_XXHIGH,
-                        DisplayMetrics.DENSITY_XXXHIGH
-                };
-
-                int density = DisplayMetrics.DENSITY_XXXHIGH;
-                for (int i = densityBuckets.length - 1; i >= 0; i--) {
-                        float expectedSize = ICON_SIZE_DEFINED_IN_APP_DP * densityBuckets[i]
-                                / DisplayMetrics.DENSITY_DEFAULT;
-                        if (expectedSize >= requiredSize) {
-                                density = densityBuckets[i];
-                        }
-                }
-
-                return density;
-        }
-
-        /**
-         * Apply any Partner customization grid overrides.
-         *
-         * Currently we support: all apps row / column count.
-         */
-        private void applyPartnerDeviceProfileOverrides(Context context, DisplayMetrics dm) {
-                Partner p = Partner.get(context.getPackageManager());
-                if (p == null) {
-                        return;
-                }
-                try {
-                        int numRows = p.getIntValue(RES_GRID_NUM_ROWS, -1);
-                        int numColumns = p.getIntValue(RES_GRID_NUM_COLUMNS, -1);
-                        float iconSizePx = p.getDimenValue(RES_GRID_ICON_SIZE_DP, -1);
-
-                        if (numRows > 0 && numColumns > 0) {
-                                this.numRows = numRows;
-                                this.numColumns = numColumns;
-                        }
-                        if (iconSizePx > 0) {
-                                this.iconSize[InvariantDeviceProfile.INDEX_DEFAULT] =
-                                        Utilities.dpiFromPx(iconSizePx, dm.densityDpi);
-                        }
-                } catch (Resources.NotFoundException ex) {
-                        Log.e(TAG, "Invalid Partner grid resource!", ex);
-                }
-        }
-
-        private static float dist(float x0, float y0, float x1, float y1) {
-                return (float) Math.hypot(x1 - x0, y1 - y0);
-        }
-
-        private static DisplayOption invDistWeightedInterpolate(
-                Info displayInfo, ArrayList<DisplayOption> points, @DeviceType int deviceType) {
-                int minWidthPx = Integer.MAX_VALUE;
-                int minHeightPx = Integer.MAX_VALUE;
-                for (WindowBounds bounds : displayInfo.supportedBounds) {
-                        boolean isTablet = displayInfo.isTablet(bounds);
-                        if (isTablet && deviceType == TYPE_MULTI_DISPLAY) {
-                                // For split displays, take half width per page
-                                minWidthPx = Math.min(minWidthPx, bounds.availableSize.x / 2);
-                                minHeightPx = Math.min(minHeightPx, bounds.availableSize.y);
-
-                        } else if (!isTablet && bounds.isLandscape()) {
-                                // We will use transposed layout in this case
-                                minWidthPx = Math.min(minWidthPx, bounds.availableSize.y);
-                                minHeightPx = Math.min(minHeightPx, bounds.availableSize.x);
-                        } else {
-                                minWidthPx = Math.min(minWidthPx, bounds.availableSize.x);
-                                minHeightPx = Math.min(minHeightPx, bounds.availableSize.y);
-                        }
-                }
-
-                float width = dpiFromPx(minWidthPx, displayInfo.getDensityDpi());
-                float height = dpiFromPx(minHeightPx, displayInfo.getDensityDpi());
-
-                // Sort the profiles based on the closeness to the device size
-                Collections.sort(points, (a, b) ->
-                        Float.compare(dist(width, height, a.minWidthDps, a.minHeightDps),
-                                dist(width, height, b.minWidthDps, b.minHeightDps)));
-
-                DisplayOption closestPoint = points.get(0);
-                GridOption closestOption = closestPoint.grid;
-                float weights = 0;
-
-                if (dist(width, height, closestPoint.minWidthDps, closestPoint.minHeightDps) == 0) {
-                        return closestPoint;
-                }
-
-                DisplayOption out = new DisplayOption(closestOption);
-                for (int i = 0; i < points.size() && i < KNEARESTNEIGHBOR; ++i) {
-                        DisplayOption p = points.get(i);
-                        float w = weight(width, height, p.minWidthDps, p.minHeightDps, WEIGHT_POWER);
-                        weights += w;
-                        out.add(new DisplayOption().add(p).multiply(w));
-                }
-                out.multiply(1.0f / weights);
-
-                // Since the bitmaps are persisted, ensure that all bitmap sizes are not larger than
-                // predefined size to avoid cache invalidation
-                for (int i = INDEX_DEFAULT; i < COUNT_SIZES; i++) {
-                        out.iconSizes[i] = Math.min(out.iconSizes[i], closestPoint.iconSizes[i]);
-                }
-
-<<<<<<< HEAD
-                return out;
-=======
+            }
+        } catch (IOException | XmlPullParserException e) {
+            Log.e(TAG, "Error parsing device profile", e);
+            return Collections.emptyList();
+        }
+        return result;
+    }
+
+    private int getLauncherIconDensity(int requiredSize) {
+        // Densities typically defined by an app.
+        int[] densityBuckets = new int[]{
+                DisplayMetrics.DENSITY_LOW,
+                DisplayMetrics.DENSITY_MEDIUM,
+                DisplayMetrics.DENSITY_TV,
+                DisplayMetrics.DENSITY_HIGH,
+                DisplayMetrics.DENSITY_XHIGH,
+                DisplayMetrics.DENSITY_XXHIGH,
+                DisplayMetrics.DENSITY_XXXHIGH
+        };
+
+        int density = DisplayMetrics.DENSITY_XXXHIGH;
+        for (int i = densityBuckets.length - 1; i >= 0; i--) {
+            float expectedSize = ICON_SIZE_DEFINED_IN_APP_DP * densityBuckets[i]
+                    / DisplayMetrics.DENSITY_DEFAULT;
+            if (expectedSize >= requiredSize) {
+                density = densityBuckets[i];
+            }
+        }
+
+        return density;
+    }
+
+    /**
+     * Apply any Partner customization grid overrides.
+     *
+     * Currently we support: all apps row / column count.
+     */
+    private void applyPartnerDeviceProfileOverrides(Context context, DisplayMetrics dm) {
+        Partner p = Partner.get(context.getPackageManager());
+        if (p == null) {
+            return;
+        }
+        try {
+            int numRows = p.getIntValue(RES_GRID_NUM_ROWS, -1);
+            int numColumns = p.getIntValue(RES_GRID_NUM_COLUMNS, -1);
+            float iconSizePx = p.getDimenValue(RES_GRID_ICON_SIZE_DP, -1);
+
+            if (numRows > 0 && numColumns > 0) {
+                this.numRows = numRows;
+                this.numColumns = numColumns;
+            }
+            if (iconSizePx > 0) {
+                this.iconSize[InvariantDeviceProfile.INDEX_DEFAULT] =
+                        Utilities.dpiFromPx(iconSizePx, dm.densityDpi);
+            }
+        } catch (Resources.NotFoundException ex) {
+            Log.e(TAG, "Invalid Partner grid resource!", ex);
+        }
+    }
+
+    private static float dist(float x0, float y0, float x1, float y1) {
+        return (float) Math.hypot(x1 - x0, y1 - y0);
+    }
+
+    private static DisplayOption invDistWeightedInterpolate(
+            Info displayInfo, ArrayList<DisplayOption> points, @DeviceType int deviceType) {
+        int minWidthPx = Integer.MAX_VALUE;
+        int minHeightPx = Integer.MAX_VALUE;
+        for (WindowBounds bounds : displayInfo.supportedBounds) {
+            boolean isTablet = displayInfo.isTablet(bounds);
+            if (isTablet && deviceType == TYPE_MULTI_DISPLAY) {
+                // For split displays, take half width per page
+                minWidthPx = Math.min(minWidthPx, bounds.availableSize.x / 2);
+                minHeightPx = Math.min(minHeightPx, bounds.availableSize.y);
+
+            } else if (!isTablet && bounds.isLandscape()) {
+                // We will use transposed layout in this case
+                minWidthPx = Math.min(minWidthPx, bounds.availableSize.y);
+                minHeightPx = Math.min(minHeightPx, bounds.availableSize.x);
+            } else {
+                minWidthPx = Math.min(minWidthPx, bounds.availableSize.x);
+                minHeightPx = Math.min(minHeightPx, bounds.availableSize.y);
+            }
+        }
+
+        float width = dpiFromPx(minWidthPx, displayInfo.getDensityDpi());
+        float height = dpiFromPx(minHeightPx, displayInfo.getDensityDpi());
+
+        // Sort the profiles based on the closeness to the device size
+        Collections.sort(points, (a, b) ->
+                Float.compare(dist(width, height, a.minWidthDps, a.minHeightDps),
+                        dist(width, height, b.minWidthDps, b.minHeightDps)));
+
+        DisplayOption closestPoint = points.get(0);
+        GridOption closestOption = closestPoint.grid;
+        float weights = 0;
+
+        if (dist(width, height, closestPoint.minWidthDps, closestPoint.minHeightDps) == 0) {
+            return closestPoint;
+        }
+
+        DisplayOption out = new DisplayOption(closestOption);
+        for (int i = 0; i < points.size() && i < KNEARESTNEIGHBOR; ++i) {
+            DisplayOption p = points.get(i);
+            float w = weight(width, height, p.minWidthDps, p.minHeightDps, WEIGHT_POWER);
+            weights += w;
+            out.add(new DisplayOption().add(p).multiply(w));
+        }
+        out.multiply(1.0f / weights);
+
+        // Since the bitmaps are persisted, ensure that all bitmap sizes are not larger than
+        // predefined size to avoid cache invalidation
+        for (int i = INDEX_DEFAULT; i < COUNT_SIZES; i++) {
+            out.iconSizes[i] = Math.min(out.iconSizes[i], closestPoint.iconSizes[i]);
+        }
+
         return out;
     }
 
@@ -1037,40 +741,53 @@
             } else if (diff == minDiff && profile.rotationHint == rotation) {
                 bestMatch = profile;
             }
->>>>>>> 5f635e80
-        }
-
-        public DeviceProfile getDeviceProfile(Context context) {
-                Resources res = context.getResources();
-                Configuration config = context.getResources().getConfiguration();
-
-                float screenWidth = config.screenWidthDp * res.getDisplayMetrics().density;
-                float screenHeight = config.screenHeightDp * res.getDisplayMetrics().density;
-                int rotation = WindowManagerProxy.INSTANCE.get(context).getRotation(context);
-
-                return getBestMatch(screenWidth, screenHeight, rotation);
-        }
+        }
+        return bestMatch;
+    }
+
+    private static float weight(float x0, float y0, float x1, float y1, float pow) {
+        float d = dist(x0, y0, x1, y1);
+        if (Float.compare(d, 0f) == 0) {
+            return Float.POSITIVE_INFINITY;
+        }
+        return (float) (WEIGHT_EFFICIENT / Math.pow(d, pow));
+    }
+
+    /**
+     * As a ratio of screen height, the total distance we want the parallax effect to span
+     * horizontally
+     */
+    private static float wallpaperTravelToScreenWidthRatio(int width, int height) {
+        float aspectRatio = width / (float) height;
+
+        // At an aspect ratio of 16/10, the wallpaper parallax effect should span 1.5 * screen width
+        // At an aspect ratio of 10/16, the wallpaper parallax effect should span 1.2 * screen width
+        // We will use these two data points to extrapolate how much the wallpaper parallax effect
+        // to span (ie travel) at any aspect ratio:
+
+        final float ASPECT_RATIO_LANDSCAPE = 16 / 10f;
+        final float ASPECT_RATIO_PORTRAIT = 10 / 16f;
+        final float WALLPAPER_WIDTH_TO_SCREEN_RATIO_LANDSCAPE = 1.5f;
+        final float WALLPAPER_WIDTH_TO_SCREEN_RATIO_PORTRAIT = 1.2f;
+
+        // To find out the desired width at different aspect ratios, we use the following two
+        // formulas, where the coefficient on x is the aspect ratio (width/height):
+        //   (16/10)x + y = 1.5
+        //   (10/16)x + y = 1.2
+        // We solve for x and y and end up with a final formula:
+        final float x =
+                (WALLPAPER_WIDTH_TO_SCREEN_RATIO_LANDSCAPE
+                        - WALLPAPER_WIDTH_TO_SCREEN_RATIO_PORTRAIT) /
+                        (ASPECT_RATIO_LANDSCAPE - ASPECT_RATIO_PORTRAIT);
+        final float y = WALLPAPER_WIDTH_TO_SCREEN_RATIO_PORTRAIT - x * ASPECT_RATIO_PORTRAIT;
+        return x * aspectRatio + y;
+    }
+
+    public interface OnIDPChangeListener {
 
         /**
-         * Returns the device profile matching the provided screen configuration
+         * Called when the device provide changes
          */
-<<<<<<< HEAD
-        public DeviceProfile getBestMatch(float screenWidth, float screenHeight, int rotation) {
-                DeviceProfile bestMatch = supportedProfiles.get(0);
-                float minDiff = Float.MAX_VALUE;
-
-                for (DeviceProfile profile : supportedProfiles) {
-                        float diff = Math.abs(profile.widthPx - screenWidth)
-                                + Math.abs(profile.heightPx - screenHeight);
-                        if (diff < minDiff) {
-                                minDiff = diff;
-                                bestMatch = profile;
-                        } else if (diff == minDiff && profile.rotationHint == rotation) {
-                                bestMatch = profile;
-                        }
-                }
-                return bestMatch;
-=======
         void onIdpChanged(boolean modelPropertiesChanged);
     }
 
@@ -1283,575 +1000,365 @@
                             == INLINE_QSB_FOR_TWO_PANEL_LANDSCAPE;
 
             a.recycle();
->>>>>>> 5f635e80
-        }
-
-        private static float weight(float x0, float y0, float x1, float y1, float pow) {
-                float d = dist(x0, y0, x1, y1);
-                if (Float.compare(d, 0f) == 0) {
-                        return Float.POSITIVE_INFINITY;
-                }
-                return (float) (WEIGHT_EFFICIENT / Math.pow(d, pow));
-        }
-
-        /**
-         * As a ratio of screen height, the total distance we want the parallax effect to span
-         * horizontally
-         */
-        private static float wallpaperTravelToScreenWidthRatio(int width, int height) {
-                float aspectRatio = width / (float) height;
-
-                // At an aspect ratio of 16/10, the wallpaper parallax effect should span 1.5 * screen width
-                // At an aspect ratio of 10/16, the wallpaper parallax effect should span 1.2 * screen width
-                // We will use these two data points to extrapolate how much the wallpaper parallax effect
-                // to span (ie travel) at any aspect ratio:
-
-                final float ASPECT_RATIO_LANDSCAPE = 16 / 10f;
-                final float ASPECT_RATIO_PORTRAIT = 10 / 16f;
-                final float WALLPAPER_WIDTH_TO_SCREEN_RATIO_LANDSCAPE = 1.5f;
-                final float WALLPAPER_WIDTH_TO_SCREEN_RATIO_PORTRAIT = 1.2f;
-
-                // To find out the desired width at different aspect ratios, we use the following two
-                // formulas, where the coefficient on x is the aspect ratio (width/height):
-                //   (16/10)x + y = 1.5
-                //   (10/16)x + y = 1.2
-                // We solve for x and y and end up with a final formula:
-                final float x =
-                        (WALLPAPER_WIDTH_TO_SCREEN_RATIO_LANDSCAPE
-                                - WALLPAPER_WIDTH_TO_SCREEN_RATIO_PORTRAIT) /
-                                (ASPECT_RATIO_LANDSCAPE - ASPECT_RATIO_PORTRAIT);
-                final float y = WALLPAPER_WIDTH_TO_SCREEN_RATIO_PORTRAIT - x * ASPECT_RATIO_PORTRAIT;
-                return x * aspectRatio + y;
-        }
-
-        public interface OnIDPChangeListener {
-
-                /**
-                 * Called when the device provide changes
-                 */
-                void onIdpChanged(boolean modelPropertiesChanged);
-        }
-
-
-        public static final class GridOption {
-
-                public static final String TAG_NAME = "grid-option";
-
-                private static final int DEVICE_CATEGORY_PHONE = 1 << 0;
-                private static final int DEVICE_CATEGORY_TABLET = 1 << 1;
-                private static final int DEVICE_CATEGORY_MULTI_DISPLAY = 1 << 2;
-                private static final int DEVICE_CATEGORY_ALL =
-                        DEVICE_CATEGORY_PHONE | DEVICE_CATEGORY_TABLET | DEVICE_CATEGORY_MULTI_DISPLAY;
-
-                private static final int INLINE_QSB_FOR_PORTRAIT = 1 << 0;
-                private static final int INLINE_QSB_FOR_LANDSCAPE = 1 << 1;
-                private static final int INLINE_QSB_FOR_TWO_PANEL_PORTRAIT = 1 << 2;
-                private static final int INLINE_QSB_FOR_TWO_PANEL_LANDSCAPE = 1 << 3;
-                private static final int DONT_INLINE_QSB = 0;
-
-                public final String name;
-                public final int numRows;
-                public final int numColumns;
-                public final int numSearchContainerColumns;
-                public final int deviceCategory;
-
-                public final int numFolderRows;
-                public final int numFolderColumns;
-                private final @StyleRes int folderStyle;
-                private final @StyleRes int cellStyle;
-
-                private final @StyleRes int allAppsStyle;
-                public final int numAllAppsColumns;
-                public final int numDatabaseAllAppsColumns;
-                public final int numHotseatIcons;
-                public final int numDatabaseHotseatIcons;
-
-                private final int[] hotseatColumnSpan = new int[COUNT_SIZES];
-
-                private final boolean[] inlineQsb = new boolean[COUNT_SIZES];
-
-                private @DimenRes int inlineNavButtonsEndSpacing;
-                public final String dbFile;
-
-                private final int defaultLayoutId;
-                private final int demoModeLayoutId;
-                private final int mWorkspaceSpecsId;
-
-                private final int mWorkspaceSpecsTwoPanelId;
-                private final int mAllAppsSpecsId;
-                private final int mAllAppsSpecsTwoPanelId;
-                private final int mFolderSpecsId;
-                private final int mFolderSpecsTwoPanelId;
-                private final int mHotseatSpecsId;
-                private final int mHotseatSpecsTwoPanelId;
-
-                private final boolean isScalable;
-                private final int devicePaddingId;
-
-                public GridOption(Context context, AttributeSet attrs) {
-                        TypedArray a = context.obtainStyledAttributes(
-                                attrs, R.styleable.GridDisplayOption);
-                        name = a.getString(R.styleable.GridDisplayOption_name);
-                        numRows = a.getInt(R.styleable.GridDisplayOption_numRows, 0);
-                        numColumns = a.getInt(R.styleable.GridDisplayOption_numColumns, 4);
-                        numSearchContainerColumns = a.getInt(
-                                R.styleable.GridDisplayOption_numSearchContainerColumns, numColumns);
-
-                        dbFile = a.getString(R.styleable.GridDisplayOption_dbFile);
-                        defaultLayoutId = a.getResourceId(
-                                R.styleable.GridDisplayOption_defaultLayoutId, 0);
-                        demoModeLayoutId = a.getResourceId(
-                                R.styleable.GridDisplayOption_demoModeLayoutId, defaultLayoutId);
-
-                        allAppsStyle = a.getResourceId(R.styleable.GridDisplayOption_allAppsStyle,
-                                R.style.AllAppsStyleDefault);
-                        numAllAppsColumns = a.getInt(
-                                R.styleable.GridDisplayOption_numAllAppsColumns, numColumns);
-                        numDatabaseAllAppsColumns = a.getInt(
-                                R.styleable.GridDisplayOption_numExtendedAllAppsColumns, numAllAppsColumns);
-
-                        numHotseatIcons = a.getInt(
-                                R.styleable.GridDisplayOption_numHotseatIcons, numColumns);
-                        numDatabaseHotseatIcons = a.getInt(
-                                R.styleable.GridDisplayOption_numExtendedHotseatIcons, 2 * numHotseatIcons);
-
-                        hotseatColumnSpan[INDEX_DEFAULT] = a.getInt(
-                                R.styleable.GridDisplayOption_hotseatColumnSpan, numColumns);
-                        hotseatColumnSpan[INDEX_LANDSCAPE] = a.getInt(
-                                R.styleable.GridDisplayOption_hotseatColumnSpanLandscape, numColumns);
-                        hotseatColumnSpan[INDEX_TWO_PANEL_LANDSCAPE] = a.getInt(
-                                R.styleable.GridDisplayOption_hotseatColumnSpanTwoPanelLandscape,
-                                numColumns);
-                        hotseatColumnSpan[INDEX_TWO_PANEL_PORTRAIT] = a.getInt(
-                                R.styleable.GridDisplayOption_hotseatColumnSpanTwoPanelPortrait,
-                                numColumns);
-
-                        inlineNavButtonsEndSpacing =
-                                a.getResourceId(R.styleable.GridDisplayOption_inlineNavButtonsEndSpacing,
-                                        R.dimen.taskbar_button_margin_default);
-
-                        numFolderRows = a.getInt(
-                                R.styleable.GridDisplayOption_numFolderRows, numRows);
-                        numFolderColumns = a.getInt(
-                                R.styleable.GridDisplayOption_numFolderColumns, numColumns);
-
-                        folderStyle = a.getResourceId(R.styleable.GridDisplayOption_folderStyle,
-                                INVALID_RESOURCE_HANDLE);
-
-                        cellStyle = a.getResourceId(R.styleable.GridDisplayOption_cellStyle,
-                                R.style.CellStyleDefault);
-
-                        isScalable = a.getBoolean(
-                                R.styleable.GridDisplayOption_isScalable, false);
-                        devicePaddingId = a.getResourceId(
-                                R.styleable.GridDisplayOption_devicePaddingId, INVALID_RESOURCE_HANDLE);
-                        deviceCategory = a.getInt(R.styleable.GridDisplayOption_deviceCategory,
-                                DEVICE_CATEGORY_ALL);
-
-                        if (FeatureFlags.ENABLE_RESPONSIVE_WORKSPACE.get()) {
-                                mWorkspaceSpecsId = a.getResourceId(
-                                        R.styleable.GridDisplayOption_workspaceSpecsId, INVALID_RESOURCE_HANDLE);
-                                mWorkspaceSpecsTwoPanelId = a.getResourceId(
-                                        R.styleable.GridDisplayOption_workspaceSpecsTwoPanelId,
-                                        INVALID_RESOURCE_HANDLE);
-                                mAllAppsSpecsId = a.getResourceId(
-                                        R.styleable.GridDisplayOption_allAppsSpecsId, INVALID_RESOURCE_HANDLE);
-                                mAllAppsSpecsTwoPanelId = a.getResourceId(
-                                        R.styleable.GridDisplayOption_allAppsSpecsTwoPanelId,
-                                        INVALID_RESOURCE_HANDLE);
-                                mFolderSpecsId = a.getResourceId(
-                                        R.styleable.GridDisplayOption_folderSpecsId, INVALID_RESOURCE_HANDLE);
-                                mFolderSpecsTwoPanelId = a.getResourceId(
-                                        R.styleable.GridDisplayOption_folderSpecsTwoPanelId,
-                                        INVALID_RESOURCE_HANDLE);
-                                mHotseatSpecsId = a.getResourceId(
-                                        R.styleable.GridDisplayOption_hotseatSpecsId, INVALID_RESOURCE_HANDLE);
-                                mHotseatSpecsTwoPanelId = a.getResourceId(
-                                        R.styleable.GridDisplayOption_hotseatSpecsTwoPanelId,
-                                        INVALID_RESOURCE_HANDLE);
-                        } else {
-                                mWorkspaceSpecsId = INVALID_RESOURCE_HANDLE;
-                                mWorkspaceSpecsTwoPanelId = INVALID_RESOURCE_HANDLE;
-                                mAllAppsSpecsId = INVALID_RESOURCE_HANDLE;
-                                mAllAppsSpecsTwoPanelId = INVALID_RESOURCE_HANDLE;
-                                mFolderSpecsId = INVALID_RESOURCE_HANDLE;
-                                mFolderSpecsTwoPanelId = INVALID_RESOURCE_HANDLE;
-                                mHotseatSpecsId = INVALID_RESOURCE_HANDLE;
-                                mHotseatSpecsTwoPanelId = INVALID_RESOURCE_HANDLE;
-                        }
-
-                        int inlineForRotation = a.getInt(R.styleable.GridDisplayOption_inlineQsb,
-                                DONT_INLINE_QSB);
-                        inlineQsb[INDEX_DEFAULT] =
-                                (inlineForRotation & INLINE_QSB_FOR_PORTRAIT) == INLINE_QSB_FOR_PORTRAIT;
-                        inlineQsb[INDEX_LANDSCAPE] =
-                                (inlineForRotation & INLINE_QSB_FOR_LANDSCAPE) == INLINE_QSB_FOR_LANDSCAPE;
-                        inlineQsb[INDEX_TWO_PANEL_PORTRAIT] =
-                                (inlineForRotation & INLINE_QSB_FOR_TWO_PANEL_PORTRAIT)
-                                        == INLINE_QSB_FOR_TWO_PANEL_PORTRAIT;
-                        inlineQsb[INDEX_TWO_PANEL_LANDSCAPE] =
-                                (inlineForRotation & INLINE_QSB_FOR_TWO_PANEL_LANDSCAPE)
-                                        == INLINE_QSB_FOR_TWO_PANEL_LANDSCAPE;
-                        a.recycle();
-                }
-
-                public boolean isEnabled(@DeviceType int deviceType) {
-                        switch (deviceType) {
-                                case TYPE_PHONE:
-                                        return (deviceCategory & DEVICE_CATEGORY_PHONE) == DEVICE_CATEGORY_PHONE;
-                                case TYPE_TABLET:
-                                        return (deviceCategory & DEVICE_CATEGORY_TABLET) == DEVICE_CATEGORY_TABLET;
-                                case TYPE_MULTI_DISPLAY:
-                                        return (deviceCategory & DEVICE_CATEGORY_MULTI_DISPLAY)
-                                                == DEVICE_CATEGORY_MULTI_DISPLAY;
-                                default:
-                                        return false;
-                        }
-                }
-        }
-
-        @VisibleForTesting
-        static final class DisplayOption {
-                public final GridOption grid;
-
-                private final float minWidthDps;
-                private final float minHeightDps;
-                private final boolean canBeDefault;
-
-                private final PointF[] minCellSize = new PointF[COUNT_SIZES];
-
-                private final PointF[] borderSpaces = new PointF[COUNT_SIZES];
-                private final float[] horizontalMargin = new float[COUNT_SIZES];
-                private final float[] hotseatBarBottomSpace = new float[COUNT_SIZES];
-                private final float[] hotseatQsbSpace = new float[COUNT_SIZES];
-
-                private final float[] iconSizes = new float[COUNT_SIZES];
-                private final float[] textSizes = new float[COUNT_SIZES];
-
-                private final PointF[] allAppsCellSize = new PointF[COUNT_SIZES];
-                private final float[] allAppsIconSizes = new float[COUNT_SIZES];
-                private final float[] allAppsIconTextSizes = new float[COUNT_SIZES];
-                private final PointF[] allAppsBorderSpaces = new PointF[COUNT_SIZES];
-
-                private final float[] transientTaskbarIconSize = new float[COUNT_SIZES];
-
-                private final boolean[] startAlignTaskbar = new boolean[COUNT_SIZES];
-
-                DisplayOption(GridOption grid, Context context, AttributeSet attrs) {
-                        this.grid = grid;
-
-                        Resources res = context.getResources();
-
-                        TypedArray a = context.obtainStyledAttributes(attrs, R.styleable.ProfileDisplayOption);
-
-                        minWidthDps = a.getFloat(R.styleable.ProfileDisplayOption_minWidthDps, 0);
-                        minHeightDps = a.getFloat(R.styleable.ProfileDisplayOption_minHeightDps, 0);
-
-                        canBeDefault = a.getBoolean(R.styleable.ProfileDisplayOption_canBeDefault, false);
-
-                        float x;
-                        float y;
-
-                        x = a.getFloat(R.styleable.ProfileDisplayOption_minCellWidth, 0);
-                        y = a.getFloat(R.styleable.ProfileDisplayOption_minCellHeight, 0);
-                        minCellSize[INDEX_DEFAULT] = new PointF(x, y);
-
-                        x = a.getFloat(R.styleable.ProfileDisplayOption_minCellWidthLandscape,
-                                minCellSize[INDEX_DEFAULT].x);
-                        y = a.getFloat(R.styleable.ProfileDisplayOption_minCellHeightLandscape,
-                                minCellSize[INDEX_DEFAULT].y);
-                        minCellSize[INDEX_LANDSCAPE] = new PointF(x, y);
-
-                        x = a.getFloat(R.styleable.ProfileDisplayOption_minCellWidthTwoPanelPortrait,
-                                minCellSize[INDEX_DEFAULT].x);
-                        y = a.getFloat(R.styleable.ProfileDisplayOption_minCellHeightTwoPanelPortrait,
-                                minCellSize[INDEX_DEFAULT].y);
-                        minCellSize[INDEX_TWO_PANEL_PORTRAIT] = new PointF(x, y);
-
-                        x = a.getFloat(R.styleable.ProfileDisplayOption_minCellWidthTwoPanelLandscape,
-                                minCellSize[INDEX_DEFAULT].x);
-                        y = a.getFloat(R.styleable.ProfileDisplayOption_minCellHeightTwoPanelLandscape,
-                                minCellSize[INDEX_DEFAULT].y);
-                        minCellSize[INDEX_TWO_PANEL_LANDSCAPE] = new PointF(x, y);
-
-                        float borderSpace = a.getFloat(R.styleable.ProfileDisplayOption_borderSpace, 0);
-                        float borderSpaceLandscape = a.getFloat(
-                                R.styleable.ProfileDisplayOption_borderSpaceLandscape, borderSpace);
-                        float borderSpaceTwoPanelPortrait = a.getFloat(
-                                R.styleable.ProfileDisplayOption_borderSpaceTwoPanelPortrait, borderSpace);
-                        float borderSpaceTwoPanelLandscape = a.getFloat(
-                                R.styleable.ProfileDisplayOption_borderSpaceTwoPanelLandscape, borderSpace);
-
-                        x = a.getFloat(R.styleable.ProfileDisplayOption_borderSpaceHorizontal, borderSpace);
-                        y = a.getFloat(R.styleable.ProfileDisplayOption_borderSpaceVertical, borderSpace);
-                        borderSpaces[INDEX_DEFAULT] = new PointF(x, y);
-
-                        x = a.getFloat(R.styleable.ProfileDisplayOption_borderSpaceLandscapeHorizontal,
-                                borderSpaceLandscape);
-                        y = a.getFloat(R.styleable.ProfileDisplayOption_borderSpaceLandscapeVertical,
-                                borderSpaceLandscape);
-                        borderSpaces[INDEX_LANDSCAPE] = new PointF(x, y);
-
-                        x = a.getFloat(
-                                R.styleable.ProfileDisplayOption_borderSpaceTwoPanelPortraitHorizontal,
-                                borderSpaceTwoPanelPortrait);
-                        y = a.getFloat(
-                                R.styleable.ProfileDisplayOption_borderSpaceTwoPanelPortraitVertical,
-                                borderSpaceTwoPanelPortrait);
-                        borderSpaces[INDEX_TWO_PANEL_PORTRAIT] = new PointF(x, y);
-
-                        x = a.getFloat(
-                                R.styleable.ProfileDisplayOption_borderSpaceTwoPanelLandscapeHorizontal,
-                                borderSpaceTwoPanelLandscape);
-                        y = a.getFloat(
-                                R.styleable.ProfileDisplayOption_borderSpaceTwoPanelLandscapeVertical,
-                                borderSpaceTwoPanelLandscape);
-                        borderSpaces[INDEX_TWO_PANEL_LANDSCAPE] = new PointF(x, y);
-
-                        x = a.getFloat(R.styleable.ProfileDisplayOption_allAppsCellWidth,
-                                minCellSize[INDEX_DEFAULT].x);
-                        y = a.getFloat(R.styleable.ProfileDisplayOption_allAppsCellHeight,
-                                minCellSize[INDEX_DEFAULT].y);
-                        allAppsCellSize[INDEX_DEFAULT] = new PointF(x, y);
-
-                        x = a.getFloat(R.styleable.ProfileDisplayOption_allAppsCellWidthLandscape,
-                                allAppsCellSize[INDEX_DEFAULT].x);
-                        y = a.getFloat(R.styleable.ProfileDisplayOption_allAppsCellHeightLandscape,
-                                allAppsCellSize[INDEX_DEFAULT].y);
-                        allAppsCellSize[INDEX_LANDSCAPE] = new PointF(x, y);
-
-                        x = a.getFloat(R.styleable.ProfileDisplayOption_allAppsCellWidthTwoPanelPortrait,
-                                allAppsCellSize[INDEX_DEFAULT].x);
-                        y = a.getFloat(R.styleable.ProfileDisplayOption_allAppsCellHeightTwoPanelPortrait,
-                                allAppsCellSize[INDEX_DEFAULT].y);
-                        allAppsCellSize[INDEX_TWO_PANEL_PORTRAIT] = new PointF(x, y);
-
-                        x = a.getFloat(R.styleable.ProfileDisplayOption_allAppsCellWidthTwoPanelLandscape,
-                                allAppsCellSize[INDEX_DEFAULT].x);
-                        y = a.getFloat(R.styleable.ProfileDisplayOption_allAppsCellHeightTwoPanelLandscape,
-                                allAppsCellSize[INDEX_DEFAULT].y);
-                        allAppsCellSize[INDEX_TWO_PANEL_LANDSCAPE] = new PointF(x, y);
-
-                        float allAppsBorderSpace = a.getFloat(
-                                R.styleable.ProfileDisplayOption_allAppsBorderSpace, borderSpace);
-                        float allAppsBorderSpaceLandscape = a.getFloat(
-                                R.styleable.ProfileDisplayOption_allAppsBorderSpaceLandscape,
-                                allAppsBorderSpace);
-                        float allAppsBorderSpaceTwoPanelPortrait = a.getFloat(
-                                R.styleable.ProfileDisplayOption_allAppsBorderSpaceTwoPanelPortrait,
-                                allAppsBorderSpace);
-                        float allAppsBorderSpaceTwoPanelLandscape = a.getFloat(
-                                R.styleable.ProfileDisplayOption_allAppsBorderSpaceTwoPanelLandscape,
-                                allAppsBorderSpace);
-
-                        x = a.getFloat(R.styleable.ProfileDisplayOption_allAppsBorderSpaceHorizontal,
-                                allAppsBorderSpace);
-                        y = a.getFloat(R.styleable.ProfileDisplayOption_allAppsBorderSpaceVertical,
-                                allAppsBorderSpace);
-                        allAppsBorderSpaces[INDEX_DEFAULT] = new PointF(x, y);
-
-                        x = a.getFloat(R.styleable.ProfileDisplayOption_allAppsBorderSpaceLandscapeHorizontal,
-                                allAppsBorderSpaceLandscape);
-                        y = a.getFloat(R.styleable.ProfileDisplayOption_allAppsBorderSpaceLandscapeVertical,
-                                allAppsBorderSpaceLandscape);
-                        allAppsBorderSpaces[INDEX_LANDSCAPE] = new PointF(x, y);
-
-                        x = a.getFloat(
-                                R.styleable.ProfileDisplayOption_allAppsBorderSpaceTwoPanelPortraitHorizontal,
-                                allAppsBorderSpaceTwoPanelPortrait);
-                        y = a.getFloat(
-                                R.styleable.ProfileDisplayOption_allAppsBorderSpaceTwoPanelPortraitVertical,
-                                allAppsBorderSpaceTwoPanelPortrait);
-                        allAppsBorderSpaces[INDEX_TWO_PANEL_PORTRAIT] = new PointF(x, y);
-
-                        x = a.getFloat(
-                                R.styleable.ProfileDisplayOption_allAppsBorderSpaceTwoPanelLandscapeHorizontal,
-                                allAppsBorderSpaceTwoPanelLandscape);
-                        y = a.getFloat(
-                                R.styleable.ProfileDisplayOption_allAppsBorderSpaceTwoPanelLandscapeVertical,
-                                allAppsBorderSpaceTwoPanelLandscape);
-                        allAppsBorderSpaces[INDEX_TWO_PANEL_LANDSCAPE] = new PointF(x, y);
-
-                        iconSizes[INDEX_DEFAULT] =
-                                a.getFloat(R.styleable.ProfileDisplayOption_iconImageSize, 0);
-                        iconSizes[INDEX_LANDSCAPE] =
-                                a.getFloat(R.styleable.ProfileDisplayOption_iconSizeLandscape,
-                                        iconSizes[INDEX_DEFAULT]);
-                        iconSizes[INDEX_TWO_PANEL_PORTRAIT] =
-                                a.getFloat(R.styleable.ProfileDisplayOption_iconSizeTwoPanelPortrait,
-                                        iconSizes[INDEX_DEFAULT]);
-                        iconSizes[INDEX_TWO_PANEL_LANDSCAPE] =
-                                a.getFloat(R.styleable.ProfileDisplayOption_iconSizeTwoPanelLandscape,
-                                        iconSizes[INDEX_DEFAULT]);
-
-                        allAppsIconSizes[INDEX_DEFAULT] = a.getFloat(
-                                R.styleable.ProfileDisplayOption_allAppsIconSize, iconSizes[INDEX_DEFAULT]);
-                        allAppsIconSizes[INDEX_LANDSCAPE] = a.getFloat(
-                                R.styleable.ProfileDisplayOption_allAppsIconSizeLandscape,
-                                allAppsIconSizes[INDEX_DEFAULT]);
-                        allAppsIconSizes[INDEX_TWO_PANEL_PORTRAIT] = a.getFloat(
-                                R.styleable.ProfileDisplayOption_allAppsIconSizeTwoPanelPortrait,
-                                allAppsIconSizes[INDEX_DEFAULT]);
-                        allAppsIconSizes[INDEX_TWO_PANEL_LANDSCAPE] = a.getFloat(
-                                R.styleable.ProfileDisplayOption_allAppsIconSizeTwoPanelLandscape,
-                                allAppsIconSizes[INDEX_DEFAULT]);
-
-                        textSizes[INDEX_DEFAULT] =
-                                a.getFloat(R.styleable.ProfileDisplayOption_iconTextSize, 0);
-                        textSizes[INDEX_LANDSCAPE] =
-                                a.getFloat(R.styleable.ProfileDisplayOption_iconTextSizeLandscape,
-                                        textSizes[INDEX_DEFAULT]);
-                        textSizes[INDEX_TWO_PANEL_PORTRAIT] =
-                                a.getFloat(R.styleable.ProfileDisplayOption_iconTextSizeTwoPanelPortrait,
-                                        textSizes[INDEX_DEFAULT]);
-                        textSizes[INDEX_TWO_PANEL_LANDSCAPE] =
-                                a.getFloat(R.styleable.ProfileDisplayOption_iconTextSizeTwoPanelLandscape,
-                                        textSizes[INDEX_DEFAULT]);
-
-                        allAppsIconTextSizes[INDEX_DEFAULT] = a.getFloat(
-                                R.styleable.ProfileDisplayOption_allAppsIconTextSize, textSizes[INDEX_DEFAULT]);
-                        allAppsIconTextSizes[INDEX_LANDSCAPE] = allAppsIconTextSizes[INDEX_DEFAULT];
-                        allAppsIconTextSizes[INDEX_TWO_PANEL_PORTRAIT] = a.getFloat(
-                                R.styleable.ProfileDisplayOption_allAppsIconTextSizeTwoPanelPortrait,
-                                allAppsIconTextSizes[INDEX_DEFAULT]);
-                        allAppsIconTextSizes[INDEX_TWO_PANEL_LANDSCAPE] = a.getFloat(
-                                R.styleable.ProfileDisplayOption_allAppsIconTextSizeTwoPanelLandscape,
-                                allAppsIconTextSizes[INDEX_DEFAULT]);
-
-                        horizontalMargin[INDEX_DEFAULT] = a.getFloat(
-                                R.styleable.ProfileDisplayOption_horizontalMargin, 0);
-                        horizontalMargin[INDEX_LANDSCAPE] = a.getFloat(
-                                R.styleable.ProfileDisplayOption_horizontalMarginLandscape,
-                                horizontalMargin[INDEX_DEFAULT]);
-                        horizontalMargin[INDEX_TWO_PANEL_LANDSCAPE] = a.getFloat(
-                                R.styleable.ProfileDisplayOption_horizontalMarginTwoPanelLandscape,
-                                horizontalMargin[INDEX_DEFAULT]);
-                        horizontalMargin[INDEX_TWO_PANEL_PORTRAIT] = a.getFloat(
-                                R.styleable.ProfileDisplayOption_horizontalMarginTwoPanelPortrait,
-                                horizontalMargin[INDEX_DEFAULT]);
-
-                        hotseatBarBottomSpace[INDEX_DEFAULT] = a.getFloat(
-                                R.styleable.ProfileDisplayOption_hotseatBarBottomSpace,
-                                ResourcesCompat.getFloat(res, R.dimen.hotseat_bar_bottom_space_default));
-                        hotseatBarBottomSpace[INDEX_LANDSCAPE] = a.getFloat(
-                                R.styleable.ProfileDisplayOption_hotseatBarBottomSpaceLandscape,
-                                hotseatBarBottomSpace[INDEX_DEFAULT]);
-                        hotseatBarBottomSpace[INDEX_TWO_PANEL_LANDSCAPE] = a.getFloat(
-                                R.styleable.ProfileDisplayOption_hotseatBarBottomSpaceTwoPanelLandscape,
-                                hotseatBarBottomSpace[INDEX_DEFAULT]);
-                        hotseatBarBottomSpace[INDEX_TWO_PANEL_PORTRAIT] = a.getFloat(
-                                R.styleable.ProfileDisplayOption_hotseatBarBottomSpaceTwoPanelPortrait,
-                                hotseatBarBottomSpace[INDEX_DEFAULT]);
-
-                        hotseatQsbSpace[INDEX_DEFAULT] = a.getFloat(
-                                R.styleable.ProfileDisplayOption_hotseatQsbSpace,
-                                ResourcesCompat.getFloat(res, R.dimen.hotseat_qsb_space_default));
-                        hotseatQsbSpace[INDEX_LANDSCAPE] = a.getFloat(
-                                R.styleable.ProfileDisplayOption_hotseatQsbSpaceLandscape,
-                                hotseatQsbSpace[INDEX_DEFAULT]);
-                        hotseatQsbSpace[INDEX_TWO_PANEL_LANDSCAPE] = a.getFloat(
-                                R.styleable.ProfileDisplayOption_hotseatQsbSpaceTwoPanelLandscape,
-                                hotseatQsbSpace[INDEX_DEFAULT]);
-                        hotseatQsbSpace[INDEX_TWO_PANEL_PORTRAIT] = a.getFloat(
-                                R.styleable.ProfileDisplayOption_hotseatQsbSpaceTwoPanelPortrait,
-                                hotseatQsbSpace[INDEX_DEFAULT]);
-
-                        transientTaskbarIconSize[INDEX_DEFAULT] = a.getFloat(
-                                R.styleable.ProfileDisplayOption_transientTaskbarIconSize,
-                                ResourcesCompat.getFloat(res, R.dimen.taskbar_icon_size));
-                        transientTaskbarIconSize[INDEX_LANDSCAPE] = a.getFloat(
-                                R.styleable.ProfileDisplayOption_transientTaskbarIconSizeLandscape,
-                                transientTaskbarIconSize[INDEX_DEFAULT]);
-                        transientTaskbarIconSize[INDEX_TWO_PANEL_LANDSCAPE] = a.getFloat(
-                                R.styleable.ProfileDisplayOption_transientTaskbarIconSizeTwoPanelLandscape,
-                                transientTaskbarIconSize[INDEX_DEFAULT]);
-                        transientTaskbarIconSize[INDEX_TWO_PANEL_PORTRAIT] = a.getFloat(
-                                R.styleable.ProfileDisplayOption_transientTaskbarIconSizeTwoPanelPortrait,
-                                transientTaskbarIconSize[INDEX_DEFAULT]);
-
-                        startAlignTaskbar[INDEX_DEFAULT] = a.getBoolean(
-                                R.styleable.ProfileDisplayOption_startAlignTaskbar, false);
-                        startAlignTaskbar[INDEX_LANDSCAPE] = a.getBoolean(
-                                R.styleable.ProfileDisplayOption_startAlignTaskbarLandscape,
-                                startAlignTaskbar[INDEX_DEFAULT]);
-                        startAlignTaskbar[INDEX_TWO_PANEL_LANDSCAPE] = a.getBoolean(
-                                R.styleable.ProfileDisplayOption_startAlignTaskbarTwoPanelLandscape,
-                                startAlignTaskbar[INDEX_LANDSCAPE]);
-                        startAlignTaskbar[INDEX_TWO_PANEL_PORTRAIT] = a.getBoolean(
-                                R.styleable.ProfileDisplayOption_startAlignTaskbarTwoPanelPortrait,
-                                startAlignTaskbar[INDEX_DEFAULT]);
-
-                        a.recycle();
-                }
-
-                DisplayOption() {
-                        this(null);
-                }
-
-                DisplayOption(GridOption grid) {
-                        this.grid = grid;
-                        minWidthDps = 0;
-                        minHeightDps = 0;
-                        canBeDefault = false;
-                        for (int i = 0; i < COUNT_SIZES; i++) {
-                                iconSizes[i] = 0;
-                                textSizes[i] = 0;
-                                borderSpaces[i] = new PointF();
-                                minCellSize[i] = new PointF();
-                                allAppsCellSize[i] = new PointF();
-                                allAppsIconSizes[i] = 0;
-                                allAppsIconTextSizes[i] = 0;
-                                allAppsBorderSpaces[i] = new PointF();
-                                transientTaskbarIconSize[i] = 0;
-                                startAlignTaskbar[i] = false;
-                        }
-                }
-
-                private DisplayOption multiply(float w) {
-                        for (int i = 0; i < COUNT_SIZES; i++) {
-                                iconSizes[i] *= w;
-                                textSizes[i] *= w;
-                                borderSpaces[i].x *= w;
-                                borderSpaces[i].y *= w;
-                                minCellSize[i].x *= w;
-                                minCellSize[i].y *= w;
-                                horizontalMargin[i] *= w;
-                                hotseatBarBottomSpace[i] *= w;
-                                hotseatQsbSpace[i] *= w;
-                                allAppsCellSize[i].x *= w;
-                                allAppsCellSize[i].y *= w;
-                                allAppsIconSizes[i] *= w;
-                                allAppsIconTextSizes[i] *= w;
-                                allAppsBorderSpaces[i].x *= w;
-                                allAppsBorderSpaces[i].y *= w;
-                                transientTaskbarIconSize[i] *= w;
-                        }
-
-                        return this;
-                }
-
-                private DisplayOption add(DisplayOption p) {
-                        for (int i = 0; i < COUNT_SIZES; i++) {
-                                iconSizes[i] += p.iconSizes[i];
-                                textSizes[i] += p.textSizes[i];
-                                borderSpaces[i].x += p.borderSpaces[i].x;
-                                borderSpaces[i].y += p.borderSpaces[i].y;
-                                minCellSize[i].x += p.minCellSize[i].x;
-                                minCellSize[i].y += p.minCellSize[i].y;
-                                horizontalMargin[i] += p.horizontalMargin[i];
-                                hotseatBarBottomSpace[i] += p.hotseatBarBottomSpace[i];
-                                hotseatQsbSpace[i] += p.hotseatQsbSpace[i];
-                                allAppsCellSize[i].x += p.allAppsCellSize[i].x;
-                                allAppsCellSize[i].y += p.allAppsCellSize[i].y;
-                                allAppsIconSizes[i] += p.allAppsIconSizes[i];
-                                allAppsIconTextSizes[i] += p.allAppsIconTextSizes[i];
-                                allAppsBorderSpaces[i].x += p.allAppsBorderSpaces[i].x;
-                                allAppsBorderSpaces[i].y += p.allAppsBorderSpaces[i].y;
-                                transientTaskbarIconSize[i] += p.transientTaskbarIconSize[i];
-                                startAlignTaskbar[i] |= p.startAlignTaskbar[i];
-                        }
-
-                        return this;
-                }
-        }
+        }
+
+        public boolean isEnabled(@DeviceType int deviceType) {
+            switch (deviceType) {
+                case TYPE_PHONE:
+                    return (deviceCategory & DEVICE_CATEGORY_PHONE) == DEVICE_CATEGORY_PHONE;
+                case TYPE_TABLET:
+                    return (deviceCategory & DEVICE_CATEGORY_TABLET) == DEVICE_CATEGORY_TABLET;
+                case TYPE_MULTI_DISPLAY:
+                    return (deviceCategory & DEVICE_CATEGORY_MULTI_DISPLAY)
+                            == DEVICE_CATEGORY_MULTI_DISPLAY;
+                default:
+                    return false;
+            }
+        }
+    }
+
+    @VisibleForTesting
+    static final class DisplayOption {
+        public final GridOption grid;
+
+        private final float minWidthDps;
+        private final float minHeightDps;
+        private final boolean canBeDefault;
+
+        private final PointF[] minCellSize = new PointF[COUNT_SIZES];
+
+        private final PointF[] borderSpaces = new PointF[COUNT_SIZES];
+        private final float[] horizontalMargin = new float[COUNT_SIZES];
+        private final float[] hotseatBarBottomSpace = new float[COUNT_SIZES];
+        private final float[] hotseatQsbSpace = new float[COUNT_SIZES];
+
+        private final float[] iconSizes = new float[COUNT_SIZES];
+        private final float[] textSizes = new float[COUNT_SIZES];
+
+        private final PointF[] allAppsCellSize = new PointF[COUNT_SIZES];
+        private final float[] allAppsIconSizes = new float[COUNT_SIZES];
+        private final float[] allAppsIconTextSizes = new float[COUNT_SIZES];
+        private final PointF[] allAppsBorderSpaces = new PointF[COUNT_SIZES];
+
+        private final float[] transientTaskbarIconSize = new float[COUNT_SIZES];
+
+        private final boolean[] startAlignTaskbar = new boolean[COUNT_SIZES];
+
+        DisplayOption(GridOption grid, Context context, AttributeSet attrs) {
+            this.grid = grid;
+
+            Resources res = context.getResources();
+
+            TypedArray a = context.obtainStyledAttributes(attrs, R.styleable.ProfileDisplayOption);
+
+            minWidthDps = a.getFloat(R.styleable.ProfileDisplayOption_minWidthDps, 0);
+            minHeightDps = a.getFloat(R.styleable.ProfileDisplayOption_minHeightDps, 0);
+
+            canBeDefault = a.getBoolean(R.styleable.ProfileDisplayOption_canBeDefault, false);
+
+            float x;
+            float y;
+
+            x = a.getFloat(R.styleable.ProfileDisplayOption_minCellWidth, 0);
+            y = a.getFloat(R.styleable.ProfileDisplayOption_minCellHeight, 0);
+            minCellSize[INDEX_DEFAULT] = new PointF(x, y);
+
+            x = a.getFloat(R.styleable.ProfileDisplayOption_minCellWidthLandscape,
+                    minCellSize[INDEX_DEFAULT].x);
+            y = a.getFloat(R.styleable.ProfileDisplayOption_minCellHeightLandscape,
+                    minCellSize[INDEX_DEFAULT].y);
+            minCellSize[INDEX_LANDSCAPE] = new PointF(x, y);
+
+            x = a.getFloat(R.styleable.ProfileDisplayOption_minCellWidthTwoPanelPortrait,
+                    minCellSize[INDEX_DEFAULT].x);
+            y = a.getFloat(R.styleable.ProfileDisplayOption_minCellHeightTwoPanelPortrait,
+                    minCellSize[INDEX_DEFAULT].y);
+            minCellSize[INDEX_TWO_PANEL_PORTRAIT] = new PointF(x, y);
+
+            x = a.getFloat(R.styleable.ProfileDisplayOption_minCellWidthTwoPanelLandscape,
+                    minCellSize[INDEX_DEFAULT].x);
+            y = a.getFloat(R.styleable.ProfileDisplayOption_minCellHeightTwoPanelLandscape,
+                    minCellSize[INDEX_DEFAULT].y);
+            minCellSize[INDEX_TWO_PANEL_LANDSCAPE] = new PointF(x, y);
+
+            float borderSpace = a.getFloat(R.styleable.ProfileDisplayOption_borderSpace, 0);
+            float borderSpaceLandscape = a.getFloat(
+                    R.styleable.ProfileDisplayOption_borderSpaceLandscape, borderSpace);
+            float borderSpaceTwoPanelPortrait = a.getFloat(
+                    R.styleable.ProfileDisplayOption_borderSpaceTwoPanelPortrait, borderSpace);
+            float borderSpaceTwoPanelLandscape = a.getFloat(
+                    R.styleable.ProfileDisplayOption_borderSpaceTwoPanelLandscape, borderSpace);
+
+            x = a.getFloat(R.styleable.ProfileDisplayOption_borderSpaceHorizontal, borderSpace);
+            y = a.getFloat(R.styleable.ProfileDisplayOption_borderSpaceVertical, borderSpace);
+            borderSpaces[INDEX_DEFAULT] = new PointF(x, y);
+
+            x = a.getFloat(R.styleable.ProfileDisplayOption_borderSpaceLandscapeHorizontal,
+                    borderSpaceLandscape);
+            y = a.getFloat(R.styleable.ProfileDisplayOption_borderSpaceLandscapeVertical,
+                    borderSpaceLandscape);
+            borderSpaces[INDEX_LANDSCAPE] = new PointF(x, y);
+
+            x = a.getFloat(
+                    R.styleable.ProfileDisplayOption_borderSpaceTwoPanelPortraitHorizontal,
+                    borderSpaceTwoPanelPortrait);
+            y = a.getFloat(
+                    R.styleable.ProfileDisplayOption_borderSpaceTwoPanelPortraitVertical,
+                    borderSpaceTwoPanelPortrait);
+            borderSpaces[INDEX_TWO_PANEL_PORTRAIT] = new PointF(x, y);
+
+            x = a.getFloat(
+                    R.styleable.ProfileDisplayOption_borderSpaceTwoPanelLandscapeHorizontal,
+                    borderSpaceTwoPanelLandscape);
+            y = a.getFloat(
+                    R.styleable.ProfileDisplayOption_borderSpaceTwoPanelLandscapeVertical,
+                    borderSpaceTwoPanelLandscape);
+            borderSpaces[INDEX_TWO_PANEL_LANDSCAPE] = new PointF(x, y);
+
+            x = a.getFloat(R.styleable.ProfileDisplayOption_allAppsCellWidth,
+                    minCellSize[INDEX_DEFAULT].x);
+            y = a.getFloat(R.styleable.ProfileDisplayOption_allAppsCellHeight,
+                    minCellSize[INDEX_DEFAULT].y);
+            allAppsCellSize[INDEX_DEFAULT] = new PointF(x, y);
+
+            x = a.getFloat(R.styleable.ProfileDisplayOption_allAppsCellWidthLandscape,
+                    allAppsCellSize[INDEX_DEFAULT].x);
+            y = a.getFloat(R.styleable.ProfileDisplayOption_allAppsCellHeightLandscape,
+                    allAppsCellSize[INDEX_DEFAULT].y);
+            allAppsCellSize[INDEX_LANDSCAPE] = new PointF(x, y);
+
+            x = a.getFloat(R.styleable.ProfileDisplayOption_allAppsCellWidthTwoPanelPortrait,
+                    allAppsCellSize[INDEX_DEFAULT].x);
+            y = a.getFloat(R.styleable.ProfileDisplayOption_allAppsCellHeightTwoPanelPortrait,
+                    allAppsCellSize[INDEX_DEFAULT].y);
+            allAppsCellSize[INDEX_TWO_PANEL_PORTRAIT] = new PointF(x, y);
+
+            x = a.getFloat(R.styleable.ProfileDisplayOption_allAppsCellWidthTwoPanelLandscape,
+                    allAppsCellSize[INDEX_DEFAULT].x);
+            y = a.getFloat(R.styleable.ProfileDisplayOption_allAppsCellHeightTwoPanelLandscape,
+                    allAppsCellSize[INDEX_DEFAULT].y);
+            allAppsCellSize[INDEX_TWO_PANEL_LANDSCAPE] = new PointF(x, y);
+
+            float allAppsBorderSpace = a.getFloat(
+                    R.styleable.ProfileDisplayOption_allAppsBorderSpace, borderSpace);
+            float allAppsBorderSpaceLandscape = a.getFloat(
+                    R.styleable.ProfileDisplayOption_allAppsBorderSpaceLandscape,
+                    allAppsBorderSpace);
+            float allAppsBorderSpaceTwoPanelPortrait = a.getFloat(
+                    R.styleable.ProfileDisplayOption_allAppsBorderSpaceTwoPanelPortrait,
+                    allAppsBorderSpace);
+            float allAppsBorderSpaceTwoPanelLandscape = a.getFloat(
+                    R.styleable.ProfileDisplayOption_allAppsBorderSpaceTwoPanelLandscape,
+                    allAppsBorderSpace);
+
+            x = a.getFloat(R.styleable.ProfileDisplayOption_allAppsBorderSpaceHorizontal,
+                    allAppsBorderSpace);
+            y = a.getFloat(R.styleable.ProfileDisplayOption_allAppsBorderSpaceVertical,
+                    allAppsBorderSpace);
+            allAppsBorderSpaces[INDEX_DEFAULT] = new PointF(x, y);
+
+            x = a.getFloat(R.styleable.ProfileDisplayOption_allAppsBorderSpaceLandscapeHorizontal,
+                    allAppsBorderSpaceLandscape);
+            y = a.getFloat(R.styleable.ProfileDisplayOption_allAppsBorderSpaceLandscapeVertical,
+                    allAppsBorderSpaceLandscape);
+            allAppsBorderSpaces[INDEX_LANDSCAPE] = new PointF(x, y);
+
+            x = a.getFloat(
+                    R.styleable.ProfileDisplayOption_allAppsBorderSpaceTwoPanelPortraitHorizontal,
+                    allAppsBorderSpaceTwoPanelPortrait);
+            y = a.getFloat(
+                    R.styleable.ProfileDisplayOption_allAppsBorderSpaceTwoPanelPortraitVertical,
+                    allAppsBorderSpaceTwoPanelPortrait);
+            allAppsBorderSpaces[INDEX_TWO_PANEL_PORTRAIT] = new PointF(x, y);
+
+            x = a.getFloat(
+                    R.styleable.ProfileDisplayOption_allAppsBorderSpaceTwoPanelLandscapeHorizontal,
+                    allAppsBorderSpaceTwoPanelLandscape);
+            y = a.getFloat(
+                    R.styleable.ProfileDisplayOption_allAppsBorderSpaceTwoPanelLandscapeVertical,
+                    allAppsBorderSpaceTwoPanelLandscape);
+            allAppsBorderSpaces[INDEX_TWO_PANEL_LANDSCAPE] = new PointF(x, y);
+
+            iconSizes[INDEX_DEFAULT] =
+                    a.getFloat(R.styleable.ProfileDisplayOption_iconImageSize, 0);
+            iconSizes[INDEX_LANDSCAPE] =
+                    a.getFloat(R.styleable.ProfileDisplayOption_iconSizeLandscape,
+                            iconSizes[INDEX_DEFAULT]);
+            iconSizes[INDEX_TWO_PANEL_PORTRAIT] =
+                    a.getFloat(R.styleable.ProfileDisplayOption_iconSizeTwoPanelPortrait,
+                            iconSizes[INDEX_DEFAULT]);
+            iconSizes[INDEX_TWO_PANEL_LANDSCAPE] =
+                    a.getFloat(R.styleable.ProfileDisplayOption_iconSizeTwoPanelLandscape,
+                            iconSizes[INDEX_DEFAULT]);
+
+            allAppsIconSizes[INDEX_DEFAULT] = a.getFloat(
+                    R.styleable.ProfileDisplayOption_allAppsIconSize, iconSizes[INDEX_DEFAULT]);
+            allAppsIconSizes[INDEX_LANDSCAPE] = a.getFloat(
+                    R.styleable.ProfileDisplayOption_allAppsIconSizeLandscape,
+                    allAppsIconSizes[INDEX_DEFAULT]);
+            allAppsIconSizes[INDEX_TWO_PANEL_PORTRAIT] = a.getFloat(
+                    R.styleable.ProfileDisplayOption_allAppsIconSizeTwoPanelPortrait,
+                    allAppsIconSizes[INDEX_DEFAULT]);
+            allAppsIconSizes[INDEX_TWO_PANEL_LANDSCAPE] = a.getFloat(
+                    R.styleable.ProfileDisplayOption_allAppsIconSizeTwoPanelLandscape,
+                    allAppsIconSizes[INDEX_DEFAULT]);
+
+            textSizes[INDEX_DEFAULT] =
+                    a.getFloat(R.styleable.ProfileDisplayOption_iconTextSize, 0);
+            textSizes[INDEX_LANDSCAPE] =
+                    a.getFloat(R.styleable.ProfileDisplayOption_iconTextSizeLandscape,
+                            textSizes[INDEX_DEFAULT]);
+            textSizes[INDEX_TWO_PANEL_PORTRAIT] =
+                    a.getFloat(R.styleable.ProfileDisplayOption_iconTextSizeTwoPanelPortrait,
+                            textSizes[INDEX_DEFAULT]);
+            textSizes[INDEX_TWO_PANEL_LANDSCAPE] =
+                    a.getFloat(R.styleable.ProfileDisplayOption_iconTextSizeTwoPanelLandscape,
+                            textSizes[INDEX_DEFAULT]);
+
+            allAppsIconTextSizes[INDEX_DEFAULT] = a.getFloat(
+                    R.styleable.ProfileDisplayOption_allAppsIconTextSize, textSizes[INDEX_DEFAULT]);
+            allAppsIconTextSizes[INDEX_LANDSCAPE] = allAppsIconTextSizes[INDEX_DEFAULT];
+            allAppsIconTextSizes[INDEX_TWO_PANEL_PORTRAIT] = a.getFloat(
+                    R.styleable.ProfileDisplayOption_allAppsIconTextSizeTwoPanelPortrait,
+                    allAppsIconTextSizes[INDEX_DEFAULT]);
+            allAppsIconTextSizes[INDEX_TWO_PANEL_LANDSCAPE] = a.getFloat(
+                    R.styleable.ProfileDisplayOption_allAppsIconTextSizeTwoPanelLandscape,
+                    allAppsIconTextSizes[INDEX_DEFAULT]);
+
+            horizontalMargin[INDEX_DEFAULT] = a.getFloat(
+                    R.styleable.ProfileDisplayOption_horizontalMargin, 0);
+            horizontalMargin[INDEX_LANDSCAPE] = a.getFloat(
+                    R.styleable.ProfileDisplayOption_horizontalMarginLandscape,
+                    horizontalMargin[INDEX_DEFAULT]);
+            horizontalMargin[INDEX_TWO_PANEL_LANDSCAPE] = a.getFloat(
+                    R.styleable.ProfileDisplayOption_horizontalMarginTwoPanelLandscape,
+                    horizontalMargin[INDEX_DEFAULT]);
+            horizontalMargin[INDEX_TWO_PANEL_PORTRAIT] = a.getFloat(
+                    R.styleable.ProfileDisplayOption_horizontalMarginTwoPanelPortrait,
+                    horizontalMargin[INDEX_DEFAULT]);
+
+            hotseatBarBottomSpace[INDEX_DEFAULT] = a.getFloat(
+                    R.styleable.ProfileDisplayOption_hotseatBarBottomSpace,
+                    ResourcesCompat.getFloat(res, R.dimen.hotseat_bar_bottom_space_default));
+            hotseatBarBottomSpace[INDEX_LANDSCAPE] = a.getFloat(
+                    R.styleable.ProfileDisplayOption_hotseatBarBottomSpaceLandscape,
+                    hotseatBarBottomSpace[INDEX_DEFAULT]);
+            hotseatBarBottomSpace[INDEX_TWO_PANEL_LANDSCAPE] = a.getFloat(
+                    R.styleable.ProfileDisplayOption_hotseatBarBottomSpaceTwoPanelLandscape,
+                    hotseatBarBottomSpace[INDEX_DEFAULT]);
+            hotseatBarBottomSpace[INDEX_TWO_PANEL_PORTRAIT] = a.getFloat(
+                    R.styleable.ProfileDisplayOption_hotseatBarBottomSpaceTwoPanelPortrait,
+                    hotseatBarBottomSpace[INDEX_DEFAULT]);
+
+            hotseatQsbSpace[INDEX_DEFAULT] = a.getFloat(
+                    R.styleable.ProfileDisplayOption_hotseatQsbSpace,
+                    ResourcesCompat.getFloat(res, R.dimen.hotseat_qsb_space_default));
+            hotseatQsbSpace[INDEX_LANDSCAPE] = a.getFloat(
+                    R.styleable.ProfileDisplayOption_hotseatQsbSpaceLandscape,
+                    hotseatQsbSpace[INDEX_DEFAULT]);
+            hotseatQsbSpace[INDEX_TWO_PANEL_LANDSCAPE] = a.getFloat(
+                    R.styleable.ProfileDisplayOption_hotseatQsbSpaceTwoPanelLandscape,
+                    hotseatQsbSpace[INDEX_DEFAULT]);
+            hotseatQsbSpace[INDEX_TWO_PANEL_PORTRAIT] = a.getFloat(
+                    R.styleable.ProfileDisplayOption_hotseatQsbSpaceTwoPanelPortrait,
+                    hotseatQsbSpace[INDEX_DEFAULT]);
+
+            transientTaskbarIconSize[INDEX_DEFAULT] = a.getFloat(
+                    R.styleable.ProfileDisplayOption_transientTaskbarIconSize,
+                    ResourcesCompat.getFloat(res, R.dimen.taskbar_icon_size));
+            transientTaskbarIconSize[INDEX_LANDSCAPE] = a.getFloat(
+                    R.styleable.ProfileDisplayOption_transientTaskbarIconSizeLandscape,
+                    transientTaskbarIconSize[INDEX_DEFAULT]);
+            transientTaskbarIconSize[INDEX_TWO_PANEL_LANDSCAPE] = a.getFloat(
+                    R.styleable.ProfileDisplayOption_transientTaskbarIconSizeTwoPanelLandscape,
+                    transientTaskbarIconSize[INDEX_DEFAULT]);
+            transientTaskbarIconSize[INDEX_TWO_PANEL_PORTRAIT] = a.getFloat(
+                    R.styleable.ProfileDisplayOption_transientTaskbarIconSizeTwoPanelPortrait,
+                    transientTaskbarIconSize[INDEX_DEFAULT]);
+
+            startAlignTaskbar[INDEX_DEFAULT] = a.getBoolean(
+                    R.styleable.ProfileDisplayOption_startAlignTaskbar, false);
+            startAlignTaskbar[INDEX_LANDSCAPE] = a.getBoolean(
+                    R.styleable.ProfileDisplayOption_startAlignTaskbarLandscape,
+                    startAlignTaskbar[INDEX_DEFAULT]);
+            startAlignTaskbar[INDEX_TWO_PANEL_LANDSCAPE] = a.getBoolean(
+                    R.styleable.ProfileDisplayOption_startAlignTaskbarTwoPanelLandscape,
+                    startAlignTaskbar[INDEX_LANDSCAPE]);
+            startAlignTaskbar[INDEX_TWO_PANEL_PORTRAIT] = a.getBoolean(
+                    R.styleable.ProfileDisplayOption_startAlignTaskbarTwoPanelPortrait,
+                    startAlignTaskbar[INDEX_DEFAULT]);
+
+            a.recycle();
+        }
+
+        DisplayOption() {
+            this(null);
+        }
+
+        DisplayOption(GridOption grid) {
+            this.grid = grid;
+            minWidthDps = 0;
+            minHeightDps = 0;
+            canBeDefault = false;
+            for (int i = 0; i < COUNT_SIZES; i++) {
+                iconSizes[i] = 0;
+                textSizes[i] = 0;
+                borderSpaces[i] = new PointF();
+                minCellSize[i] = new PointF();
+                allAppsCellSize[i] = new PointF();
+                allAppsIconSizes[i] = 0;
+                allAppsIconTextSizes[i] = 0;
+                allAppsBorderSpaces[i] = new PointF();
+                transientTaskbarIconSize[i] = 0;
+                startAlignTaskbar[i] = false;
+            }
+        }
+
+        private DisplayOption multiply(float w) {
+            for (int i = 0; i < COUNT_SIZES; i++) {
+                iconSizes[i] *= w;
+                textSizes[i] *= w;
+                borderSpaces[i].x *= w;
+                borderSpaces[i].y *= w;
+                minCellSize[i].x *= w;
+                minCellSize[i].y *= w;
+                horizontalMargin[i] *= w;
+                hotseatBarBottomSpace[i] *= w;
+                hotseatQsbSpace[i] *= w;
+                allAppsCellSize[i].x *= w;
+                allAppsCellSize[i].y *= w;
+                allAppsIconSizes[i] *= w;
+                allAppsIconTextSizes[i] *= w;
+                allAppsBorderSpaces[i].x *= w;
+                allAppsBorderSpaces[i].y *= w;
+                transientTaskbarIconSize[i] *= w;
+            }
+
+            return this;
+        }
+
+        private DisplayOption add(DisplayOption p) {
+            for (int i = 0; i < COUNT_SIZES; i++) {
+                iconSizes[i] += p.iconSizes[i];
+                textSizes[i] += p.textSizes[i];
+                borderSpaces[i].x += p.borderSpaces[i].x;
+                borderSpaces[i].y += p.borderSpaces[i].y;
+                minCellSize[i].x += p.minCellSize[i].x;
+                minCellSize[i].y += p.minCellSize[i].y;
+                horizontalMargin[i] += p.horizontalMargin[i];
+                hotseatBarBottomSpace[i] += p.hotseatBarBottomSpace[i];
+                hotseatQsbSpace[i] += p.hotseatQsbSpace[i];
+                allAppsCellSize[i].x += p.allAppsCellSize[i].x;
+                allAppsCellSize[i].y += p.allAppsCellSize[i].y;
+                allAppsIconSizes[i] += p.allAppsIconSizes[i];
+                allAppsIconTextSizes[i] += p.allAppsIconTextSizes[i];
+                allAppsBorderSpaces[i].x += p.allAppsBorderSpaces[i].x;
+                allAppsBorderSpaces[i].y += p.allAppsBorderSpaces[i].y;
+                transientTaskbarIconSize[i] += p.transientTaskbarIconSize[i];
+                startAlignTaskbar[i] |= p.startAlignTaskbar[i];
+            }
+
+            return this;
+        }
+    }
 }