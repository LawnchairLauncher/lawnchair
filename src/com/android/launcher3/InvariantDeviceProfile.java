/*
 * Copyright (C) 2015 The Android Open Source Project
 *
 * Licensed under the Apache License, Version 2.0 (the "License");
 * you may not use this file except in compliance with the License.
 * You may obtain a copy of the License at
 *
 *      http://www.apache.org/licenses/LICENSE-2.0
 *
 * Unless required by applicable law or agreed to in writing, software
 * distributed under the License is distributed on an "AS IS" BASIS,
 * WITHOUT WARRANTIES OR CONDITIONS OF ANY KIND, either express or implied.
 * See the License for the specific language governing permissions and
 * limitations under the License.
 */

package com.android.launcher3;

import static java.lang.Math.max;
import static com.android.launcher3.Utilities.getDevicePrefs;
import static com.android.launcher3.Utilities.getPointString;
import static com.android.launcher3.config.FeatureFlags.APPLY_CONFIG_AT_RUNTIME;
import static com.android.launcher3.util.Executors.MAIN_EXECUTOR;
import static com.android.launcher3.util.PackageManagerHelper.getPackageFilter;

import android.annotation.TargetApi;
import android.appwidget.AppWidgetHostView;
import android.content.BroadcastReceiver;
import android.content.ComponentName;
import android.content.Context;
import android.content.Intent;
import android.content.res.Configuration;
import android.content.res.Resources;
import android.content.res.TypedArray;
import android.content.res.XmlResourceParser;
import android.graphics.Point;
import android.graphics.Rect;
import android.text.TextUtils;
import android.util.AttributeSet;
import android.util.DisplayMetrics;
import android.util.Log;
import android.util.SparseArray;
import android.util.TypedValue;
import android.util.Xml;
import android.view.Display;

import androidx.annotation.Nullable;
import androidx.annotation.VisibleForTesting;

import androidx.annotation.NonNull;
import ch.deletescape.lawnchair.LawnchairPreferences;
import ch.deletescape.lawnchair.adaptive.IconShapeManager;
import ch.deletescape.lawnchair.settings.ui.preview.CustomGridProvider;
import com.android.launcher3.graphics.IconShape;
import com.android.launcher3.util.ConfigMonitor;
import com.android.launcher3.util.DefaultDisplay;
import com.android.launcher3.util.DefaultDisplay.Info;
import com.android.launcher3.util.IntArray;
import com.android.launcher3.util.MainThreadInitializedObject;
import com.android.launcher3.util.Themes;

import org.xmlpull.v1.XmlPullParser;
import org.xmlpull.v1.XmlPullParserException;

import java.io.IOException;
import java.util.ArrayList;
import java.util.Collections;

public class InvariantDeviceProfile {

    public static final String TAG = "IDP";
    // We do not need any synchronization for this variable as its only written on UI thread.
    public static final MainThreadInitializedObject<InvariantDeviceProfile> INSTANCE =
            new MainThreadInitializedObject<>(InvariantDeviceProfile::new);

    public static final String KEY_MIGRATION_SRC_WORKSPACE_SIZE = "migration_src_workspace_size";
    public static final String KEY_MIGRATION_SRC_HOTSEAT_COUNT = "migration_src_hotseat_count";

    private static final String KEY_IDP_GRID_NAME = "idp_grid_name";

    private static final float ICON_SIZE_DEFINED_IN_APP_DP = 48;

    public static final int CHANGE_FLAG_GRID = 1 << 0;
    public static final int CHANGE_FLAG_ICON_PARAMS = 1 << 1;

    public static final String KEY_ICON_PATH_REF = "pref_icon_shape_path";

    // Constants that affects the interpolation curve between statically defined device profile
    // buckets.
    private static final float KNEARESTNEIGHBOR = 3;
    private static final float WEIGHT_POWER = 5;

    // used to offset float not being able to express extremely small weights in extreme cases.
    private static final float WEIGHT_EFFICIENT = 100000f;

    private static final int CONFIG_ICON_MASK_RES_ID = Resources.getSystem().getIdentifier(
            "config_icon_mask", "string", "android");

    /**
     * Number of icons per row and column in the workspace.
     */
    public int numRows;
    public int numRowsOriginal;
    public int numColumns;
    public int numColumnsOriginal;

    /**
     * Number of icons per row in the drawer
     */
    public int numColsDrawer;
    public int numColsDrawerOriginal;
    public int numPredictions;
    public int numPredictionsOriginal;

    /**
     * Number of icons per row and column in the folder.
     */
    public int numFolderRows;
    public int numFolderColumns;
    public float iconSize;
    public float hotseatIconSize;
    public String iconShapePath;
    public float landscapeIconSize;
    public float landscapeHotseatIconSize;
    public float allAppsIconSize;
    public float landscapeAllAppsIconSize;
    public int iconBitmapSize;
    public int fillResIconDpi;
    public float iconTextSize;
<<<<<<< HEAD
    public float allAppsIconTextSize;

    /**
     * Padding scales for the workspace
     */
    public float workspacePaddingLeftScale;
    public float workspacePaddingRightScale;
    public float workspacePaddingTopScale;
    public float workspacePaddingBottomScale;
=======
    public float allAppsIconSize;
    public float allAppsIconTextSize;
>>>>>>> 7b96ec1f

    private SparseArray<TypedValue> mExtraAttrs;

    /**
     * Number of icons inside the hotseat area.
     */
    public int numHotseatIcons;
    public int numHotseatIconsOriginal;

    /**
     * Number of columns in the all apps list.
     */
    public int numAllAppsColumns;

    public String dbFile;
    public int defaultLayoutId;
    int demoModeLayoutId;

    public DeviceProfile landscapeProfile;
    public DeviceProfile portraitProfile;

    public Point defaultWallpaperSize;
    public Rect defaultWidgetPadding;

    private final ArrayList<OnIDPChangeListener> mChangeListeners = new ArrayList<>();
    private ConfigMonitor mConfigMonitor;
    private OverlayMonitor mOverlayMonitor;

    @VisibleForTesting
    public InvariantDeviceProfile() {}

    private InvariantDeviceProfile(InvariantDeviceProfile p) {
        numRows = p.numRows;
        numColumns = p.numColumns;
        numFolderRows = p.numFolderRows;
        numFolderColumns = p.numFolderColumns;
        iconSize = p.iconSize;
        iconShapePath = p.iconShapePath;
        landscapeIconSize = p.landscapeIconSize;
        iconBitmapSize = p.iconBitmapSize;
        iconTextSize = p.iconTextSize;
        numHotseatIcons = p.numHotseatIcons;
        numAllAppsColumns = p.numAllAppsColumns;
        dbFile = p.dbFile;
        allAppsIconSize = p.allAppsIconSize;
        allAppsIconTextSize = p.allAppsIconTextSize;
        defaultLayoutId = p.defaultLayoutId;
        demoModeLayoutId = p.demoModeLayoutId;
        mExtraAttrs = p.mExtraAttrs;
        mOverlayMonitor = p.mOverlayMonitor;
    }

    @TargetApi(23)
    private InvariantDeviceProfile(Context context) {
        String gridName = getCurrentGridName(context);
        String newGridName = initGrid(context, gridName);
        if (!newGridName.equals(gridName)) {
            Utilities.getPrefs(context).edit().putString(KEY_IDP_GRID_NAME, newGridName).apply();
        }
        Utilities.getPrefs(context).edit()
                .putInt(KEY_MIGRATION_SRC_HOTSEAT_COUNT, numHotseatIcons)
                .putString(KEY_MIGRATION_SRC_WORKSPACE_SIZE, getPointString(numColumns, numRows))
                .apply();

        mConfigMonitor = new ConfigMonitor(context,
                APPLY_CONFIG_AT_RUNTIME.get() ? this::onConfigChanged : this::killProcess);
        mOverlayMonitor = new OverlayMonitor(context);
    }

    /**
     * This constructor should NOT have any monitors by design.
     */
    public InvariantDeviceProfile(Context context, String gridName) {
        String newName = initGrid(context, gridName);
        if (newName == null || !newName.equals(gridName)) {
            throw new IllegalArgumentException("Unknown grid name");
        }
    }

    /**
<<<<<<< HEAD
     * Used to preview grid customizations
     */
    public InvariantDeviceProfile(Context context, @NonNull GridCustomizer customizer) {
        initGrid(context, null, customizer);
=======
     * This constructor should NOT have any monitors by design.
     */
    public InvariantDeviceProfile(Context context, Display display) {
        // Ensure that the main device profile is initialized
        InvariantDeviceProfile originalProfile = INSTANCE.get(context);
        String gridName = getCurrentGridName(context);

        // Get the display info based on default display and interpolate it to existing display
        DisplayOption defaultDisplayOption = invDistWeightedInterpolate(
                DefaultDisplay.INSTANCE.get(context).getInfo(),
                getPredefinedDeviceProfiles(context, gridName));

        Info myInfo = new Info(context, display);
        DisplayOption myDisplayOption = invDistWeightedInterpolate(
                myInfo, getPredefinedDeviceProfiles(context, gridName));

        DisplayOption result = new DisplayOption(defaultDisplayOption.grid)
                .add(myDisplayOption);
        result.iconSize = defaultDisplayOption.iconSize;
        result.landscapeIconSize = defaultDisplayOption.landscapeIconSize;
        result.allAppsIconSize = Math.min(
                defaultDisplayOption.allAppsIconSize, myDisplayOption.allAppsIconSize);
        initGrid(context, myInfo, result);
    }

    public static String getCurrentGridName(Context context) {
        return Utilities.isGridOptionsEnabled(context)
                ? Utilities.getPrefs(context).getString(KEY_IDP_GRID_NAME, null) : null;
>>>>>>> 7b96ec1f
    }

    /**
     * Retrieve system defined or RRO overriden icon shape.
     */
    private static String getIconShapePath(Context context) {
        return IconShapeManager.Companion.getInstance(context).getIconShape().getHashString();
    }

    public static String getSystemIconShapePath(Context context) {
        if (CONFIG_ICON_MASK_RES_ID == 0) {
            Log.e(TAG, "Icon mask res identifier failed to retrieve.");
            return "";
        }
        return context.getResources().getString(CONFIG_ICON_MASK_RES_ID);
    }

    private String initGrid(Context context, String gridName) {
<<<<<<< HEAD
        return initGrid(context, gridName, null);
    }

    private String initGrid(Context context, String gridName, @Nullable GridCustomizer customizer) {
        LawnchairPreferences prefs = Utilities.getLawnchairPrefs(context);
        WindowManager wm = (WindowManager) context.getSystemService(Context.WINDOW_SERVICE);
        Display display = wm.getDefaultDisplay();
        DisplayMetrics dm = new DisplayMetrics();
        display.getMetrics(dm);

        Point smallestSize = new Point();
        Point largestSize = new Point();
        display.getCurrentSizeRange(smallestSize, largestSize);

=======
        DefaultDisplay.Info displayInfo = DefaultDisplay.INSTANCE.get(context).getInfo();
>>>>>>> 7b96ec1f
        ArrayList<DisplayOption> allOptions = getPredefinedDeviceProfiles(context, gridName);

<<<<<<< HEAD
        GridOption originalProfile = allOptions.get(0).grid;
        if (customizer == null) {
            customizer = CustomGridProvider.Companion.getInstance(context);
        }
        GridOverrides overrides = new GridOverrides(originalProfile);
        customizer.customizeGrid(overrides);
        GridOption closestProfile = new GridOption(overrides);
=======
        DisplayOption displayOption = invDistWeightedInterpolate(displayInfo, allOptions);
        initGrid(context, displayInfo, displayOption);
        return displayOption.grid.name;
    }

    private void initGrid(
            Context context, DefaultDisplay.Info displayInfo, DisplayOption displayOption) {
        GridOption closestProfile = displayOption.grid;
>>>>>>> 7b96ec1f
        numRows = closestProfile.numRows;
        numRowsOriginal = originalProfile.numRows;
        numColumns = closestProfile.numColumns;
        numColumnsOriginal = originalProfile.numColumns;
        numColsDrawer = closestProfile.numColsDrawer;
        numColsDrawerOriginal = originalProfile.numColsDrawer;
        numPredictions = closestProfile.numPredictions;
        numPredictionsOriginal = originalProfile.numPredictions;
        numHotseatIcons = closestProfile.numHotseatIcons;
<<<<<<< HEAD
        numHotseatIconsOriginal = originalProfile.numHotseatIcons;
=======
        dbFile = closestProfile.dbFile;
>>>>>>> 7b96ec1f
        defaultLayoutId = closestProfile.defaultLayoutId;
        demoModeLayoutId = closestProfile.demoModeLayoutId;
        numFolderRows = closestProfile.numFolderRows;
        numFolderColumns = closestProfile.numFolderColumns;
<<<<<<< HEAD
        mExtraAttrs = closestProfile.extraAttrs;
        workspacePaddingLeftScale = closestProfile.workspacePaddingLeftScale;
        workspacePaddingRightScale = closestProfile.workspacePaddingRightScale;
        workspacePaddingTopScale = closestProfile.workspacePaddingTopScale;
        workspacePaddingBottomScale = closestProfile.workspacePaddingBottomScale;
=======
        numAllAppsColumns = closestProfile.numAllAppsColumns;
>>>>>>> 7b96ec1f

        mExtraAttrs = closestProfile.extraAttrs;

<<<<<<< HEAD
        iconSize = interpolatedDisplayOption.iconSize * prefs.getDesktopIconScale();
        if (prefs.getDockIconScale() > 0) {
            hotseatIconSize = interpolatedDisplayOption.iconSize * prefs.getDockIconScale();
        } else {
            hotseatIconSize = iconSize;
        }
        allAppsIconSize = interpolatedDisplayOption.iconSize * prefs.getDrawerIconScale();
        iconShapePath = getIconShapePath(context);
        landscapeIconSize = interpolatedDisplayOption.landscapeIconSize  * prefs.getDesktopIconScale();
        if (prefs.getDockIconScale() > 0) {
            landscapeHotseatIconSize = interpolatedDisplayOption.landscapeIconSize * prefs.getDockIconScale();
        } else {
            landscapeHotseatIconSize = landscapeIconSize;
        }
        landscapeAllAppsIconSize = interpolatedDisplayOption.landscapeIconSize  * prefs.getDrawerIconScale();
        iconBitmapSize = ResourceUtils.pxFromDp(max(iconSize, max(hotseatIconSize, allAppsIconSize)), dm);
        iconTextSize = interpolatedDisplayOption.iconTextSize * prefs.getDesktopTextScale();
        allAppsIconTextSize =  interpolatedDisplayOption.iconTextSize * prefs.getDrawerTextScale();

=======
        iconSize = displayOption.iconSize;
        iconShapePath = getIconShapePath(context);
        landscapeIconSize = displayOption.landscapeIconSize;
        iconBitmapSize = ResourceUtils.pxFromDp(iconSize, displayInfo.metrics);
        iconTextSize = displayOption.iconTextSize;
>>>>>>> 7b96ec1f
        fillResIconDpi = getLauncherIconDensity(iconBitmapSize);

        if (Utilities.isGridOptionsEnabled(context)) {
            allAppsIconSize = displayOption.allAppsIconSize;
            allAppsIconTextSize = displayOption.allAppsIconTextSize;
        } else {
            allAppsIconSize = iconSize;
            allAppsIconTextSize = iconTextSize;
        }

        // If the partner customization apk contains any grid overrides, apply them
        // Supported overrides: numRows, numColumns, iconSize
        applyPartnerDeviceProfileOverrides(context, displayInfo.metrics);

        Point realSize = new Point(displayInfo.realSize);
        // The real size never changes. smallSide and largeSide will remain the
        // same in any orientation.
        int smallSide = Math.min(realSize.x, realSize.y);
        int largeSide = max(realSize.x, realSize.y);

        DeviceProfile.Builder builder = new DeviceProfile.Builder(context, this, displayInfo)
                .setSizeRange(new Point(displayInfo.smallestSize),
                        new Point(displayInfo.largestSize));

        landscapeProfile = builder.setSize(largeSide, smallSide).build();
        portraitProfile = builder.setSize(smallSide, largeSide).build();

        // We need to ensure that there is enough extra space in the wallpaper
        // for the intended parallax effects
        if (context.getResources().getConfiguration().smallestScreenWidthDp >= 720) {
            defaultWallpaperSize = new Point(
                    (int) (largeSide * wallpaperTravelToScreenWidthRatio(largeSide, smallSide)),
                    largeSide);
        } else {
            defaultWallpaperSize = new Point(max(smallSide * 2, largeSide), largeSide);
        }

        ComponentName cn = new ComponentName(context.getPackageName(), getClass().getName());
        defaultWidgetPadding = AppWidgetHostView.getDefaultPaddingForWidget(context, cn, null);
    }

    @Nullable
    public TypedValue getAttrValue(int attr) {
        return mExtraAttrs == null ? null : mExtraAttrs.get(attr);
    }

    public void addOnChangeListener(OnIDPChangeListener listener) {
        mChangeListeners.add(listener);
    }

    public void removeOnChangeListener(OnIDPChangeListener listener) {
        mChangeListeners.remove(listener);
    }

    private void killProcess(Context context) {
        Log.e("ConfigMonitor", "restarting launcher");
        android.os.Process.killProcess(android.os.Process.myPid());
    }

    public void verifyConfigChangedInBackground(final Context context) {
        String savedIconMaskPath = getDevicePrefs(context).getString(KEY_ICON_PATH_REF, "");
        // Good place to check if grid size changed in themepicker when launcher was dead.
        if (savedIconMaskPath.isEmpty()) {
            getDevicePrefs(context).edit().putString(KEY_ICON_PATH_REF, getIconShapePath(context))
                    .apply();
        } else if (!savedIconMaskPath.equals(getIconShapePath(context))) {
            getDevicePrefs(context).edit().putString(KEY_ICON_PATH_REF, getIconShapePath(context))
                    .apply();
            apply(context, CHANGE_FLAG_ICON_PARAMS);
        }
    }

    public void setCurrentGrid(Context context, String gridName) {
        Context appContext = context.getApplicationContext();
        Utilities.getPrefs(appContext).edit().putString(KEY_IDP_GRID_NAME, gridName).apply();
        MAIN_EXECUTOR.execute(() -> onConfigChanged(appContext));
    }

    private void onConfigChanged(Context context) {
        // Config changes, what shall we do?
        InvariantDeviceProfile oldProfile = new InvariantDeviceProfile(this);

        // Re-init grid
        String gridName = getCurrentGridName(context);
        initGrid(context, gridName);

        int changeFlags = 0;
        if (numRows != oldProfile.numRows ||
                numColumns != oldProfile.numColumns ||
                numFolderColumns != oldProfile.numFolderColumns ||
                numFolderRows != oldProfile.numFolderRows ||
                numHotseatIcons != oldProfile.numHotseatIcons) {
            changeFlags |= CHANGE_FLAG_GRID;
        }

        if (iconSize != oldProfile.iconSize
                || allAppsIconSize != oldProfile.allAppsIconSize
                || hotseatIconSize != oldProfile.hotseatIconSize
                || iconBitmapSize != oldProfile.iconBitmapSize ||
                !iconShapePath.equals(oldProfile.iconShapePath)) {
            changeFlags |= CHANGE_FLAG_ICON_PARAMS;
        }
        if (!iconShapePath.equals(oldProfile.iconShapePath)) {
            IconShape.init(context);
        }

        apply(context, changeFlags);
    }

    private void apply(Context context, int changeFlags) {
        // Create a new config monitor
        mConfigMonitor.unregister();
        mConfigMonitor = new ConfigMonitor(context, this::onConfigChanged);

        for (OnIDPChangeListener listener : mChangeListeners) {
            listener.onIdpChanged(changeFlags, this);
        }
    }

    static ArrayList<DisplayOption> getPredefinedDeviceProfiles(Context context, String gridName) {
        ArrayList<DisplayOption> profiles = new ArrayList<>();
        try (XmlResourceParser parser = context.getResources().getXml(R.xml.device_profiles)) {
            final int depth = parser.getDepth();
            int type;
            while (((type = parser.next()) != XmlPullParser.END_TAG ||
                    parser.getDepth() > depth) && type != XmlPullParser.END_DOCUMENT) {
                if ((type == XmlPullParser.START_TAG)
                        && GridOption.TAG_NAME.equals(parser.getName())) {

                    GridOption gridOption = new GridOption(context, Xml.asAttributeSet(parser));
                    final int displayDepth = parser.getDepth();
                    while (((type = parser.next()) != XmlPullParser.END_TAG ||
                            parser.getDepth() > displayDepth)
                            && type != XmlPullParser.END_DOCUMENT) {
                        if ((type == XmlPullParser.START_TAG) && "display-option".equals(
                                parser.getName())) {
                            profiles.add(new DisplayOption(
                                    gridOption, context, Xml.asAttributeSet(parser)));
                        }
                    }
                }
            }
        } catch (IOException|XmlPullParserException e) {
            throw new RuntimeException(e);
        }

        ArrayList<DisplayOption> filteredProfiles = new ArrayList<>();
        if (!TextUtils.isEmpty(gridName)) {
            for (DisplayOption option : profiles) {
                if (gridName.equals(option.grid.name)) {
                    filteredProfiles.add(option);
                }
            }
        }
        if (filteredProfiles.isEmpty()) {
            // No grid found, use the default options
            for (DisplayOption option : profiles) {
                if (option.canBeDefault) {
                    filteredProfiles.add(option);
                }
            }
        }
        if (filteredProfiles.isEmpty()) {
            throw new RuntimeException("No display option with canBeDefault=true");
        }
        return filteredProfiles;
    }

    private int getLauncherIconDensity(int requiredSize) {
        // Densities typically defined by an app.
        int[] densityBuckets = new int[] {
                DisplayMetrics.DENSITY_LOW,
                DisplayMetrics.DENSITY_MEDIUM,
                DisplayMetrics.DENSITY_TV,
                DisplayMetrics.DENSITY_HIGH,
                DisplayMetrics.DENSITY_XHIGH,
                DisplayMetrics.DENSITY_XXHIGH,
                DisplayMetrics.DENSITY_XXXHIGH
        };

        int density = DisplayMetrics.DENSITY_XXXHIGH;
        for (int i = densityBuckets.length - 1; i >= 0; i--) {
            float expectedSize = ICON_SIZE_DEFINED_IN_APP_DP * densityBuckets[i]
                    / DisplayMetrics.DENSITY_DEFAULT;
            if (expectedSize >= requiredSize) {
                density = densityBuckets[i];
            }
        }

        return density;
    }

    /**
     * Apply any Partner customization grid overrides.
     *
     * Currently we support: all apps row / column count.
     */
    private void applyPartnerDeviceProfileOverrides(Context context, DisplayMetrics dm) {
        Partner p = Partner.get(context.getPackageManager());
        if (p != null) {
            p.applyInvariantDeviceProfileOverrides(this, dm);
        }
    }

    private static float dist(float x0, float y0, float x1, float y1) {
        return (float) Math.hypot(x1 - x0, y1 - y0);
    }

    @VisibleForTesting
    static DisplayOption invDistWeightedInterpolate(
            DefaultDisplay.Info displayInfo, ArrayList<DisplayOption> points) {
        Point smallestSize = new Point(displayInfo.smallestSize);
        Point largestSize = new Point(displayInfo.largestSize);

        // This guarantees that width < height
        float width = Utilities.dpiFromPx(Math.min(smallestSize.x, smallestSize.y),
                displayInfo.metrics);
        float height = Utilities.dpiFromPx(Math.min(largestSize.x, largestSize.y),
                displayInfo.metrics);

        // Sort the profiles based on the closeness to the device size
        Collections.sort(points, (a, b) ->
                Float.compare(dist(width, height, a.minWidthDps, a.minHeightDps),
                        dist(width, height, b.minWidthDps, b.minHeightDps)));

        GridOption closestOption = points.get(0).grid;
        float weights = 0;

        DisplayOption p = points.get(0);
        if (dist(width, height, p.minWidthDps, p.minHeightDps) == 0) {
            return p;
        }

        DisplayOption out = new DisplayOption(closestOption);
        for (int i = 0; i < points.size() && i < KNEARESTNEIGHBOR; ++i) {
            p = points.get(i);
            float w = weight(width, height, p.minWidthDps, p.minHeightDps, WEIGHT_POWER);
            weights += w;
            out.add(new DisplayOption().add(p).multiply(w));
        }
        return out.multiply(1.0f / weights);
    }

    @VisibleForTesting
    static DisplayOption invDistWeightedInterpolate(float width, float height,
            ArrayList<DisplayOption> points) {
        float weights = 0;

        DisplayOption p = points.get(0);
        if (dist(width, height, p.minWidthDps, p.minHeightDps) == 0) {
            return p;
        }

        DisplayOption out = new DisplayOption();
        for (int i = 0; i < points.size() && i < KNEARESTNEIGHBOR; ++i) {
            p = points.get(i);
            float w = weight(width, height, p.minWidthDps, p.minHeightDps, WEIGHT_POWER);
            weights += w;
            out.add(new DisplayOption().add(p).multiply(w));
        }
        return out.multiply(1.0f / weights);
    }

    public DeviceProfile getDeviceProfile(Context context) {
        return context.getResources().getConfiguration().orientation
                == Configuration.ORIENTATION_LANDSCAPE ? landscapeProfile : portraitProfile;
    }

    private static float weight(float x0, float y0, float x1, float y1, float pow) {
        float d = dist(x0, y0, x1, y1);
        if (Float.compare(d, 0f) == 0) {
            return Float.POSITIVE_INFINITY;
        }
        return (float) (WEIGHT_EFFICIENT / Math.pow(d, pow));
    }

    /**
     * As a ratio of screen height, the total distance we want the parallax effect to span
     * horizontally
     */
    private static float wallpaperTravelToScreenWidthRatio(int width, int height) {
        float aspectRatio = width / (float) height;

        // At an aspect ratio of 16/10, the wallpaper parallax effect should span 1.5 * screen width
        // At an aspect ratio of 10/16, the wallpaper parallax effect should span 1.2 * screen width
        // We will use these two data points to extrapolate how much the wallpaper parallax effect
        // to span (ie travel) at any aspect ratio:

        final float ASPECT_RATIO_LANDSCAPE = 16/10f;
        final float ASPECT_RATIO_PORTRAIT = 10/16f;
        final float WALLPAPER_WIDTH_TO_SCREEN_RATIO_LANDSCAPE = 1.5f;
        final float WALLPAPER_WIDTH_TO_SCREEN_RATIO_PORTRAIT = 1.2f;

        // To find out the desired width at different aspect ratios, we use the following two
        // formulas, where the coefficient on x is the aspect ratio (width/height):
        //   (16/10)x + y = 1.5
        //   (10/16)x + y = 1.2
        // We solve for x and y and end up with a final formula:
        final float x =
                (WALLPAPER_WIDTH_TO_SCREEN_RATIO_LANDSCAPE - WALLPAPER_WIDTH_TO_SCREEN_RATIO_PORTRAIT) /
                        (ASPECT_RATIO_LANDSCAPE - ASPECT_RATIO_PORTRAIT);
        final float y = WALLPAPER_WIDTH_TO_SCREEN_RATIO_PORTRAIT - x * ASPECT_RATIO_PORTRAIT;
        return x * aspectRatio + y;
    }

    public interface OnIDPChangeListener {

        void onIdpChanged(int changeFlags, InvariantDeviceProfile profile);
    }


    public static final class GridOption {

        public static final String TAG_NAME = "grid-option";

        public final String name;
        public final int numRows;
        public final int numColumns;
        public final int numColsDrawer;
        public final int numPredictions;

        public float workspacePaddingLeftScale;
        public float workspacePaddingRightScale;
        public float workspacePaddingTopScale;
        public float workspacePaddingBottomScale;

        private final int numFolderRows;
        private final int numFolderColumns;

        private final int numHotseatIcons;

        private final String dbFile;
        private final int numAllAppsColumns;

        private final int defaultLayoutId;
        private final int demoModeLayoutId;

        private final SparseArray<TypedValue> extraAttrs;

        public GridOption(Context context, AttributeSet attrs) {
            TypedArray a = context.obtainStyledAttributes(
                    attrs, R.styleable.GridDisplayOption);
            name = a.getString(R.styleable.GridDisplayOption_name);
            numRows = a.getInt(R.styleable.GridDisplayOption_numRows, 0);
            numColumns = a.getInt(R.styleable.GridDisplayOption_numColumns, 0);
            numColsDrawer = numColumns;
            numPredictions = numColsDrawer;
            workspacePaddingLeftScale = workspacePaddingRightScale = 1f;
            workspacePaddingTopScale = workspacePaddingBottomScale = 1f;

            dbFile = a.getString(R.styleable.GridDisplayOption_dbFile);
            defaultLayoutId = a.getResourceId(
                    R.styleable.GridDisplayOption_defaultLayoutId, 0);
            demoModeLayoutId = a.getResourceId(
                    R.styleable.GridDisplayOption_demoModeLayoutId, defaultLayoutId);
            numHotseatIcons = a.getInt(
                    R.styleable.GridDisplayOption_numHotseatIcons, numColumns);
            numFolderRows = a.getInt(
                    R.styleable.GridDisplayOption_numFolderRows, numRows);
            numFolderColumns = a.getInt(
                    R.styleable.GridDisplayOption_numFolderColumns, numColumns);
            numAllAppsColumns = a.getInt(
                    R.styleable.GridDisplayOption_numAllAppsColumns, numColumns);

            a.recycle();

            extraAttrs = Themes.createValueMap(context, attrs,
                    IntArray.wrap(R.styleable.GridDisplayOption));
        }

        private GridOption(GridOverrides override) {
            GridOption option = override.originalGrid;

            name = option.name;
            numRows = override.numRows;
            numColumns = override.numColumns;
            numHotseatIcons = override.numHotseatIcons;
            numColsDrawer = override.numColsDrawer;
            numPredictions = override.numPredictions;

            workspacePaddingLeftScale = override.workspacePaddingLeftScale;
            workspacePaddingRightScale = override.workspacePaddingRightScale;
            workspacePaddingTopScale = override.workspacePaddingTopScale;
            workspacePaddingBottomScale = override.workspacePaddingBottomScale;

            defaultLayoutId = option.defaultLayoutId;
            demoModeLayoutId = option.demoModeLayoutId;
            numFolderRows = option.numFolderRows;
            numFolderColumns = option.numFolderColumns;

            extraAttrs = option.extraAttrs;
        }
    }

    public static final class GridOverrides {

        public int numRows;
        public int numColumns;
        public int numHotseatIcons;
        public int numColsDrawer;
        public int numPredictions;

        public float workspacePaddingLeftScale;
        public float workspacePaddingRightScale;
        public float workspacePaddingTopScale;
        public float workspacePaddingBottomScale;

        private GridOption originalGrid;

        private GridOverrides(GridOption option) {
            numRows = option.numRows;
            numColumns = option.numColumns;
            numHotseatIcons = option.numHotseatIcons;
            numColsDrawer = option.numColsDrawer;
            numPredictions = option.numPredictions;

            workspacePaddingLeftScale = option.workspacePaddingLeftScale;
            workspacePaddingRightScale = option.workspacePaddingRightScale;
            workspacePaddingTopScale = option.workspacePaddingTopScale;
            workspacePaddingBottomScale = option.workspacePaddingBottomScale;

            originalGrid = option;
        }
    }

    public interface GridCustomizer {

        void customizeGrid(@NonNull GridOverrides grid);
    }

    private static final class DisplayOption {
        private final GridOption grid;

        private final float minWidthDps;
        private final float minHeightDps;
        private final boolean canBeDefault;

        private float iconSize;
        private float iconTextSize;
        private float landscapeIconSize;
        private float allAppsIconSize;
        private float allAppsIconTextSize;

        DisplayOption(GridOption grid, Context context, AttributeSet attrs) {
            this.grid = grid;

            TypedArray a = context.obtainStyledAttributes(
                    attrs, R.styleable.ProfileDisplayOption);

            minWidthDps = a.getFloat(R.styleable.ProfileDisplayOption_minWidthDps, 0);
            minHeightDps = a.getFloat(R.styleable.ProfileDisplayOption_minHeightDps, 0);
            canBeDefault = a.getBoolean(
                    R.styleable.ProfileDisplayOption_canBeDefault, false);

            iconSize = a.getFloat(R.styleable.ProfileDisplayOption_iconImageSize, 0);
            landscapeIconSize = a.getFloat(R.styleable.ProfileDisplayOption_landscapeIconSize,
                    iconSize);
            iconTextSize = a.getFloat(R.styleable.ProfileDisplayOption_iconTextSize, 0);

            allAppsIconSize = a.getFloat(R.styleable.ProfileDisplayOption_allAppsIconSize,
                    iconSize);
            allAppsIconTextSize = a.getFloat(R.styleable.ProfileDisplayOption_allAppsIconTextSize,
                    iconTextSize);
            a.recycle();
        }

        DisplayOption() {
            this(null);
        }

        DisplayOption(GridOption grid) {
            this.grid = grid;
            minWidthDps = 0;
            minHeightDps = 0;
            canBeDefault = false;
        }

        private DisplayOption multiply(float w) {
            iconSize *= w;
            landscapeIconSize *= w;
            allAppsIconSize *= w;
            iconTextSize *= w;
            allAppsIconTextSize *= w;
            return this;
        }

        private DisplayOption add(DisplayOption p) {
            iconSize += p.iconSize;
            landscapeIconSize += p.landscapeIconSize;
            allAppsIconSize += p.allAppsIconSize;
            iconTextSize += p.iconTextSize;
            allAppsIconTextSize += p.allAppsIconTextSize;
            return this;
        }
    }

    private class OverlayMonitor extends BroadcastReceiver {

        private final String ACTION_OVERLAY_CHANGED = "android.intent.action.OVERLAY_CHANGED";

        OverlayMonitor(Context context) {
            context.registerReceiver(this, getPackageFilter("android", ACTION_OVERLAY_CHANGED));
        }

        @Override
        public void onReceive(Context context, Intent intent) {
            onConfigChanged(context);
        }
    }
}<|MERGE_RESOLUTION|>--- conflicted
+++ resolved
@@ -127,7 +127,7 @@
     public int iconBitmapSize;
     public int fillResIconDpi;
     public float iconTextSize;
-<<<<<<< HEAD
+    public float allAppsIconSize;
     public float allAppsIconTextSize;
 
     /**
@@ -137,10 +137,6 @@
     public float workspacePaddingRightScale;
     public float workspacePaddingTopScale;
     public float workspacePaddingBottomScale;
-=======
-    public float allAppsIconSize;
-    public float allAppsIconTextSize;
->>>>>>> 7b96ec1f
 
     private SparseArray<TypedValue> mExtraAttrs;
 
@@ -221,12 +217,13 @@
     }
 
     /**
-<<<<<<< HEAD
      * Used to preview grid customizations
      */
     public InvariantDeviceProfile(Context context, @NonNull GridCustomizer customizer) {
         initGrid(context, null, customizer);
-=======
+    }
+
+    /**
      * This constructor should NOT have any monitors by design.
      */
     public InvariantDeviceProfile(Context context, Display display) {
@@ -255,7 +252,6 @@
     public static String getCurrentGridName(Context context) {
         return Utilities.isGridOptionsEnabled(context)
                 ? Utilities.getPrefs(context).getString(KEY_IDP_GRID_NAME, null) : null;
->>>>>>> 7b96ec1f
     }
 
     /**
@@ -274,35 +270,14 @@
     }
 
     private String initGrid(Context context, String gridName) {
-<<<<<<< HEAD
+        DefaultDisplay.Info displayInfo = DefaultDisplay.INSTANCE.get(context).getInfo();
         return initGrid(context, gridName, null);
     }
 
     private String initGrid(Context context, String gridName, @Nullable GridCustomizer customizer) {
         LawnchairPreferences prefs = Utilities.getLawnchairPrefs(context);
-        WindowManager wm = (WindowManager) context.getSystemService(Context.WINDOW_SERVICE);
-        Display display = wm.getDefaultDisplay();
-        DisplayMetrics dm = new DisplayMetrics();
-        display.getMetrics(dm);
-
-        Point smallestSize = new Point();
-        Point largestSize = new Point();
-        display.getCurrentSizeRange(smallestSize, largestSize);
-
-=======
-        DefaultDisplay.Info displayInfo = DefaultDisplay.INSTANCE.get(context).getInfo();
->>>>>>> 7b96ec1f
         ArrayList<DisplayOption> allOptions = getPredefinedDeviceProfiles(context, gridName);
 
-<<<<<<< HEAD
-        GridOption originalProfile = allOptions.get(0).grid;
-        if (customizer == null) {
-            customizer = CustomGridProvider.Companion.getInstance(context);
-        }
-        GridOverrides overrides = new GridOverrides(originalProfile);
-        customizer.customizeGrid(overrides);
-        GridOption closestProfile = new GridOption(overrides);
-=======
         DisplayOption displayOption = invDistWeightedInterpolate(displayInfo, allOptions);
         initGrid(context, displayInfo, displayOption);
         return displayOption.grid.name;
@@ -311,7 +286,6 @@
     private void initGrid(
             Context context, DefaultDisplay.Info displayInfo, DisplayOption displayOption) {
         GridOption closestProfile = displayOption.grid;
->>>>>>> 7b96ec1f
         numRows = closestProfile.numRows;
         numRowsOriginal = originalProfile.numRows;
         numColumns = closestProfile.numColumns;
@@ -321,28 +295,21 @@
         numPredictions = closestProfile.numPredictions;
         numPredictionsOriginal = originalProfile.numPredictions;
         numHotseatIcons = closestProfile.numHotseatIcons;
-<<<<<<< HEAD
+        dbFile = closestProfile.dbFile;
         numHotseatIconsOriginal = originalProfile.numHotseatIcons;
-=======
-        dbFile = closestProfile.dbFile;
->>>>>>> 7b96ec1f
         defaultLayoutId = closestProfile.defaultLayoutId;
         demoModeLayoutId = closestProfile.demoModeLayoutId;
         numFolderRows = closestProfile.numFolderRows;
         numFolderColumns = closestProfile.numFolderColumns;
-<<<<<<< HEAD
+        numAllAppsColumns = closestProfile.numAllAppsColumns;
         mExtraAttrs = closestProfile.extraAttrs;
         workspacePaddingLeftScale = closestProfile.workspacePaddingLeftScale;
         workspacePaddingRightScale = closestProfile.workspacePaddingRightScale;
         workspacePaddingTopScale = closestProfile.workspacePaddingTopScale;
         workspacePaddingBottomScale = closestProfile.workspacePaddingBottomScale;
-=======
-        numAllAppsColumns = closestProfile.numAllAppsColumns;
->>>>>>> 7b96ec1f
 
         mExtraAttrs = closestProfile.extraAttrs;
 
-<<<<<<< HEAD
         iconSize = interpolatedDisplayOption.iconSize * prefs.getDesktopIconScale();
         if (prefs.getDockIconScale() > 0) {
             hotseatIconSize = interpolatedDisplayOption.iconSize * prefs.getDockIconScale();
@@ -362,13 +329,6 @@
         iconTextSize = interpolatedDisplayOption.iconTextSize * prefs.getDesktopTextScale();
         allAppsIconTextSize =  interpolatedDisplayOption.iconTextSize * prefs.getDrawerTextScale();
 
-=======
-        iconSize = displayOption.iconSize;
-        iconShapePath = getIconShapePath(context);
-        landscapeIconSize = displayOption.landscapeIconSize;
-        iconBitmapSize = ResourceUtils.pxFromDp(iconSize, displayInfo.metrics);
-        iconTextSize = displayOption.iconTextSize;
->>>>>>> 7b96ec1f
         fillResIconDpi = getLauncherIconDensity(iconBitmapSize);
 
         if (Utilities.isGridOptionsEnabled(context)) {
