--- conflicted
+++ resolved
@@ -16,13 +16,10 @@
 
 package com.android.launcher3;
 
-<<<<<<< HEAD
 import static java.lang.Math.max;
-=======
 import static com.android.launcher3.Utilities.getDevicePrefs;
 import static com.android.launcher3.config.FeatureFlags.APPLY_CONFIG_AT_RUNTIME;
 import static com.android.launcher3.util.PackageManagerHelper.getPackageFilter;
->>>>>>> c87bbeea
 
 import android.annotation.TargetApi;
 import android.appwidget.AppWidgetHostView;
@@ -46,18 +43,11 @@
 import android.view.Display;
 import android.view.WindowManager;
 
-<<<<<<< HEAD
-import ch.deletescape.lawnchair.LawnchairPreferences;
-import ch.deletescape.lawnchair.settings.IconScale;
-import com.android.launcher3.config.FeatureFlags;
-import com.android.launcher3.util.Thunk;
-=======
 import com.android.launcher3.graphics.IconShape;
 import com.android.launcher3.util.ConfigMonitor;
 import com.android.launcher3.util.IntArray;
 import com.android.launcher3.util.MainThreadInitializedObject;
 import com.android.launcher3.util.Themes;
->>>>>>> c87bbeea
 
 import org.xmlpull.v1.XmlPullParser;
 import org.xmlpull.v1.XmlPullParserException;
@@ -118,21 +108,12 @@
     public int numFolderRows;
     public int numFolderColumns;
     public float iconSize;
-<<<<<<< HEAD
-    public float iconSizeOriginal;
     public float hotseatIconSize;
-    public float hotseatIconSizeOriginal;
-=======
     public String iconShapePath;
->>>>>>> c87bbeea
     public float landscapeIconSize;
-    public float landscapeIconSizeOriginal;
     public float landscapeHotseatIconSize;
-    public float landscapeHotseatIconSizeOriginal;
     public float allAppsIconSize;
-    public float allAppsIconSizeOriginal;
     public float landscapeAllAppsIconSize;
-    public float landscapeAllAppsIconSizeOriginal;
     public int iconBitmapSize;
     public int fillResIconDpi;
     public float iconTextSize;
@@ -248,34 +229,11 @@
                     .putString(KEY_IDP_GRID_NAME, closestProfile.name).apply();
         }
 
-<<<<<<< HEAD
-        iconSize = interpolatedDeviceProfileOut.iconSize;
-        iconSizeOriginal = interpolatedDeviceProfileOut.iconSize;
-        landscapeIconSize = interpolatedDeviceProfileOut.landscapeIconSize;
-        landscapeIconSizeOriginal = interpolatedDeviceProfileOut.landscapeIconSize;
-        hotseatIconSize = interpolatedDeviceProfileOut.iconSize;
-        hotseatIconSizeOriginal = interpolatedDeviceProfileOut.iconSize;
-        landscapeHotseatIconSize = interpolatedDeviceProfileOut.landscapeIconSize;
-        landscapeHotseatIconSizeOriginal = interpolatedDeviceProfileOut.landscapeIconSize;
-        allAppsIconSize = interpolatedDeviceProfileOut.iconSize;
-        allAppsIconSizeOriginal = interpolatedDeviceProfileOut.iconSize;
-        landscapeAllAppsIconSize = interpolatedDeviceProfileOut.landscapeIconSize;
-        landscapeAllAppsIconSizeOriginal = interpolatedDeviceProfileOut.landscapeIconSize;
-        iconTextSize = interpolatedDeviceProfileOut.iconTextSize;
-
-        new IconScale(Utilities.getLawnchairPrefs(context), "iconSize", this);
-        new IconScale(Utilities.getLawnchairPrefs(context), "allAppsIconSize", this);
-        new IconScale(Utilities.getLawnchairPrefs(context), "hotseatIconSize", "iconSize",this);
-
-        // Initialize these *after* the icon scale has been applied, this ensures we load icons of proper resolution
-        iconBitmapSize = Utilities.pxFromDp(max(max(iconSize, allAppsIconSize), hotseatIconSize), dm);
-=======
         iconSize = interpolatedDisplayOption.iconSize;
         iconShapePath = getIconShapePath(context);
         landscapeIconSize = interpolatedDisplayOption.landscapeIconSize;
         iconBitmapSize = ResourceUtils.pxFromDp(iconSize, dm);
         iconTextSize = interpolatedDisplayOption.iconTextSize;
->>>>>>> c87bbeea
         fillResIconDpi = getLauncherIconDensity(iconBitmapSize);
 
         // If the partner customization apk contains any grid overrides, apply them
@@ -490,35 +448,7 @@
             p = points.get(i);
             float w = weight(width, height, p.minWidthDps, p.minHeightDps, WEIGHT_POWER);
             weights += w;
-<<<<<<< HEAD
-            out.add(p.multiply(w));
-        }
-        return out.multiply(1.0f/weights);
-    }
-
-    private void add(InvariantDeviceProfile p) {
-        iconSize += p.iconSize;
-        landscapeIconSize += p.landscapeIconSize;
-        allAppsIconSize += p.allAppsIconSize;
-        landscapeAllAppsIconSize += p.landscapeAllAppsIconSize;
-        iconTextSize += p.iconTextSize;
-    }
-
-    private InvariantDeviceProfile multiply(float w) {
-        iconSize *= w;
-        landscapeIconSize *= w;
-        allAppsIconSize *= w;
-        landscapeAllAppsIconSize *= w;
-        iconTextSize *= w;
-        return this;
-    }
-
-    public int getAllAppsButtonRank() {
-        if (FeatureFlags.IS_DOGFOOD_BUILD && FeatureFlags.NO_ALL_APPS_ICON) {
-            throw new IllegalAccessError("Accessing all apps rank when all-apps is disabled");
-=======
             out.add(new DisplayOption().add(p).multiply(w));
->>>>>>> c87bbeea
         }
         return out.multiply(1.0f / weights);
     }
@@ -565,13 +495,6 @@
         return x * aspectRatio + y;
     }
 
-<<<<<<< HEAD
-    public void onDockStyleChanged(LawnchairPreferences prefs) {
-        portraitProfile.onValueChanged("", prefs, false);
-        landscapeProfile.onValueChanged("", prefs, false);
-    }
-
-=======
     public interface OnIDPChangeListener {
 
         void onIdpChanged(int changeFlags, InvariantDeviceProfile profile);
@@ -687,5 +610,4 @@
             onConfigChanged(context);
         }
     }
->>>>>>> c87bbeea
 }