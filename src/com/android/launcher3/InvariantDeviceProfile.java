--- conflicted
+++ resolved
@@ -75,7 +75,6 @@
 
 public class InvariantDeviceProfile {
 
-<<<<<<< HEAD
         public static final String TAG = "IDP";
         // We do not need any synchronization for this variable as its only written on UI thread.
         public static final MainThreadInitializedObject<InvariantDeviceProfile> INSTANCE =
@@ -234,160 +233,6 @@
                 }
                 LockedUserState.get(context).runOnUserUnlocked(() -> {
                         new DeviceGridState(this).writeToPrefs(context);
-=======
-    public static final String TAG = "IDP";
-    // We do not need any synchronization for this variable as its only written on UI thread.
-    public static final MainThreadInitializedObject<InvariantDeviceProfile> INSTANCE =
-            new MainThreadInitializedObject<>(InvariantDeviceProfile::new);
-
-    @Retention(RetentionPolicy.SOURCE)
-    @IntDef({TYPE_PHONE, TYPE_MULTI_DISPLAY, TYPE_TABLET})
-    public @interface DeviceType {}
-
-    public static final int TYPE_PHONE = 0;
-    public static final int TYPE_MULTI_DISPLAY = 1;
-    public static final int TYPE_TABLET = 2;
-
-    private static final float ICON_SIZE_DEFINED_IN_APP_DP = 48;
-
-    // Constants that affects the interpolation curve between statically defined device profile
-    // buckets.
-    private static final float KNEARESTNEIGHBOR = 3;
-    private static final float WEIGHT_POWER = 5;
-
-    // used to offset float not being able to express extremely small weights in extreme cases.
-    private static final float WEIGHT_EFFICIENT = 100000f;
-
-    // Used for arrays to specify different sizes (e.g. border spaces, width/height) in different
-    // constraints
-    static final int COUNT_SIZES = 4;
-    static final int INDEX_DEFAULT = 0;
-    static final int INDEX_LANDSCAPE = 1;
-    static final int INDEX_TWO_PANEL_PORTRAIT = 2;
-    static final int INDEX_TWO_PANEL_LANDSCAPE = 3;
-
-    /** These resources are used to override the device profile */
-    private static final String RES_GRID_NUM_ROWS = "grid_num_rows";
-    private static final String RES_GRID_NUM_COLUMNS = "grid_num_columns";
-    private static final String RES_GRID_ICON_SIZE_DP = "grid_icon_size_dp";
-
-    /**
-     * Number of icons per row and column in the workspace.
-     */
-    public int numRows;
-    public int numColumns;
-    public int numSearchContainerColumns;
-
-    /**
-     * Number of icons per row and column in the folder.
-     */
-    public int numFolderRows;
-    public int numFolderColumns;
-    public float[] iconSize;
-    public float[] iconTextSize;
-    public int iconBitmapSize;
-    public int fillResIconDpi;
-    public @DeviceType int deviceType;
-
-    public PointF[] minCellSize;
-
-    public PointF[] borderSpaces;
-    public @DimenRes int inlineNavButtonsEndSpacing;
-
-    public @StyleRes int folderStyle;
-
-    public @StyleRes int cellStyle;
-
-    public float[] horizontalMargin;
-
-    public PointF[] allAppsCellSize;
-    public float[] allAppsIconSize;
-    public float[] allAppsIconTextSize;
-    public PointF[] allAppsBorderSpaces;
-
-    public float[] transientTaskbarIconSize;
-
-    public boolean[] startAlignTaskbar;
-
-    /**
-     * Number of icons inside the hotseat area.
-     */
-    public int numShownHotseatIcons;
-
-    /**
-     * Number of icons inside the hotseat area that is stored in the database. This is greater than
-     * or equal to numnShownHotseatIcons, allowing for a seamless transition between two hotseat
-     * sizes that share the same DB.
-     */
-    public int numDatabaseHotseatIcons;
-
-    public int[] hotseatColumnSpan;
-    public float[] hotseatBarBottomSpace;
-    public float[] hotseatQsbSpace;
-
-    /**
-     * Number of columns in the all apps list.
-     */
-    public int numAllAppsColumns;
-    public int numDatabaseAllAppsColumns;
-    public @StyleRes int allAppsStyle;
-
-    /**
-     * Do not query directly. see {@link DeviceProfile#isScalableGrid}.
-     */
-    protected boolean isScalable;
-    @XmlRes
-    public int devicePaddingId = INVALID_RESOURCE_HANDLE;
-    @XmlRes
-    public int workspaceSpecsId = INVALID_RESOURCE_HANDLE;
-    @XmlRes
-    public int workspaceSpecsTwoPanelId = INVALID_RESOURCE_HANDLE;
-    @XmlRes
-    public int allAppsSpecsId = INVALID_RESOURCE_HANDLE;
-    @XmlRes
-    public int allAppsSpecsTwoPanelId = INVALID_RESOURCE_HANDLE;
-    @XmlRes
-    public int folderSpecsId = INVALID_RESOURCE_HANDLE;
-    @XmlRes
-    public int folderSpecsTwoPanelId = INVALID_RESOURCE_HANDLE;
-    public int hotseatSpecsId = INVALID_RESOURCE_HANDLE;
-    public int hotseatSpecsTwoPanelId = INVALID_RESOURCE_HANDLE;
-
-    public String dbFile;
-    public int defaultLayoutId;
-    public int demoModeLayoutId;
-    public boolean[] inlineQsb = new boolean[COUNT_SIZES];
-
-    /**
-     * An immutable list of supported profiles.
-     */
-    public List<DeviceProfile> supportedProfiles = Collections.EMPTY_LIST;
-
-    public Point defaultWallpaperSize;
-
-    private final ArrayList<OnIDPChangeListener> mChangeListeners = new ArrayList<>();
-
-    @VisibleForTesting
-    public InvariantDeviceProfile() { }
-
-    @TargetApi(23)
-    private InvariantDeviceProfile(Context context) {
-        String gridName = getCurrentGridName(context);
-        String newGridName = initGrid(context, gridName);
-        if (!newGridName.equals(gridName)) {
-            LauncherPrefs.get(context).put(GRID_NAME, newGridName);
-        }
-        LockedUserState.get(context).runOnUserUnlocked(() -> {
-            new DeviceGridState(this).writeToPrefs(context);
-        });
-
-        DisplayController.INSTANCE.get(context).setPriorityListener(
-                (displayContext, info, flags) -> {
-                    if ((flags & (CHANGE_DENSITY | CHANGE_SUPPORTED_BOUNDS
-                            | CHANGE_NAVIGATION_MODE)) != 0) {
-                        onConfigChanged(displayContext);
-                    }
->>>>>>> bcf36a18
                 });
 
                 DisplayController.INSTANCE.get(context).setPriorityListener(
@@ -454,7 +299,6 @@
                 initGrid(context, myInfo, result, deviceType);
         }
 
-<<<<<<< HEAD
         /**
          * Reinitialize the current grid after a restore, where some grids might now be disabled.
          */
@@ -493,38 +337,8 @@
                         return TYPE_TABLET;
                 } else {
                         return TYPE_PHONE;
-=======
-        System.arraycopy(defaultDisplayOption.minCellSize, 0, result.minCellSize, 0,
-                COUNT_SIZES);
-        System.arraycopy(defaultDisplayOption.borderSpaces, 0, result.borderSpaces, 0,
-                COUNT_SIZES);
-
-        initGrid(context, myInfo, result, deviceType);
-    }
-
-    /**
-     * Reinitialize the current grid after a restore, where some grids might now be disabled.
-     */
-    public void reinitializeAfterRestore(Context context) {
-        FileLog.d(TAG, "Reinitializing grid after restore");
-        String currentGridName = getCurrentGridName(context);
-        String currentDbFile = dbFile;
-        String newGridName = initGrid(context, currentGridName);
-        String newDbFile = dbFile;
-        if (!newDbFile.equals(currentDbFile)) {
-            FileLog.d(TAG, "Restored grid is disabled : " + currentGridName
-                    + ", migrating to: " + newGridName
-                    + ", removing all other grid db files");
-            for (String gridDbFile : LauncherFiles.GRID_DB_FILES) {
-                if (gridDbFile.equals(currentDbFile)) {
-                    continue;
-                }
-                if (context.getDatabasePath(gridDbFile).delete()) {
-                    FileLog.d(TAG, "Removed old grid db file: " + gridDbFile);
->>>>>>> bcf36a18
-                }
-        }
-<<<<<<< HEAD
+                }
+        }
 
         public static String getCurrentGridName(Context context) {
                 return DeviceProfileOverrides.INSTANCE.get(context).getCurrentGridName();
@@ -541,84 +355,6 @@
                         invDistWeightedInterpolate(displayInfo, allOptions, deviceType);
                 initGrid(context, displayInfo, displayOption, deviceType, dbGridInfo);
                 return displayOption.grid.name;
-=======
-    }
-
-    private static @DeviceType int getDeviceType(Info displayInfo) {
-        int flagPhone = 1 << 0;
-        int flagTablet = 1 << 1;
-
-        int type = displayInfo.supportedBounds.stream()
-                .mapToInt(bounds -> displayInfo.isTablet(bounds) ? flagTablet : flagPhone)
-                .reduce(0, (a, b) -> a | b);
-        if (type == (flagPhone | flagTablet)) {
-            // device has profiles supporting both phone and table modes
-            return TYPE_MULTI_DISPLAY;
-        } else if (type == flagTablet) {
-            return TYPE_TABLET;
-        } else {
-            return TYPE_PHONE;
-        }
-    }
-
-    public static String getCurrentGridName(Context context) {
-        return LauncherPrefs.get(context).get(GRID_NAME);
-    }
-
-    private String initGrid(Context context, String gridName) {
-        Info displayInfo = DisplayController.INSTANCE.get(context).getInfo();
-        @DeviceType int deviceType = getDeviceType(displayInfo);
-
-        ArrayList<DisplayOption> allOptions =
-                getPredefinedDeviceProfiles(context, gridName, deviceType,
-                        RestoreDbTask.isPending(context));
-        DisplayOption displayOption =
-                invDistWeightedInterpolate(displayInfo, allOptions, deviceType);
-        initGrid(context, displayInfo, displayOption, deviceType);
-        return displayOption.grid.name;
-    }
-
-    @VisibleForTesting
-    public static String getDefaultGridName(Context context) {
-        return new InvariantDeviceProfile().initGrid(context, null);
-    }
-
-    private void initGrid(Context context, Info displayInfo, DisplayOption displayOption,
-            @DeviceType int deviceType) {
-        DisplayMetrics metrics = context.getResources().getDisplayMetrics();
-        GridOption closestProfile = displayOption.grid;
-        numRows = closestProfile.numRows;
-        numColumns = closestProfile.numColumns;
-        numSearchContainerColumns = closestProfile.numSearchContainerColumns;
-        dbFile = closestProfile.dbFile;
-        defaultLayoutId = closestProfile.defaultLayoutId;
-        demoModeLayoutId = closestProfile.demoModeLayoutId;
-
-        numFolderRows = closestProfile.numFolderRows;
-        numFolderColumns = closestProfile.numFolderColumns;
-        folderStyle = closestProfile.folderStyle;
-
-        cellStyle = closestProfile.cellStyle;
-
-        isScalable = closestProfile.isScalable;
-        devicePaddingId = closestProfile.devicePaddingId;
-        workspaceSpecsId = closestProfile.mWorkspaceSpecsId;
-        workspaceSpecsTwoPanelId = closestProfile.mWorkspaceSpecsTwoPanelId;
-        allAppsSpecsId = closestProfile.mAllAppsSpecsId;
-        allAppsSpecsTwoPanelId = closestProfile.mAllAppsSpecsTwoPanelId;
-        folderSpecsId = closestProfile.mFolderSpecsId;
-        folderSpecsTwoPanelId = closestProfile.mFolderSpecsTwoPanelId;
-        hotseatSpecsId = closestProfile.mHotseatSpecsId;
-        hotseatSpecsTwoPanelId = closestProfile.mHotseatSpecsTwoPanelId;
-        this.deviceType = deviceType;
-
-        inlineNavButtonsEndSpacing = closestProfile.inlineNavButtonsEndSpacing;
-
-        iconSize = displayOption.iconSizes;
-        float maxIconSize = iconSize[0];
-        for (int i = 1; i < iconSize.length; i++) {
-            maxIconSize = Math.max(maxIconSize, iconSize[i]);
->>>>>>> bcf36a18
         }
 
         private void initGrid(Context context, Info displayInfo, DisplayOption displayOption,
@@ -711,7 +447,6 @@
 
                 transientTaskbarIconSize = displayOption.transientTaskbarIconSize;
 
-<<<<<<< HEAD
                 startAlignTaskbar = displayOption.startAlignTaskbar;
 
                 // If the partner customization apk contains any grid overrides, apply them
@@ -730,35 +465,6 @@
                                 .setWindowBounds(bounds)
                                 .setDotRendererCache(dotRendererCache)
                                 .build());
-=======
-            // We need to ensure that there is enough extra space in the wallpaper
-            // for the intended parallax effects
-            float parallaxFactor =
-                    dpiFromPx(Math.min(displayWidth, displayHeight), displayInfo.getDensityDpi())
-                            < 720
-                            ? 2
-                            : wallpaperTravelToScreenWidthRatio(displayWidth, displayHeight);
-            defaultWallpaperSize.x =
-                    Math.max(defaultWallpaperSize.x, Math.round(parallaxFactor * displayWidth));
-        }
-        supportedProfiles = Collections.unmodifiableList(localSupportedProfiles);
-
-        int numMinShownHotseatIconsForTablet = supportedProfiles
-                .stream()
-                .filter(deviceProfile -> deviceProfile.isTablet)
-                .mapToInt(deviceProfile -> deviceProfile.numShownHotseatIcons)
-                .min()
-                .orElse(0);
-
-        supportedProfiles
-                .stream()
-                .filter(deviceProfile -> deviceProfile.isTablet)
-                .forEach(deviceProfile -> {
-                    deviceProfile.numShownHotseatIcons = numMinShownHotseatIconsForTablet;
-                    deviceProfile.recalculateHotseatWidthAndBorderSpace();
-                });
-    }
->>>>>>> bcf36a18
 
                         // Wallpaper size should be the maximum of the all possible sizes Launcher expects
                         int displayWidth = bounds.bounds.width();
@@ -1046,7 +752,6 @@
         /**
          * Returns the device profile matching the provided screen configuration
          */
-<<<<<<< HEAD
         public DeviceProfile getBestMatch(float screenWidth, float screenHeight, int rotation) {
                 DeviceProfile bestMatch = supportedProfiles.get(0);
                 float minDiff = Float.MAX_VALUE;
@@ -1062,172 +767,6 @@
                         }
                 }
                 return bestMatch;
-=======
-        void onIdpChanged(boolean modelPropertiesChanged);
-    }
-
-
-    public static final class GridOption {
-
-        public static final String TAG_NAME = "grid-option";
-
-        private static final int DEVICE_CATEGORY_PHONE = 1 << 0;
-        private static final int DEVICE_CATEGORY_TABLET = 1 << 1;
-        private static final int DEVICE_CATEGORY_MULTI_DISPLAY = 1 << 2;
-        private static final int DEVICE_CATEGORY_ALL =
-                DEVICE_CATEGORY_PHONE | DEVICE_CATEGORY_TABLET | DEVICE_CATEGORY_MULTI_DISPLAY;
-
-        private static final int INLINE_QSB_FOR_PORTRAIT = 1 << 0;
-        private static final int INLINE_QSB_FOR_LANDSCAPE = 1 << 1;
-        private static final int INLINE_QSB_FOR_TWO_PANEL_PORTRAIT = 1 << 2;
-        private static final int INLINE_QSB_FOR_TWO_PANEL_LANDSCAPE = 1 << 3;
-        private static final int DONT_INLINE_QSB = 0;
-
-        public final String name;
-        public final int numRows;
-        public final int numColumns;
-        public final int numSearchContainerColumns;
-        public final int deviceCategory;
-
-        private final int numFolderRows;
-        private final int numFolderColumns;
-        private final @StyleRes int folderStyle;
-        private final @StyleRes int cellStyle;
-
-        private final @StyleRes int allAppsStyle;
-        private final int numAllAppsColumns;
-        private final int numDatabaseAllAppsColumns;
-        private final int numHotseatIcons;
-        private final int numDatabaseHotseatIcons;
-
-        private final int[] hotseatColumnSpan = new int[COUNT_SIZES];
-
-        private final boolean[] inlineQsb = new boolean[COUNT_SIZES];
-
-        private @DimenRes int inlineNavButtonsEndSpacing;
-        private final String dbFile;
-
-        private final int defaultLayoutId;
-        private final int demoModeLayoutId;
-
-        private final boolean isScalable;
-        private final int devicePaddingId;
-        private final int mWorkspaceSpecsId;
-        private final int mWorkspaceSpecsTwoPanelId;
-        private final int mAllAppsSpecsId;
-        private final int mAllAppsSpecsTwoPanelId;
-        private final int mFolderSpecsId;
-        private final int mFolderSpecsTwoPanelId;
-        private final int mHotseatSpecsId;
-        private final int mHotseatSpecsTwoPanelId;
-
-        public GridOption(Context context, AttributeSet attrs) {
-            TypedArray a = context.obtainStyledAttributes(
-                    attrs, R.styleable.GridDisplayOption);
-            name = a.getString(R.styleable.GridDisplayOption_name);
-            numRows = a.getInt(R.styleable.GridDisplayOption_numRows, 0);
-            numColumns = a.getInt(R.styleable.GridDisplayOption_numColumns, 0);
-            numSearchContainerColumns = a.getInt(
-                    R.styleable.GridDisplayOption_numSearchContainerColumns, numColumns);
-
-            dbFile = a.getString(R.styleable.GridDisplayOption_dbFile);
-            defaultLayoutId = a.getResourceId(
-                    R.styleable.GridDisplayOption_defaultLayoutId, 0);
-            demoModeLayoutId = a.getResourceId(
-                    R.styleable.GridDisplayOption_demoModeLayoutId, defaultLayoutId);
-
-            allAppsStyle = a.getResourceId(R.styleable.GridDisplayOption_allAppsStyle,
-                    R.style.AllAppsStyleDefault);
-            numAllAppsColumns = a.getInt(
-                    R.styleable.GridDisplayOption_numAllAppsColumns, numColumns);
-            numDatabaseAllAppsColumns = a.getInt(
-                    R.styleable.GridDisplayOption_numExtendedAllAppsColumns, 2 * numAllAppsColumns);
-
-            numHotseatIcons = a.getInt(
-                    R.styleable.GridDisplayOption_numHotseatIcons, numColumns);
-            numDatabaseHotseatIcons = a.getInt(
-                    R.styleable.GridDisplayOption_numExtendedHotseatIcons, 2 * numHotseatIcons);
-
-            hotseatColumnSpan[INDEX_DEFAULT] = a.getInt(
-                    R.styleable.GridDisplayOption_hotseatColumnSpan, numColumns);
-            hotseatColumnSpan[INDEX_LANDSCAPE] = a.getInt(
-                    R.styleable.GridDisplayOption_hotseatColumnSpanLandscape, numColumns);
-            hotseatColumnSpan[INDEX_TWO_PANEL_LANDSCAPE] = a.getInt(
-                    R.styleable.GridDisplayOption_hotseatColumnSpanTwoPanelLandscape,
-                    numColumns);
-            hotseatColumnSpan[INDEX_TWO_PANEL_PORTRAIT] = a.getInt(
-                    R.styleable.GridDisplayOption_hotseatColumnSpanTwoPanelPortrait,
-                    numColumns);
-
-            inlineNavButtonsEndSpacing =
-                    a.getResourceId(R.styleable.GridDisplayOption_inlineNavButtonsEndSpacing,
-                            R.dimen.taskbar_button_margin_default);
-
-            numFolderRows = a.getInt(
-                    R.styleable.GridDisplayOption_numFolderRows, numRows);
-            numFolderColumns = a.getInt(
-                    R.styleable.GridDisplayOption_numFolderColumns, numColumns);
-
-            folderStyle = a.getResourceId(R.styleable.GridDisplayOption_folderStyle,
-                    INVALID_RESOURCE_HANDLE);
-
-            cellStyle = a.getResourceId(R.styleable.GridDisplayOption_cellStyle,
-                    R.style.CellStyleDefault);
-
-            isScalable = a.getBoolean(
-                    R.styleable.GridDisplayOption_isScalable, false);
-            devicePaddingId = a.getResourceId(
-                    R.styleable.GridDisplayOption_devicePaddingId, INVALID_RESOURCE_HANDLE);
-            deviceCategory = a.getInt(R.styleable.GridDisplayOption_deviceCategory,
-                    DEVICE_CATEGORY_ALL);
-
-            if (FeatureFlags.ENABLE_RESPONSIVE_WORKSPACE.get()) {
-                mWorkspaceSpecsId = a.getResourceId(
-                        R.styleable.GridDisplayOption_workspaceSpecsId, INVALID_RESOURCE_HANDLE);
-                mWorkspaceSpecsTwoPanelId = a.getResourceId(
-                        R.styleable.GridDisplayOption_workspaceSpecsTwoPanelId,
-                        INVALID_RESOURCE_HANDLE);
-                mAllAppsSpecsId = a.getResourceId(
-                        R.styleable.GridDisplayOption_allAppsSpecsId, INVALID_RESOURCE_HANDLE);
-                mAllAppsSpecsTwoPanelId = a.getResourceId(
-                        R.styleable.GridDisplayOption_allAppsSpecsTwoPanelId,
-                        INVALID_RESOURCE_HANDLE);
-                mFolderSpecsId = a.getResourceId(
-                        R.styleable.GridDisplayOption_folderSpecsId, INVALID_RESOURCE_HANDLE);
-                mFolderSpecsTwoPanelId = a.getResourceId(
-                        R.styleable.GridDisplayOption_folderSpecsTwoPanelId,
-                        INVALID_RESOURCE_HANDLE);
-                mHotseatSpecsId = a.getResourceId(
-                        R.styleable.GridDisplayOption_hotseatSpecsId, INVALID_RESOURCE_HANDLE);
-                mHotseatSpecsTwoPanelId = a.getResourceId(
-                        R.styleable.GridDisplayOption_hotseatSpecsTwoPanelId,
-                        INVALID_RESOURCE_HANDLE);
-            } else {
-                mWorkspaceSpecsId = INVALID_RESOURCE_HANDLE;
-                mWorkspaceSpecsTwoPanelId = INVALID_RESOURCE_HANDLE;
-                mAllAppsSpecsId = INVALID_RESOURCE_HANDLE;
-                mAllAppsSpecsTwoPanelId = INVALID_RESOURCE_HANDLE;
-                mFolderSpecsId = INVALID_RESOURCE_HANDLE;
-                mFolderSpecsTwoPanelId = INVALID_RESOURCE_HANDLE;
-                mHotseatSpecsId = INVALID_RESOURCE_HANDLE;
-                mHotseatSpecsTwoPanelId = INVALID_RESOURCE_HANDLE;
-            }
-
-            int inlineForRotation = a.getInt(R.styleable.GridDisplayOption_inlineQsb,
-                    DONT_INLINE_QSB);
-            inlineQsb[INDEX_DEFAULT] =
-                    (inlineForRotation & INLINE_QSB_FOR_PORTRAIT) == INLINE_QSB_FOR_PORTRAIT;
-            inlineQsb[INDEX_LANDSCAPE] =
-                    (inlineForRotation & INLINE_QSB_FOR_LANDSCAPE) == INLINE_QSB_FOR_LANDSCAPE;
-            inlineQsb[INDEX_TWO_PANEL_PORTRAIT] =
-                    (inlineForRotation & INLINE_QSB_FOR_TWO_PANEL_PORTRAIT)
-                            == INLINE_QSB_FOR_TWO_PANEL_PORTRAIT;
-            inlineQsb[INDEX_TWO_PANEL_LANDSCAPE] =
-                    (inlineForRotation & INLINE_QSB_FOR_TWO_PANEL_LANDSCAPE)
-                            == INLINE_QSB_FOR_TWO_PANEL_LANDSCAPE;
-
-            a.recycle();
->>>>>>> bcf36a18
         }
 
         private static float weight(float x0, float y0, float x1, float y1, float pow) {
