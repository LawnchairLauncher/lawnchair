package com.android.launcher3;

import static android.appwidget.AppWidgetManager.INVALID_APPWIDGET_ID;
import static android.appwidget.AppWidgetProviderInfo.WIDGET_FEATURE_RECONFIGURABLE;

import static com.android.launcher3.LauncherSettings.Favorites.CONTAINER_DESKTOP;
<<<<<<< HEAD
import static com.android.launcher3.accessibility.LauncherAccessibilityDelegate.CUSTOMIZE;
=======
import static com.android.launcher3.accessibility.LauncherAccessibilityDelegate.DISMISS_PREDICTION;
>>>>>>> 7b96ec1f
import static com.android.launcher3.accessibility.LauncherAccessibilityDelegate.RECONFIGURE;
import static com.android.launcher3.accessibility.LauncherAccessibilityDelegate.UNINSTALL;
import static com.android.launcher3.logging.StatsLogManager.LauncherEvent.LAUNCHER_ITEM_DROPPED_ON_DONT_SUGGEST;
import static com.android.launcher3.logging.StatsLogManager.LauncherEvent.LAUNCHER_ITEM_DROPPED_ON_UNINSTALL;
import static com.android.launcher3.logging.StatsLogManager.LauncherEvent.LAUNCHER_ITEM_UNINSTALL_CANCELLED;
import static com.android.launcher3.logging.StatsLogManager.LauncherEvent.LAUNCHER_ITEM_UNINSTALL_COMPLETED;
import static com.android.launcher3.model.data.ItemInfoWithIcon.FLAG_SYSTEM_MASK;
import static com.android.launcher3.model.data.ItemInfoWithIcon.FLAG_SYSTEM_NO;

import android.appwidget.AppWidgetHostView;
import android.appwidget.AppWidgetProviderInfo;
import android.content.ComponentName;
import android.content.Context;
import android.content.Intent;
import android.content.pm.ApplicationInfo;
import android.content.pm.LauncherActivityInfo;
import android.content.pm.LauncherApps;
import android.content.pm.PackageManager;
import android.net.Uri;
import android.os.Bundle;
import android.os.UserHandle;
import android.os.UserManager;
import android.util.ArrayMap;
import android.util.AttributeSet;
import android.util.Log;
import android.view.View;
import android.widget.Toast;

import ch.deletescape.lawnchair.settings.ui.SettingsActivity;
import com.android.launcher3.Launcher.OnResumeCallback;
import com.android.launcher3.config.FeatureFlags;
import com.android.launcher3.dragndrop.DragOptions;
import com.android.launcher3.logging.FileLog;
import com.android.launcher3.logging.LoggerUtils;
import com.android.launcher3.logging.StatsLogManager;
import com.android.launcher3.model.AppLaunchTracker;
import com.android.launcher3.model.data.ItemInfo;
import com.android.launcher3.model.data.ItemInfoWithIcon;
import com.android.launcher3.model.data.LauncherAppWidgetInfo;
import com.android.launcher3.userevent.nano.LauncherLogProto.ControlType;
import com.android.launcher3.userevent.nano.LauncherLogProto.Target;
import com.android.launcher3.util.PackageManagerHelper;
import com.android.launcher3.util.Themes;

import com.android.launcher3.widget.custom.CustomAppWidgetProviderInfo;
import java.net.URISyntaxException;
import java.util.ArrayList;

/**
 * Drop target which provides a secondary option for an item.
 *    For app targets: shows as uninstall
 *    For configurable widgets: shows as setup
 *    For predicted app icons: don't suggest app
 */
public class SecondaryDropTarget extends ButtonDropTarget implements OnAlarmListener {

    private static final String TAG = "SecondaryDropTarget";

    private static final long CACHE_EXPIRE_TIMEOUT = 5000;
    private final ArrayMap<UserHandle, Boolean> mUninstallDisabledCache = new ArrayMap<>(1);
    private final StatsLogManager mStatsLogManager;
    private final Alarm mCacheExpireAlarm;
    private boolean mHadPendingAlarm;

    protected int mCurrentAccessibilityAction = -1;
    public SecondaryDropTarget(Context context, AttributeSet attrs) {
        this(context, attrs, 0);
    }

    public SecondaryDropTarget(Context context, AttributeSet attrs, int defStyle) {
        super(context, attrs, defStyle);
        mCacheExpireAlarm = new Alarm();
        mStatsLogManager = StatsLogManager.newInstance(context);
    }

    @Override
    protected void onAttachedToWindow() {
        super.onAttachedToWindow();
        if (mHadPendingAlarm) {
            mCacheExpireAlarm.setAlarm(CACHE_EXPIRE_TIMEOUT);
            mCacheExpireAlarm.setOnAlarmListener(this);
            mHadPendingAlarm = false;
        }
    }

    @Override
    protected void onDetachedFromWindow() {
        super.onDetachedFromWindow();
        if (mCacheExpireAlarm.alarmPending()) {
            mCacheExpireAlarm.cancelAlarm();
            mCacheExpireAlarm.setOnAlarmListener(null);
            mHadPendingAlarm = true;
        }
    }

    @Override
    protected void onFinishInflate() {
        super.onFinishInflate();
        setupUi(UNINSTALL);
    }

    protected void setupUi(int action) {
        if (action == mCurrentAccessibilityAction) {
            return;
        }
        mCurrentAccessibilityAction = action;

        if (action == UNINSTALL) {
            mHoverColor = getResources().getColor(R.color.uninstall_target_hover_tint);
            setDrawable(R.drawable.ic_uninstall_shadow);
            updateText(R.string.uninstall_drop_target_label);
<<<<<<< HEAD
        } else if (action == CUSTOMIZE) {
            mHoverColor = Themes.getColorAccent(getContext());
            setDrawable(R.drawable.ic_smartspace_preferences);
            updateText(R.string.customize);
        } else {
=======
        } else if (action == DISMISS_PREDICTION) {
            mHoverColor = Themes.getColorAccent(getContext());
            setDrawable(R.drawable.ic_block_shadow);
            updateText(R.string.dismiss_prediction_label);
        } else if (action == RECONFIGURE) {
>>>>>>> 7b96ec1f
            mHoverColor = Themes.getColorAccent(getContext());
            setDrawable(R.drawable.ic_setup_shadow);
            updateText(R.string.gadget_setup_text);
        }
    }

    @Override
    public void onAlarm(Alarm alarm) {
        mUninstallDisabledCache.clear();
    }

    @Override
    public int getAccessibilityAction() {
        return mCurrentAccessibilityAction;
    }

    @Override
    public Target getDropTargetForLogging() {
        Target t = LoggerUtils.newTarget(Target.Type.CONTROL);
        if (mCurrentAccessibilityAction == UNINSTALL) {
            t.controlType = ControlType.UNINSTALL_TARGET;
        } else if (mCurrentAccessibilityAction == DISMISS_PREDICTION) {
            t.controlType = ControlType.DISMISS_PREDICTION;
        } else {
            t.controlType = ControlType.SETTINGS_BUTTON;
        }
        return t;
    }

    @Override
    protected boolean supportsDrop(ItemInfo info) {
        return supportsAccessibilityDrop(info, getViewUnderDrag(info));
    }

    @Override
    public boolean supportsAccessibilityDrop(ItemInfo info, View view) {
        if (view instanceof AppWidgetHostView) {
            if (getReconfigurableWidgetId(view) != INVALID_APPWIDGET_ID) {
                setupUi(RECONFIGURE);
                return true;
            } else if (getWidgetCustomizeIntent(view) != null) {
                setupUi(CUSTOMIZE);
                return true;
            }
            return false;
        } else if (FeatureFlags.ENABLE_PREDICTION_DISMISS.get() && info.isPredictedItem()) {
            setupUi(DISMISS_PREDICTION);
            return true;
        }

        setupUi(UNINSTALL);
        Boolean uninstallDisabled = mUninstallDisabledCache.get(info.user);
        if (uninstallDisabled == null) {
            UserManager userManager =
                    (UserManager) getContext().getSystemService(Context.USER_SERVICE);
            Bundle restrictions = userManager.getUserRestrictions(info.user);
            uninstallDisabled = restrictions.getBoolean(UserManager.DISALLOW_APPS_CONTROL, false)
                    || restrictions.getBoolean(UserManager.DISALLOW_UNINSTALL_APPS, false);
            mUninstallDisabledCache.put(info.user, uninstallDisabled);
        }
        // Cancel any pending alarm and set cache expiry after some time
        mCacheExpireAlarm.setAlarm(CACHE_EXPIRE_TIMEOUT);
        mCacheExpireAlarm.setOnAlarmListener(this);
        if (uninstallDisabled) {
            return false;
        }

        if (info instanceof ItemInfoWithIcon) {
            ItemInfoWithIcon iconInfo = (ItemInfoWithIcon) info;
            if ((iconInfo.runtimeStatusFlags & FLAG_SYSTEM_MASK) != 0) {
                return (iconInfo.runtimeStatusFlags & FLAG_SYSTEM_NO) != 0;
            }
        }
        return getUninstallTarget(info) != null;
    }

    /**
     * @return the component name that should be uninstalled or null.
     */
    private ComponentName getUninstallTarget(ItemInfo item) {
        Intent intent = null;
        UserHandle user = null;
        if (item != null &&
                item.itemType == LauncherSettings.Favorites.ITEM_TYPE_APPLICATION) {
            intent = item.getIntent();
            user = item.user;
        }
        if (intent != null) {
            LauncherActivityInfo info = mLauncher.getSystemService(LauncherApps.class)
                    .resolveActivity(intent, user);
            if (info != null
                    && (info.getApplicationInfo().flags & ApplicationInfo.FLAG_SYSTEM) == 0) {
                return info.getComponentName();
            }
        }
        return null;
    }

    @Override
    public void onDrop(DragObject d, DragOptions options) {
        // Defer onComplete
        d.dragSource = new DeferredOnComplete(d.dragSource, getContext());
        super.onDrop(d, options);
        if (mCurrentAccessibilityAction == UNINSTALL) {
            mStatsLogManager.logger().withInstanceId(d.logInstanceId)
                    .log(LAUNCHER_ITEM_DROPPED_ON_UNINSTALL);
        } else if (mCurrentAccessibilityAction == DISMISS_PREDICTION) {
            mStatsLogManager.logger().withInstanceId(d.logInstanceId)
                    .log(LAUNCHER_ITEM_DROPPED_ON_DONT_SUGGEST);
        }
    }

    @Override
    public void completeDrop(final DragObject d) {
        ComponentName target = performDropAction(getViewUnderDrag(d.dragInfo), d.dragInfo);
        if (d.dragSource instanceof DeferredOnComplete) {
            DeferredOnComplete deferred = (DeferredOnComplete) d.dragSource;
            if (target != null) {
                deferred.mPackageName = target.getPackageName();
                mLauncher.addOnResumeCallback(deferred);
            } else {
                deferred.sendFailure();
            }
        }
    }

    private View getViewUnderDrag(ItemInfo info) {
        if (info instanceof LauncherAppWidgetInfo && info.container == CONTAINER_DESKTOP &&
                mLauncher.getWorkspace().getDragInfo() != null) {
            return mLauncher.getWorkspace().getDragInfo().cell;
        }
        return null;
    }

    /**
     * Verifies that the view is an reconfigurable widget and returns the corresponding widget Id,
     * otherwise return {@code INVALID_APPWIDGET_ID}
     */
    private int getReconfigurableWidgetId(View view) {
        if (!(view instanceof AppWidgetHostView)) {
            return INVALID_APPWIDGET_ID;
        }
        AppWidgetHostView hostView = (AppWidgetHostView) view;
        AppWidgetProviderInfo widgetInfo = hostView.getAppWidgetInfo();
        if (widgetInfo == null || widgetInfo.configure == null) {
            return INVALID_APPWIDGET_ID;
        }
        if ( (LauncherAppWidgetProviderInfo.fromProviderInfo(getContext(), widgetInfo)
                .getWidgetFeatures() & WIDGET_FEATURE_RECONFIGURABLE) == 0) {
            return INVALID_APPWIDGET_ID;
        }
        return hostView.getAppWidgetId();
    }

    private Intent getWidgetCustomizeIntent(View view) {
        if (!(view instanceof AppWidgetHostView)) {
            return null;
        }
        AppWidgetHostView hostView = (AppWidgetHostView) view;
        AppWidgetProviderInfo widgetInfo = hostView.getAppWidgetInfo();
        if (widgetInfo instanceof CustomAppWidgetProviderInfo) {
            CustomAppWidgetProviderInfo customInfo = (CustomAppWidgetProviderInfo) widgetInfo;
            Context context = getContext();
            return new Intent(context, SettingsActivity.class)
                    .putExtra(SettingsActivity.SubSettingsFragment.TITLE, context.getString(customInfo.customizeTitle))
                    .putExtra(SettingsActivity.SubSettingsFragment.CONTENT_RES_ID, customInfo.customizeScreen)
                    .putExtra(SettingsActivity.SubSettingsFragment.HAS_PREVIEW, customInfo.customizeHasPreview);
        }
        return null;
    }

    /**
     * Performs the drop action and returns the target component for the dragObject or null if
     * the action was not performed.
     */
    protected ComponentName performDropAction(View view, ItemInfo info) {
        if (mCurrentAccessibilityAction == RECONFIGURE) {
            int widgetId = getReconfigurableWidgetId(view);
            if (widgetId != INVALID_APPWIDGET_ID) {
                mLauncher.getAppWidgetHost().startConfigActivity(mLauncher, widgetId, -1);
            }
            return null;
        } else if (mCurrentAccessibilityAction == CUSTOMIZE) {
            Intent customizeIntent = getWidgetCustomizeIntent(view);
            if (customizeIntent != null) {
                Launcher launcher = Launcher.getLauncher(view.getContext());
                launcher.startActivitySafely(view, customizeIntent, null, null);
            }
            return null;
        }
        if (mCurrentAccessibilityAction == DISMISS_PREDICTION) {
            AppLaunchTracker.INSTANCE.get(getContext()).onDismissApp(info.getTargetComponent(),
                    info.user, AppLaunchTracker.CONTAINER_PREDICTIONS);
            return null;
        }
        // else: mCurrentAccessibilityAction == UNINSTALL

        ComponentName cn = getUninstallTarget(info);
        if (cn == null) {
            // System applications cannot be installed. For now, show a toast explaining that.
            // We may give them the option of disabling apps this way.
            Toast.makeText(mLauncher, R.string.uninstall_system_app_text, Toast.LENGTH_SHORT).show();
            return null;
        }
        try {
            Intent i = Intent.parseUri(mLauncher.getString(R.string.delete_package_intent), 0)
                    .setData(Uri.fromParts("package", cn.getPackageName(), cn.getClassName()))
                    .putExtra(Intent.EXTRA_USER, info.user);
            mLauncher.startActivity(i);
            FileLog.d(TAG, "start uninstall activity " + cn.getPackageName());
            return cn;
        } catch (URISyntaxException e) {
            Log.e(TAG, "Failed to parse intent to start uninstall activity for item=" + info);
            return null;
        }
    }

    @Override
    public void onAccessibilityDrop(View view, ItemInfo item) {
        performDropAction(view, item);
    }

    /**
     * A wrapper around {@link DragSource} which delays the {@link #onDropCompleted} action until
     * {@link #onLauncherResume}
     */
    private class DeferredOnComplete implements DragSource, OnResumeCallback {

        private final DragSource mOriginal;
        private final Context mContext;

        private String mPackageName;
        private DragObject mDragObject;

        public DeferredOnComplete(DragSource original, Context context) {
            mOriginal = original;
            mContext = context;
        }

        @Override
        public void onDropCompleted(View target, DragObject d,
                boolean success) {
            mDragObject = d;
        }

        @Override
        public void fillInLogContainerData(ItemInfo childInfo, Target child,
                ArrayList<Target> parents) {
            mOriginal.fillInLogContainerData(childInfo, child, parents);
        }

        @Override
        public void onLauncherResume() {
            // We use MATCH_UNINSTALLED_PACKAGES as the app can be on SD card as well.
            if (new PackageManagerHelper(mContext).getApplicationInfo(mPackageName,
                    mDragObject.dragInfo.user, PackageManager.MATCH_UNINSTALLED_PACKAGES) == null) {
                mDragObject.dragSource = mOriginal;
                mOriginal.onDropCompleted(SecondaryDropTarget.this, mDragObject, true);
                mStatsLogManager.logger().withInstanceId(mDragObject.logInstanceId)
                        .log(LAUNCHER_ITEM_UNINSTALL_COMPLETED);
            } else {
                sendFailure();
                mStatsLogManager.logger().withInstanceId(mDragObject.logInstanceId)
                        .log(LAUNCHER_ITEM_UNINSTALL_CANCELLED);
            }
        }

        public void sendFailure() {
            mDragObject.dragSource = mOriginal;
            mDragObject.cancelled = true;
            mOriginal.onDropCompleted(SecondaryDropTarget.this, mDragObject, false);
        }
    }
}<|MERGE_RESOLUTION|>--- conflicted
+++ resolved
@@ -4,11 +4,8 @@
 import static android.appwidget.AppWidgetProviderInfo.WIDGET_FEATURE_RECONFIGURABLE;
 
 import static com.android.launcher3.LauncherSettings.Favorites.CONTAINER_DESKTOP;
-<<<<<<< HEAD
+import static com.android.launcher3.accessibility.LauncherAccessibilityDelegate.DISMISS_PREDICTION;
 import static com.android.launcher3.accessibility.LauncherAccessibilityDelegate.CUSTOMIZE;
-=======
-import static com.android.launcher3.accessibility.LauncherAccessibilityDelegate.DISMISS_PREDICTION;
->>>>>>> 7b96ec1f
 import static com.android.launcher3.accessibility.LauncherAccessibilityDelegate.RECONFIGURE;
 import static com.android.launcher3.accessibility.LauncherAccessibilityDelegate.UNINSTALL;
 import static com.android.launcher3.logging.StatsLogManager.LauncherEvent.LAUNCHER_ITEM_DROPPED_ON_DONT_SUGGEST;
@@ -120,19 +117,15 @@
             mHoverColor = getResources().getColor(R.color.uninstall_target_hover_tint);
             setDrawable(R.drawable.ic_uninstall_shadow);
             updateText(R.string.uninstall_drop_target_label);
-<<<<<<< HEAD
+        } else if (action == DISMISS_PREDICTION) {
+            mHoverColor = Themes.getColorAccent(getContext());
+            setDrawable(R.drawable.ic_block_shadow);
+            updateText(R.string.dismiss_prediction_label);
         } else if (action == CUSTOMIZE) {
             mHoverColor = Themes.getColorAccent(getContext());
             setDrawable(R.drawable.ic_smartspace_preferences);
             updateText(R.string.customize);
-        } else {
-=======
-        } else if (action == DISMISS_PREDICTION) {
-            mHoverColor = Themes.getColorAccent(getContext());
-            setDrawable(R.drawable.ic_block_shadow);
-            updateText(R.string.dismiss_prediction_label);
         } else if (action == RECONFIGURE) {
->>>>>>> 7b96ec1f
             mHoverColor = Themes.getColorAccent(getContext());
             setDrawable(R.drawable.ic_setup_shadow);
             updateText(R.string.gadget_setup_text);
