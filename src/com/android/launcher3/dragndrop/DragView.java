--- conflicted
+++ resolved
@@ -44,22 +44,9 @@
 import android.support.animation.SpringForce;
 import android.view.View;
 
-<<<<<<< HEAD
 import ch.deletescape.lawnchair.iconpack.IconPackManager;
 import com.android.launcher3.*;
-=======
-import com.android.launcher3.FastBitmapDrawable;
-import com.android.launcher3.ItemInfo;
-import com.android.launcher3.ItemInfoWithIcon;
-import com.android.launcher3.Launcher;
-import com.android.launcher3.LauncherAnimUtils;
-import com.android.launcher3.LauncherAppState;
-import com.android.launcher3.LauncherModel;
-import com.android.launcher3.LauncherSettings;
-import com.android.launcher3.R;
-import com.android.launcher3.Utilities;
 import com.android.launcher3.anim.Interpolators;
->>>>>>> 73859d05
 import com.android.launcher3.compat.LauncherAppsCompat;
 import com.android.launcher3.compat.ShortcutConfigActivityInfo;
 import com.android.launcher3.config.FeatureFlags;
@@ -137,17 +124,7 @@
      * @param registrationY The y coordinate of the registration point.
      */
     public DragView(Launcher launcher, Bitmap bitmap, int registrationX, int registrationY,
-<<<<<<< HEAD
-                    final float initialScale, final float finalScaleDps, boolean isZoomed) {
-        this(launcher, bitmap, registrationX, registrationY, isZoomed ? initialScale * 1.1f : initialScale, initialScale, finalScaleDps);
-
-    }
-
-    public DragView(Launcher launcher, Bitmap bitmap, int registrationX, int registrationY,
-                    final float initialScale, float realInitialScale, final float finalScaleDps) {
-=======
                     final float initialScale, final float scaleOnDrop, final float finalScaleDps) {
->>>>>>> 73859d05
         super(launcher);
         mLauncher = launcher;
         mDragLayer = launcher.getDragLayer();
@@ -195,12 +172,8 @@
         mRegistrationX = registrationX;
         mRegistrationY = registrationY;
 
-<<<<<<< HEAD
-        mInitialScale = realInitialScale;
-=======
         mInitialScale = initialScale;
         mScaleOnDrop = scaleOnDrop;
->>>>>>> 73859d05
 
         // Force a measure, because Workspace uses getMeasuredHeight() before the layout pass
         int ms = View.MeasureSpec.makeMeasureSpec(0, View.MeasureSpec.UNSPECIFIED);
