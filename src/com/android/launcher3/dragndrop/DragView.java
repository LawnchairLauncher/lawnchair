--- conflicted
+++ resolved
@@ -68,15 +68,21 @@
 
 import app.lawnchair.icons.CustomAdaptiveIconDrawable;
 
-/** A custom view for rendering an icon, folder, shortcut or widget during drag-n-drop. */
+/**
+ * A custom view for rendering an icon, folder, shortcut or widget during
+ * drag-n-drop.
+ */
 public abstract class DragView<T extends Context & ActivityContext> extends FrameLayout {
 
     public static final int VIEW_ZOOM_DURATION = 150;
 
     private final View mContent;
-    // The following are only used for rendering mContent directly during drag-n-drop.
-    @Nullable private ViewGroup.LayoutParams mContentViewLayoutParams;
-    @Nullable private ViewGroup mContentViewParent;
+    // The following are only used for rendering mContent directly during
+    // drag-n-drop.
+    @Nullable
+    private ViewGroup.LayoutParams mContentViewLayoutParams;
+    @Nullable
+    private ViewGroup mContentViewParent;
     private int mContentViewInParentViewIndex = -1;
     private final int mWidth;
     private final int mHeight;
@@ -98,7 +104,8 @@
     private boolean mHasDrawn = false;
 
     final ValueAnimator mAnim;
-    // Whether mAnim has started. Unlike mAnim.isStarted(), this is true even after mAnim ends.
+    // Whether mAnim has started. Unlike mAnim.isStarted(), this is true even after
+    // mAnim ends.
     private boolean mAnimStarted;
     private Runnable mOnAnimEndCallback = null;
 
@@ -107,7 +114,8 @@
     private int mAnimatedShiftX;
     private int mAnimatedShiftY;
 
-    // Below variable only needed IF FeatureFlags.LAUNCHER3_SPRING_ICONS is {@code true}
+    // Below variable only needed IF FeatureFlags.LAUNCHER3_SPRING_ICONS is {@code
+    // true}
     private Drawable mBgSpringDrawable, mFgSpringDrawable;
     private SpringFloatValue mTranslateX, mTranslateY;
     private Path mScaledMaskPath;
@@ -124,17 +132,22 @@
     /**
      * Construct the drag view.
      * <p>
-     * The registration point is the point inside our view that the touch events should
+     * The registration point is the point inside our view that the touch events
+     * should
      * be centered upon.
-     * @param activity The Launcher instance/ActivityContext this DragView is in.
-     * @param content the view content that is attached to the drag view.
-     * @param width the width of the dragView
-     * @param height the height of the dragView
-     * @param initialScale The view that we're dragging around.  We scale it up when we draw it.
+     * 
+     * @param activity      The Launcher instance/ActivityContext this DragView is
+     *                      in.
+     * @param content       the view content that is attached to the drag view.
+     * @param width         the width of the dragView
+     * @param height        the height of the dragView
+     * @param initialScale  The view that we're dragging around. We scale it up when
+     *                      we draw it.
      * @param registrationX The x coordinate of the registration point.
      * @param registrationY The y coordinate of the registration point.
-     * @param scaleOnDrop the scale used in the drop animation.
-     * @param finalScaleDps the scale used in the zoom out animation when the drag view is shown.
+     * @param scaleOnDrop   the scale used in the drop animation.
+     * @param finalScaleDps the scale used in the zoom out animation when the drag
+     *                      view is shown.
      */
     public DragView(T activity, View content, int width, int height, int registrationX,
             int registrationY, final float initialScale, final float scaleOnDrop,
@@ -155,7 +168,8 @@
 
         addView(content, new LayoutParams(width, height));
 
-        // If there is already a scale set on the content, we don't want to clip the children.
+        // If there is already a scale set on the content, we don't want to clip the
+        // children.
         if (content.getScaleX() != 1 || content.getScaleY() != 1) {
             setClipChildren(false);
             setClipToPadding(false);
@@ -202,7 +216,8 @@
         mInitialScale = initialScale;
         mScaleOnDrop = scaleOnDrop;
 
-        // Force a measure, because Workspace uses getMeasuredHeight() before the layout pass
+        // Force a measure, because Workspace uses getMeasuredHeight() before the layout
+        // pass
         measure(makeMeasureSpec(width, EXACTLY), makeMeasureSpec(height, EXACTLY));
 
         mBlurSizeOutline = getResources().getDimensionPixelSize(R.dimen.blur_size_medium_outline);
@@ -255,7 +270,8 @@
                 }
                 AdaptiveIconDrawable adaptiveIcon = (AdaptiveIconDrawable) dr;
 
-                // Shrink very tiny bit so that the clip path is smaller than the original bitmap
+                // Shrink very tiny bit so that the clip path is smaller than the original
+                // bitmap
                 // that has anti aliased edges and shadows.
                 Rect shrunkBounds = new Rect(bounds);
                 Utilities.scaleRectAboutCenter(shrunkBounds, 0.98f);
@@ -269,8 +285,7 @@
 
                 bounds.inset(
                         (int) (-bounds.width() * AdaptiveIconDrawable.getExtraInsetFraction()),
-                        (int) (-bounds.height() * AdaptiveIconDrawable.getExtraInsetFraction())
-                );
+                        (int) (-bounds.height() * AdaptiveIconDrawable.getExtraInsetFraction()));
                 mBgSpringDrawable = adaptiveIcon.getBackground();
                 if (mBgSpringDrawable == null) {
                     mBgSpringDrawable = new ColorDrawable(Color.TRANSPARENT);
@@ -360,7 +375,8 @@
             return;
         }
         ImageView newContent = getViewFromDrawable(getContext(), crossFadeDrawable);
-        // We need to fill the ImageView with the content, otherwise the shapes of the final view
+        // We need to fill the ImageView with the content, otherwise the shapes of the
+        // final view
         // and the drag view might not match exactly
         newContent.setScaleType(ImageView.ScaleType.FIT_XY);
         newContent.measure(makeMeasureSpec(mWidth, EXACTLY), makeMeasureSpec(mHeight, EXACTLY));
@@ -461,7 +477,9 @@
     /**
      * Detaches {@link #mContent}, if previously attached, from this view.
      *
-     * <p>In the case of no change in the drop position, sets {@code reattachToPreviousParent} to
+     * <p>
+     * In the case of no change in the drop position, sets
+     * {@code reattachToPreviousParent} to
      * {@code true} to attach the {@link #mContent} back to its previous parent.
      */
     public void detachContentView(boolean reattachToPreviousParent) {
@@ -492,9 +510,12 @@
     /**
      * Removes this view from the {@link DragLayer}.
      *
-     * <p>If the drag content is a {@link #mContent}, this call doesn't reattach the
-     * {@link #mContent} back to its previous parent. To reattach to previous parent, the caller
-     * should call {@link #detachContentView} with {@code reattachToPreviousParent} sets to true
+     * <p>
+     * If the drag content is a {@link #mContent}, this call doesn't reattach the
+     * {@link #mContent} back to its previous parent. To reattach to previous
+     * parent, the caller
+     * should call {@link #detachContentView} with {@code reattachToPreviousParent}
+     * sets to true
      * before this call.
      */
     public void remove() {
@@ -526,7 +547,8 @@
     }
 
     /**
-     * Returns the previous {@link ViewGroup} parent of the {@link #mContent} before the drag
+     * Returns the previous {@link ViewGroup} parent of the {@link #mContent} before
+     * the drag
      * content is attached to this view.
      */
     @Nullable
@@ -536,19 +558,19 @@
 
     private static class SpringFloatValue {
 
-        private static final FloatPropertyCompat<SpringFloatValue> VALUE =
-                new FloatPropertyCompat<SpringFloatValue>("value") {
-                    @Override
-                    public float getValue(SpringFloatValue object) {
-                        return object.mValue;
-                    }
-
-                    @Override
-                    public void setValue(SpringFloatValue object, float value) {
-                        object.mValue = value;
-                        object.mView.invalidate();
-                    }
-                };
+        private static final FloatPropertyCompat<SpringFloatValue> VALUE = new FloatPropertyCompat<SpringFloatValue>(
+                "value") {
+            @Override
+            public float getValue(SpringFloatValue object) {
+                return object.mValue;
+            }
+
+            @Override
+            public void setValue(SpringFloatValue object, float value) {
+                object.mValue = value;
+                object.mView.invalidate();
+            }
+        };
 
         // Following three values are fine tuned with motion ux designer
         private static final int STIFFNESS = 4000;
@@ -568,12 +590,8 @@
                     .setSpring(new SpringForce(0)
                             .setDampingRatio(DAMPENING_RATIO)
                             .setStiffness(STIFFNESS));
-<<<<<<< HEAD
-            mDelta = Math.min(range, view.getResources().getDisplayMetrics().density * PARALLAX_MAX_IN_DP);
-=======
             mDelta = Math.min(
                     range, view.getResources().getDisplayMetrics().density * PARALLAX_MAX_IN_DP);
->>>>>>> fc786807
         }
 
         public void animateToPos(float value) {
