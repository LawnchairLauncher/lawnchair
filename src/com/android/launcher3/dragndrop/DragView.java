--- conflicted
+++ resolved
@@ -40,15 +40,11 @@
 import android.os.Looper;
 import android.view.View;
 
-<<<<<<< HEAD
 import ch.deletescape.lawnchair.LawnchairPreferences;
 import ch.deletescape.lawnchair.iconpack.AdaptiveIconCompat;
-import ch.deletescape.lawnchair.iconpack.IconPackManager;
-import ch.deletescape.lawnchair.iconpack.LawnchairIconProvider;
-import com.android.launcher3.*;
-import com.android.launcher3.LauncherSettings.Favorites;
-=======
 import com.android.launcher3.FastBitmapDrawable;
+import com.android.launcher3.FolderInfo;
+import com.android.launcher3.IconProvider;
 import com.android.launcher3.ItemInfo;
 import com.android.launcher3.Launcher;
 import com.android.launcher3.LauncherModel;
@@ -58,7 +54,6 @@
 import com.android.launcher3.R;
 import com.android.launcher3.Utilities;
 import com.android.launcher3.FirstFrameAnimatorHelper;
->>>>>>> c87bbeea
 import com.android.launcher3.anim.Interpolators;
 import com.android.launcher3.icons.LauncherIcons;
 import com.android.launcher3.util.Themes;
@@ -232,21 +227,12 @@
             @Override
             public void run() {
                 Object[] outObj = new Object[1];
-<<<<<<< HEAD
-                // TODO: Actually support wiggling for custom folder icons, but with proper sizing
-                final Drawable dr = getFullDrawable(info, appState, outObj);
-
-                if (dr instanceof AdaptiveIconCompat) {
-                    int w = mBitmap.getWidth();
-                    int h = mBitmap.getHeight();
-=======
                 int w = mBitmap.getWidth();
                 int h = mBitmap.getHeight();
                 Drawable dr = Utilities.getFullDrawable(mLauncher, info, w, h,
                         false /* flattenDrawable */, outObj);
 
-                if (dr instanceof AdaptiveIconDrawable) {
->>>>>>> c87bbeea
+                if (dr instanceof AdaptiveIconCompat) {
                     int blurMargin = (int) mLauncher.getResources()
                             .getDimension(R.dimen.blur_size_medium_outline) / 2;
 
@@ -258,13 +244,6 @@
                     mBadge = getBadge(mLauncher, info, outObj[0]);
                     mBadge.setBounds(badgeBounds);
 
-<<<<<<< HEAD
-                    LauncherIcons li = LauncherIcons.obtain(mLauncher);
-                    Utilities.scaleRectAboutCenter(bounds,
-                            li.getNormalizer().getScale(dr, null, null, null));
-                    li.recycle();
-                    AdaptiveIconCompat adaptiveIcon = (AdaptiveIconCompat) dr;
-=======
                     // Do not draw the background in case of folder as its translucent
                     mDrawBitmap = !(dr instanceof FolderAdaptiveIcon);
 
@@ -274,13 +253,12 @@
                             nDr = dr;
                         } else {
                             // Since we just want the scale, avoid heavy drawing operations
-                            nDr = new AdaptiveIconDrawable(new ColorDrawable(Color.BLACK), null);
+                            nDr = new AdaptiveIconCompat(new ColorDrawable(Color.BLACK), null);
                         }
                         Utilities.scaleRectAboutCenter(bounds,
                                 li.getNormalizer().getScale(nDr, null, null, null));
                     }
-                    AdaptiveIconDrawable adaptiveIcon = (AdaptiveIconDrawable) dr;
->>>>>>> c87bbeea
+                    AdaptiveIconCompat adaptiveIcon = (AdaptiveIconCompat) dr;
 
                     Rect fgBounds = new Rect(bounds);
                     Rect bgBounds = new Rect(bounds);
@@ -366,96 +344,6 @@
         invalidate();
     }
 
-<<<<<<< HEAD
-    /**
-     * Returns the full drawable for {@param info}.
-     * @param outObj this is set to the internal data associated with {@param info},
-     *               eg {@link LauncherActivityInfo} or {@link ShortcutInfoCompat}.
-     */
-    private Drawable getFullDrawable(ItemInfo info, LauncherAppState appState, Object[] outObj) {
-        IconPackManager.CustomIconEntry customIconEntry = (info instanceof ShortcutInfo) ?
-                ((ShortcutInfo) info).customIconEntry : null;
-        if (info.itemType == LauncherSettings.Favorites.ITEM_TYPE_APPLICATION || customIconEntry != null) {
-            LauncherActivityInfo activityInfo = LauncherAppsCompat.getInstance(mLauncher)
-                    .resolveActivity(info.getIntent(), info.user);
-            outObj[0] = activityInfo;
-            return (activityInfo != null) ? appState.getIconCache()
-                    .getFullResIcon(activityInfo, info, false) : null;
-        } else if (info.itemType == LauncherSettings.Favorites.ITEM_TYPE_DEEP_SHORTCUT) {
-            if (info instanceof PendingAddShortcutInfo) {
-                ShortcutConfigActivityInfo activityInfo =
-                        ((PendingAddShortcutInfo) info).activityInfo;
-                outObj[0] = activityInfo;
-                return activityInfo.getFullResIcon(appState.getIconCache());
-            }
-            ShortcutKey key = ShortcutKey.fromItemInfo(info);
-            DeepShortcutManager sm = DeepShortcutManager.getInstance(mLauncher);
-            List<ShortcutInfoCompat> si = sm.queryForFullDetails(
-                    key.componentName.getPackageName(), Arrays.asList(key.getId()), key.user);
-            if (si.isEmpty()) {
-                return null;
-            } else {
-                outObj[0] = si.get(0);
-                int iconDpi = appState.getInvariantDeviceProfile().fillResIconDpi;
-                if (iconProvider instanceof LawnchairIconProvider) {
-                    return ((LawnchairIconProvider) iconProvider).getIcon(si.get(0), iconDpi);
-                }
-                return sm.getShortcutIconDrawable(si.get(0), iconDpi);
-            }
-        } else if (info.itemType == LauncherSettings.Favorites.ITEM_TYPE_FOLDER) {
-            FolderInfo folderInfo = (FolderInfo) info;
-            if (folderInfo.isCoverMode()) {
-                return getFullDrawable(folderInfo.getCoverInfo(), appState, outObj);
-            }
-
-            FolderAdaptiveIcon icon =  FolderAdaptiveIcon.createFolderAdaptiveIcon(
-                    mLauncher, info.id, new Point(mBitmap.getWidth(), mBitmap.getHeight()));
-            if (icon == null) {
-                return null;
-            }
-            outObj[0] = icon;
-            return icon;
-        } else {
-            return null;
-        }
-    }
-
-    /**
-     * For apps icons and shortcut icons that have badges, this method creates a drawable that can
-     * later on be rendered on top of the layers for the badges. For app icons, work profile badges
-     * can only be applied. For deep shortcuts, when dragged from the pop up container, there's no
-     * badge. When dragged from workspace or folder, it may contain app AND/OR work profile badge
-     **/
-
-    @TargetApi(Build.VERSION_CODES.O)
-    private Drawable getBadge(ItemInfo info, LauncherAppState appState, Object obj) {
-        int iconSize = appState.getInvariantDeviceProfile().iconBitmapSize;
-        if (info.itemType == LauncherSettings.Favorites.ITEM_TYPE_DEEP_SHORTCUT) {
-            boolean iconBadged = (info instanceof ItemInfoWithIcon)
-                    && (((ItemInfoWithIcon) info).runtimeStatusFlags & FLAG_ICON_BADGED) > 0;
-            if ((info.id == ItemInfo.NO_ID && !iconBadged)
-                    || !(obj instanceof ShortcutInfoCompat)) {
-                // The item is not yet added on home screen.
-                return new FixedSizeEmptyDrawable(iconSize);
-            }
-            ShortcutInfoCompat si = (ShortcutInfoCompat) obj;
-            LauncherIcons li = LauncherIcons.obtain(appState.getContext());
-            Bitmap badge = li.getShortcutInfoBadge(si, appState.getIconCache()).iconBitmap;
-            li.recycle();
-            float badgeSize = mLauncher.getResources().getDimension(R.dimen.profile_badge_size);
-            float insetFraction = (iconSize - badgeSize) / iconSize;
-            return new InsetDrawable(new FastBitmapDrawable(badge),
-                    insetFraction, insetFraction, 0, 0);
-        } else if (info.itemType == LauncherSettings.Favorites.ITEM_TYPE_FOLDER) {
-            return obj instanceof FolderAdaptiveIcon ? ((FolderAdaptiveIcon) obj).getBadge() : new FixedSizeEmptyDrawable(iconSize);
-        } else {
-            return mLauncher.getPackageManager()
-                    .getUserBadgedIcon(new FixedSizeEmptyDrawable(iconSize), info.user);
-        }
-    }
-
-=======
->>>>>>> c87bbeea
     @Override
     protected void onMeasure(int widthMeasureSpec, int heightMeasureSpec) {
         setMeasuredDimension(mBitmap.getWidth(), mBitmap.getHeight());
