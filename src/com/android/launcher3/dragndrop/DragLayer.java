--- conflicted
+++ resolved
@@ -86,12 +86,10 @@
     private final WorkspaceAndHotseatScrim mWorkspaceScrim;
     private final OverviewScrim mOverviewScrim;
 
-<<<<<<< HEAD
-    private final WorkspaceOptionModeTouchHelper mWorkspaceOptionModeTouchHelper;
-=======
     // View that should handle move events
     private View mMoveTarget;
->>>>>>> 7b96ec1f
+
+    private final WorkspaceOptionModeTouchHelper mWorkspaceOptionModeTouchHelper;
 
     /**
      * Used to create a new DragLayer from XML.
@@ -549,6 +547,14 @@
     }
 
     @Override
+    protected boolean drawChild(Canvas canvas, View child, long drawingTime) {
+        if (child == mOverviewScrim.getScrimmedView()) {
+            mOverviewScrim.draw(canvas);
+        }
+        return super.drawChild(canvas, child, drawingTime);
+    }
+
+    @Override
     protected void onSizeChanged(int w, int h, int oldw, int oldh) {
         super.onSizeChanged(w, h, oldw, oldh);
         mWorkspaceScrim.setSize(w, h);
