
/*
 * Copyright (C) 2008 The Android Open Source Project
 *
 * Licensed under the Apache License, Version 2.0 (the "License");
 * you may not use this file except in compliance with the License.
 * You may obtain a copy of the License at
 *
 *      http://www.apache.org/licenses/LICENSE-2.0
 *
 * Unless required by applicable law or agreed to in writing, software
 * distributed under the License is distributed on an "AS IS" BASIS,
 * WITHOUT WARRANTIES OR CONDITIONS OF ANY KIND, either express or implied.
 * See the License for the specific language governing permissions and
 * limitations under the License.
 */

package com.android.launcher3.dragndrop;

import static android.view.View.MeasureSpec.EXACTLY;
import static android.view.View.MeasureSpec.getMode;
import static android.view.View.MeasureSpec.getSize;

import static com.android.launcher3.compat.AccessibilityManagerCompat.sendCustomAccessibilityEvent;

import android.animation.Animator;
import android.animation.AnimatorListenerAdapter;
import android.animation.TimeInterpolator;
import android.animation.ValueAnimator;
import android.animation.ValueAnimator.AnimatorUpdateListener;
import android.content.Context;
import android.content.res.Resources;
import android.graphics.Canvas;
import android.graphics.Rect;
import android.util.AttributeSet;
import android.view.Gravity;
import android.view.KeyEvent;
import android.view.MotionEvent;
import android.view.View;
import android.view.accessibility.AccessibilityEvent;
import android.view.accessibility.AccessibilityManager;
import android.view.animation.Interpolator;
import android.widget.FrameLayout;
import android.widget.TextView;

import ch.deletescape.lawnchair.touch.WorkspaceOptionModeTouchHelper;
import com.android.launcher3.AbstractFloatingView;
import com.android.launcher3.CellLayout;
import com.android.launcher3.DropTargetBar;
import com.android.launcher3.Launcher;
import com.android.launcher3.R;
import com.android.launcher3.ShortcutAndWidgetContainer;
import com.android.launcher3.Workspace;
import com.android.launcher3.anim.Interpolators;
import com.android.launcher3.folder.Folder;
import com.android.launcher3.folder.FolderIcon;
import com.android.launcher3.graphics.OverviewScrim;
import com.android.launcher3.graphics.RotationMode;
import com.android.launcher3.graphics.WorkspaceAndHotseatScrim;
import com.android.launcher3.keyboard.ViewGroupFocusHelper;
import com.android.launcher3.uioverrides.UiFactory;
import com.android.launcher3.util.Thunk;
import com.android.launcher3.views.BaseDragLayer;
import com.android.launcher3.views.Transposable;

import java.util.ArrayList;

/**
 * A ViewGroup that coordinates dragging across its descendants
 */
public class DragLayer extends BaseDragLayer<Launcher> {

    public static final int ALPHA_INDEX_OVERLAY = 0;
    public static final int ALPHA_INDEX_LAUNCHER_LOAD = 1;
    public static final int ALPHA_INDEX_TRANSITIONS = 2;
    private static final int ALPHA_CHANNEL_COUNT = 3;

    public static final int ANIMATION_END_DISAPPEAR = 0;
    public static final int ANIMATION_END_REMAIN_VISIBLE = 2;

    @Thunk DragController mDragController;

    // Variables relating to animation of views after drop
    private ValueAnimator mDropAnim = null;
    private final TimeInterpolator mCubicEaseOutInterpolator = Interpolators.DEACCEL_1_5;
    @Thunk DragView mDropView = null;
    @Thunk int mAnchorViewInitialScrollX = 0;
    @Thunk View mAnchorView = null;

    private boolean mHoverPointClosesFolder = false;

    private int mTopViewIndex;
    private int mChildCountOnLastUpdate = -1;

    // Related to adjacent page hints
    private final ViewGroupFocusHelper mFocusIndicatorHelper;
    private final WorkspaceAndHotseatScrim mWorkspaceScrim;
    private final OverviewScrim mOverviewScrim;

    private final WorkspaceOptionModeTouchHelper mWorkspaceOptionModeTouchHelper;

    /**
     * Used to create a new DragLayer from XML.
     *
     * @param context The application's context.
     * @param attrs The attributes set containing the Workspace's customization values.
     */
    public DragLayer(Context context, AttributeSet attrs) {
        super(context, attrs, ALPHA_CHANNEL_COUNT);

        // Disable multitouch across the workspace/all apps/customize tray
        setMotionEventSplittingEnabled(false);
        setChildrenDrawingOrderEnabled(true);

        mFocusIndicatorHelper = new ViewGroupFocusHelper(this);
<<<<<<< HEAD
        mScrim = new WorkspaceAndHotseatScrim(this);
        mWorkspaceOptionModeTouchHelper = new WorkspaceOptionModeTouchHelper(Launcher.getLauncher(context));
=======
        mWorkspaceScrim = new WorkspaceAndHotseatScrim(this);
        mOverviewScrim = new OverviewScrim(this);
>>>>>>> 8021732c
    }

    public void setup(DragController dragController, Workspace workspace) {
        mDragController = dragController;
        mWorkspaceScrim.setWorkspace(workspace);
        recreateControllers();
    }

    public void recreateControllers() {
        mControllers = UiFactory.createTouchControllers(mActivity);
    }

    public ViewGroupFocusHelper getFocusIndicatorHelper() {
        return mFocusIndicatorHelper;
    }

    @Override
    public boolean dispatchKeyEvent(KeyEvent event) {
        return mDragController.dispatchKeyEvent(event) || super.dispatchKeyEvent(event);
    }

    private boolean isEventOverAccessibleDropTargetBar(MotionEvent ev) {
        return isInAccessibleDrag() && isEventOverView(mActivity.getDropTargetBar(), ev);
    }

    @Override
    public boolean onInterceptHoverEvent(MotionEvent ev) {
        if (mActivity == null || mActivity.getWorkspace() == null) {
            return false;
        }
        AbstractFloatingView topView = AbstractFloatingView.getTopOpenView(mActivity);
        if (!(topView instanceof Folder)) {
            return false;
        } else {
            AccessibilityManager accessibilityManager = (AccessibilityManager)
                    getContext().getSystemService(Context.ACCESSIBILITY_SERVICE);
            if (accessibilityManager.isTouchExplorationEnabled()) {
                Folder currentFolder = (Folder) topView;
                final int action = ev.getAction();
                boolean isOverFolderOrSearchBar;
                switch (action) {
                    case MotionEvent.ACTION_HOVER_ENTER:
                        isOverFolderOrSearchBar = isEventOverView(topView, ev) ||
                                isEventOverAccessibleDropTargetBar(ev);
                        if (!isOverFolderOrSearchBar) {
                            sendTapOutsideFolderAccessibilityEvent(currentFolder.isEditingName());
                            mHoverPointClosesFolder = true;
                            return true;
                        }
                        mHoverPointClosesFolder = false;
                        break;
                    case MotionEvent.ACTION_HOVER_MOVE:
                        isOverFolderOrSearchBar = isEventOverView(topView, ev) ||
                                isEventOverAccessibleDropTargetBar(ev);
                        if (!isOverFolderOrSearchBar && !mHoverPointClosesFolder) {
                            sendTapOutsideFolderAccessibilityEvent(currentFolder.isEditingName());
                            mHoverPointClosesFolder = true;
                            return true;
                        } else if (!isOverFolderOrSearchBar) {
                            return true;
                        }
                        mHoverPointClosesFolder = false;
                }
            }
        }
        return false;
    }

    private void sendTapOutsideFolderAccessibilityEvent(boolean isEditingName) {
        int stringId = isEditingName ? R.string.folder_tap_to_rename : R.string.folder_tap_to_close;
        sendCustomAccessibilityEvent(
                this, AccessibilityEvent.TYPE_VIEW_FOCUSED, getContext().getString(stringId));
    }

    @Override
    public boolean onHoverEvent(MotionEvent ev) {
        // If we've received this, we've already done the necessary handling
        // in onInterceptHoverEvent. Return true to consume the event.
        return false;
    }


    private boolean isInAccessibleDrag() {
        return mActivity.getAccessibilityDelegate().isInAccessibleDrag();
    }

    @Override
    public boolean onRequestSendAccessibilityEvent(View child, AccessibilityEvent event) {
        if (isInAccessibleDrag() && child instanceof DropTargetBar) {
            return true;
        }
        return super.onRequestSendAccessibilityEvent(child, event);
    }

    @Override
    public void addChildrenForAccessibility(ArrayList<View> childrenForAccessibility) {
        View topView = AbstractFloatingView.getTopOpenViewWithType(mActivity,
                AbstractFloatingView.TYPE_ACCESSIBLE);
        if (topView != null) {
            addAccessibleChildToList(topView, childrenForAccessibility);
            if (isInAccessibleDrag()) {
                addAccessibleChildToList(mActivity.getDropTargetBar(), childrenForAccessibility);
            }
        } else {
            super.addChildrenForAccessibility(childrenForAccessibility);
        }
    }

    @Override
    public boolean dispatchUnhandledMove(View focused, int direction) {
        return super.dispatchUnhandledMove(focused, direction)
                || mDragController.dispatchUnhandledMove(focused, direction);
    }

    @Override
    public boolean dispatchTouchEvent(MotionEvent ev) {
        ev.offsetLocation(getTranslationX(), 0);
        try {
            return mWorkspaceOptionModeTouchHelper.dispatchTouchEvent(ev) || super.dispatchTouchEvent(ev);
        } finally {
            ev.offsetLocation(-getTranslationX(), 0);
        }
    }

    public void animateViewIntoPosition(DragView dragView, final int[] pos, float alpha,
            float scaleX, float scaleY, int animationEndStyle, Runnable onFinishRunnable,
            int duration) {
        Rect r = new Rect();
        getViewRectRelativeToSelf(dragView, r);
        final int fromX = r.left;
        final int fromY = r.top;

        animateViewIntoPosition(dragView, fromX, fromY, pos[0], pos[1], alpha, 1, 1, scaleX, scaleY,
                onFinishRunnable, animationEndStyle, duration, null);
    }

    public void animateViewIntoPosition(DragView dragView, final View child, View anchorView) {
        animateViewIntoPosition(dragView, child, -1, anchorView);
    }

    public void animateViewIntoPosition(DragView dragView, final View child, int duration,
            View anchorView) {
        ShortcutAndWidgetContainer parentChildren = (ShortcutAndWidgetContainer) child.getParent();
        CellLayout.LayoutParams lp =  (CellLayout.LayoutParams) child.getLayoutParams();
        parentChildren.measureChild(child);

        Rect r = new Rect();
        getViewRectRelativeToSelf(dragView, r);

        float coord[] = new float[2];
        float childScale = child.getScaleX();
        coord[0] = lp.x + (child.getMeasuredWidth() * (1 - childScale) / 2);
        coord[1] = lp.y + (child.getMeasuredHeight() * (1 - childScale) / 2);

        // Since the child hasn't necessarily been laid out, we force the lp to be updated with
        // the correct coordinates (above) and use these to determine the final location
        float scale = getDescendantCoordRelativeToSelf((View) child.getParent(), coord);
        // We need to account for the scale of the child itself, as the above only accounts for
        // for the scale in parents.
        scale *= childScale;
        int toX = Math.round(coord[0]);
        int toY = Math.round(coord[1]);
        float toScale = scale;
        if (child instanceof TextView) {
            TextView tv = (TextView) child;
            // Account for the source scale of the icon (ie. from AllApps to Workspace, in which
            // the workspace may have smaller icon bounds).
            toScale = scale / dragView.getIntrinsicIconScaleFactor();

            // The child may be scaled (always about the center of the view) so to account for it,
            // we have to offset the position by the scaled size.  Once we do that, we can center
            // the drag view about the scaled child view.
            toY += Math.round(toScale * tv.getPaddingTop());
            toY -= dragView.getMeasuredHeight() * (1 - toScale) / 2;
            if (dragView.getDragVisualizeOffset() != null) {
                toY -=  Math.round(toScale * dragView.getDragVisualizeOffset().y);
            }

            toX -= (dragView.getMeasuredWidth() - Math.round(scale * child.getMeasuredWidth())) / 2;
        } else if (child instanceof FolderIcon) {
            // Account for holographic blur padding on the drag view
            toY += Math.round(scale * (child.getPaddingTop() - dragView.getDragRegionTop()));
            toY -= scale * dragView.getBlurSizeOutline() / 2;
            toY -= (1 - scale) * dragView.getMeasuredHeight() / 2;
            // Center in the x coordinate about the target's drawable
            toX -= (dragView.getMeasuredWidth() - Math.round(scale * child.getMeasuredWidth())) / 2;
        } else {
            toY -= (Math.round(scale * (dragView.getHeight() - child.getMeasuredHeight()))) / 2;
            toX -= (Math.round(scale * (dragView.getMeasuredWidth()
                    - child.getMeasuredWidth()))) / 2;
        }

        final int fromX = r.left;
        final int fromY = r.top;
        child.setVisibility(INVISIBLE);
        Runnable onCompleteRunnable = () -> child.setVisibility(VISIBLE);
        animateViewIntoPosition(dragView, fromX, fromY, toX, toY, 1, 1, 1, toScale, toScale,
                onCompleteRunnable, ANIMATION_END_DISAPPEAR, duration, anchorView);
    }

    public void animateViewIntoPosition(final DragView view, final int fromX, final int fromY,
            final int toX, final int toY, float finalAlpha, float initScaleX, float initScaleY,
            float finalScaleX, float finalScaleY, Runnable onCompleteRunnable,
            int animationEndStyle, int duration, View anchorView) {
        Rect from = new Rect(fromX, fromY, fromX +
                view.getMeasuredWidth(), fromY + view.getMeasuredHeight());
        Rect to = new Rect(toX, toY, toX + view.getMeasuredWidth(), toY + view.getMeasuredHeight());
        animateView(view, from, to, finalAlpha, initScaleX, initScaleY, finalScaleX, finalScaleY, duration,
                null, null, onCompleteRunnable, animationEndStyle, anchorView);
    }

    /**
     * This method animates a view at the end of a drag and drop animation.
     *
     * @param view The view to be animated. This view is drawn directly into DragLayer, and so
     *        doesn't need to be a child of DragLayer.
     * @param from The initial location of the view. Only the left and top parameters are used.
     * @param to The final location of the view. Only the left and top parameters are used. This
     *        location doesn't account for scaling, and so should be centered about the desired
     *        final location (including scaling).
     * @param finalAlpha The final alpha of the view, in case we want it to fade as it animates.
     * @param finalScaleX The final scale of the view. The view is scaled about its center.
     * @param finalScaleY The final scale of the view. The view is scaled about its center.
     * @param duration The duration of the animation.
     * @param motionInterpolator The interpolator to use for the location of the view.
     * @param alphaInterpolator The interpolator to use for the alpha of the view.
     * @param onCompleteRunnable Optional runnable to run on animation completion.
     * @param animationEndStyle Whether or not to fade out the view once the animation completes.
     *        {@link #ANIMATION_END_DISAPPEAR} or {@link #ANIMATION_END_REMAIN_VISIBLE}.
     * @param anchorView If not null, this represents the view which the animated view stays
     *        anchored to in case scrolling is currently taking place. Note: currently this is
     *        only used for the X dimension for the case of the workspace.
     */
    public void animateView(final DragView view, final Rect from, final Rect to,
            final float finalAlpha, final float initScaleX, final float initScaleY,
            final float finalScaleX, final float finalScaleY, int duration,
            final Interpolator motionInterpolator, final Interpolator alphaInterpolator,
            final Runnable onCompleteRunnable, final int animationEndStyle, View anchorView) {

        // Calculate the duration of the animation based on the object's distance
        final float dist = (float) Math.hypot(to.left - from.left, to.top - from.top);
        final Resources res = getResources();
        final float maxDist = (float) res.getInteger(R.integer.config_dropAnimMaxDist);

        // If duration < 0, this is a cue to compute the duration based on the distance
        if (duration < 0) {
            duration = res.getInteger(R.integer.config_dropAnimMaxDuration);
            if (dist < maxDist) {
                duration *= mCubicEaseOutInterpolator.getInterpolation(dist / maxDist);
            }
            duration = Math.max(duration, res.getInteger(R.integer.config_dropAnimMinDuration));
        }

        // Fall back to cubic ease out interpolator for the animation if none is specified
        TimeInterpolator interpolator = null;
        if (alphaInterpolator == null || motionInterpolator == null) {
            interpolator = mCubicEaseOutInterpolator;
        }

        // Animate the view
        final float initAlpha = view.getAlpha();
        final float dropViewScale = view.getScaleX();
        AnimatorUpdateListener updateCb = new AnimatorUpdateListener() {
            @Override
            public void onAnimationUpdate(ValueAnimator animation) {
                final float percent = (Float) animation.getAnimatedValue();
                final int width = view.getMeasuredWidth();
                final int height = view.getMeasuredHeight();

                float alphaPercent = alphaInterpolator == null ? percent :
                        alphaInterpolator.getInterpolation(percent);
                float motionPercent = motionInterpolator == null ? percent :
                        motionInterpolator.getInterpolation(percent);

                float initialScaleX = initScaleX * dropViewScale;
                float initialScaleY = initScaleY * dropViewScale;
                float scaleX = finalScaleX * percent + initialScaleX * (1 - percent);
                float scaleY = finalScaleY * percent + initialScaleY * (1 - percent);
                float alpha = finalAlpha * alphaPercent + initAlpha * (1 - alphaPercent);

                float fromLeft = from.left + (initialScaleX - 1f) * width / 2;
                float fromTop = from.top + (initialScaleY - 1f) * height / 2;

                int x = (int) (fromLeft + Math.round(((to.left - fromLeft) * motionPercent)));
                int y = (int) (fromTop + Math.round(((to.top - fromTop) * motionPercent)));

                int anchorAdjust = mAnchorView == null ? 0 : (int) (mAnchorView.getScaleX() *
                    (mAnchorViewInitialScrollX - mAnchorView.getScrollX()));

                int xPos = x - mDropView.getScrollX() + anchorAdjust;
                int yPos = y - mDropView.getScrollY();

                mDropView.setTranslationX(xPos);
                mDropView.setTranslationY(yPos);
                mDropView.setScaleX(scaleX);
                mDropView.setScaleY(scaleY);
                mDropView.setAlpha(alpha);
            }
        };
        animateView(view, updateCb, duration, interpolator, onCompleteRunnable, animationEndStyle,
                anchorView);
    }

    public void animateView(final DragView view, AnimatorUpdateListener updateCb, int duration,
            TimeInterpolator interpolator, final Runnable onCompleteRunnable,
            final int animationEndStyle, View anchorView) {
        // Clean up the previous animations
        if (mDropAnim != null) mDropAnim.cancel();

        // Show the drop view if it was previously hidden
        mDropView = view;
        mDropView.cancelAnimation();
        mDropView.requestLayout();

        // Set the anchor view if the page is scrolling
        if (anchorView != null) {
            mAnchorViewInitialScrollX = anchorView.getScrollX();
        }
        mAnchorView = anchorView;

        // Create and start the animation
        mDropAnim = new ValueAnimator();
        mDropAnim.setInterpolator(interpolator);
        mDropAnim.setDuration(duration);
        mDropAnim.setFloatValues(0f, 1f);
        mDropAnim.addUpdateListener(updateCb);
        mDropAnim.addListener(new AnimatorListenerAdapter() {
            public void onAnimationEnd(Animator animation) {
                if (onCompleteRunnable != null) {
                    onCompleteRunnable.run();
                }
                switch (animationEndStyle) {
                case ANIMATION_END_DISAPPEAR:
                    clearAnimatedView();
                    break;
                case ANIMATION_END_REMAIN_VISIBLE:
                    break;
                }
                mDropAnim = null;
            }
        });
        mDropAnim.start();
    }

    public void clearAnimatedView() {
        if (mDropAnim != null) {
            mDropAnim.cancel();
        }
        mDropAnim = null;
        if (mDropView != null) {
            mDragController.onDeferredEndDrag(mDropView);
        }
        mDropView = null;
        invalidate();
    }

    public View getAnimatedView() {
        return mDropView;
    }

    @Override
    public void onViewAdded(View child) {
        super.onViewAdded(child);
        updateChildIndices();
        UiFactory.onLauncherStateOrFocusChanged(mActivity);
    }

    @Override
    public void onViewRemoved(View child) {
        super.onViewRemoved(child);
        updateChildIndices();
        UiFactory.onLauncherStateOrFocusChanged(mActivity);
    }

    @Override
    public void bringChildToFront(View child) {
        super.bringChildToFront(child);
        updateChildIndices();
    }

    private void updateChildIndices() {
        mTopViewIndex = -1;
        int childCount = getChildCount();
        for (int i = 0; i < childCount; i++) {
            if (getChildAt(i) instanceof DragView) {
                mTopViewIndex = i;
            }
        }
        mChildCountOnLastUpdate = childCount;
    }

    @Override
    protected int getChildDrawingOrder(int childCount, int i) {
        if (mChildCountOnLastUpdate != childCount) {
            // between platform versions 17 and 18, behavior for onChildViewRemoved / Added changed.
            // Pre-18, the child was not added / removed by the time of those callbacks. We need to
            // force update our representation of things here to avoid crashing on pre-18 devices
            // in certain instances.
            updateChildIndices();
        }

        // i represents the current draw iteration
        if (mTopViewIndex == -1) {
            // in general we do nothing
            return i;
        } else if (i == childCount - 1) {
            // if we have a top index, we return it when drawing last item (highest z-order)
            return mTopViewIndex;
        } else if (i < mTopViewIndex) {
            return i;
        } else {
            // for indexes greater than the top index, we fetch one item above to shift for the
            // displacement of the top index
            return i + 1;
        }
    }

    @Override
    protected void dispatchDraw(Canvas canvas) {
        // Draw the background below children.
        mWorkspaceScrim.draw(canvas);
        mOverviewScrim.updateCurrentScrimmedView(this);
        mFocusIndicatorHelper.draw(canvas);
        super.dispatchDraw(canvas);
    }

    @Override
    protected boolean drawChild(Canvas canvas, View child, long drawingTime) {
        if (child == mOverviewScrim.getScrimmedView()) {
            mOverviewScrim.draw(canvas);
        }
        return super.drawChild(canvas, child, drawingTime);
    }

    @Override
    protected void onSizeChanged(int w, int h, int oldw, int oldh) {
        super.onSizeChanged(w, h, oldw, oldh);
        mWorkspaceScrim.setSize(w, h);
    }

    @Override
    public void setInsets(Rect insets) {
        super.setInsets(insets);
        mWorkspaceScrim.onInsetsChanged(insets);
        mOverviewScrim.onInsetsChanged(insets);
    }

    public WorkspaceAndHotseatScrim getScrim() {
        return mWorkspaceScrim;
    }

    public OverviewScrim getOverviewScrim() {
        return mOverviewScrim;
    }

    @Override
    protected void onMeasure(int widthMeasureSpec, int heightMeasureSpec) {
        RotationMode rotation = mActivity.getRotationMode();
        int count = getChildCount();

        if (!rotation.isTransposed
                || getMode(widthMeasureSpec) != EXACTLY
                || getMode(heightMeasureSpec) != EXACTLY) {

            for (int i = 0; i < count; i++) {
                final View child = getChildAt(i);
                child.setRotation(rotation.surfaceRotation);
            }
            super.onMeasure(widthMeasureSpec, heightMeasureSpec);
        } else {

            for (int i = 0; i < count; i++) {
                final View child = getChildAt(i);
                if (child.getVisibility() == GONE) {
                    continue;
                }
                if (!(child instanceof Transposable)) {
                    measureChildWithMargins(child, widthMeasureSpec, 0, heightMeasureSpec, 0);
                } else {
                    measureChildWithMargins(child, heightMeasureSpec, 0, widthMeasureSpec, 0);

                    child.setPivotX(child.getMeasuredWidth() / 2);
                    child.setPivotY(child.getMeasuredHeight() / 2);
                    child.setRotation(rotation.surfaceRotation);
                }
            }
            setMeasuredDimension(getSize(widthMeasureSpec), getSize(heightMeasureSpec));
        }
    }

    @Override
    protected void onLayout(boolean changed, int left, int top, int right, int bottom) {
        RotationMode rotation = mActivity.getRotationMode();
        if (!rotation.isTransposed) {
            super.onLayout(changed, left, top, right, bottom);
            return;
        }

        final int count = getChildCount();

        final int parentWidth = right - left;
        final int parentHeight = bottom - top;

        for (int i = 0; i < count; i++) {
            final View child = getChildAt(i);
            if (child.getVisibility() == GONE) {
                continue;
            }

            final FrameLayout.LayoutParams lp = (FrameLayout.LayoutParams) child.getLayoutParams();

            if (lp instanceof LayoutParams) {
                final LayoutParams dlp = (LayoutParams) lp;
                if (dlp.customPosition) {
                    child.layout(dlp.x, dlp.y, dlp.x + dlp.width, dlp.y + dlp.height);
                    continue;
                }
            }

            final int width = child.getMeasuredWidth();
            final int height = child.getMeasuredHeight();

            int childLeft;
            int childTop;

            int gravity = lp.gravity;
            if (gravity == -1) {
                gravity = Gravity.TOP | Gravity.START;
            }

            final int layoutDirection = getLayoutDirection();

            int absoluteGravity = Gravity.getAbsoluteGravity(gravity, layoutDirection);

            if (child instanceof Transposable) {
                absoluteGravity = rotation.toNaturalGravity(absoluteGravity);

                switch (absoluteGravity & Gravity.HORIZONTAL_GRAVITY_MASK) {
                    case Gravity.CENTER_HORIZONTAL:
                        childTop = (parentHeight - height) / 2 +
                                lp.topMargin - lp.bottomMargin;
                        break;
                    case Gravity.RIGHT:
                        childTop = width / 2 + lp.rightMargin - height / 2;
                        break;
                    case Gravity.LEFT:
                    default:
                        childTop = parentHeight - lp.leftMargin - width / 2 - height / 2;
                }

                switch (absoluteGravity & Gravity.VERTICAL_GRAVITY_MASK) {
                    case Gravity.CENTER_VERTICAL:
                        childLeft = (parentWidth - width) / 2 +
                                lp.leftMargin - lp.rightMargin;
                        break;
                    case Gravity.BOTTOM:
                        childLeft = parentWidth - width / 2 - height / 2 - lp.bottomMargin;
                        break;
                    case Gravity.TOP:
                    default:
                        childLeft = height / 2 - width / 2 + lp.topMargin;
                }
            } else {
                switch (absoluteGravity & Gravity.HORIZONTAL_GRAVITY_MASK) {
                    case Gravity.CENTER_HORIZONTAL:
                        childLeft = (parentWidth - width) / 2 +
                                lp.leftMargin - lp.rightMargin;
                        break;
                    case Gravity.RIGHT:
                        childLeft = parentWidth - width - lp.rightMargin;
                        break;
                    case Gravity.LEFT:
                    default:
                        childLeft = lp.leftMargin;
                }

                switch (absoluteGravity & Gravity.VERTICAL_GRAVITY_MASK) {
                    case Gravity.TOP:
                        childTop = lp.topMargin;
                        break;
                    case Gravity.CENTER_VERTICAL:
                        childTop = (parentHeight - height) / 2 +
                                lp.topMargin - lp.bottomMargin;
                        break;
                    case Gravity.BOTTOM:
                        childTop = parentHeight - height - lp.bottomMargin;
                        break;
                    default:
                        childTop = lp.topMargin;
                }
            }

            child.layout(childLeft, childTop, childLeft + width, childTop + height);
        }
    }
}<|MERGE_RESOLUTION|>--- conflicted
+++ resolved
@@ -113,13 +113,9 @@
         setChildrenDrawingOrderEnabled(true);
 
         mFocusIndicatorHelper = new ViewGroupFocusHelper(this);
-<<<<<<< HEAD
-        mScrim = new WorkspaceAndHotseatScrim(this);
         mWorkspaceOptionModeTouchHelper = new WorkspaceOptionModeTouchHelper(Launcher.getLauncher(context));
-=======
         mWorkspaceScrim = new WorkspaceAndHotseatScrim(this);
         mOverviewScrim = new OverviewScrim(this);
->>>>>>> 8021732c
     }
 
     public void setup(DragController dragController, Workspace workspace) {
