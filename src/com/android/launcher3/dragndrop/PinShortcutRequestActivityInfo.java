/*
 * Copyright (C) 2017 The Android Open Source Project
 *
 * Licensed under the Apache License, Version 2.0 (the "License");
 * you may not use this file except in compliance with the License.
 * You may obtain a copy of the License at
 *
 *      http://www.apache.org/licenses/LICENSE-2.0
 *
 * Unless required by applicable law or agreed to in writing, software
 * distributed under the License is distributed on an "AS IS" BASIS,
 * WITHOUT WARRANTIES OR CONDITIONS OF ANY KIND, either express or implied.
 * See the License for the specific language governing permissions and
 * limitations under the License.
 */

package com.android.launcher3.dragndrop;

import android.annotation.TargetApi;
import android.app.Activity;
import android.content.ComponentName;
import android.content.Context;
import android.content.pm.LauncherApps;
import android.content.pm.LauncherApps.PinItemRequest;
import android.content.pm.PackageManager;
import android.content.pm.ShortcutInfo;
import android.graphics.drawable.Drawable;
import android.os.Build;
import android.os.Process;

import ch.deletescape.lawnchair.iconpack.LawnchairIconProvider;
import com.android.launcher3.FastBitmapDrawable;
<<<<<<< HEAD
import com.android.launcher3.IconCache;
import com.android.launcher3.IconProvider;
=======
import com.android.launcher3.WorkspaceItemInfo;
import com.android.launcher3.icons.IconCache;
>>>>>>> c87bbeea
import com.android.launcher3.LauncherAnimUtils;
import com.android.launcher3.LauncherAppState;
import com.android.launcher3.LauncherSettings;
import com.android.launcher3.R;
import com.android.launcher3.compat.LauncherAppsCompatVO;
import com.android.launcher3.compat.ShortcutConfigActivityInfo;
import com.android.launcher3.shortcuts.ShortcutInfoCompat;

/**
 * Extension of ShortcutConfigActivityInfo to be used in the confirmation prompt for pin item
 * request.
 */
@TargetApi(Build.VERSION_CODES.O)
class PinShortcutRequestActivityInfo extends ShortcutConfigActivityInfo {

    // Class name used in the target component, such that it will never represent an
    // actual existing class.
    private static final String DUMMY_COMPONENT_CLASS = "pinned-shortcut";

    private final PinItemRequest mRequest;
    private final ShortcutInfo mInfo;
    private final Context mContext;
    private final IconProvider mIconProvider;

    public PinShortcutRequestActivityInfo(PinItemRequest request, Context context) {
        super(new ComponentName(request.getShortcutInfo().getPackage(), DUMMY_COMPONENT_CLASS),
                request.getShortcutInfo().getUserHandle());
        mRequest = request;
        mInfo = request.getShortcutInfo();
        mContext = context;
        mIconProvider = IconProvider.newInstance(context);
    }

    @Override
    public int getItemType() {
        return LauncherSettings.Favorites.ITEM_TYPE_DEEP_SHORTCUT;
    }

    @Override
    public CharSequence getLabel(PackageManager pm) {
        return mInfo.getShortLabel();
    }

    @Override
    public Drawable getFullResIcon(IconCache cache) {
        int iconDpi = LauncherAppState.getIDP(mContext).fillResIconDpi;
        Drawable d;
        if (mIconProvider instanceof LawnchairIconProvider) {
            d = ((LawnchairIconProvider) mIconProvider).getIcon(new ShortcutInfoCompat(mInfo), iconDpi);
        } else {
            d = mContext.getSystemService(LauncherApps.class)
                    .getShortcutIconDrawable(mInfo, iconDpi);
        }
        if (d == null) {
            d = new FastBitmapDrawable(cache.getDefaultIcon(Process.myUserHandle()));
        }
        return d;
    }

    @Override
    public WorkspaceItemInfo createWorkspaceItemInfo() {
        // Total duration for the drop animation to complete.
        long duration = mContext.getResources().getInteger(R.integer.config_dropAnimMaxDuration) +
                LauncherAnimUtils.SPRING_LOADED_EXIT_DELAY +
                LauncherAnimUtils.SPRING_LOADED_TRANSITION_MS;
        // Delay the actual accept() call until the drop animation is complete.
        return LauncherAppsCompatVO.createWorkspaceItemFromPinItemRequest(
                mContext, mRequest, duration);
    }

    @Override
    public boolean startConfigActivity(Activity activity, int requestCode) {
        return false;
    }

    @Override
    public boolean isPersistable() {
        return false;
    }
}<|MERGE_RESOLUTION|>--- conflicted
+++ resolved
@@ -30,20 +30,15 @@
 
 import ch.deletescape.lawnchair.iconpack.LawnchairIconProvider;
 import com.android.launcher3.FastBitmapDrawable;
-<<<<<<< HEAD
-import com.android.launcher3.IconCache;
 import com.android.launcher3.IconProvider;
-=======
 import com.android.launcher3.WorkspaceItemInfo;
 import com.android.launcher3.icons.IconCache;
->>>>>>> c87bbeea
 import com.android.launcher3.LauncherAnimUtils;
 import com.android.launcher3.LauncherAppState;
 import com.android.launcher3.LauncherSettings;
 import com.android.launcher3.R;
 import com.android.launcher3.compat.LauncherAppsCompatVO;
 import com.android.launcher3.compat.ShortcutConfigActivityInfo;
-import com.android.launcher3.shortcuts.ShortcutInfoCompat;
 
 /**
  * Extension of ShortcutConfigActivityInfo to be used in the confirmation prompt for pin item
@@ -85,7 +80,7 @@
         int iconDpi = LauncherAppState.getIDP(mContext).fillResIconDpi;
         Drawable d;
         if (mIconProvider instanceof LawnchairIconProvider) {
-            d = ((LawnchairIconProvider) mIconProvider).getIcon(new ShortcutInfoCompat(mInfo), iconDpi);
+            d = ((LawnchairIconProvider) mIconProvider).getIcon(mInfo, iconDpi);
         } else {
             d = mContext.getSystemService(LauncherApps.class)
                     .getShortcutIconDrawable(mInfo, iconDpi);
