--- conflicted
+++ resolved
@@ -23,11 +23,8 @@
 import android.graphics.Matrix;
 import android.graphics.Path;
 import android.graphics.Point;
-<<<<<<< HEAD
-=======
 import android.graphics.Rect;
 import android.graphics.drawable.AdaptiveIconDrawable;
->>>>>>> 7b96ec1f
 import android.graphics.drawable.ColorDrawable;
 import android.graphics.drawable.Drawable;
 import android.os.Build;
@@ -99,16 +96,6 @@
 
         PreviewBackground bg = icon.getFolderBackground();
 
-<<<<<<< HEAD
-        // Initialize preview
-        final float sizeScaleFactor = 1 + 2 * AdaptiveIconCompat.getExtraInsetFraction();
-        final int previewWidth = (int) (dragViewSize.x * sizeScaleFactor);
-        final int previewHeight = (int) (dragViewSize.y * sizeScaleFactor);
-
-        final float shiftFactor = AdaptiveIconCompat.getExtraInsetFraction() / sizeScaleFactor;
-        final float previewShiftX = shiftFactor * previewWidth;
-        final float previewShiftY = shiftFactor * previewHeight;
-=======
         // assume square
         assert (dragViewSize.x == dragViewSize.y);
         final int previewSize = sTmpRect.width();
@@ -116,7 +103,6 @@
         final int margin = (dragViewSize.x - previewSize) / 2;
         final float previewShiftX = -sTmpRect.left + margin;
         final float previewShiftY = -sTmpRect.top + margin;
->>>>>>> 7b96ec1f
 
         // Initialize badge, which consists of the outline stroke, shadow and dot; these
         // must be rendered above the foreground
