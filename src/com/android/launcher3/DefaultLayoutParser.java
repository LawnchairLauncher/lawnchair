package com.android.launcher3;

import android.appwidget.AppWidgetHost;
import android.appwidget.AppWidgetManager;
import android.content.ComponentName;
import android.content.Context;
import android.content.Intent;
import android.content.pm.ActivityInfo;
import android.content.pm.ApplicationInfo;
import android.content.pm.PackageManager;
import android.content.pm.ResolveInfo;
import android.content.res.Resources;
import android.os.Bundle;
import android.text.TextUtils;
import android.util.ArrayMap;
import android.util.Log;

import com.android.launcher3.LauncherSettings.Favorites;
import com.android.launcher3.util.Thunk;

import org.xmlpull.v1.XmlPullParser;
import org.xmlpull.v1.XmlPullParserException;

import java.io.IOException;
import java.net.URISyntaxException;
import java.util.List;

/**
 * Implements the layout parser with rules for internal layouts and partner layouts.
 */
public class DefaultLayoutParser extends AutoInstallsLayout {
    private static final String TAG = "DefaultLayoutParser";

    protected static final String TAG_RESOLVE = "resolve";
    private static final String TAG_FAVORITES = "favorites";
    protected static final String TAG_FAVORITE = "favorite";
    private static final String TAG_APPWIDGET = "appwidget";
    private static final String TAG_CUSTOM_APPWIDGET = "custom-appwidget";
    protected static final String TAG_SHORTCUT = "shortcut";
    private static final String TAG_FOLDER = "folder";
    private static final String TAG_PARTNER_FOLDER = "partner-folder";

    protected static final String ATTR_URI = "uri";
    private static final String ATTR_CONTAINER = "container";
    private static final String ATTR_SCREEN = "screen";
    private static final String ATTR_FOLDER_ITEMS = "folderItems";

    // TODO: Remove support for this broadcast, instead use widget options to send bind time options
    private static final String ACTION_APPWIDGET_DEFAULT_WORKSPACE_CONFIGURE =
            "com.android.launcher.action.APPWIDGET_DEFAULT_WORKSPACE_CONFIGURE";

    public DefaultLayoutParser(Context context, AppWidgetHost appWidgetHost,
            LayoutParserCallback callback, Resources sourceRes, int layoutId) {
        super(context, appWidgetHost, callback, sourceRes, layoutId, TAG_FAVORITES);
    }

    @Override
    protected ArrayMap<String, TagParser> getFolderElementsMap() {
        return getFolderElementsMap(mSourceRes);
    }

    @Thunk
    ArrayMap<String, TagParser> getFolderElementsMap(Resources res) {
        ArrayMap<String, TagParser> parsers = new ArrayMap<>();
        parsers.put(TAG_FAVORITE, new AppShortcutWithUriParser());
        parsers.put(TAG_SHORTCUT, new UriShortcutParser(res));
        return parsers;
    }

    @Override
    protected ArrayMap<String, TagParser> getLayoutElementsMap() {
        ArrayMap<String, TagParser> parsers = new ArrayMap<>();
        parsers.put(TAG_FAVORITE, new AppShortcutWithUriParser());
        parsers.put(TAG_APPWIDGET, new AppWidgetParser());
<<<<<<< HEAD
        parsers.put(TAG_CUSTOM_APPWIDGET, new CustomAppWidgetParser());
=======
        parsers.put(TAG_SEARCH_WIDGET, new SearchWidgetParser());
>>>>>>> 7b96ec1f
        parsers.put(TAG_SHORTCUT, new UriShortcutParser(mSourceRes));
        parsers.put(TAG_RESOLVE, new ResolveParser());
        parsers.put(TAG_FOLDER, new MyFolderParser());
        parsers.put(TAG_PARTNER_FOLDER, new PartnerFolderParser());
        return parsers;
    }

    @Override
    protected void parseContainerAndScreen(XmlPullParser parser, int[] out) {
        out[0] = LauncherSettings.Favorites.CONTAINER_DESKTOP;
        String strContainer = getAttributeValue(parser, ATTR_CONTAINER);
        if (strContainer != null) {
            out[0] = Integer.parseInt(strContainer);
        }
        out[1] = Integer.parseInt(getAttributeValue(parser, ATTR_SCREEN));
    }

    /**
     * AppShortcutParser which also supports adding URI based intents
     */
    public class AppShortcutWithUriParser extends AppShortcutParser {

        @Override
        protected int invalidPackageOrClass(XmlPullParser parser) {
            final String uri = getAttributeValue(parser, ATTR_URI);
            if (TextUtils.isEmpty(uri)) {
                Log.e(TAG, "Skipping invalid <favorite> with no component or uri");
                return -1;
            }

            final Intent metaIntent;
            try {
                metaIntent = Intent.parseUri(uri, 0);
            } catch (URISyntaxException e) {
                Log.e(TAG, "Unable to add meta-favorite: " + uri, e);
                return -1;
            }

            ResolveInfo resolved = mPackageManager.resolveActivity(metaIntent,
                    PackageManager.MATCH_DEFAULT_ONLY);
            final List<ResolveInfo> appList = mPackageManager.queryIntentActivities(
                    metaIntent, PackageManager.MATCH_DEFAULT_ONLY);

            // Verify that the result is an app and not just the resolver dialog asking which
            // app to use.
            if (wouldLaunchResolverActivity(resolved, appList)) {
                // If only one of the results is a system app then choose that as the default.
                final ResolveInfo systemApp = getSingleSystemActivity(appList);
                if (systemApp == null) {
                    // There is no logical choice for this meta-favorite, so rather than making
                    // a bad choice just add nothing.
                    Log.w(TAG, "No preference or single system activity found for "
                            + metaIntent.toString());
                    return -1;
                }
                resolved = systemApp;
            }
            final ActivityInfo info = resolved.activityInfo;
            final Intent intent = mPackageManager.getLaunchIntentForPackage(info.packageName);
            if (intent == null) {
                return -1;
            }
            intent.setFlags(Intent.FLAG_ACTIVITY_NEW_TASK |
                    Intent.FLAG_ACTIVITY_RESET_TASK_IF_NEEDED);

            return addShortcut(info.loadLabel(mPackageManager).toString(), intent,
                    Favorites.ITEM_TYPE_APPLICATION);
        }

        private ResolveInfo getSingleSystemActivity(List<ResolveInfo> appList) {
            ResolveInfo systemResolve = null;
            final int N = appList.size();
            for (int i = 0; i < N; ++i) {
                try {
                    ApplicationInfo info = mPackageManager.getApplicationInfo(
                            appList.get(i).activityInfo.packageName, 0);
                    if ((info.flags & ApplicationInfo.FLAG_SYSTEM) != 0) {
                        if (systemResolve != null) {
                            return null;
                        } else {
                            systemResolve = appList.get(i);
                        }
                    }
                } catch (PackageManager.NameNotFoundException e) {
                    Log.w(TAG, "Unable to get info about resolve results", e);
                    return null;
                }
            }
            return systemResolve;
        }

        private boolean wouldLaunchResolverActivity(ResolveInfo resolved,
                List<ResolveInfo> appList) {
            // If the list contains the above resolved activity, then it can't be
            // ResolverActivity itself.
            for (int i = 0; i < appList.size(); ++i) {
                ResolveInfo tmp = appList.get(i);
                if (tmp.activityInfo.name.equals(resolved.activityInfo.name)
                        && tmp.activityInfo.packageName.equals(resolved.activityInfo.packageName)) {
                    return false;
                }
            }
            return true;
        }
    }


    /**
     * Shortcut parser which allows any uri and not just web urls.
     */
    public class UriShortcutParser extends ShortcutParser {

        public UriShortcutParser(Resources iconRes) {
            super(iconRes);
        }

        @Override
        protected Intent parseIntent(XmlPullParser parser) {
            String uri = null;
            try {
                uri = getAttributeValue(parser, ATTR_URI);
                return Intent.parseUri(uri, 0);
            } catch (URISyntaxException e) {
                Log.w(TAG, "Shortcut has malformed uri: " + uri);
                return null; // Oh well
            }
        }
    }

    /**
     * Contains a list of <favorite> nodes, and accepts the first successfully parsed node.
     */
    public class ResolveParser implements TagParser {

        private final AppShortcutWithUriParser mChildParser = new AppShortcutWithUriParser();

        @Override
        public int parseAndAdd(XmlPullParser parser) throws XmlPullParserException,
                IOException {
            final int groupDepth = parser.getDepth();
            int type;
            int addedId = -1;
            while ((type = parser.next()) != XmlPullParser.END_TAG ||
                    parser.getDepth() > groupDepth) {
                if (type != XmlPullParser.START_TAG || addedId > -1) {
                    continue;
                }
                final String fallback_item_name = parser.getName();
                if (TAG_FAVORITE.equals(fallback_item_name)) {
                    addedId = mChildParser.parseAndAdd(parser);
                } else {
                    Log.e(TAG, "Fallback groups can contain only favorites, found "
                            + fallback_item_name);
                }
            }
            return addedId;
        }
    }

    /**
     * A parser which adds a folder whose contents come from partner apk.
     */
    @Thunk
    class PartnerFolderParser implements TagParser {

        @Override
        public int parseAndAdd(XmlPullParser parser) throws XmlPullParserException,
                IOException {
            // Folder contents come from an external XML resource
            final Partner partner = Partner.get(mPackageManager);
            if (partner != null) {
                final Resources partnerRes = partner.getResources();
                final int resId = partnerRes.getIdentifier(Partner.RES_FOLDER,
                        "xml", partner.getPackageName());
                if (resId != 0) {
                    final XmlPullParser partnerParser = partnerRes.getXml(resId);
                    beginDocument(partnerParser, TAG_FOLDER);

                    FolderParser folderParser = new FolderParser(getFolderElementsMap(partnerRes));
                    return folderParser.parseAndAdd(partnerParser);
                }
            }
            return -1;
        }
    }

    /**
     * An extension of FolderParser which allows adding items from a different xml.
     */
    @Thunk
    class MyFolderParser extends FolderParser {

        @Override
        public int parseAndAdd(XmlPullParser parser) throws XmlPullParserException,
                IOException {
            final int resId = getAttributeResourceValue(parser, ATTR_FOLDER_ITEMS, 0);
            if (resId != 0) {
                parser = mSourceRes.getXml(resId);
                beginDocument(parser, TAG_FOLDER);
            }
            return super.parseAndAdd(parser);
        }
    }


    /**
     * AppWidget parser which enforces that the app is already installed when the layout is parsed.
     */
    protected class AppWidgetParser extends PendingWidgetParser {

        @Override
        protected int verifyAndInsert(ComponentName cn, Bundle extras) {
            try {
                mPackageManager.getReceiverInfo(cn, 0);
            } catch (Exception e) {
                String[] packages = mPackageManager.currentToCanonicalPackageNames(
                        new String[]{cn.getPackageName()});
                cn = new ComponentName(packages[0], cn.getClassName());
                try {
                    mPackageManager.getReceiverInfo(cn, 0);
                } catch (Exception e1) {
                    Log.d(TAG, "Can't find widget provider: " + cn.getClassName());
                    return -1;
                }
            }

            final AppWidgetManager appWidgetManager = AppWidgetManager.getInstance(mContext);
            int insertedId = -1;
            try {
                int appWidgetId = mAppWidgetHost.allocateAppWidgetId();

                if (!appWidgetManager.bindAppWidgetIdIfAllowed(appWidgetId, cn)) {
                    Log.e(TAG, "Unable to bind app widget id " + cn);
                    mAppWidgetHost.deleteAppWidgetId(appWidgetId);
                    return -1;
                }

                mValues.put(Favorites.APPWIDGET_ID, appWidgetId);
                mValues.put(Favorites.APPWIDGET_PROVIDER, cn.flattenToString());
                mValues.put(Favorites._ID, mCallback.generateNewItemId());
                insertedId = mCallback.insertAndCheck(mDb, mValues);
                if (insertedId < 0) {
                    mAppWidgetHost.deleteAppWidgetId(appWidgetId);
                    return insertedId;
                }

                // Send a broadcast to configure the widget
                if (!extras.isEmpty()) {
                    Intent intent = new Intent(ACTION_APPWIDGET_DEFAULT_WORKSPACE_CONFIGURE);
                    intent.setComponent(cn);
                    intent.putExtras(extras);
                    intent.putExtra(AppWidgetManager.EXTRA_APPWIDGET_ID, appWidgetId);
                    mContext.sendBroadcast(intent);
                }
            } catch (RuntimeException ex) {
                Log.e(TAG, "Problem allocating appWidgetId", ex);
            }
            return insertedId;
        }
    }
}<|MERGE_RESOLUTION|>--- conflicted
+++ resolved
@@ -72,11 +72,8 @@
         ArrayMap<String, TagParser> parsers = new ArrayMap<>();
         parsers.put(TAG_FAVORITE, new AppShortcutWithUriParser());
         parsers.put(TAG_APPWIDGET, new AppWidgetParser());
-<<<<<<< HEAD
+        parsers.put(TAG_SEARCH_WIDGET, new SearchWidgetParser());
         parsers.put(TAG_CUSTOM_APPWIDGET, new CustomAppWidgetParser());
-=======
-        parsers.put(TAG_SEARCH_WIDGET, new SearchWidgetParser());
->>>>>>> 7b96ec1f
         parsers.put(TAG_SHORTCUT, new UriShortcutParser(mSourceRes));
         parsers.put(TAG_RESOLVE, new ResolveParser());
         parsers.put(TAG_FOLDER, new MyFolderParser());
