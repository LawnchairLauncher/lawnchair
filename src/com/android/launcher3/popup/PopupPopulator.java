/*
 * Copyright (C) 2017 The Android Open Source Project
 *
 * Licensed under the Apache License, Version 2.0 (the "License");
 * you may not use this file except in compliance with the License.
 * You may obtain a copy of the License at
 *
 *      http://www.apache.org/licenses/LICENSE-2.0
 *
 * Unless required by applicable law or agreed to in writing, software
 * distributed under the License is distributed on an "AS IS" BASIS,
 * WITHOUT WARRANTIES OR CONDITIONS OF ANY KIND, either express or implied.
 * See the License for the specific language governing permissions and
 * limitations under the License.
 */

package com.android.launcher3.popup;

import android.content.ComponentName;
import android.os.Handler;
import android.os.UserHandle;
import android.service.notification.StatusBarNotification;
import android.support.annotation.Nullable;
import android.support.annotation.VisibleForTesting;

import com.android.launcher3.ItemInfo;
import com.android.launcher3.Launcher;
import com.android.launcher3.ShortcutInfo;
import com.android.launcher3.graphics.LauncherIcons;
import com.android.launcher3.notification.NotificationInfo;
import com.android.launcher3.notification.NotificationKeyData;
import com.android.launcher3.shortcuts.DeepShortcutManager;
import com.android.launcher3.shortcuts.DeepShortcutView;
import com.android.launcher3.shortcuts.ShortcutInfoCompat;
import com.android.launcher3.util.PackageUserKey;

import java.util.ArrayList;
import java.util.Collections;
import java.util.Comparator;
import java.util.Iterator;
import java.util.List;

/**
 * Contains logic relevant to populating a {@link PopupContainerWithArrow}. In particular,
 * this class determines which items appear in the container, and in what order.
 */
public class PopupPopulator {

    public static final int MAX_SHORTCUTS = 4;
    @VisibleForTesting static final int NUM_DYNAMIC = 2;
    public static final int MAX_SHORTCUTS_IF_NOTIFICATIONS = 2;

    /**
     * Sorts shortcuts in rank order, with manifest shortcuts coming before dynamic shortcuts.
     */
    private static final Comparator<ShortcutInfoCompat> SHORTCUT_RANK_COMPARATOR
            = new Comparator<ShortcutInfoCompat>() {
        @Override
        public int compare(ShortcutInfoCompat a, ShortcutInfoCompat b) {
            if (a.isDeclaredInManifest() && !b.isDeclaredInManifest()) {
                return -1;
            }
            if (!a.isDeclaredInManifest() && b.isDeclaredInManifest()) {
                return 1;
            }
            return Integer.compare(a.getRank(), b.getRank());
        }
    };

    /**
     * Filters the shortcuts so that only MAX_SHORTCUTS or fewer shortcuts are retained.
     * We want the filter to include both static and dynamic shortcuts, so we always
     * include NUM_DYNAMIC dynamic shortcuts, if at least that many are present.
     *
     * @param shortcutIdToRemoveFirst An id that should be filtered out first, if any.
     * @return a subset of shortcuts, in sorted order, with size <= MAX_SHORTCUTS.
     */
    public static List<ShortcutInfoCompat> sortAndFilterShortcuts(
            List<ShortcutInfoCompat> shortcuts, @Nullable String shortcutIdToRemoveFirst) {
        // Remove up to one specific shortcut before sorting and doing somewhat fancy filtering.
        if (shortcutIdToRemoveFirst != null) {
            Iterator<ShortcutInfoCompat> shortcutIterator = shortcuts.iterator();
            while (shortcutIterator.hasNext()) {
                if (shortcutIterator.next().getId().equals(shortcutIdToRemoveFirst)) {
                    shortcutIterator.remove();
                    break;
                }
            }
        }

        Collections.sort(shortcuts, SHORTCUT_RANK_COMPARATOR);
        if (shortcuts.size() <= MAX_SHORTCUTS) {
            return shortcuts;
        }

        // The list of shortcuts is now sorted with static shortcuts followed by dynamic
        // shortcuts. We want to preserve this order, but only keep MAX_SHORTCUTS.
        List<ShortcutInfoCompat> filteredShortcuts = new ArrayList<>(MAX_SHORTCUTS);
        int numDynamic = 0;
        int size = shortcuts.size();
        for (int i = 0; i < size; i++) {
            ShortcutInfoCompat shortcut = shortcuts.get(i);
            int filteredSize = filteredShortcuts.size();
            if (filteredSize < MAX_SHORTCUTS) {
                // Always add the first MAX_SHORTCUTS to the filtered list.
                filteredShortcuts.add(shortcut);
                if (shortcut.isDynamic()) {
                    numDynamic++;
                }
                continue;
            }
            // At this point, we have MAX_SHORTCUTS already, but they may all be static.
            // If there are dynamic shortcuts, remove static shortcuts to add them.
            if (shortcut.isDynamic() && numDynamic < NUM_DYNAMIC) {
                numDynamic++;
                int lastStaticIndex = filteredSize - numDynamic;
                filteredShortcuts.remove(lastStaticIndex);
                filteredShortcuts.add(shortcut);
            }
        }
        return filteredShortcuts;
    }

    public static Runnable createUpdateRunnable(final Launcher launcher, final ItemInfo originalInfo,
            final Handler uiHandler, final PopupContainerWithArrow container,
            final List<String> shortcutIds, final List<DeepShortcutView> shortcutViews,
<<<<<<< HEAD
            final List<NotificationKeyData> notificationKeys,
            final NotificationItemView notificationView, final List<SystemShortcut> systemShortcuts,
            final List<View> systemShortcutViews, final boolean bindAsApp) {
        final ComponentName activity = originalInfo.getTargetComponent();
        final UserHandle user = originalInfo.user;
        return new Runnable() {
            @Override
            public void run() {
                if (bindAsApp && notificationView != null) {
                    List<StatusBarNotification> notifications = launcher.getPopupDataProvider()
                            .getStatusBarNotificationsForKeys(notificationKeys);
                    List<NotificationInfo> infos = new ArrayList<>(notifications.size());
                    for (int i = 0; i < notifications.size(); i++) {
                        StatusBarNotification notification = notifications.get(i);
                        infos.add(new NotificationInfo(launcher, notification));
                    }
                    uiHandler.post(new UpdateNotificationChild(notificationView, infos));
                }

                if (bindAsApp && activity != null) {
                    List<ShortcutInfoCompat> shortcuts = DeepShortcutManager.getInstance(launcher)
                            .queryForShortcutsContainer(activity, shortcutIds, user);
                    String shortcutIdToDeDupe = notificationKeys.isEmpty() ? null
                            : notificationKeys.get(0).shortcutId;
                    shortcuts = PopupPopulator.sortAndFilterShortcuts(shortcuts, shortcutIdToDeDupe);
                    for (int i = 0; i < shortcuts.size() && i < shortcutViews.size(); i++) {
                        final ShortcutInfoCompat shortcut = shortcuts.get(i);
                        ShortcutInfo si = new ShortcutInfo(shortcut, launcher);
                        // Use unbadged icon for the menu.
                        si.iconBitmap = LauncherIcons.createShortcutIcon(
                                shortcut, launcher, false /* badged */);
                        si.rank = i;
                        uiHandler.post(new UpdateShortcutChild(container, shortcutViews.get(i),
                                si, shortcut));
                    }
                }

                // This ensures that mLauncher.getWidgetsForPackageUser()
                // doesn't return null (it puts all the widgets in memory).
                for (int i = 0; i < systemShortcuts.size(); i++) {
                    final SystemShortcut systemShortcut = systemShortcuts.get(i);
                    uiHandler.post(new UpdateSystemShortcutChild(container,
                            systemShortcutViews.get(i), systemShortcut, launcher, originalInfo));
                }
                if (bindAsApp && activity != null) {
                    uiHandler.post(new Runnable() {
                        @Override
                        public void run() {
                            launcher.refreshAndBindWidgetsForPackageUser(
                                    PackageUserKey.fromItemInfo(originalInfo));
                        }
                    });
                }
=======
            final List<NotificationKeyData> notificationKeys) {
        final ComponentName activity = originalInfo.getTargetComponent();
        final UserHandle user = originalInfo.user;
        return () -> {
            if (!notificationKeys.isEmpty()) {
                List<StatusBarNotification> notifications = launcher.getPopupDataProvider()
                        .getStatusBarNotificationsForKeys(notificationKeys);
                List<NotificationInfo> infos = new ArrayList<>(notifications.size());
                for (int i = 0; i < notifications.size(); i++) {
                    StatusBarNotification notification = notifications.get(i);
                    infos.add(new NotificationInfo(launcher, notification));
                }
                uiHandler.post(() -> container.applyNotificationInfos(infos));
>>>>>>> 73859d05
            }

            List<ShortcutInfoCompat> shortcuts = DeepShortcutManager.getInstance(launcher)
                    .queryForShortcutsContainer(activity, shortcutIds, user);
            String shortcutIdToDeDupe = notificationKeys.isEmpty() ? null
                    : notificationKeys.get(0).shortcutId;
            shortcuts = PopupPopulator.sortAndFilterShortcuts(shortcuts, shortcutIdToDeDupe);
            for (int i = 0; i < shortcuts.size() && i < shortcutViews.size(); i++) {
                final ShortcutInfoCompat shortcut = shortcuts.get(i);
                final ShortcutInfo si = new ShortcutInfo(shortcut, launcher);
                // Use unbadged icon for the menu.
                LauncherIcons li = LauncherIcons.obtain(launcher);
                li.createShortcutIcon(shortcut, false /* badged */).applyTo(si);
                li.recycle();
                si.rank = i;

                final DeepShortcutView view = shortcutViews.get(i);
                uiHandler.post(() -> view.applyShortcutInfo(si, shortcut, container));
            }

            // This ensures that mLauncher.getWidgetsForPackageUser()
            // doesn't return null (it puts all the widgets in memory).
            uiHandler.post(() -> launcher.refreshAndBindWidgetsForPackageUser(
                    PackageUserKey.fromItemInfo(originalInfo)));
        };
    }
}<|MERGE_RESOLUTION|>--- conflicted
+++ resolved
@@ -124,61 +124,6 @@
     public static Runnable createUpdateRunnable(final Launcher launcher, final ItemInfo originalInfo,
             final Handler uiHandler, final PopupContainerWithArrow container,
             final List<String> shortcutIds, final List<DeepShortcutView> shortcutViews,
-<<<<<<< HEAD
-            final List<NotificationKeyData> notificationKeys,
-            final NotificationItemView notificationView, final List<SystemShortcut> systemShortcuts,
-            final List<View> systemShortcutViews, final boolean bindAsApp) {
-        final ComponentName activity = originalInfo.getTargetComponent();
-        final UserHandle user = originalInfo.user;
-        return new Runnable() {
-            @Override
-            public void run() {
-                if (bindAsApp && notificationView != null) {
-                    List<StatusBarNotification> notifications = launcher.getPopupDataProvider()
-                            .getStatusBarNotificationsForKeys(notificationKeys);
-                    List<NotificationInfo> infos = new ArrayList<>(notifications.size());
-                    for (int i = 0; i < notifications.size(); i++) {
-                        StatusBarNotification notification = notifications.get(i);
-                        infos.add(new NotificationInfo(launcher, notification));
-                    }
-                    uiHandler.post(new UpdateNotificationChild(notificationView, infos));
-                }
-
-                if (bindAsApp && activity != null) {
-                    List<ShortcutInfoCompat> shortcuts = DeepShortcutManager.getInstance(launcher)
-                            .queryForShortcutsContainer(activity, shortcutIds, user);
-                    String shortcutIdToDeDupe = notificationKeys.isEmpty() ? null
-                            : notificationKeys.get(0).shortcutId;
-                    shortcuts = PopupPopulator.sortAndFilterShortcuts(shortcuts, shortcutIdToDeDupe);
-                    for (int i = 0; i < shortcuts.size() && i < shortcutViews.size(); i++) {
-                        final ShortcutInfoCompat shortcut = shortcuts.get(i);
-                        ShortcutInfo si = new ShortcutInfo(shortcut, launcher);
-                        // Use unbadged icon for the menu.
-                        si.iconBitmap = LauncherIcons.createShortcutIcon(
-                                shortcut, launcher, false /* badged */);
-                        si.rank = i;
-                        uiHandler.post(new UpdateShortcutChild(container, shortcutViews.get(i),
-                                si, shortcut));
-                    }
-                }
-
-                // This ensures that mLauncher.getWidgetsForPackageUser()
-                // doesn't return null (it puts all the widgets in memory).
-                for (int i = 0; i < systemShortcuts.size(); i++) {
-                    final SystemShortcut systemShortcut = systemShortcuts.get(i);
-                    uiHandler.post(new UpdateSystemShortcutChild(container,
-                            systemShortcutViews.get(i), systemShortcut, launcher, originalInfo));
-                }
-                if (bindAsApp && activity != null) {
-                    uiHandler.post(new Runnable() {
-                        @Override
-                        public void run() {
-                            launcher.refreshAndBindWidgetsForPackageUser(
-                                    PackageUserKey.fromItemInfo(originalInfo));
-                        }
-                    });
-                }
-=======
             final List<NotificationKeyData> notificationKeys) {
         final ComponentName activity = originalInfo.getTargetComponent();
         final UserHandle user = originalInfo.user;
@@ -192,7 +137,6 @@
                     infos.add(new NotificationInfo(launcher, notification));
                 }
                 uiHandler.post(() -> container.applyNotificationInfos(infos));
->>>>>>> 73859d05
             }
 
             List<ShortcutInfoCompat> shortcuts = DeepShortcutManager.getInstance(launcher)
