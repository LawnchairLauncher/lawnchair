--- conflicted
+++ resolved
@@ -126,11 +126,8 @@
     private final Rect mEndRect = new Rect();
 
     private boolean mShouldAnimate = false;
-<<<<<<< HEAD
     private boolean mDisableDividers;
-=======
     private final Handler mHandler = new Handler();
->>>>>>> f7951c32
 
     public PopupContainerWithArrow(Context context, AttributeSet attrs, int defStyleAttr) {
         super(context, attrs, defStyleAttr);
