package com.android.launcher3.popup;

import static com.android.launcher3.logging.StatsLogManager.LauncherEvent.LAUNCHER_PRIVATE_SPACE_INSTALL_SYSTEM_SHORTCUT_TAP;
import static com.android.launcher3.logging.StatsLogManager.LauncherEvent.LAUNCHER_PRIVATE_SPACE_UNINSTALL_SYSTEM_SHORTCUT_TAP;
import static com.android.launcher3.logging.StatsLogManager.LauncherEvent.LAUNCHER_SYSTEM_SHORTCUT_APP_INFO_TAP;
import static com.android.launcher3.logging.StatsLogManager.LauncherEvent.LAUNCHER_SYSTEM_SHORTCUT_DONT_SUGGEST_APP_TAP;
import static com.android.launcher3.logging.StatsLogManager.LauncherEvent.LAUNCHER_SYSTEM_SHORTCUT_WIDGETS_TAP;

import android.app.ActivityOptions;
import android.content.ComponentName;
import android.content.Context;
import android.content.Intent;
import android.graphics.Rect;
<<<<<<< HEAD
import android.net.Uri;
=======
import android.os.Process;
import android.os.UserHandle;
>>>>>>> 904a97c6
import android.view.View;
import android.view.accessibility.AccessibilityNodeInfo;
import android.widget.ImageView;
import android.widget.TextView;

import androidx.annotation.NonNull;
import androidx.annotation.Nullable;

import com.android.launcher3.AbstractFloatingView;
import com.android.launcher3.AbstractFloatingViewHelper;
import com.android.launcher3.Flags;
import com.android.launcher3.R;
import com.android.launcher3.SecondaryDropTarget;
import com.android.launcher3.Utilities;
import com.android.launcher3.allapps.PrivateProfileManager;
import com.android.launcher3.model.WidgetItem;
import com.android.launcher3.model.data.ItemInfo;
import com.android.launcher3.model.data.WorkspaceItemInfo;
import com.android.launcher3.pm.UserCache;
import com.android.launcher3.util.ApiWrapper;
import com.android.launcher3.util.ComponentKey;
import com.android.launcher3.util.InstantAppResolver;
import com.android.launcher3.util.PackageManagerHelper;
import com.android.launcher3.util.PackageUserKey;
import com.android.launcher3.views.ActivityContext;
import com.android.launcher3.widget.WidgetsBottomSheet;
import com.patrykmichalik.opto.core.PreferenceExtensionsKt;

<<<<<<< HEAD
import java.net.URISyntaxException;
=======
import java.util.Arrays;
>>>>>>> 904a97c6
import java.util.List;

import app.lawnchair.preferences2.PreferenceManager2;

/**
 * Represents a system shortcut for a given app. The shortcut should have a
 * label and icon, and an
 * onClickListener that depends on the item that the shortcut services.
 *
<<<<<<< HEAD
 * Example system shortcuts, defined as inner classes, include Widgets and
 * AppInfo.
 * 
 * @param <T>
=======
 * Example system shortcuts, defined as inner classes, include Widgets and AppInfo.
 *
 * @param <T> extends {@link ActivityContext}
>>>>>>> 904a97c6
 */
public abstract class SystemShortcut<T extends ActivityContext> extends ItemInfo
        implements View.OnClickListener {

    private final int mIconResId;
    protected final int mLabelResId;
    protected int mAccessibilityActionId;

    protected final T mTarget;
    protected final ItemInfo mItemInfo;
    protected final View mOriginalView;

    private final AbstractFloatingViewHelper mAbstractFloatingViewHelper;

    public SystemShortcut(int iconResId, int labelResId, T target, ItemInfo itemInfo,
            View originalView) {
        this(iconResId, labelResId, target, itemInfo, originalView,
                new AbstractFloatingViewHelper());
    }

    public SystemShortcut(int iconResId, int labelResId, T target, ItemInfo itemInfo,
            View originalView, AbstractFloatingViewHelper abstractFloatingViewHelper) {
        mIconResId = iconResId;
        mLabelResId = labelResId;
        mAccessibilityActionId = labelResId;
        mTarget = target;
        mItemInfo = itemInfo;
        mOriginalView = originalView;
        mAbstractFloatingViewHelper = abstractFloatingViewHelper;
    }

    public void setIconAndLabelFor(View iconView, TextView labelView) {
        iconView.setBackgroundResource(mIconResId);
        labelView.setText(mLabelResId);
    }

    public void setIconAndContentDescriptionFor(ImageView view) {
        view.setImageResource(mIconResId);
        view.setContentDescription(view.getContext().getText(mLabelResId));
    }

    public AccessibilityNodeInfo.AccessibilityAction createAccessibilityAction(Context context) {
        return new AccessibilityNodeInfo.AccessibilityAction(
                mAccessibilityActionId, context.getText(mLabelResId));
    }

    public boolean hasHandlerForAction(int action) {
        return mAccessibilityActionId == action;
    }

    public interface Factory<T extends ActivityContext> {

        @Nullable
<<<<<<< HEAD
        SystemShortcut<T> getShortcut(T activity, ItemInfo itemInfo, View originalView);
    }

    public static final Factory<Launcher> WIDGETS = (launcher, itemInfo, originalView) -> {
        if (PreferenceExtensionsKt.firstBlocking(PreferenceManager2.getInstance(launcher).getLockHomeScreen()))
            return null;
        if (itemInfo.getTargetComponent() == null)
            return null;
        final List<WidgetItem> widgets = launcher.getPopupDataProvider().getWidgetsForPackageUser(new PackageUserKey(
                itemInfo.getTargetComponent().getPackageName(), itemInfo.user));
=======
        SystemShortcut<T> getShortcut(T context, ItemInfo itemInfo, @NonNull View originalView);
    }

    public static final Factory<ActivityContext> WIDGETS = (context, itemInfo, originalView) -> {
        if (itemInfo.getTargetComponent() == null) return null;
        final List<WidgetItem> widgets =
                context.getPopupDataProvider().getWidgetsForPackageUser(new PackageUserKey(
                        itemInfo.getTargetComponent().getPackageName(), itemInfo.user));
>>>>>>> 904a97c6
        if (widgets.isEmpty()) {
            return null;
        }
        return new Widgets(context, itemInfo, originalView);
    };

    public static class Widgets<T extends ActivityContext> extends SystemShortcut<T> {
        public Widgets(T target, ItemInfo itemInfo, @NonNull View originalView) {
            super(R.drawable.ic_widget, R.string.widget_button_text, target, itemInfo,
                    originalView);
        }

        @Override
        public void onClick(View view) {
            AbstractFloatingView.closeAllOpenViews(mTarget);
            WidgetsBottomSheet widgetsBottomSheet = (WidgetsBottomSheet) mTarget.getLayoutInflater().inflate(
                    R.layout.widgets_bottom_sheet, mTarget.getDragLayer(), false);
            widgetsBottomSheet.populateAndShow(mItemInfo);
            mTarget.getStatsLogManager().logger().withItemInfo(mItemInfo)
                    .log(LAUNCHER_SYSTEM_SHORTCUT_WIDGETS_TAP);
        }
    }

    public static final Factory<ActivityContext> APP_INFO = AppInfo::new;

    public static class AppInfo<T extends ActivityContext> extends SystemShortcut<T> {

        @Nullable
        private SplitAccessibilityInfo mSplitA11yInfo;

        public AppInfo(T target, ItemInfo itemInfo, @NonNull View originalView) {
            super(R.drawable.ic_info_no_shadow, R.string.app_info_drop_target_label, target,
                    itemInfo, originalView);
        }

        /**
         * Constructor used by overview for staged split to provide custom A11y
         * information.
         *
         * Future improvements considerations:
         * Have the logic in {@link #createAccessibilityAction(Context)} be moved to
         * super
         * call in {@link SystemShortcut#createAccessibilityAction(Context)} by having
         * SystemShortcut be aware of TaskContainers and staged split.
         * That way it could directly create the correct node info for any shortcut that
         * supports
         * split, but then we'll need custom resIDs for each pair of shortcuts.
         */
        public AppInfo(T target, ItemInfo itemInfo, View originalView,
                SplitAccessibilityInfo accessibilityInfo) {
            this(target, itemInfo, originalView);
            mSplitA11yInfo = accessibilityInfo;
            mAccessibilityActionId = accessibilityInfo.nodeId;
        }

        @Override
        public AccessibilityNodeInfo.AccessibilityAction createAccessibilityAction(
                Context context) {
            if (mSplitA11yInfo != null && mSplitA11yInfo.containsMultipleTasks) {
                String accessibilityLabel = context.getString(R.string.split_app_info_accessibility,
                        mSplitA11yInfo.taskTitle);
                return new AccessibilityNodeInfo.AccessibilityAction(mAccessibilityActionId,
                        accessibilityLabel);
            } else {
                return super.createAccessibilityAction(context);
            }
        }

        @Override
        public void onClick(View view) {
            dismissTaskMenuView();
            Rect sourceBounds = Utilities.getViewBounds(view);
            PackageManagerHelper.startDetailsActivityForInfo(view.getContext(), mItemInfo,
                    sourceBounds, ActivityOptions.makeBasic().toBundle());
            mTarget.getStatsLogManager().logger().withItemInfo(mItemInfo)
                    .log(LAUNCHER_SYSTEM_SHORTCUT_APP_INFO_TAP);
        }

        public static class SplitAccessibilityInfo {
            public final boolean containsMultipleTasks;
            public final CharSequence taskTitle;
            public final int nodeId;

            public SplitAccessibilityInfo(boolean containsMultipleTasks,
                    CharSequence taskTitle, int nodeId) {
                this.containsMultipleTasks = containsMultipleTasks;
                this.taskTitle = taskTitle;
                this.nodeId = nodeId;
            }
        }
    }

<<<<<<< HEAD
    public static final Factory<BaseDraggingActivity> INSTALL = (activity, itemInfo, originalView) -> {
        boolean supportsWebUI = (itemInfo instanceof WorkspaceItemInfo)
                && ((WorkspaceItemInfo) itemInfo).hasStatusFlag(
                        WorkspaceItemInfo.FLAG_SUPPORTS_WEB_UI);
        boolean isInstantApp = false;
        if (itemInfo instanceof com.android.launcher3.model.data.AppInfo) {
            com.android.launcher3.model.data.AppInfo appInfo = (com.android.launcher3.model.data.AppInfo) itemInfo;
            isInstantApp = InstantAppResolver.newInstance(activity).isInstantApp(appInfo);
        }
        boolean enabled = supportsWebUI || isInstantApp;
        if (!enabled) {
            return null;
        }
        return new Install(activity, itemInfo, originalView);
    };
=======
    public static final Factory<ActivityContext> PRIVATE_PROFILE_INSTALL =
            (context, itemInfo, originalView) -> {
                if (originalView == null) {
                    return null;
                }
                if (itemInfo.getTargetComponent() == null
                        || !(itemInfo instanceof com.android.launcher3.model.data.AppInfo)
                        || !itemInfo.getContainerInfo().hasAllAppsContainer()
                        || !Process.myUserHandle().equals(itemInfo.user)) {
                    return null;
                }

                PrivateProfileManager privateProfileManager =
                        context.getAppsView().getPrivateProfileManager();
                if (privateProfileManager == null || !privateProfileManager.isEnabled()) {
                    return null;
                }

                UserHandle privateProfileUser = privateProfileManager.getProfileUser();
                if (privateProfileUser == null) {
                    return null;
                }
                // Do not show shortcut if an app is already installed to the space
                ComponentName targetComponent = itemInfo.getTargetComponent();
                if (context.getAppsView().getAppsStore().getApp(
                        new ComponentKey(targetComponent, privateProfileUser)) != null) {
                    return null;
                }

                // Do not show shortcut for settings
                String[] packagesToSkip =
                        originalView.getContext().getResources()
                                .getStringArray(R.array.skip_private_profile_shortcut_packages);
                if (Arrays.asList(packagesToSkip).contains(targetComponent.getPackageName())) {
                    return null;
                }

                return new InstallToPrivateProfile<>(
                        context, itemInfo, originalView, privateProfileUser);
            };

    static class InstallToPrivateProfile<T extends ActivityContext> extends SystemShortcut<T> {
        UserHandle mSpaceUser;

        InstallToPrivateProfile(T target, ItemInfo itemInfo, @NonNull View originalView,
                UserHandle spaceUser) {
            // TODO(b/302666597): update icon once available
            super(
                    R.drawable.ic_install_to_private,
                    R.string.install_private_system_shortcut_label,
                    target,
                    itemInfo,
                    originalView);
            mSpaceUser = spaceUser;
        }

        @Override
        public void onClick(View view) {
            Intent intent =
                    ApiWrapper.INSTANCE.get(view.getContext()).getAppMarketActivityIntent(
                            mItemInfo.getTargetComponent().getPackageName(), mSpaceUser);
            mTarget.startActivitySafely(view, intent, mItemInfo);
            AbstractFloatingView.closeAllOpenViews(mTarget);
            mTarget.getStatsLogManager()
                    .logger()
                    .withItemInfo(mItemInfo)
                    .log(LAUNCHER_PRIVATE_SPACE_INSTALL_SYSTEM_SHORTCUT_TAP);
        }
    }

    public static final Factory<ActivityContext> INSTALL =
            (activity, itemInfo, originalView) -> {
                if (originalView == null) {
                    return null;
                }
                boolean supportsWebUI = (itemInfo instanceof WorkspaceItemInfo)
                        && ((WorkspaceItemInfo) itemInfo).hasStatusFlag(
                        WorkspaceItemInfo.FLAG_SUPPORTS_WEB_UI);
                boolean isInstantApp = false;
                if (itemInfo instanceof com.android.launcher3.model.data.AppInfo) {
                    com.android.launcher3.model.data.AppInfo
                            appInfo = (com.android.launcher3.model.data.AppInfo) itemInfo;
                    isInstantApp = InstantAppResolver.newInstance(
                            originalView.getContext()).isInstantApp(appInfo);
                }
                boolean enabled = supportsWebUI || isInstantApp;
                if (!enabled) {
                    return null;
                }
                return new Install(activity, itemInfo, originalView);
            };
>>>>>>> 904a97c6

    public static class Install<T extends ActivityContext> extends SystemShortcut<T> {

        public Install(T target, ItemInfo itemInfo, @NonNull View originalView) {
            super(R.drawable.ic_install_no_shadow, R.string.install_drop_target_label,
                    target, itemInfo, originalView);
        }

        @Override
        public void onClick(View view) {
            Intent intent = ApiWrapper.INSTANCE.get(view.getContext()).getAppMarketActivityIntent(
                    mItemInfo.getTargetComponent().getPackageName(), Process.myUserHandle());
            mTarget.startActivitySafely(view, intent, mItemInfo);
            AbstractFloatingView.closeAllOpenViews(mTarget);
        }
    }

<<<<<<< HEAD
    public static final Factory<BaseDraggingActivity> UNINSTALL = (activity, itemInfo, view) -> {
        if (itemInfo.getTargetComponent() == null) {
            return null;
        }
        if (PackageManagerHelper.isSystemApp(activity,
                itemInfo.getTargetComponent().getPackageName())) {
            return null;
        }
        return new UnInstall(activity, itemInfo, view);
    };

    public static class UnInstall extends SystemShortcut<BaseDraggingActivity> {

        public UnInstall(BaseDraggingActivity target, ItemInfo itemInfo, View originalView) {
            super(R.drawable.ic_uninstall_no_shadow, R.string.uninstall_drop_target_label,
                    target, itemInfo, originalView);
=======
    public static final Factory<ActivityContext> DONT_SUGGEST_APP =
            (activity, itemInfo, originalView) -> {
                if (!itemInfo.isPredictedItem()) {
                    return null;
                }
                return new DontSuggestApp<>(activity, itemInfo, originalView);
            };

    private static class DontSuggestApp<T extends ActivityContext> extends SystemShortcut<T> {
        DontSuggestApp(T target, ItemInfo itemInfo, View originalView) {
            super(R.drawable.ic_block_no_shadow, R.string.dismiss_prediction_label, target,
                    itemInfo, originalView);
        }

        @Override
        public void onClick(View view) {
            dismissTaskMenuView();
            mTarget.getStatsLogManager().logger()
                    .withItemInfo(mItemInfo)
                    .log(LAUNCHER_SYSTEM_SHORTCUT_DONT_SUGGEST_APP_TAP);
        }
    }

    public static final Factory<ActivityContext> UNINSTALL_APP =
            (activityContext, itemInfo, originalView) -> {
                if (originalView == null) {
                    return null;
                }
                if (!Flags.enablePrivateSpace()) {
                    return null;
                }
                if (!UserCache.INSTANCE.get(originalView.getContext()).getUserInfo(
                        itemInfo.user).isPrivate()) {
                    // If app is not Private Space app.
                    return null;
                }
                ComponentName cn = SecondaryDropTarget.getUninstallTarget(originalView.getContext(),
                        itemInfo);
                if (cn == null) {
                    // If component name is null, don't show uninstall shortcut.
                    // System apps will have component name as null.
                    return null;
                }
                return new UninstallApp(activityContext, itemInfo, originalView, cn);
            };

    private static class UninstallApp<T extends ActivityContext> extends SystemShortcut<T> {
        @NonNull ComponentName mComponentName;

        UninstallApp(T target, ItemInfo itemInfo, @NonNull View originalView,
                @NonNull ComponentName cn) {
            super(R.drawable.ic_uninstall_no_shadow,
                    R.string.uninstall_private_system_shortcut_label, target,
                    itemInfo, originalView);
            mComponentName = cn;

>>>>>>> 904a97c6
        }

        @Override
        public void onClick(View view) {
<<<<<<< HEAD
            try {
                Intent intent = Intent.parseUri(view.getContext().getString(R.string.delete_package_intent), 0)
                        .setData(Uri.fromParts("package", mItemInfo.getTargetComponent().getPackageName(),
                                mItemInfo.getTargetComponent().getClassName()))
                        .putExtra(Intent.EXTRA_USER, mItemInfo.user);
                mTarget.startActivitySafely(view, intent, mItemInfo);
                AbstractFloatingView.closeAllOpenViews(mTarget);
            } catch (URISyntaxException e) {
                // Do nothing.
            }
        }
    }

    public static <T extends Context & ActivityContext> void dismissTaskMenuView(T activity) {
        AbstractFloatingView.closeOpenViews(activity, true,
=======
            dismissTaskMenuView();
            SecondaryDropTarget.performUninstall(view.getContext(), mComponentName, mItemInfo);
            mTarget.getStatsLogManager()
                    .logger()
                    .withItemInfo(mItemInfo)
                    .log(LAUNCHER_PRIVATE_SPACE_UNINSTALL_SYSTEM_SHORTCUT_TAP);
        }
    }

    protected void dismissTaskMenuView() {
        mAbstractFloatingViewHelper.closeOpenViews(mTarget, true,
>>>>>>> 904a97c6
                AbstractFloatingView.TYPE_ALL & ~AbstractFloatingView.TYPE_REBIND_SAFE);
    }
}<|MERGE_RESOLUTION|>--- conflicted
+++ resolved
@@ -11,12 +11,9 @@
 import android.content.Context;
 import android.content.Intent;
 import android.graphics.Rect;
-<<<<<<< HEAD
 import android.net.Uri;
-=======
 import android.os.Process;
 import android.os.UserHandle;
->>>>>>> 904a97c6
 import android.view.View;
 import android.view.accessibility.AccessibilityNodeInfo;
 import android.widget.ImageView;
@@ -45,11 +42,8 @@
 import com.android.launcher3.widget.WidgetsBottomSheet;
 import com.patrykmichalik.opto.core.PreferenceExtensionsKt;
 
-<<<<<<< HEAD
 import java.net.URISyntaxException;
-=======
 import java.util.Arrays;
->>>>>>> 904a97c6
 import java.util.List;
 
 import app.lawnchair.preferences2.PreferenceManager2;
@@ -59,16 +53,10 @@
  * label and icon, and an
  * onClickListener that depends on the item that the shortcut services.
  *
-<<<<<<< HEAD
  * Example system shortcuts, defined as inner classes, include Widgets and
  * AppInfo.
- * 
- * @param <T>
-=======
- * Example system shortcuts, defined as inner classes, include Widgets and AppInfo.
  *
  * @param <T> extends {@link ActivityContext}
->>>>>>> 904a97c6
  */
 public abstract class SystemShortcut<T extends ActivityContext> extends ItemInfo
         implements View.OnClickListener {
@@ -122,27 +110,14 @@
     public interface Factory<T extends ActivityContext> {
 
         @Nullable
-<<<<<<< HEAD
-        SystemShortcut<T> getShortcut(T activity, ItemInfo itemInfo, View originalView);
-    }
-
-    public static final Factory<Launcher> WIDGETS = (launcher, itemInfo, originalView) -> {
-        if (PreferenceExtensionsKt.firstBlocking(PreferenceManager2.getInstance(launcher).getLockHomeScreen()))
-            return null;
+        SystemShortcut<T> getShortcut(T context, ItemInfo itemInfo, @NonNull View originalView);
+    }
+
+    public static final Factory<ActivityContext> WIDGETS = (context, itemInfo, originalView) -> {
         if (itemInfo.getTargetComponent() == null)
             return null;
-        final List<WidgetItem> widgets = launcher.getPopupDataProvider().getWidgetsForPackageUser(new PackageUserKey(
+        final List<WidgetItem> widgets = context.getPopupDataProvider().getWidgetsForPackageUser(new PackageUserKey(
                 itemInfo.getTargetComponent().getPackageName(), itemInfo.user));
-=======
-        SystemShortcut<T> getShortcut(T context, ItemInfo itemInfo, @NonNull View originalView);
-    }
-
-    public static final Factory<ActivityContext> WIDGETS = (context, itemInfo, originalView) -> {
-        if (itemInfo.getTargetComponent() == null) return null;
-        final List<WidgetItem> widgets =
-                context.getPopupDataProvider().getWidgetsForPackageUser(new PackageUserKey(
-                        itemInfo.getTargetComponent().getPackageName(), itemInfo.user));
->>>>>>> 904a97c6
         if (widgets.isEmpty()) {
             return null;
         }
@@ -235,63 +210,43 @@
         }
     }
 
-<<<<<<< HEAD
-    public static final Factory<BaseDraggingActivity> INSTALL = (activity, itemInfo, originalView) -> {
-        boolean supportsWebUI = (itemInfo instanceof WorkspaceItemInfo)
-                && ((WorkspaceItemInfo) itemInfo).hasStatusFlag(
-                        WorkspaceItemInfo.FLAG_SUPPORTS_WEB_UI);
-        boolean isInstantApp = false;
-        if (itemInfo instanceof com.android.launcher3.model.data.AppInfo) {
-            com.android.launcher3.model.data.AppInfo appInfo = (com.android.launcher3.model.data.AppInfo) itemInfo;
-            isInstantApp = InstantAppResolver.newInstance(activity).isInstantApp(appInfo);
-        }
-        boolean enabled = supportsWebUI || isInstantApp;
-        if (!enabled) {
-            return null;
-        }
-        return new Install(activity, itemInfo, originalView);
-    };
-=======
-    public static final Factory<ActivityContext> PRIVATE_PROFILE_INSTALL =
-            (context, itemInfo, originalView) -> {
-                if (originalView == null) {
-                    return null;
-                }
-                if (itemInfo.getTargetComponent() == null
-                        || !(itemInfo instanceof com.android.launcher3.model.data.AppInfo)
-                        || !itemInfo.getContainerInfo().hasAllAppsContainer()
-                        || !Process.myUserHandle().equals(itemInfo.user)) {
-                    return null;
-                }
-
-                PrivateProfileManager privateProfileManager =
-                        context.getAppsView().getPrivateProfileManager();
-                if (privateProfileManager == null || !privateProfileManager.isEnabled()) {
-                    return null;
-                }
-
-                UserHandle privateProfileUser = privateProfileManager.getProfileUser();
-                if (privateProfileUser == null) {
-                    return null;
-                }
-                // Do not show shortcut if an app is already installed to the space
-                ComponentName targetComponent = itemInfo.getTargetComponent();
-                if (context.getAppsView().getAppsStore().getApp(
-                        new ComponentKey(targetComponent, privateProfileUser)) != null) {
-                    return null;
-                }
-
-                // Do not show shortcut for settings
-                String[] packagesToSkip =
-                        originalView.getContext().getResources()
-                                .getStringArray(R.array.skip_private_profile_shortcut_packages);
-                if (Arrays.asList(packagesToSkip).contains(targetComponent.getPackageName())) {
-                    return null;
-                }
-
-                return new InstallToPrivateProfile<>(
-                        context, itemInfo, originalView, privateProfileUser);
-            };
+    public static final Factory<ActivityContext> PRIVATE_PROFILE_INSTALL = (context, itemInfo, originalView) -> {
+        if (originalView == null) {
+            return null;
+        }
+        if (itemInfo.getTargetComponent() == null
+                || !(itemInfo instanceof com.android.launcher3.model.data.AppInfo)
+                || !itemInfo.getContainerInfo().hasAllAppsContainer()
+                || !Process.myUserHandle().equals(itemInfo.user)) {
+            return null;
+        }
+
+        PrivateProfileManager privateProfileManager = context.getAppsView().getPrivateProfileManager();
+        if (privateProfileManager == null || !privateProfileManager.isEnabled()) {
+            return null;
+        }
+
+        UserHandle privateProfileUser = privateProfileManager.getProfileUser();
+        if (privateProfileUser == null) {
+            return null;
+        }
+        // Do not show shortcut if an app is already installed to the space
+        ComponentName targetComponent = itemInfo.getTargetComponent();
+        if (context.getAppsView().getAppsStore().getApp(
+                new ComponentKey(targetComponent, privateProfileUser)) != null) {
+            return null;
+        }
+
+        // Do not show shortcut for settings
+        String[] packagesToSkip = originalView.getContext().getResources()
+                .getStringArray(R.array.skip_private_profile_shortcut_packages);
+        if (Arrays.asList(packagesToSkip).contains(targetComponent.getPackageName())) {
+            return null;
+        }
+
+        return new InstallToPrivateProfile<>(
+                context, itemInfo, originalView, privateProfileUser);
+    };
 
     static class InstallToPrivateProfile<T extends ActivityContext> extends SystemShortcut<T> {
         UserHandle mSpaceUser;
@@ -310,9 +265,8 @@
 
         @Override
         public void onClick(View view) {
-            Intent intent =
-                    ApiWrapper.INSTANCE.get(view.getContext()).getAppMarketActivityIntent(
-                            mItemInfo.getTargetComponent().getPackageName(), mSpaceUser);
+            Intent intent = ApiWrapper.INSTANCE.get(view.getContext()).getAppMarketActivityIntent(
+                    mItemInfo.getTargetComponent().getPackageName(), mSpaceUser);
             mTarget.startActivitySafely(view, intent, mItemInfo);
             AbstractFloatingView.closeAllOpenViews(mTarget);
             mTarget.getStatsLogManager()
@@ -322,28 +276,25 @@
         }
     }
 
-    public static final Factory<ActivityContext> INSTALL =
-            (activity, itemInfo, originalView) -> {
-                if (originalView == null) {
-                    return null;
-                }
-                boolean supportsWebUI = (itemInfo instanceof WorkspaceItemInfo)
-                        && ((WorkspaceItemInfo) itemInfo).hasStatusFlag(
+    public static final Factory<ActivityContext> INSTALL = (activity, itemInfo, originalView) -> {
+        if (originalView == null) {
+            return null;
+        }
+        boolean supportsWebUI = (itemInfo instanceof WorkspaceItemInfo)
+                && ((WorkspaceItemInfo) itemInfo).hasStatusFlag(
                         WorkspaceItemInfo.FLAG_SUPPORTS_WEB_UI);
-                boolean isInstantApp = false;
-                if (itemInfo instanceof com.android.launcher3.model.data.AppInfo) {
-                    com.android.launcher3.model.data.AppInfo
-                            appInfo = (com.android.launcher3.model.data.AppInfo) itemInfo;
-                    isInstantApp = InstantAppResolver.newInstance(
-                            originalView.getContext()).isInstantApp(appInfo);
-                }
-                boolean enabled = supportsWebUI || isInstantApp;
-                if (!enabled) {
-                    return null;
-                }
-                return new Install(activity, itemInfo, originalView);
-            };
->>>>>>> 904a97c6
+        boolean isInstantApp = false;
+        if (itemInfo instanceof com.android.launcher3.model.data.AppInfo) {
+            com.android.launcher3.model.data.AppInfo appInfo = (com.android.launcher3.model.data.AppInfo) itemInfo;
+            isInstantApp = InstantAppResolver.newInstance(
+                    originalView.getContext()).isInstantApp(appInfo);
+        }
+        boolean enabled = supportsWebUI || isInstantApp;
+        if (!enabled) {
+            return null;
+        }
+        return new Install(activity, itemInfo, originalView);
+    };
 
     public static class Install<T extends ActivityContext> extends SystemShortcut<T> {
 
@@ -361,31 +312,12 @@
         }
     }
 
-<<<<<<< HEAD
-    public static final Factory<BaseDraggingActivity> UNINSTALL = (activity, itemInfo, view) -> {
-        if (itemInfo.getTargetComponent() == null) {
-            return null;
-        }
-        if (PackageManagerHelper.isSystemApp(activity,
-                itemInfo.getTargetComponent().getPackageName())) {
-            return null;
-        }
-        return new UnInstall(activity, itemInfo, view);
-    };
-
-    public static class UnInstall extends SystemShortcut<BaseDraggingActivity> {
-
-        public UnInstall(BaseDraggingActivity target, ItemInfo itemInfo, View originalView) {
-            super(R.drawable.ic_uninstall_no_shadow, R.string.uninstall_drop_target_label,
-                    target, itemInfo, originalView);
-=======
-    public static final Factory<ActivityContext> DONT_SUGGEST_APP =
-            (activity, itemInfo, originalView) -> {
-                if (!itemInfo.isPredictedItem()) {
-                    return null;
-                }
-                return new DontSuggestApp<>(activity, itemInfo, originalView);
-            };
+    public static final Factory<ActivityContext> DONT_SUGGEST_APP = (activity, itemInfo, originalView) -> {
+        if (!itemInfo.isPredictedItem()) {
+            return null;
+        }
+        return new DontSuggestApp<>(activity, itemInfo, originalView);
+    };
 
     private static class DontSuggestApp<T extends ActivityContext> extends SystemShortcut<T> {
         DontSuggestApp(T target, ItemInfo itemInfo, View originalView) {
@@ -402,31 +334,31 @@
         }
     }
 
-    public static final Factory<ActivityContext> UNINSTALL_APP =
-            (activityContext, itemInfo, originalView) -> {
-                if (originalView == null) {
-                    return null;
-                }
-                if (!Flags.enablePrivateSpace()) {
-                    return null;
-                }
-                if (!UserCache.INSTANCE.get(originalView.getContext()).getUserInfo(
-                        itemInfo.user).isPrivate()) {
-                    // If app is not Private Space app.
-                    return null;
-                }
-                ComponentName cn = SecondaryDropTarget.getUninstallTarget(originalView.getContext(),
-                        itemInfo);
-                if (cn == null) {
-                    // If component name is null, don't show uninstall shortcut.
-                    // System apps will have component name as null.
-                    return null;
-                }
-                return new UninstallApp(activityContext, itemInfo, originalView, cn);
-            };
+    public static final Factory<ActivityContext> UNINSTALL_APP = (activityContext, itemInfo, originalView) -> {
+        if (originalView == null) {
+            return null;
+        }
+        if (!Flags.enablePrivateSpace()) {
+            return null;
+        }
+        if (!UserCache.INSTANCE.get(originalView.getContext()).getUserInfo(
+                itemInfo.user).isPrivate()) {
+            // If app is not Private Space app.
+            return null;
+        }
+        ComponentName cn = SecondaryDropTarget.getUninstallTarget(originalView.getContext(),
+                itemInfo);
+        if (cn == null) {
+            // If component name is null, don't show uninstall shortcut.
+            // System apps will have component name as null.
+            return null;
+        }
+        return new UninstallApp(activityContext, itemInfo, originalView, cn);
+    };
 
     private static class UninstallApp<T extends ActivityContext> extends SystemShortcut<T> {
-        @NonNull ComponentName mComponentName;
+        @NonNull
+        ComponentName mComponentName;
 
         UninstallApp(T target, ItemInfo itemInfo, @NonNull View originalView,
                 @NonNull ComponentName cn) {
@@ -435,28 +367,10 @@
                     itemInfo, originalView);
             mComponentName = cn;
 
->>>>>>> 904a97c6
-        }
-
-        @Override
-        public void onClick(View view) {
-<<<<<<< HEAD
-            try {
-                Intent intent = Intent.parseUri(view.getContext().getString(R.string.delete_package_intent), 0)
-                        .setData(Uri.fromParts("package", mItemInfo.getTargetComponent().getPackageName(),
-                                mItemInfo.getTargetComponent().getClassName()))
-                        .putExtra(Intent.EXTRA_USER, mItemInfo.user);
-                mTarget.startActivitySafely(view, intent, mItemInfo);
-                AbstractFloatingView.closeAllOpenViews(mTarget);
-            } catch (URISyntaxException e) {
-                // Do nothing.
-            }
-        }
-    }
-
-    public static <T extends Context & ActivityContext> void dismissTaskMenuView(T activity) {
-        AbstractFloatingView.closeOpenViews(activity, true,
-=======
+        }
+
+        @Override
+        public void onClick(View view) {
             dismissTaskMenuView();
             SecondaryDropTarget.performUninstall(view.getContext(), mComponentName, mItemInfo);
             mTarget.getStatsLogManager()
@@ -468,7 +382,6 @@
 
     protected void dismissTaskMenuView() {
         mAbstractFloatingViewHelper.closeOpenViews(mTarget, true,
->>>>>>> 904a97c6
                 AbstractFloatingView.TYPE_ALL & ~AbstractFloatingView.TYPE_REBIND_SAFE);
     }
 }