--- conflicted
+++ resolved
@@ -36,10 +36,13 @@
 import app.lawnchair.preferences2.PreferenceManager2;
 
 /**
- * Represents a system shortcut for a given app. The shortcut should have a label and icon, and an
+ * Represents a system shortcut for a given app. The shortcut should have a
+ * label and icon, and an
  * onClickListener that depends on the item that the shortcut services.
  *
- * Example system shortcuts, defined as inner classes, include Widgets and AppInfo.
+ * Example system shortcuts, defined as inner classes, include Widgets and
+ * AppInfo.
+ * 
  * @param <T>
  */
 public abstract class SystemShortcut<T extends Context & ActivityContext> extends ItemInfo
@@ -117,19 +120,17 @@
 
     public interface Factory<T extends Context & ActivityContext> {
 
-        @Nullable SystemShortcut<T> getShortcut(T activity, ItemInfo itemInfo, View originalView);
-    }
-
-<<<<<<< HEAD
-    public static final Factory<Launcher> WIDGETS = (launcher, itemInfo) -> {
-        if (PreferenceExtensionsKt.firstBlocking(PreferenceManager2.getInstance(launcher).getLockHomeScreen())) return null;
-=======
+        @Nullable
+        SystemShortcut<T> getShortcut(T activity, ItemInfo itemInfo, View originalView);
+    }
+
     public static final Factory<Launcher> WIDGETS = (launcher, itemInfo, originalView) -> {
->>>>>>> fc786807
-        if (itemInfo.getTargetComponent() == null) return null;
-        final List<WidgetItem> widgets =
-                launcher.getPopupDataProvider().getWidgetsForPackageUser(new PackageUserKey(
-                        itemInfo.getTargetComponent().getPackageName(), itemInfo.user));
+        if (PreferenceExtensionsKt.firstBlocking(PreferenceManager2.getInstance(launcher).getLockHomeScreen()))
+            return null;
+        if (itemInfo.getTargetComponent() == null)
+            return null;
+        final List<WidgetItem> widgets = launcher.getPopupDataProvider().getWidgetsForPackageUser(new PackageUserKey(
+                itemInfo.getTargetComponent().getPackageName(), itemInfo.user));
         if (widgets.isEmpty()) {
             return null;
         }
@@ -145,9 +146,8 @@
         @Override
         public void onClick(View view) {
             AbstractFloatingView.closeAllOpenViews(mTarget);
-            WidgetsBottomSheet widgetsBottomSheet =
-                    (WidgetsBottomSheet) mTarget.getLayoutInflater().inflate(
-                            R.layout.widgets_bottom_sheet, mTarget.getDragLayer(), false);
+            WidgetsBottomSheet widgetsBottomSheet = (WidgetsBottomSheet) mTarget.getLayoutInflater().inflate(
+                    R.layout.widgets_bottom_sheet, mTarget.getDragLayer(), false);
             widgetsBottomSheet.populateAndShow(mItemInfo);
             mTarget.getStatsLogManager().logger().withItemInfo(mItemInfo)
                     .log(LAUNCHER_SYSTEM_SHORTCUT_WIDGETS_TAP);
@@ -167,13 +167,16 @@
         }
 
         /**
-         * Constructor used by overview for staged split to provide custom A11y information.
+         * Constructor used by overview for staged split to provide custom A11y
+         * information.
          *
          * Future improvements considerations:
-         * Have the logic in {@link #createAccessibilityAction(Context)} be moved to super
+         * Have the logic in {@link #createAccessibilityAction(Context)} be moved to
+         * super
          * call in {@link SystemShortcut#createAccessibilityAction(Context)} by having
          * SystemShortcut be aware of TaskContainers and staged split.
-         * That way it could directly create the correct node info for any shortcut that supports
+         * That way it could directly create the correct node info for any shortcut that
+         * supports
          * split, but then we'll need custom resIDs for each pair of shortcuts.
          */
         public AppInfo(T target, ItemInfo itemInfo, View originalView,
@@ -220,22 +223,20 @@
         }
     }
 
-    public static final Factory<BaseDraggingActivity> INSTALL =
-            (activity, itemInfo, originalView) -> {
-                boolean supportsWebUI = (itemInfo instanceof WorkspaceItemInfo)
-                        && ((WorkspaceItemInfo) itemInfo).hasStatusFlag(
+    public static final Factory<BaseDraggingActivity> INSTALL = (activity, itemInfo, originalView) -> {
+        boolean supportsWebUI = (itemInfo instanceof WorkspaceItemInfo)
+                && ((WorkspaceItemInfo) itemInfo).hasStatusFlag(
                         WorkspaceItemInfo.FLAG_SUPPORTS_WEB_UI);
-                boolean isInstantApp = false;
-                if (itemInfo instanceof com.android.launcher3.model.data.AppInfo) {
-                    com.android.launcher3.model.data.AppInfo
-                            appInfo = (com.android.launcher3.model.data.AppInfo) itemInfo;
-                    isInstantApp = InstantAppResolver.newInstance(activity).isInstantApp(appInfo);
-                }
-                boolean enabled = supportsWebUI || isInstantApp;
-                if (!enabled) {
-                    return null;
-                }
-                return new Install(activity, itemInfo, originalView);
+        boolean isInstantApp = false;
+        if (itemInfo instanceof com.android.launcher3.model.data.AppInfo) {
+            com.android.launcher3.model.data.AppInfo appInfo = (com.android.launcher3.model.data.AppInfo) itemInfo;
+            isInstantApp = InstantAppResolver.newInstance(activity).isInstantApp(appInfo);
+        }
+        boolean enabled = supportsWebUI || isInstantApp;
+        if (!enabled) {
+            return null;
+        }
+        return new Install(activity, itemInfo, originalView);
     };
 
     public static class Install extends SystemShortcut<BaseDraggingActivity> {
@@ -254,30 +255,31 @@
         }
     }
 
-    public static final Factory<BaseDraggingActivity> UNINSTALL = (activity, itemInfo) -> {
+    public static final Factory<BaseDraggingActivity> UNINSTALL = (activity, itemInfo, view) -> {
         if (itemInfo.getTargetComponent() == null) {
             return null;
         }
         if (PackageManagerHelper.isSystemApp(activity,
-             itemInfo.getTargetComponent().getPackageName())) {
-            return null;
-        }
-        return new UnInstall(activity, itemInfo);
+                itemInfo.getTargetComponent().getPackageName())) {
+            return null;
+        }
+        return new UnInstall(activity, itemInfo, view);
     };
 
     public static class UnInstall extends SystemShortcut<BaseDraggingActivity> {
 
-        public UnInstall(BaseDraggingActivity target, ItemInfo itemInfo) {
+        public UnInstall(BaseDraggingActivity target, ItemInfo itemInfo, View originalView) {
             super(R.drawable.ic_uninstall_no_shadow, R.string.uninstall_drop_target_label,
-                    target, itemInfo);
+                    target, itemInfo, originalView);
         }
 
         @Override
         public void onClick(View view) {
             try {
                 Intent intent = Intent.parseUri(view.getContext().getString(R.string.delete_package_intent), 0)
-                    .setData(Uri.fromParts("package", mItemInfo.getTargetComponent().getPackageName(),
-                    mItemInfo.getTargetComponent().getClassName())).putExtra(Intent.EXTRA_USER, mItemInfo.user);
+                        .setData(Uri.fromParts("package", mItemInfo.getTargetComponent().getPackageName(),
+                                mItemInfo.getTargetComponent().getClassName()))
+                        .putExtra(Intent.EXTRA_USER, mItemInfo.user);
                 mTarget.startActivitySafely(view, intent, mItemInfo);
                 AbstractFloatingView.closeAllOpenViews(mTarget);
             } catch (URISyntaxException e) {
@@ -288,6 +290,6 @@
 
     public static <T extends Context & ActivityContext> void dismissTaskMenuView(T activity) {
         AbstractFloatingView.closeOpenViews(activity, true,
-            AbstractFloatingView.TYPE_ALL & ~AbstractFloatingView.TYPE_REBIND_SAFE);
+                AbstractFloatingView.TYPE_ALL & ~AbstractFloatingView.TYPE_REBIND_SAFE);
     }
 }