package com.android.launcher3.popup;

import static com.android.launcher3.userevent.nano.LauncherLogProto.Action;
import static com.android.launcher3.userevent.nano.LauncherLogProto.ControlType;

import android.app.ActivityOptions;
import android.content.Context;
import android.content.Intent;
import android.graphics.Rect;
import android.graphics.drawable.Icon;
import android.os.Bundle;
import android.os.Handler;
import android.os.Looper;
import android.view.View;
import android.view.accessibility.AccessibilityNodeInfo;
import android.widget.ImageView;
import android.widget.TextView;

import ch.deletescape.lawnchair.LawnchairLauncher;
import ch.deletescape.lawnchair.animations.LawnchairAppTransitionManagerImpl;
import com.android.launcher3.AbstractFloatingView;
import com.android.launcher3.BaseDraggingActivity;
import com.android.launcher3.ItemInfo;
import com.android.launcher3.Launcher;
import com.android.launcher3.LauncherAppTransitionManager;
import com.android.launcher3.R;
<<<<<<< HEAD
import com.android.launcher3.ShortcutInfo;
import com.android.launcher3.Utilities;
=======
import com.android.launcher3.WorkspaceItemInfo;
>>>>>>> c87bbeea
import com.android.launcher3.model.WidgetItem;
import com.android.launcher3.shortcuts.DeepShortcutManager;
import com.android.launcher3.util.InstantAppResolver;
import com.android.launcher3.util.PackageManagerHelper;
import com.android.launcher3.util.PackageUserKey;
import com.android.launcher3.widget.WidgetsBottomSheet;

import java.util.List;

/**
 * Represents a system shortcut for a given app. The shortcut should have a label and icon, and an
 * onClickListener that depends on the item that the shortcut services.
 *
 * Example system shortcuts, defined as inner classes, include Widgets and AppInfo.
 */
public abstract class SystemShortcut<T extends BaseDraggingActivity> extends ItemInfo {
<<<<<<< HEAD

    public int iconResId;
    public int labelResId;
=======
    private final int mIconResId;
    private final int mLabelResId;
    private final Icon mIcon;
    private final CharSequence mLabel;
    private final CharSequence mContentDescription;
    private final int mAccessibilityActionId;
>>>>>>> c87bbeea

    public SystemShortcut(int iconResId, int labelResId) {
        mIconResId = iconResId;
        mLabelResId = labelResId;
        mAccessibilityActionId = labelResId;
        mIcon = null;
        mLabel = null;
        mContentDescription = null;
    }

    public SystemShortcut(Icon icon, CharSequence label, CharSequence contentDescription,
            int accessibilityActionId) {
        mIcon = icon;
        mLabel = label;
        mContentDescription = contentDescription;
        mAccessibilityActionId = accessibilityActionId;
        mIconResId = 0;
        mLabelResId = 0;
    }

    public SystemShortcut(SystemShortcut other) {
        mIconResId = other.mIconResId;
        mLabelResId = other.mLabelResId;
        mIcon = other.mIcon;
        mLabel = other.mLabel;
        mContentDescription = other.mContentDescription;
        mAccessibilityActionId = other.mAccessibilityActionId;
    }

    /**
     * Should be in the left group of icons in app's context menu header.
     */
    public boolean isLeftGroup() {
        return false;
    }

    public void setIconAndLabelFor(View iconView, TextView labelView) {
        if (mIcon != null) {
            mIcon.loadDrawableAsync(iconView.getContext(),
                    iconView::setBackground,
                    new Handler(Looper.getMainLooper()));
        } else {
            iconView.setBackgroundResource(mIconResId);
        }

        if (mLabel != null) {
            labelView.setText(mLabel);
        } else {
            labelView.setText(mLabelResId);
        }
    }

    public void setIconAndContentDescriptionFor(ImageView view) {
        if (mIcon != null) {
            mIcon.loadDrawableAsync(view.getContext(),
                    view::setImageDrawable,
                    new Handler(Looper.getMainLooper()));
        } else {
            view.setImageResource(mIconResId);
        }

        view.setContentDescription(getContentDescription(view.getContext()));
    }

    private CharSequence getContentDescription(Context context) {
        return mContentDescription != null ? mContentDescription : context.getText(mLabelResId);
    }

    public AccessibilityNodeInfo.AccessibilityAction createAccessibilityAction(Context context) {
        return new AccessibilityNodeInfo.AccessibilityAction(mAccessibilityActionId,
                getContentDescription(context));
    }

    public boolean hasHandlerForAction(int action) {
        return mAccessibilityActionId == action;
    }

    public abstract View.OnClickListener getOnClickListener(T activity, ItemInfo itemInfo);

    public static class Custom extends SystemShortcut<Launcher> {

        public Custom() {
            super(R.drawable.ic_edit_no_shadow, R.string.action_preferences);
        }

        @Override
        public View.OnClickListener getOnClickListener(Launcher launcher, ItemInfo itemInfo) {
            return null;
        }
    }

    public static class Widgets extends SystemShortcut<Launcher> {

        public Widgets() {
            super(R.drawable.ic_widget, R.string.widget_button_text);
        }

        @Override
        public View.OnClickListener getOnClickListener(final Launcher launcher,
                final ItemInfo itemInfo) {
            if (Utilities.getLawnchairPrefs(launcher).getLockDesktop()) {
                return null;
            }
            if (!DeepShortcutManager.supportsShortcuts(itemInfo)) {
                return null;
            }
            if (itemInfo.getTargetComponent() == null) {
                return null;
            }
            final List<WidgetItem> widgets =
                    launcher.getPopupDataProvider().getWidgetsForPackageUser(new PackageUserKey(
                            itemInfo.getTargetComponent().getPackageName(), itemInfo.user));
            if (widgets == null) {
                return null;
            }
            return (view) -> {
                AbstractFloatingView.closeAllOpenViews(launcher);
                WidgetsBottomSheet widgetsBottomSheet =
                        (WidgetsBottomSheet) launcher.getLayoutInflater().inflate(
                                R.layout.widgets_bottom_sheet, launcher.getDragLayer(), false);
                widgetsBottomSheet.populateAndShow(itemInfo);
                launcher.getUserEventDispatcher().logActionOnControl(Action.Touch.TAP,
                        ControlType.WIDGETS_BUTTON, view);
            };
        }
    }

    public static class AppInfo extends SystemShortcut {
        public AppInfo() {
            super(R.drawable.ic_info_no_shadow, R.string.app_info_drop_target_label);
        }

        @Override
        public View.OnClickListener getOnClickListener(
                BaseDraggingActivity activity, ItemInfo itemInfo) {
            return (view) -> {
                dismissTaskMenuView(activity);
                Rect sourceBounds = activity.getViewBounds(view);
<<<<<<< HEAD
                Bundle opts = activity.getActivityLaunchOptionsAsBundle(view);
                Intent intent = new PackageManagerHelper(activity).startDetailsActivityForInfo(
                        itemInfo, sourceBounds, opts);
                if (intent != null && activity instanceof LawnchairLauncher) {
                    LauncherAppTransitionManager manager =
                            ((LawnchairLauncher) activity).getLauncherAppTransitionManager();
                    ((LawnchairAppTransitionManagerImpl) manager).playLaunchAnimation(
                            (Launcher) activity, null, intent);
                }
=======
                new PackageManagerHelper(activity).startDetailsActivityForInfo(
                        itemInfo, sourceBounds, ActivityOptions.makeBasic().toBundle());
>>>>>>> c87bbeea
                activity.getUserEventDispatcher().logActionOnControl(Action.Touch.TAP,
                        ControlType.APPINFO_TARGET, view);
            };
        }
    }

    public static class Install extends SystemShortcut {
        public Install() {
            super(R.drawable.ic_install_no_shadow, R.string.install_drop_target_label);
        }

        @Override
        public View.OnClickListener getOnClickListener(
                BaseDraggingActivity activity, ItemInfo itemInfo) {
            boolean supportsWebUI = (itemInfo instanceof WorkspaceItemInfo) &&
                    ((WorkspaceItemInfo) itemInfo).hasStatusFlag(WorkspaceItemInfo.FLAG_SUPPORTS_WEB_UI);
            boolean isInstantApp = false;
            if (itemInfo instanceof com.android.launcher3.AppInfo) {
                com.android.launcher3.AppInfo appInfo = (com.android.launcher3.AppInfo) itemInfo;
                isInstantApp = InstantAppResolver.newInstance(activity).isInstantApp(appInfo);
            }
            boolean enabled = supportsWebUI || isInstantApp;
            if (!enabled) {
                return null;
            }
            return createOnClickListener(activity, itemInfo);
        }

        public View.OnClickListener createOnClickListener(
                BaseDraggingActivity activity, ItemInfo itemInfo) {
            return view -> {
                Intent intent = new PackageManagerHelper(view.getContext()).getMarketIntent(
                        itemInfo.getTargetComponent().getPackageName());
                activity.startActivitySafely(view, intent, itemInfo, null);
                AbstractFloatingView.closeAllOpenViews(activity);
            };
        }
    }

    protected static void dismissTaskMenuView(BaseDraggingActivity activity) {
        AbstractFloatingView.closeOpenViews(activity, true,
            AbstractFloatingView.TYPE_ALL & ~AbstractFloatingView.TYPE_REBIND_SAFE);
    }
}<|MERGE_RESOLUTION|>--- conflicted
+++ resolved
@@ -8,7 +8,6 @@
 import android.content.Intent;
 import android.graphics.Rect;
 import android.graphics.drawable.Icon;
-import android.os.Bundle;
 import android.os.Handler;
 import android.os.Looper;
 import android.view.View;
@@ -16,20 +15,13 @@
 import android.widget.ImageView;
 import android.widget.TextView;
 
-import ch.deletescape.lawnchair.LawnchairLauncher;
-import ch.deletescape.lawnchair.animations.LawnchairAppTransitionManagerImpl;
 import com.android.launcher3.AbstractFloatingView;
 import com.android.launcher3.BaseDraggingActivity;
 import com.android.launcher3.ItemInfo;
 import com.android.launcher3.Launcher;
-import com.android.launcher3.LauncherAppTransitionManager;
 import com.android.launcher3.R;
-<<<<<<< HEAD
-import com.android.launcher3.ShortcutInfo;
 import com.android.launcher3.Utilities;
-=======
 import com.android.launcher3.WorkspaceItemInfo;
->>>>>>> c87bbeea
 import com.android.launcher3.model.WidgetItem;
 import com.android.launcher3.shortcuts.DeepShortcutManager;
 import com.android.launcher3.util.InstantAppResolver;
@@ -46,18 +38,12 @@
  * Example system shortcuts, defined as inner classes, include Widgets and AppInfo.
  */
 public abstract class SystemShortcut<T extends BaseDraggingActivity> extends ItemInfo {
-<<<<<<< HEAD
-
-    public int iconResId;
-    public int labelResId;
-=======
     private final int mIconResId;
     private final int mLabelResId;
     private final Icon mIcon;
     private final CharSequence mLabel;
     private final CharSequence mContentDescription;
     private final int mAccessibilityActionId;
->>>>>>> c87bbeea
 
     public SystemShortcut(int iconResId, int labelResId) {
         mIconResId = iconResId;
@@ -196,20 +182,8 @@
             return (view) -> {
                 dismissTaskMenuView(activity);
                 Rect sourceBounds = activity.getViewBounds(view);
-<<<<<<< HEAD
-                Bundle opts = activity.getActivityLaunchOptionsAsBundle(view);
-                Intent intent = new PackageManagerHelper(activity).startDetailsActivityForInfo(
-                        itemInfo, sourceBounds, opts);
-                if (intent != null && activity instanceof LawnchairLauncher) {
-                    LauncherAppTransitionManager manager =
-                            ((LawnchairLauncher) activity).getLauncherAppTransitionManager();
-                    ((LawnchairAppTransitionManagerImpl) manager).playLaunchAnimation(
-                            (Launcher) activity, null, intent);
-                }
-=======
                 new PackageManagerHelper(activity).startDetailsActivityForInfo(
                         itemInfo, sourceBounds, ActivityOptions.makeBasic().toBundle());
->>>>>>> c87bbeea
                 activity.getUserEventDispatcher().logActionOnControl(Action.Touch.TAP,
                         ControlType.APPINFO_TARGET, view);
             };
