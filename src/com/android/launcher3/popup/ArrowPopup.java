/*
 * Copyright (C) 2018 The Android Open Source Project
 *
 * Licensed under the Apache License, Version 2.0 (the "License");
 * you may not use this file except in compliance with the License.
 * You may obtain a copy of the License at
 *
 *      http://www.apache.org/licenses/LICENSE-2.0
 *
 * Unless required by applicable law or agreed to in writing, software
 * distributed under the License is distributed on an "AS IS" BASIS,
 * WITHOUT WARRANTIES OR CONDITIONS OF ANY KIND, either express or implied.
 * See the License for the specific language governing permissions and
 * limitations under the License.
 */

package com.android.launcher3.popup;

import static com.android.launcher3.anim.Interpolators.ACCELERATED_EASE;
import static com.android.launcher3.anim.Interpolators.DECELERATED_EASE;
import static com.android.launcher3.anim.Interpolators.EMPHASIZED_ACCELERATE;
import static com.android.launcher3.anim.Interpolators.EMPHASIZED_DECELERATE;
import static com.android.launcher3.anim.Interpolators.LINEAR;
import static com.android.launcher3.config.FeatureFlags.ENABLE_MATERIAL_U_POPUP;

import android.animation.Animator;
import android.animation.AnimatorListenerAdapter;
import android.animation.AnimatorSet;
import android.animation.ObjectAnimator;
import android.animation.ValueAnimator;
import android.content.Context;
import android.content.res.Resources;
import android.graphics.Color;
import android.graphics.Rect;
import android.graphics.drawable.ColorDrawable;
import android.graphics.drawable.Drawable;
import android.graphics.drawable.GradientDrawable;
import android.util.AttributeSet;
import android.util.Pair;
import android.util.Property;
import android.view.Gravity;
import android.view.LayoutInflater;
import android.view.View;
import android.view.ViewGroup;
import android.view.animation.Interpolator;
import android.view.animation.PathInterpolator;
import android.widget.FrameLayout;

import com.android.launcher3.AbstractFloatingView;
import com.android.launcher3.InsettableFrameLayout;
import com.android.launcher3.R;
import com.android.launcher3.Utilities;
import com.android.launcher3.dragndrop.DragLayer;
import com.android.launcher3.shortcuts.DeepShortcutView;
import com.android.launcher3.util.RunnableList;
import com.android.launcher3.util.Themes;
import com.android.launcher3.views.ActivityContext;
import com.android.launcher3.views.BaseDragLayer;

import java.util.Arrays;

import app.lawnchair.theme.color.ColorTokens;
import app.lawnchair.theme.drawable.DrawableTokens;

/**
 * A container for shortcuts to deep links and notifications associated with an app.
 *
 * @param <T> The activity on with the popup shows
 */
public abstract class ArrowPopup<T extends Context & ActivityContext>
        extends AbstractFloatingView {

    // Duration values (ms) for popup open and close animations.
    protected int OPEN_DURATION = 276;
    protected int OPEN_FADE_START_DELAY = 0;
    protected int OPEN_FADE_DURATION = 38;
    protected int OPEN_CHILD_FADE_START_DELAY = 38;
    protected int OPEN_CHILD_FADE_DURATION = 76;

    protected int CLOSE_DURATION = 200;
    protected int CLOSE_FADE_START_DELAY = 140;
    protected int CLOSE_FADE_DURATION = 50;
    protected int CLOSE_CHILD_FADE_START_DELAY = 0;
    protected int CLOSE_CHILD_FADE_DURATION = 140;

    private static final int OPEN_DURATION_U = 200;
    private static final int OPEN_FADE_START_DELAY_U = 0;
    private static final int OPEN_FADE_DURATION_U = 83;
    private static final int OPEN_CHILD_FADE_START_DELAY_U = 0;
    private static final int OPEN_CHILD_FADE_DURATION_U = 83;
    private static final int OPEN_OVERSHOOT_DURATION_U = 200;

    private static final int CLOSE_DURATION_U  = 233;
    private static final int CLOSE_FADE_START_DELAY_U = 150;
    private static final int CLOSE_FADE_DURATION_U = 83;
    private static final int CLOSE_CHILD_FADE_START_DELAY_U = 150;
    private static final int CLOSE_CHILD_FADE_DURATION_U = 83;

    protected final Rect mTempRect = new Rect();

    protected final LayoutInflater mInflater;
    protected final float mOutlineRadius;
    protected final T mActivityContext;
    protected final boolean mIsRtl;

    protected final int mArrowOffsetVertical;
    protected final int mArrowOffsetHorizontal;
    protected final int mArrowWidth;
    protected final int mArrowHeight;
    protected final int mArrowPointRadius;
    protected final View mArrow;

    private final int mMargin;

    protected boolean mIsLeftAligned;
    protected boolean mIsAboveIcon;
    protected int mGravity;

    protected AnimatorSet mOpenCloseAnimator;
    protected boolean mDeferContainerRemoval;
    protected boolean shouldScaleArrow = false;
    protected boolean mIsArrowRotated = false;

    private final GradientDrawable mRoundedTop;
    private final GradientDrawable mRoundedBottom;

    private RunnableList mOnCloseCallbacks = new RunnableList();

    // The rect string of the view that the arrow is attached to, in screen reference frame.
    protected int mArrowColor;

    protected final float mElevation;

    private final String mIterateChildrenTag;

<<<<<<< HEAD
    private final int[] mColors;
=======
    protected final int[] mColorIds;
>>>>>>> fc786807

    public ArrowPopup(Context context, AttributeSet attrs, int defStyleAttr) {
        super(context, attrs, defStyleAttr);
        mInflater = LayoutInflater.from(context);
        mOutlineRadius = Themes.getDialogCornerRadius(context);
        mActivityContext = ActivityContext.lookupContext(context);
        mIsRtl = Utilities.isRtl(getResources());

<<<<<<< HEAD
        mBackgroundColor = ColorTokens.PopupColorPrimary.resolveColor(context);
        mArrowColor = mBackgroundColor;
=======
        int popupPrimaryColor = Themes.getAttrColor(context, R.attr.popupColorPrimary);
        mArrowColor = popupPrimaryColor;
>>>>>>> fc786807
        mElevation = getResources().getDimension(R.dimen.deep_shortcuts_elevation);

        // Initialize arrow view
        final Resources resources = getResources();
        mMargin = resources.getDimensionPixelSize(R.dimen.popup_margin);
        mArrowWidth = resources.getDimensionPixelSize(R.dimen.popup_arrow_width);
        mArrowHeight = resources.getDimensionPixelSize(R.dimen.popup_arrow_height);
        mArrow = new View(context);
        mArrow.setLayoutParams(new DragLayer.LayoutParams(mArrowWidth, mArrowHeight));
        mArrowOffsetVertical = resources.getDimensionPixelSize(R.dimen.popup_arrow_vertical_offset);
        mArrowOffsetHorizontal = resources.getDimensionPixelSize(
                R.dimen.popup_arrow_horizontal_center_offset) - (mArrowWidth / 2);
        mArrowPointRadius = resources.getDimensionPixelSize(R.dimen.popup_arrow_corner_radius);

        int smallerRadius = resources.getDimensionPixelSize(R.dimen.popup_smaller_radius);
        mRoundedTop = new GradientDrawable();
        mRoundedTop.setColor(popupPrimaryColor);
        mRoundedTop.setCornerRadii(new float[] { mOutlineRadius, mOutlineRadius, mOutlineRadius,
                mOutlineRadius, smallerRadius, smallerRadius, smallerRadius, smallerRadius});

        mRoundedBottom = new GradientDrawable();
        mRoundedBottom.setColor(popupPrimaryColor);
        mRoundedBottom.setCornerRadii(new float[] { smallerRadius, smallerRadius, smallerRadius,
                smallerRadius, mOutlineRadius, mOutlineRadius, mOutlineRadius, mOutlineRadius});

        mIterateChildrenTag = getContext().getString(R.string.popup_container_iterate_children);

<<<<<<< HEAD
        boolean shouldUseColorExtraction = mActivityContext.shouldUseColorExtractionForPopup();
        if (shouldUseColorExtraction && Utilities.ATLEAST_S && ENABLE_LOCAL_COLOR_POPUPS.get()) {
            mColorExtractors = new ArrayList<>();
        } else {
            mColorExtractors = null;
        }

        if (shouldUseColorExtraction) {
            mColors = new int[] {
                    ColorTokens.PopupShadeFirst.resolveColor(context),
                    ColorTokens.PopupShadeSecond.resolveColor(context),
                    ColorTokens.PopupShadeThird.resolveColor(context)};
=======
        if (!ENABLE_MATERIAL_U_POPUP.get() && mActivityContext.canUseMultipleShadesForPopup()) {
            mColorIds = new int[]{R.color.popup_shade_first, R.color.popup_shade_second,
                    R.color.popup_shade_third};
>>>>>>> fc786807
        } else {
            mColors = new int[] {
                    ColorTokens.PopupShadeFirst.resolveColor(context)};
        }
    }

    public ArrowPopup(Context context, AttributeSet attrs) {
        this(context, attrs, 0);
    }

    public ArrowPopup(Context context) {
        this(context, null, 0);
    }

    @Override
    protected void handleClose(boolean animate) {
        if (animate) {
            animateClose();
        } else {
            closeComplete();
        }
    }

    /**
     * Utility method for inflating and adding a view
     */
    public <R extends View> R inflateAndAdd(int resId, ViewGroup container) {
        View view = mInflater.inflate(resId, container, false);
        container.addView(view);
        return (R) view;
    }

    /**
     * Utility method for inflating and adding a view
     */
    public <R extends View> R inflateAndAdd(int resId, ViewGroup container, int index) {
        View view = mInflater.inflate(resId, container, false);
        container.addView(view, index);
        return (R) view;
    }

    /**
     * Set the margins and radius of backgrounds after views are properly ordered.
     */
    public void assignMarginsAndBackgrounds(ViewGroup viewGroup) {
        assignMarginsAndBackgrounds(viewGroup, Color.TRANSPARENT);
    }

    /**
     * @param backgroundColor When Color.TRANSPARENT, we get color from {@link #mColors}.
     *                        Otherwise, we will use this color for all child views.
     */
    protected void assignMarginsAndBackgrounds(ViewGroup viewGroup, int backgroundColor) {
        int[] colors = null;
        if (backgroundColor == Color.TRANSPARENT) {
            // Lazily get the colors so they match the current wallpaper colors.
            colors = mColors;
        }

        int count = viewGroup.getChildCount();
        int totalVisibleShortcuts = 0;
        for (int i = 0; i < count; i++) {
            View view = viewGroup.getChildAt(i);
            if (view.getVisibility() == VISIBLE && isShortcutOrWrapper(view)) {
                totalVisibleShortcuts++;
            }
        }

        int numVisibleChild = 0;
        int numVisibleShortcut = 0;
        View lastView = null;
        AnimatorSet colorAnimator = new AnimatorSet();
        for (int i = 0; i < count; i++) {
            View view = viewGroup.getChildAt(i);
            if (view.getVisibility() == VISIBLE) {
                if (lastView != null) {
                    MarginLayoutParams mlp = (MarginLayoutParams) lastView.getLayoutParams();
                    mlp.bottomMargin = mMargin;
                }
                lastView = view;
                MarginLayoutParams mlp = (MarginLayoutParams) lastView.getLayoutParams();
                mlp.bottomMargin = 0;

                if (colors != null) {
                    if (!ENABLE_MATERIAL_U_POPUP.get()) {
                        backgroundColor = colors[numVisibleChild % colors.length];
                    }

                    if (ENABLE_MATERIAL_U_POPUP.get() && isShortcutContainer(view)) {
                        setChildColor(view, colors[0], colorAnimator);
                        mArrowColor = colors[0];
                    }
                }

                // Arrow color matches the first child or the last child.
                if (!ENABLE_MATERIAL_U_POPUP.get()
                        && (mIsAboveIcon || (numVisibleChild == 0 && viewGroup == this))) {
                    mArrowColor = backgroundColor;
                }

                if (view instanceof ViewGroup && isShortcutContainer(view)) {
                    assignMarginsAndBackgrounds((ViewGroup) view, backgroundColor);
                    numVisibleChild++;
                    continue;
                }

                if (isShortcutOrWrapper(view)) {
                    if (totalVisibleShortcuts == 1) {
                        view.setBackground(DrawableTokens.SingleItemPrimary.resolve(getContext()));
                    } else if (totalVisibleShortcuts > 1) {
                        if (numVisibleShortcut == 0) {
                            view.setBackground(mRoundedTop.getConstantState().newDrawable());
                        } else if (numVisibleShortcut == (totalVisibleShortcuts - 1)) {
                            view.setBackground(mRoundedBottom.getConstantState().newDrawable());
                        } else {
                            view.setBackground(DrawableTokens.MiddleItemPrimary.resolve(getContext()));
                        }
                        numVisibleShortcut++;
                    }
                }

                setChildColor(view, backgroundColor, colorAnimator);
                numVisibleChild++;
            }
        }

        colorAnimator.setDuration(0).start();
        measure(MeasureSpec.UNSPECIFIED, MeasureSpec.UNSPECIFIED);
    }

    /**
     * Returns {@code true} if the child is a shortcut or wraps a shortcut.
     */
    protected boolean isShortcutOrWrapper(View view) {
        return view instanceof DeepShortcutView;
    }

    /**
     * Returns {@code true} if view is a layout container of shortcuts
     */
    boolean isShortcutContainer(View view) {
        return mIterateChildrenTag.equals(view.getTag());
    }

    /**
     * Sets the background color of the child.
     */
    protected void setChildColor(View view, int color, AnimatorSet animatorSetOut) {
        Drawable bg = view.getBackground();
        if (bg instanceof GradientDrawable) {
            GradientDrawable gd = (GradientDrawable) bg.mutate();
            int oldColor = ((GradientDrawable) bg).getColor().getDefaultColor();
            animatorSetOut.play(ObjectAnimator.ofArgb(gd, "color", oldColor, color));
        } else if (bg instanceof ColorDrawable) {
            ColorDrawable cd = (ColorDrawable) bg.mutate();
            int oldColor = ((ColorDrawable) bg).getColor();
            animatorSetOut.play(ObjectAnimator.ofArgb(cd, "color", oldColor, color));
        }
    }

    /**
     * Shows the popup at the desired location.
     */
    public void show() {
        setupForDisplay();
        assignMarginsAndBackgrounds(this);
        if (shouldAddArrow()) {
            addArrow();
        }
        animateOpen();
    }

    protected void setupForDisplay() {
        setVisibility(View.INVISIBLE);
        mIsOpen = true;
        getPopupContainer().addView(this);
        orientAboutObject();
    }

    private int getArrowLeft() {
        if (mIsLeftAligned) {
            return mArrowOffsetHorizontal;
        }
        return getMeasuredWidth() - mArrowOffsetHorizontal - mArrowWidth;
    }

    /**
     * @param show If true, shows arrow (when applicable), otherwise hides arrow.
     */
    public void showArrow(boolean show) {
        mArrow.setVisibility(show && shouldAddArrow() ? VISIBLE : INVISIBLE);
    }

    protected void addArrow() {
        getPopupContainer().addView(mArrow);
        mArrow.setX(getX() + getArrowLeft());

        if (Gravity.isVertical(mGravity)) {
            // This is only true if there wasn't room for the container next to the icon,
            // so we centered it instead. In that case we don't want to showDefaultOptions the arrow.
            mArrow.setVisibility(INVISIBLE);
        } else {
            updateArrowColor();
        }

        mArrow.setPivotX(mArrowWidth / 2.0f);
        mArrow.setPivotY(mIsAboveIcon ? mArrowHeight : 0);
    }

    protected void updateArrowColor() {
        if (!Gravity.isVertical(mGravity)) {
            mArrow.setBackground(new RoundedArrowDrawable(
                    mArrowWidth, mArrowHeight, mArrowPointRadius,
                    mOutlineRadius, getMeasuredWidth(), getMeasuredHeight(),
                    mArrowOffsetHorizontal, -mArrowOffsetVertical,
                    !mIsAboveIcon, mIsLeftAligned,
                    mArrowColor));
            setElevation(mElevation);
            mArrow.setElevation(mElevation);
        }
    }

    /**
     * Returns whether or not we should add the arrow.
     */
    protected boolean shouldAddArrow() {
        return true;
    }

    /**
     * Provide the location of the target object relative to the dragLayer.
     */
    protected abstract void getTargetObjectLocation(Rect outPos);

    /**
     * Orients this container above or below the given icon, aligning with the left or right.
     *
     * These are the preferred orientations, in order (RTL prefers right-aligned over left):
     * - Above and left-aligned
     * - Above and right-aligned
     * - Below and left-aligned
     * - Below and right-aligned
     *
     * So we always align left if there is enough horizontal space
     * and align above if there is enough vertical space.
     */
    protected void orientAboutObject() {
        orientAboutObject(true /* allowAlignLeft */, true /* allowAlignRight */);
    }

    /**
     * @see #orientAboutObject()
     *
     * @param allowAlignLeft Set to false if we already tried aligning left and didn't have room.
     * @param allowAlignRight Set to false if we already tried aligning right and didn't have room.
     * TODO: Can we test this with all permutations of widths/heights and icon locations + RTL?
     */
    private void orientAboutObject(boolean allowAlignLeft, boolean allowAlignRight) {
        measure(MeasureSpec.UNSPECIFIED, MeasureSpec.UNSPECIFIED);

        int extraVerticalSpace = mArrowHeight + mArrowOffsetVertical
                + getResources().getDimensionPixelSize(R.dimen.popup_vertical_padding);
        // The margins are added after we call this method, so we need to account for them here.
        int numVisibleChildren = 0;
        for (int i = getChildCount() - 1; i >= 0; --i) {
            if (getChildAt(i).getVisibility() == VISIBLE) {
                numVisibleChildren++;
            }
        }
        int childMargins = (numVisibleChildren - 1) * mMargin;
        int height = getMeasuredHeight() + extraVerticalSpace + childMargins;
        int width = getMeasuredWidth() + getPaddingLeft() + getPaddingRight();

        getTargetObjectLocation(mTempRect);
        InsettableFrameLayout dragLayer = getPopupContainer();
        Rect insets = dragLayer.getInsets();

        // Align left (right in RTL) if there is room.
        int leftAlignedX = mTempRect.left;
        int rightAlignedX = mTempRect.right - width;
        mIsLeftAligned = !mIsRtl ? allowAlignLeft : !allowAlignRight;
        int x = mIsLeftAligned ? leftAlignedX : rightAlignedX;

        // Offset x so that the arrow and shortcut icons are center-aligned with the original icon.
        int iconWidth = mTempRect.width();
        int xOffset = iconWidth / 2 - mArrowOffsetHorizontal - mArrowWidth / 2;
        x += mIsLeftAligned ? xOffset : -xOffset;

        // Check whether we can still align as we originally wanted, now that we've calculated x.
        if (!allowAlignLeft && !allowAlignRight) {
            // We've already tried both ways and couldn't make it fit. onLayout() will set the
            // gravity to CENTER_HORIZONTAL, but continue below to update y.
        } else {
            boolean canBeLeftAligned = x + width + insets.left
                    < dragLayer.getWidth() - insets.right;
            boolean canBeRightAligned = x > insets.left;
            boolean alignmentStillValid = mIsLeftAligned && canBeLeftAligned
                    || !mIsLeftAligned && canBeRightAligned;
            if (!alignmentStillValid) {
                // Try again, but don't allow this alignment we already know won't work.
                orientAboutObject(allowAlignLeft && !mIsLeftAligned /* allowAlignLeft */,
                        allowAlignRight && mIsLeftAligned /* allowAlignRight */);
                return;
            }
        }

        // Open above icon if there is room.
        int iconHeight = mTempRect.height();
        int y = mTempRect.top - height;
        mIsAboveIcon = y > dragLayer.getTop() + insets.top;
        if (!mIsAboveIcon) {
            y = mTempRect.top + iconHeight + extraVerticalSpace;
            height -= extraVerticalSpace;
        }

        // Insets are added later, so subtract them now.
        x -= insets.left;
        y -= insets.top;

        mGravity = 0;
        if ((insets.top + y + height) > (dragLayer.getBottom() - insets.bottom)) {
            // The container is opening off the screen, so just center it in the drag layer instead.
            mGravity = Gravity.CENTER_VERTICAL;
            // Put the container next to the icon, preferring the right side in ltr (left in rtl).
            int rightSide = leftAlignedX + iconWidth - insets.left;
            int leftSide = rightAlignedX - iconWidth - insets.left;
            if (!mIsRtl) {
                if (rightSide + width < dragLayer.getRight()) {
                    x = rightSide;
                    mIsLeftAligned = true;
                } else {
                    x = leftSide;
                    mIsLeftAligned = false;
                }
            } else {
                if (leftSide > dragLayer.getLeft()) {
                    x = leftSide;
                    mIsLeftAligned = false;
                } else {
                    x = rightSide;
                    mIsLeftAligned = true;
                }
            }
            mIsAboveIcon = true;
        }

        setX(x);
        if (Gravity.isVertical(mGravity)) {
            return;
        }

        FrameLayout.LayoutParams lp = (FrameLayout.LayoutParams) getLayoutParams();
        FrameLayout.LayoutParams arrowLp = (FrameLayout.LayoutParams) mArrow.getLayoutParams();
        if (mIsAboveIcon) {
            arrowLp.gravity = lp.gravity = Gravity.BOTTOM;
            lp.bottomMargin =
                    getPopupContainer().getHeight() - y - getMeasuredHeight() - insets.top;
            arrowLp.bottomMargin =
                    lp.bottomMargin - arrowLp.height - mArrowOffsetVertical - insets.bottom;
        } else {
            arrowLp.gravity = lp.gravity = Gravity.TOP;
            lp.topMargin = y + insets.top;
            arrowLp.topMargin = lp.topMargin - insets.top - arrowLp.height - mArrowOffsetVertical;
        }
    }

    @Override
    protected void onLayout(boolean changed, int l, int t, int r, int b) {
        super.onLayout(changed, l, t, r, b);

        // enforce contained is within screen
        BaseDragLayer dragLayer = getPopupContainer();
        Rect insets = dragLayer.getInsets();
        if (getTranslationX() + l < insets.left
                || getTranslationX() + r > dragLayer.getWidth() - insets.right) {
            // If we are still off screen, center horizontally too.
            mGravity |= Gravity.CENTER_HORIZONTAL;
        }

        if (Gravity.isHorizontal(mGravity)) {
            setX(dragLayer.getWidth() / 2 - getMeasuredWidth() / 2);
            mArrow.setVisibility(INVISIBLE);
        }
        if (Gravity.isVertical(mGravity)) {
            setY(dragLayer.getHeight() / 2 - getMeasuredHeight() / 2);
        }
    }

    @Override
    protected Pair<View, String> getAccessibilityTarget() {
        return Pair.create(this, "");
    }

    @Override
    protected View getAccessibilityInitialFocusView() {
        return getChildCount() > 0 ? getChildAt(0) : this;
    }

    protected void animateOpen() {
        setVisibility(View.VISIBLE);
        mOpenCloseAnimator = ENABLE_MATERIAL_U_POPUP.get()
                ? getMaterialUOpenCloseAnimator(
                        true,
                        OPEN_DURATION_U,
                        OPEN_FADE_START_DELAY_U,
                        OPEN_FADE_DURATION_U,
                        OPEN_CHILD_FADE_START_DELAY_U,
                        OPEN_CHILD_FADE_DURATION_U,
                        EMPHASIZED_DECELERATE)
                : getOpenCloseAnimator(
                        true,
                        OPEN_DURATION,
                        OPEN_FADE_START_DELAY,
                        OPEN_FADE_DURATION,
                        OPEN_CHILD_FADE_START_DELAY,
                        OPEN_CHILD_FADE_DURATION,
                        DECELERATED_EASE);

        onCreateOpenAnimation(mOpenCloseAnimator);
        mOpenCloseAnimator.addListener(new AnimatorListenerAdapter() {
            @Override
            public void onAnimationEnd(Animator animation) {
                setAlpha(1f);
                announceAccessibilityChanges();
                mOpenCloseAnimator = null;
            }
        });
        mOpenCloseAnimator.start();
    }

    private AnimatorSet getOpenCloseAnimator(boolean isOpening, int totalDuration,
            int fadeStartDelay, int fadeDuration, int childFadeStartDelay,
            int childFadeDuration, Interpolator interpolator) {
        final AnimatorSet animatorSet = new AnimatorSet();
        float[] alphaValues = isOpening ? new float[] {0, 1} : new float[] {1, 0};
        float[] scaleValues = isOpening ? new float[] {0.5f, 1} : new float[] {1, 0.5f};

        ValueAnimator fade = ValueAnimator.ofFloat(alphaValues);
        fade.setStartDelay(fadeStartDelay);
        fade.setDuration(fadeDuration);
        fade.setInterpolator(LINEAR);
        fade.addUpdateListener(anim -> {
            float alpha = (float) anim.getAnimatedValue();
            mArrow.setAlpha(alpha);
            setAlpha(alpha);
        });
        animatorSet.play(fade);

        setPivotX(mIsLeftAligned ? 0 : getMeasuredWidth());
        setPivotY(mIsAboveIcon ? getMeasuredHeight() : 0);
        Animator scale = ObjectAnimator.ofFloat(this, View.SCALE_Y, scaleValues);
        scale.setDuration(totalDuration);
        scale.setInterpolator(interpolator);
        animatorSet.play(scale);

        if (shouldScaleArrow) {
            Animator arrowScaleAnimator = ObjectAnimator.ofFloat(mArrow, View.SCALE_Y,
                    scaleValues);
            arrowScaleAnimator.setDuration(totalDuration);
            arrowScaleAnimator.setInterpolator(interpolator);
            animatorSet.play(arrowScaleAnimator);
        }

        fadeInChildViews(this, alphaValues, childFadeStartDelay, childFadeDuration, animatorSet);

        return animatorSet;
    }

    private void fadeInChildViews(ViewGroup group, float[] alphaValues, long startDelay,
            long duration, AnimatorSet out) {
        for (int i = group.getChildCount() - 1; i >= 0; --i) {
            View view = group.getChildAt(i);
            if (view.getVisibility() == VISIBLE && view instanceof ViewGroup) {
                if (isShortcutContainer(view)) {
                    fadeInChildViews((ViewGroup) view, alphaValues, startDelay, duration, out);
                    continue;
                }
                for (int j = ((ViewGroup) view).getChildCount() - 1; j >= 0; --j) {
                    View childView = ((ViewGroup) view).getChildAt(j);
                    childView.setAlpha(alphaValues[0]);
                    ValueAnimator childFade = ObjectAnimator.ofFloat(childView, ALPHA, alphaValues);
                    childFade.setStartDelay(startDelay);
                    childFade.setDuration(duration);
                    childFade.setInterpolator(LINEAR);

                    out.play(childFade);
                }
            }
        }
    }

    protected void animateClose() {
        if (!mIsOpen) {
            return;
        }
        if (mOpenCloseAnimator != null) {
            mOpenCloseAnimator.cancel();
        }
        mIsOpen = false;

        mOpenCloseAnimator = getOpenCloseAnimator(false, CLOSE_DURATION, CLOSE_FADE_START_DELAY,
                CLOSE_FADE_DURATION, CLOSE_CHILD_FADE_START_DELAY, CLOSE_CHILD_FADE_DURATION,
                ACCELERATED_EASE);

        mOpenCloseAnimator = ENABLE_MATERIAL_U_POPUP.get()
                ? getMaterialUOpenCloseAnimator(
                        false,
                        CLOSE_DURATION_U,
                        CLOSE_FADE_START_DELAY_U,
                        CLOSE_FADE_DURATION_U,
                        CLOSE_CHILD_FADE_START_DELAY_U,
                        CLOSE_CHILD_FADE_DURATION_U,
                        EMPHASIZED_ACCELERATE)
                : getOpenCloseAnimator(false,
                        CLOSE_DURATION,
                        CLOSE_FADE_START_DELAY,
                        CLOSE_FADE_DURATION,
                        CLOSE_CHILD_FADE_START_DELAY,
                        CLOSE_CHILD_FADE_DURATION,
                        ACCELERATED_EASE);

        onCreateCloseAnimation(mOpenCloseAnimator);
        mOpenCloseAnimator.addListener(new AnimatorListenerAdapter() {
            @Override
            public void onAnimationEnd(Animator animation) {
                mOpenCloseAnimator = null;
                if (mDeferContainerRemoval) {
                    setVisibility(INVISIBLE);
                } else {
                    closeComplete();
                }
            }
        });
        mOpenCloseAnimator.start();
    }

    protected AnimatorSet getMaterialUOpenCloseAnimator(boolean isOpening, int scaleDuration,
            int fadeStartDelay, int fadeDuration, int childFadeStartDelay, int childFadeDuration,
            Interpolator interpolator) {

        int arrowCenter = mArrowOffsetHorizontal + mArrowWidth / 2;
        if (mIsArrowRotated) {
            setPivotX(mIsLeftAligned ? 0f : getMeasuredWidth());
            setPivotY(arrowCenter);
        } else {
            setPivotX(mIsLeftAligned ? arrowCenter : getMeasuredWidth() - arrowCenter);
            setPivotY(mIsAboveIcon ? getMeasuredHeight() : 0f);
        }

        float[] alphaValues = isOpening ? new float[] {0, 1} : new float[] {1, 0};
        float[] scaleValues = isOpening ? new float[] {0.5f, 1.02f} : new float[] {1f, 0.5f};
        Animator alpha = getAnimatorOfFloat(this, View.ALPHA, fadeDuration, fadeStartDelay,
                LINEAR, alphaValues);
        Animator arrowAlpha = getAnimatorOfFloat(mArrow, View.ALPHA, fadeDuration, fadeStartDelay,
                LINEAR, alphaValues);
        Animator scaleY = getAnimatorOfFloat(this, View.SCALE_Y, scaleDuration, 0, interpolator,
                scaleValues);
        Animator scaleX = getAnimatorOfFloat(this, View.SCALE_X, scaleDuration, 0, interpolator,
                scaleValues);

        final AnimatorSet animatorSet = new AnimatorSet();
        if (isOpening) {
            float[] scaleValuesOvershoot = new float[] {1.02f, 1f};
            PathInterpolator overshootInterpolator = new PathInterpolator(0.3f, 0, 0.33f, 1f);
            Animator overshootY = getAnimatorOfFloat(this, View.SCALE_Y,
                    OPEN_OVERSHOOT_DURATION_U, scaleDuration, overshootInterpolator,
                    scaleValuesOvershoot);
            Animator overshootX = getAnimatorOfFloat(this, View.SCALE_X,
                    OPEN_OVERSHOOT_DURATION_U, scaleDuration, overshootInterpolator,
                    scaleValuesOvershoot);

            animatorSet.playTogether(alpha, arrowAlpha, scaleY, scaleX, overshootX, overshootY);
        } else {
            animatorSet.playTogether(alpha, arrowAlpha, scaleY, scaleX);
        }

        fadeInChildViews(this, alphaValues, childFadeStartDelay, childFadeDuration, animatorSet);
        return animatorSet;
    }

    private Animator getAnimatorOfFloat(View view, Property<View, Float> property,
            int duration, int startDelay, Interpolator interpolator,  float... values) {
        Animator animator = ObjectAnimator.ofFloat(view, property, values);
        animator.setDuration(duration);
        animator.setInterpolator(interpolator);
        animator.setStartDelay(startDelay);
        return animator;
    }

    /**
     * Called when creating the open transition allowing subclass can add additional animations.
     */
    protected void onCreateOpenAnimation(AnimatorSet anim) { }

    /**
     * Called when creating the close transition allowing subclass can add additional animations.
     */
    protected void onCreateCloseAnimation(AnimatorSet anim) { }

    /**
     * Closes the popup without animation.
     */
    protected void closeComplete() {
        if (mOpenCloseAnimator != null) {
            mOpenCloseAnimator.cancel();
            mOpenCloseAnimator = null;
        }
        mIsOpen = false;
        mDeferContainerRemoval = false;
        getPopupContainer().removeView(this);
        getPopupContainer().removeView(mArrow);
        mOnCloseCallbacks.executeAllAndClear();
    }

    /**
     * Callbacks to be called when the popup is closed
     */
    public void addOnCloseCallback(Runnable callback) {
        mOnCloseCallbacks.add(callback);
    }

    protected BaseDragLayer getPopupContainer() {
        return mActivityContext.getDragLayer();
    }
}<|MERGE_RESOLUTION|>--- conflicted
+++ resolved
@@ -63,7 +63,8 @@
 import app.lawnchair.theme.drawable.DrawableTokens;
 
 /**
- * A container for shortcuts to deep links and notifications associated with an app.
+ * A container for shortcuts to deep links and notifications associated with an
+ * app.
  *
  * @param <T> The activity on with the popup shows
  */
@@ -90,7 +91,7 @@
     private static final int OPEN_CHILD_FADE_DURATION_U = 83;
     private static final int OPEN_OVERSHOOT_DURATION_U = 200;
 
-    private static final int CLOSE_DURATION_U  = 233;
+    private static final int CLOSE_DURATION_U = 233;
     private static final int CLOSE_FADE_START_DELAY_U = 150;
     private static final int CLOSE_FADE_DURATION_U = 83;
     private static final int CLOSE_CHILD_FADE_START_DELAY_U = 150;
@@ -126,18 +127,15 @@
 
     private RunnableList mOnCloseCallbacks = new RunnableList();
 
-    // The rect string of the view that the arrow is attached to, in screen reference frame.
+    // The rect string of the view that the arrow is attached to, in screen
+    // reference frame.
     protected int mArrowColor;
 
     protected final float mElevation;
 
     private final String mIterateChildrenTag;
 
-<<<<<<< HEAD
-    private final int[] mColors;
-=======
-    protected final int[] mColorIds;
->>>>>>> fc786807
+    public final int[] mColors;
 
     public ArrowPopup(Context context, AttributeSet attrs, int defStyleAttr) {
         super(context, attrs, defStyleAttr);
@@ -146,13 +144,8 @@
         mActivityContext = ActivityContext.lookupContext(context);
         mIsRtl = Utilities.isRtl(getResources());
 
-<<<<<<< HEAD
-        mBackgroundColor = ColorTokens.PopupColorPrimary.resolveColor(context);
-        mArrowColor = mBackgroundColor;
-=======
-        int popupPrimaryColor = Themes.getAttrColor(context, R.attr.popupColorPrimary);
+        int popupPrimaryColor = ColorTokens.PopupColorPrimary.resolveColor(context);
         mArrowColor = popupPrimaryColor;
->>>>>>> fc786807
         mElevation = getResources().getDimension(R.dimen.deep_shortcuts_elevation);
 
         // Initialize arrow view
@@ -171,36 +164,23 @@
         mRoundedTop = new GradientDrawable();
         mRoundedTop.setColor(popupPrimaryColor);
         mRoundedTop.setCornerRadii(new float[] { mOutlineRadius, mOutlineRadius, mOutlineRadius,
-                mOutlineRadius, smallerRadius, smallerRadius, smallerRadius, smallerRadius});
+                mOutlineRadius, smallerRadius, smallerRadius, smallerRadius, smallerRadius });
 
         mRoundedBottom = new GradientDrawable();
         mRoundedBottom.setColor(popupPrimaryColor);
         mRoundedBottom.setCornerRadii(new float[] { smallerRadius, smallerRadius, smallerRadius,
-                smallerRadius, mOutlineRadius, mOutlineRadius, mOutlineRadius, mOutlineRadius});
+                smallerRadius, mOutlineRadius, mOutlineRadius, mOutlineRadius, mOutlineRadius });
 
         mIterateChildrenTag = getContext().getString(R.string.popup_container_iterate_children);
 
-<<<<<<< HEAD
-        boolean shouldUseColorExtraction = mActivityContext.shouldUseColorExtractionForPopup();
-        if (shouldUseColorExtraction && Utilities.ATLEAST_S && ENABLE_LOCAL_COLOR_POPUPS.get()) {
-            mColorExtractors = new ArrayList<>();
-        } else {
-            mColorExtractors = null;
-        }
-
-        if (shouldUseColorExtraction) {
+        if (mActivityContext.canUseMultipleShadesForPopup ()) {
             mColors = new int[] {
                     ColorTokens.PopupShadeFirst.resolveColor(context),
                     ColorTokens.PopupShadeSecond.resolveColor(context),
-                    ColorTokens.PopupShadeThird.resolveColor(context)};
-=======
-        if (!ENABLE_MATERIAL_U_POPUP.get() && mActivityContext.canUseMultipleShadesForPopup()) {
-            mColorIds = new int[]{R.color.popup_shade_first, R.color.popup_shade_second,
-                    R.color.popup_shade_third};
->>>>>>> fc786807
+                    ColorTokens.PopupShadeThird.resolveColor(context) };
         } else {
             mColors = new int[] {
-                    ColorTokens.PopupShadeFirst.resolveColor(context)};
+                    ColorTokens.PopupShadeFirst.resolveColor(context) };
         }
     }
 
@@ -247,7 +227,8 @@
     }
 
     /**
-     * @param backgroundColor When Color.TRANSPARENT, we get color from {@link #mColors}.
+     * @param backgroundColor When Color.TRANSPARENT, we get color from
+     *                        {@link #mColors}.
      *                        Otherwise, we will use this color for all child views.
      */
     protected void assignMarginsAndBackgrounds(ViewGroup viewGroup, int backgroundColor) {
@@ -397,7 +378,8 @@
 
         if (Gravity.isVertical(mGravity)) {
             // This is only true if there wasn't room for the container next to the icon,
-            // so we centered it instead. In that case we don't want to showDefaultOptions the arrow.
+            // so we centered it instead. In that case we don't want to showDefaultOptions
+            // the arrow.
             mArrow.setVisibility(INVISIBLE);
         } else {
             updateArrowColor();
@@ -433,9 +415,11 @@
     protected abstract void getTargetObjectLocation(Rect outPos);
 
     /**
-     * Orients this container above or below the given icon, aligning with the left or right.
+     * Orients this container above or below the given icon, aligning with the left
+     * or right.
      *
-     * These are the preferred orientations, in order (RTL prefers right-aligned over left):
+     * These are the preferred orientations, in order (RTL prefers right-aligned
+     * over left):
      * - Above and left-aligned
      * - Above and right-aligned
      * - Below and left-aligned
@@ -451,16 +435,20 @@
     /**
      * @see #orientAboutObject()
      *
-     * @param allowAlignLeft Set to false if we already tried aligning left and didn't have room.
-     * @param allowAlignRight Set to false if we already tried aligning right and didn't have room.
-     * TODO: Can we test this with all permutations of widths/heights and icon locations + RTL?
+     * @param allowAlignLeft  Set to false if we already tried aligning left and
+     *                        didn't have room.
+     * @param allowAlignRight Set to false if we already tried aligning right and
+     *                        didn't have room.
+     *                        TODO: Can we test this with all permutations of
+     *                        widths/heights and icon locations + RTL?
      */
     private void orientAboutObject(boolean allowAlignLeft, boolean allowAlignRight) {
         measure(MeasureSpec.UNSPECIFIED, MeasureSpec.UNSPECIFIED);
 
         int extraVerticalSpace = mArrowHeight + mArrowOffsetVertical
                 + getResources().getDimensionPixelSize(R.dimen.popup_vertical_padding);
-        // The margins are added after we call this method, so we need to account for them here.
+        // The margins are added after we call this method, so we need to account for
+        // them here.
         int numVisibleChildren = 0;
         for (int i = getChildCount() - 1; i >= 0; --i) {
             if (getChildAt(i).getVisibility() == VISIBLE) {
@@ -481,18 +469,20 @@
         mIsLeftAligned = !mIsRtl ? allowAlignLeft : !allowAlignRight;
         int x = mIsLeftAligned ? leftAlignedX : rightAlignedX;
 
-        // Offset x so that the arrow and shortcut icons are center-aligned with the original icon.
+        // Offset x so that the arrow and shortcut icons are center-aligned with the
+        // original icon.
         int iconWidth = mTempRect.width();
         int xOffset = iconWidth / 2 - mArrowOffsetHorizontal - mArrowWidth / 2;
         x += mIsLeftAligned ? xOffset : -xOffset;
 
-        // Check whether we can still align as we originally wanted, now that we've calculated x.
+        // Check whether we can still align as we originally wanted, now that we've
+        // calculated x.
         if (!allowAlignLeft && !allowAlignRight) {
-            // We've already tried both ways and couldn't make it fit. onLayout() will set the
+            // We've already tried both ways and couldn't make it fit. onLayout() will set
+            // the
             // gravity to CENTER_HORIZONTAL, but continue below to update y.
         } else {
-            boolean canBeLeftAligned = x + width + insets.left
-                    < dragLayer.getWidth() - insets.right;
+            boolean canBeLeftAligned = x + width + insets.left < dragLayer.getWidth() - insets.right;
             boolean canBeRightAligned = x > insets.left;
             boolean alignmentStillValid = mIsLeftAligned && canBeLeftAligned
                     || !mIsLeftAligned && canBeRightAligned;
@@ -519,9 +509,11 @@
 
         mGravity = 0;
         if ((insets.top + y + height) > (dragLayer.getBottom() - insets.bottom)) {
-            // The container is opening off the screen, so just center it in the drag layer instead.
+            // The container is opening off the screen, so just center it in the drag layer
+            // instead.
             mGravity = Gravity.CENTER_VERTICAL;
-            // Put the container next to the icon, preferring the right side in ltr (left in rtl).
+            // Put the container next to the icon, preferring the right side in ltr (left in
+            // rtl).
             int rightSide = leftAlignedX + iconWidth - insets.left;
             int leftSide = rightAlignedX - iconWidth - insets.left;
             if (!mIsRtl) {
@@ -553,10 +545,8 @@
         FrameLayout.LayoutParams arrowLp = (FrameLayout.LayoutParams) mArrow.getLayoutParams();
         if (mIsAboveIcon) {
             arrowLp.gravity = lp.gravity = Gravity.BOTTOM;
-            lp.bottomMargin =
-                    getPopupContainer().getHeight() - y - getMeasuredHeight() - insets.top;
-            arrowLp.bottomMargin =
-                    lp.bottomMargin - arrowLp.height - mArrowOffsetVertical - insets.bottom;
+            lp.bottomMargin = getPopupContainer().getHeight() - y - getMeasuredHeight() - insets.top;
+            arrowLp.bottomMargin = lp.bottomMargin - arrowLp.height - mArrowOffsetVertical - insets.bottom;
         } else {
             arrowLp.gravity = lp.gravity = Gravity.TOP;
             lp.topMargin = y + insets.top;
@@ -632,8 +622,8 @@
             int fadeStartDelay, int fadeDuration, int childFadeStartDelay,
             int childFadeDuration, Interpolator interpolator) {
         final AnimatorSet animatorSet = new AnimatorSet();
-        float[] alphaValues = isOpening ? new float[] {0, 1} : new float[] {1, 0};
-        float[] scaleValues = isOpening ? new float[] {0.5f, 1} : new float[] {1, 0.5f};
+        float[] alphaValues = isOpening ? new float[] { 0, 1 } : new float[] { 1, 0 };
+        float[] scaleValues = isOpening ? new float[] { 0.5f, 1 } : new float[] { 1, 0.5f };
 
         ValueAnimator fade = ValueAnimator.ofFloat(alphaValues);
         fade.setStartDelay(fadeStartDelay);
@@ -747,8 +737,8 @@
             setPivotY(mIsAboveIcon ? getMeasuredHeight() : 0f);
         }
 
-        float[] alphaValues = isOpening ? new float[] {0, 1} : new float[] {1, 0};
-        float[] scaleValues = isOpening ? new float[] {0.5f, 1.02f} : new float[] {1f, 0.5f};
+        float[] alphaValues = isOpening ? new float[] { 0, 1 } : new float[] { 1, 0 };
+        float[] scaleValues = isOpening ? new float[] { 0.5f, 1.02f } : new float[] { 1f, 0.5f };
         Animator alpha = getAnimatorOfFloat(this, View.ALPHA, fadeDuration, fadeStartDelay,
                 LINEAR, alphaValues);
         Animator arrowAlpha = getAnimatorOfFloat(mArrow, View.ALPHA, fadeDuration, fadeStartDelay,
@@ -760,7 +750,7 @@
 
         final AnimatorSet animatorSet = new AnimatorSet();
         if (isOpening) {
-            float[] scaleValuesOvershoot = new float[] {1.02f, 1f};
+            float[] scaleValuesOvershoot = new float[] { 1.02f, 1f };
             PathInterpolator overshootInterpolator = new PathInterpolator(0.3f, 0, 0.33f, 1f);
             Animator overshootY = getAnimatorOfFloat(this, View.SCALE_Y,
                     OPEN_OVERSHOOT_DURATION_U, scaleDuration, overshootInterpolator,
@@ -779,7 +769,7 @@
     }
 
     private Animator getAnimatorOfFloat(View view, Property<View, Float> property,
-            int duration, int startDelay, Interpolator interpolator,  float... values) {
+            int duration, int startDelay, Interpolator interpolator, float... values) {
         Animator animator = ObjectAnimator.ofFloat(view, property, values);
         animator.setDuration(duration);
         animator.setInterpolator(interpolator);
@@ -788,14 +778,18 @@
     }
 
     /**
-     * Called when creating the open transition allowing subclass can add additional animations.
-     */
-    protected void onCreateOpenAnimation(AnimatorSet anim) { }
-
-    /**
-     * Called when creating the close transition allowing subclass can add additional animations.
-     */
-    protected void onCreateCloseAnimation(AnimatorSet anim) { }
+     * Called when creating the open transition allowing subclass can add additional
+     * animations.
+     */
+    protected void onCreateOpenAnimation(AnimatorSet anim) {
+    }
+
+    /**
+     * Called when creating the close transition allowing subclass can add
+     * additional animations.
+     */
+    protected void onCreateCloseAnimation(AnimatorSet anim) {
+    }
 
     /**
      * Closes the popup without animation.
