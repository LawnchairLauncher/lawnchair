--- conflicted
+++ resolved
@@ -63,8 +63,7 @@
 import app.lawnchair.theme.drawable.DrawableTokens;
 
 /**
- * A container for shortcuts to deep links and notifications associated with an
- * app.
+ * A container for shortcuts to deep links and notifications associated with an app.
  *
  * @param <T> The activity on with the popup shows
  */
@@ -91,7 +90,7 @@
     private static final int OPEN_CHILD_FADE_DURATION_U = 83;
     private static final int OPEN_OVERSHOOT_DURATION_U = 200;
 
-    private static final int CLOSE_DURATION_U = 233;
+    private static final int CLOSE_DURATION_U  = 233;
     private static final int CLOSE_FADE_START_DELAY_U = 150;
     private static final int CLOSE_FADE_DURATION_U = 83;
     private static final int CLOSE_CHILD_FADE_START_DELAY_U = 150;
@@ -127,8 +126,7 @@
 
     private RunnableList mOnCloseCallbacks = new RunnableList();
 
-    // The rect string of the view that the arrow is attached to, in screen
-    // reference frame.
+    // The rect string of the view that the arrow is attached to, in screen reference frame.
     protected int mArrowColor;
 
     protected final float mElevation;
@@ -167,26 +165,20 @@
         mRoundedTop = new GradientDrawable();
         mRoundedTop.setColor(popupPrimaryColor);
         mRoundedTop.setCornerRadii(new float[] { mOutlineRadius, mOutlineRadius, mOutlineRadius,
-                mOutlineRadius, smallerRadius, smallerRadius, smallerRadius, smallerRadius });
+                mOutlineRadius, smallerRadius, smallerRadius, smallerRadius, smallerRadius});
 
         mRoundedBottom = new GradientDrawable();
         mRoundedBottom.setColor(popupPrimaryColor);
         mRoundedBottom.setCornerRadii(new float[] { smallerRadius, smallerRadius, smallerRadius,
-                smallerRadius, mOutlineRadius, mOutlineRadius, mOutlineRadius, mOutlineRadius });
+                smallerRadius, mOutlineRadius, mOutlineRadius, mOutlineRadius, mOutlineRadius});
 
         mIterateChildrenTag = getContext().getString(R.string.popup_container_iterate_children);
 
-<<<<<<< HEAD
-        if (!FeatureFlags.showMaterialUPopup(getContext()) && mActivityContext.canUseMultipleShadesForPopup()) {
+        if (mActivityContext.canUseMultipleShadesForPopup()) {
             mColors = new int[] {
                     ColorTokens.PopupShadeFirst.resolveColor(context),
                     ColorTokens.PopupShadeSecond.resolveColor(context),
                     ColorTokens.PopupShadeThird.resolveColor(context) };
-=======
-        if (mActivityContext.canUseMultipleShadesForPopup()) {
-            mColorIds = new int[]{R.color.popup_shade_first, R.color.popup_shade_second,
-                    R.color.popup_shade_third};
->>>>>>> 5f635e80
         } else {
             mColors = new int[]{ ColorTokens.PopupShadeFirst.resolveColor(context)};
         }
@@ -235,8 +227,7 @@
     }
 
     /**
-     * @param backgroundColor When Color.TRANSPARENT, we get color from
-     *                        {@link #mColors}.
+     * @param backgroundColor When Color.TRANSPARENT, we get color from {@link #mColorIds}.
      *                        Otherwise, we will use this color for all child views.
      */
     protected void assignMarginsAndBackgrounds(ViewGroup viewGroup, int backgroundColor) {
@@ -269,27 +260,9 @@
                 MarginLayoutParams mlp = (MarginLayoutParams) lastView.getLayoutParams();
                 mlp.bottomMargin = 0;
 
-<<<<<<< HEAD
-                if (colors != null) {
-                    if (!FeatureFlags.showMaterialUPopup(getContext())) {
-                        backgroundColor = colors[numVisibleChild % colors.length];
-                    }
-
-                    if (FeatureFlags.showMaterialUPopup(getContext()) && isShortcutContainer(view)) {
-                        setChildColor(view, colors[0], colorAnimator);
-                        mArrowColor = colors[0];
-                    }
-                }
-
-                // Arrow color matches the first child or the last child.
-                if (!FeatureFlags.showMaterialUPopup(getContext())
-                        && (mIsAboveIcon || (numVisibleChild == 0 && viewGroup == this))) {
-                    mArrowColor = backgroundColor;
-=======
                 if (colors != null && isShortcutContainer(view)) {
                     setChildColor(view, colors[0], colorAnimator);
                     mArrowColor = colors[0];
->>>>>>> 5f635e80
                 }
 
                 if (view instanceof ViewGroup && isShortcutContainer(view)) {
@@ -389,8 +362,7 @@
 
         if (Gravity.isVertical(mGravity)) {
             // This is only true if there wasn't room for the container next to the icon,
-            // so we centered it instead. In that case we don't want to showDefaultOptions
-            // the arrow.
+            // so we centered it instead. In that case we don't want to showDefaultOptions the arrow.
             mArrow.setVisibility(INVISIBLE);
         } else {
             updateArrowColor();
@@ -426,11 +398,9 @@
     protected abstract void getTargetObjectLocation(Rect outPos);
 
     /**
-     * Orients this container above or below the given icon, aligning with the left
-     * or right.
+     * Orients this container above or below the given icon, aligning with the left or right.
      *
-     * These are the preferred orientations, in order (RTL prefers right-aligned
-     * over left):
+     * These are the preferred orientations, in order (RTL prefers right-aligned over left):
      * - Above and left-aligned
      * - Above and right-aligned
      * - Below and left-aligned
@@ -446,25 +416,15 @@
     /**
      * @see #orientAboutObject()
      *
-     * @param allowAlignLeft  Set to false if we already tried aligning left and
-     *                        didn't have room.
-     * @param allowAlignRight Set to false if we already tried aligning right and
-     *                        didn't have room.
-     *                        TODO: Can we test this with all permutations of
-     *                        widths/heights and icon locations + RTL?
+     * @param allowAlignLeft Set to false if we already tried aligning left and didn't have room.
+     * @param allowAlignRight Set to false if we already tried aligning right and didn't have room.
+     * TODO: Can we test this with all permutations of widths/heights and icon locations + RTL?
      */
     private void orientAboutObject(boolean allowAlignLeft, boolean allowAlignRight) {
         measure(MeasureSpec.UNSPECIFIED, MeasureSpec.UNSPECIFIED);
 
-<<<<<<< HEAD
-        int extraVerticalSpace = mArrowHeight + mArrowOffsetVertical
-                + getResources().getDimensionPixelSize(R.dimen.popup_vertical_padding);
-        // The margins are added after we call this method, so we need to account for
-        // them here.
-=======
         int extraVerticalSpace = mArrowHeight + mArrowOffsetVertical + getExtraVerticalOffset();
         // The margins are added after we call this method, so we need to account for them here.
->>>>>>> 5f635e80
         int numVisibleChildren = 0;
         for (int i = getChildCount() - 1; i >= 0; --i) {
             if (getChildAt(i).getVisibility() == VISIBLE) {
@@ -485,20 +445,18 @@
         mIsLeftAligned = !mIsRtl ? allowAlignLeft : !allowAlignRight;
         int x = mIsLeftAligned ? leftAlignedX : rightAlignedX;
 
-        // Offset x so that the arrow and shortcut icons are center-aligned with the
-        // original icon.
+        // Offset x so that the arrow and shortcut icons are center-aligned with the original icon.
         int iconWidth = mTempRect.width();
         int xOffset = iconWidth / 2 - mArrowOffsetHorizontal - mArrowWidth / 2;
         x += mIsLeftAligned ? xOffset : -xOffset;
 
-        // Check whether we can still align as we originally wanted, now that we've
-        // calculated x.
+        // Check whether we can still align as we originally wanted, now that we've calculated x.
         if (!allowAlignLeft && !allowAlignRight) {
-            // We've already tried both ways and couldn't make it fit. onLayout() will set
-            // the
+            // We've already tried both ways and couldn't make it fit. onLayout() will set the
             // gravity to CENTER_HORIZONTAL, but continue below to update y.
         } else {
-            boolean canBeLeftAligned = x + width + insets.left < dragLayer.getWidth() - insets.right;
+            boolean canBeLeftAligned = x + width + insets.left
+                    < dragLayer.getWidth() - insets.right;
             boolean canBeRightAligned = x > insets.left;
             boolean alignmentStillValid = mIsLeftAligned && canBeLeftAligned
                     || !mIsLeftAligned && canBeRightAligned;
@@ -525,11 +483,9 @@
 
         mGravity = 0;
         if ((insets.top + y + height) > (dragLayer.getBottom() - insets.bottom)) {
-            // The container is opening off the screen, so just center it in the drag layer
-            // instead.
+            // The container is opening off the screen, so just center it in the drag layer instead.
             mGravity = Gravity.CENTER_VERTICAL;
-            // Put the container next to the icon, preferring the right side in ltr (left in
-            // rtl).
+            // Put the container next to the icon, preferring the right side in ltr (left in rtl).
             int rightSide = leftAlignedX + iconWidth - insets.left;
             int leftSide = rightAlignedX - iconWidth - insets.left;
             if (!mIsRtl) {
@@ -561,8 +517,10 @@
         FrameLayout.LayoutParams arrowLp = (FrameLayout.LayoutParams) mArrow.getLayoutParams();
         if (mIsAboveIcon) {
             arrowLp.gravity = lp.gravity = Gravity.BOTTOM;
-            lp.bottomMargin = getPopupContainer().getHeight() - y - getMeasuredHeight() - insets.top;
-            arrowLp.bottomMargin = lp.bottomMargin - arrowLp.height - mArrowOffsetVertical - insets.bottom;
+            lp.bottomMargin =
+                    getPopupContainer().getHeight() - y - getMeasuredHeight() - insets.top;
+            arrowLp.bottomMargin =
+                    lp.bottomMargin - arrowLp.height - mArrowOffsetVertical - insets.bottom;
         } else {
             arrowLp.gravity = lp.gravity = Gravity.TOP;
             lp.topMargin = y + insets.top;
@@ -604,12 +562,7 @@
 
     protected void animateOpen() {
         setVisibility(View.VISIBLE);
-<<<<<<< HEAD
-        mOpenCloseAnimator = FeatureFlags.showMaterialUPopup(getContext())
-                ? getMaterialUOpenCloseAnimator(
-=======
         mOpenCloseAnimator = getOpenCloseAnimator(
->>>>>>> 5f635e80
                         true,
                         OPEN_DURATION_U,
                         OPEN_FADE_START_DELAY_U,
@@ -630,47 +583,6 @@
         mOpenCloseAnimator.start();
     }
 
-<<<<<<< HEAD
-    private AnimatorSet getOpenCloseAnimator(boolean isOpening, int totalDuration,
-            int fadeStartDelay, int fadeDuration, int childFadeStartDelay,
-            int childFadeDuration, Interpolator interpolator) {
-        final AnimatorSet animatorSet = new AnimatorSet();
-        float[] alphaValues = isOpening ? new float[] { 0, 1 } : new float[] { 1, 0 };
-        float[] scaleValues = isOpening ? new float[] { 0.5f, 1 } : new float[] { 1, 0.5f };
-
-        ValueAnimator fade = ValueAnimator.ofFloat(alphaValues);
-        fade.setStartDelay(fadeStartDelay);
-        fade.setDuration(fadeDuration);
-        fade.setInterpolator(LINEAR);
-        fade.addUpdateListener(anim -> {
-            float alpha = (float) anim.getAnimatedValue();
-            mArrow.setAlpha(alpha);
-            setAlpha(alpha);
-        });
-        animatorSet.play(fade);
-
-        setPivotX(mIsLeftAligned ? 0 : getMeasuredWidth());
-        setPivotY(mIsAboveIcon ? getMeasuredHeight() : 0);
-        Animator scale = ObjectAnimator.ofFloat(this, View.SCALE_Y, scaleValues);
-        scale.setDuration(totalDuration);
-        scale.setInterpolator(interpolator);
-        animatorSet.play(scale);
-
-        if (shouldScaleArrow) {
-            Animator arrowScaleAnimator = ObjectAnimator.ofFloat(mArrow, View.SCALE_Y,
-                    scaleValues);
-            arrowScaleAnimator.setDuration(totalDuration);
-            arrowScaleAnimator.setInterpolator(interpolator);
-            animatorSet.play(arrowScaleAnimator);
-        }
-
-        fadeInChildViews(this, alphaValues, childFadeStartDelay, childFadeDuration, animatorSet);
-
-        return animatorSet;
-    }
-
-=======
->>>>>>> 5f635e80
     private void fadeInChildViews(ViewGroup group, float[] alphaValues, long startDelay,
             long duration, AnimatorSet out) {
         for (int i = group.getChildCount() - 1; i >= 0; --i) {
@@ -703,12 +615,7 @@
         }
         mIsOpen = false;
 
-<<<<<<< HEAD
-        mOpenCloseAnimator = FeatureFlags.showMaterialUPopup(getContext())
-                ? getMaterialUOpenCloseAnimator(
-=======
         mOpenCloseAnimator = getOpenCloseAnimator(
->>>>>>> 5f635e80
                         false,
                         CLOSE_DURATION_U,
                         CLOSE_FADE_START_DELAY_U,
@@ -749,8 +656,8 @@
             setPivotY(mIsAboveIcon ? getMeasuredHeight() : 0f);
         }
 
-        float[] alphaValues = isOpening ? new float[] { 0, 1 } : new float[] { 1, 0 };
-        float[] scaleValues = isOpening ? new float[] { 0.5f, 1.02f } : new float[] { 1f, 0.5f };
+        float[] alphaValues = isOpening ? new float[] {0, 1} : new float[] {1, 0};
+        float[] scaleValues = isOpening ? new float[] {0.5f, 1.02f} : new float[] {1f, 0.5f};
         Animator alpha = getAnimatorOfFloat(this, View.ALPHA, fadeDuration, fadeStartDelay,
                 LINEAR, alphaValues);
         Animator arrowAlpha = getAnimatorOfFloat(mArrow, View.ALPHA, fadeDuration, fadeStartDelay,
@@ -762,7 +669,7 @@
 
         final AnimatorSet animatorSet = new AnimatorSet();
         if (isOpening) {
-            float[] scaleValuesOvershoot = new float[] { 1.02f, 1f };
+            float[] scaleValuesOvershoot = new float[] {1.02f, 1f};
             PathInterpolator overshootInterpolator = new PathInterpolator(0.3f, 0, 0.33f, 1f);
             Animator overshootY = getAnimatorOfFloat(this, View.SCALE_Y,
                     OPEN_OVERSHOOT_DURATION_U, scaleDuration, overshootInterpolator,
@@ -781,7 +688,7 @@
     }
 
     private Animator getAnimatorOfFloat(View view, Property<View, Float> property,
-            int duration, int startDelay, Interpolator interpolator, float... values) {
+            int duration, int startDelay, Interpolator interpolator,  float... values) {
         Animator animator = ObjectAnimator.ofFloat(view, property, values);
         animator.setDuration(duration);
         animator.setInterpolator(interpolator);
@@ -790,18 +697,14 @@
     }
 
     /**
-     * Called when creating the open transition allowing subclass can add additional
-     * animations.
-     */
-    protected void onCreateOpenAnimation(AnimatorSet anim) {
-    }
-
-    /**
-     * Called when creating the close transition allowing subclass can add
-     * additional animations.
-     */
-    protected void onCreateCloseAnimation(AnimatorSet anim) {
-    }
+     * Called when creating the open transition allowing subclass can add additional animations.
+     */
+    protected void onCreateOpenAnimation(AnimatorSet anim) { }
+
+    /**
+     * Called when creating the close transition allowing subclass can add additional animations.
+     */
+    protected void onCreateCloseAnimation(AnimatorSet anim) { }
 
     /**
      * Closes the popup without animation.
