--- conflicted
+++ resolved
@@ -133,7 +133,8 @@
 
     protected final float mElevation;
 
-    // Tag for Views that have children that will need to be iterated to add styling.
+    // Tag for Views that have children that will need to be iterated to add
+    // styling.
     private final String mIterateChildrenTag;
 
     public final int[] mColors;
@@ -176,19 +177,13 @@
 
         mIterateChildrenTag = getContext().getString(R.string.popup_container_iterate_children);
 
-<<<<<<< HEAD
-        if (!FeatureFlags.showMaterialUPopup(getContext()) && mActivityContext.canUseMultipleShadesForPopup()) {
-            mColors = new int[] {
+        if (mActivityContext.canUseMultipleShadesForPopup()) {
+            mColorIds = new int[] {
                     ColorTokens.PopupShadeFirst.resolveColor(context),
                     ColorTokens.PopupShadeSecond.resolveColor(context),
                     ColorTokens.PopupShadeThird.resolveColor(context) };
-=======
-        if (mActivityContext.canUseMultipleShadesForPopup()) {
-            mColorIds = new int[]{R.color.popup_shade_first, R.color.popup_shade_second,
-                    R.color.popup_shade_third};
->>>>>>> 96fe8417
         } else {
-            mColors = new int[]{ ColorTokens.PopupShadeFirst.resolveColor(context)};
+            mColors = new int[] { ColorTokens.PopupShadeFirst.resolveColor(context) };
         }
     }
 
@@ -269,27 +264,9 @@
                 MarginLayoutParams mlp = (MarginLayoutParams) lastView.getLayoutParams();
                 mlp.bottomMargin = 0;
 
-<<<<<<< HEAD
-                if (colors != null) {
-                    if (!FeatureFlags.showMaterialUPopup(getContext())) {
-                        backgroundColor = colors[numVisibleChild % colors.length];
-                    }
-
-                    if (FeatureFlags.showMaterialUPopup(getContext()) && isShortcutContainer(view)) {
-                        setChildColor(view, colors[0], colorAnimator);
-                        mArrowColor = colors[0];
-                    }
-                }
-
-                // Arrow color matches the first child or the last child.
-                if (!FeatureFlags.showMaterialUPopup(getContext())
-                        && (mIsAboveIcon || (numVisibleChild == 0 && viewGroup == this))) {
-                    mArrowColor = backgroundColor;
-=======
                 if (colors != null && isShortcutContainer(view)) {
                     setChildColor(view, colors[0], colorAnimator);
                     mArrowColor = colors[0];
->>>>>>> 96fe8417
                 }
 
                 if (view instanceof ViewGroup && isShortcutContainer(view)) {
@@ -456,15 +433,9 @@
     private void orientAboutObject(boolean allowAlignLeft, boolean allowAlignRight) {
         measure(MeasureSpec.UNSPECIFIED, MeasureSpec.UNSPECIFIED);
 
-<<<<<<< HEAD
-        int extraVerticalSpace = mArrowHeight + mArrowOffsetVertical
-                + getResources().getDimensionPixelSize(R.dimen.popup_vertical_padding);
+        int extraVerticalSpace = mArrowHeight + mArrowOffsetVertical + getExtraVerticalOffset();
         // The margins are added after we call this method, so we need to account for
         // them here.
-=======
-        int extraVerticalSpace = mArrowHeight + mArrowOffsetVertical + getExtraVerticalOffset();
-        // The margins are added after we call this method, so we need to account for them here.
->>>>>>> 96fe8417
         int numVisibleChildren = 0;
         for (int i = getChildCount() - 1; i >= 0; --i) {
             if (getChildAt(i).getVisibility() == VISIBLE) {
@@ -604,19 +575,14 @@
 
     protected void animateOpen() {
         setVisibility(View.VISIBLE);
-<<<<<<< HEAD
-        mOpenCloseAnimator = FeatureFlags.showMaterialUPopup(getContext())
-                ? getMaterialUOpenCloseAnimator(
-=======
         mOpenCloseAnimator = getOpenCloseAnimator(
->>>>>>> 96fe8417
-                        true,
-                        OPEN_DURATION_U,
-                        OPEN_FADE_START_DELAY_U,
-                        OPEN_FADE_DURATION_U,
-                        OPEN_CHILD_FADE_START_DELAY_U,
-                        OPEN_CHILD_FADE_DURATION_U,
-                        EMPHASIZED_DECELERATE);
+                true,
+                OPEN_DURATION_U,
+                OPEN_FADE_START_DELAY_U,
+                OPEN_FADE_DURATION_U,
+                OPEN_CHILD_FADE_START_DELAY_U,
+                OPEN_CHILD_FADE_DURATION_U,
+                EMPHASIZED_DECELERATE);
 
         onCreateOpenAnimation(mOpenCloseAnimator);
         mOpenCloseAnimator.addListener(new AnimatorListenerAdapter() {
@@ -630,47 +596,6 @@
         mOpenCloseAnimator.start();
     }
 
-<<<<<<< HEAD
-    private AnimatorSet getOpenCloseAnimator(boolean isOpening, int totalDuration,
-            int fadeStartDelay, int fadeDuration, int childFadeStartDelay,
-            int childFadeDuration, Interpolator interpolator) {
-        final AnimatorSet animatorSet = new AnimatorSet();
-        float[] alphaValues = isOpening ? new float[] { 0, 1 } : new float[] { 1, 0 };
-        float[] scaleValues = isOpening ? new float[] { 0.5f, 1 } : new float[] { 1, 0.5f };
-
-        ValueAnimator fade = ValueAnimator.ofFloat(alphaValues);
-        fade.setStartDelay(fadeStartDelay);
-        fade.setDuration(fadeDuration);
-        fade.setInterpolator(LINEAR);
-        fade.addUpdateListener(anim -> {
-            float alpha = (float) anim.getAnimatedValue();
-            mArrow.setAlpha(alpha);
-            setAlpha(alpha);
-        });
-        animatorSet.play(fade);
-
-        setPivotX(mIsLeftAligned ? 0 : getMeasuredWidth());
-        setPivotY(mIsAboveIcon ? getMeasuredHeight() : 0);
-        Animator scale = ObjectAnimator.ofFloat(this, View.SCALE_Y, scaleValues);
-        scale.setDuration(totalDuration);
-        scale.setInterpolator(interpolator);
-        animatorSet.play(scale);
-
-        if (shouldScaleArrow) {
-            Animator arrowScaleAnimator = ObjectAnimator.ofFloat(mArrow, View.SCALE_Y,
-                    scaleValues);
-            arrowScaleAnimator.setDuration(totalDuration);
-            arrowScaleAnimator.setInterpolator(interpolator);
-            animatorSet.play(arrowScaleAnimator);
-        }
-
-        fadeInChildViews(this, alphaValues, childFadeStartDelay, childFadeDuration, animatorSet);
-
-        return animatorSet;
-    }
-
-=======
->>>>>>> 96fe8417
     private void fadeInChildViews(ViewGroup group, float[] alphaValues, long startDelay,
             long duration, AnimatorSet out) {
         for (int i = group.getChildCount() - 1; i >= 0; --i) {
@@ -703,19 +628,14 @@
         }
         mIsOpen = false;
 
-<<<<<<< HEAD
-        mOpenCloseAnimator = FeatureFlags.showMaterialUPopup(getContext())
-                ? getMaterialUOpenCloseAnimator(
-=======
         mOpenCloseAnimator = getOpenCloseAnimator(
->>>>>>> 96fe8417
-                        false,
-                        CLOSE_DURATION_U,
-                        CLOSE_FADE_START_DELAY_U,
-                        CLOSE_FADE_DURATION_U,
-                        CLOSE_CHILD_FADE_START_DELAY_U,
-                        CLOSE_CHILD_FADE_DURATION_U,
-                        EMPHASIZED_ACCELERATE);
+                false,
+                CLOSE_DURATION_U,
+                CLOSE_FADE_START_DELAY_U,
+                CLOSE_FADE_DURATION_U,
+                CLOSE_CHILD_FADE_START_DELAY_U,
+                CLOSE_CHILD_FADE_DURATION_U,
+                EMPHASIZED_ACCELERATE);
 
         onCreateCloseAnimation(mOpenCloseAnimator);
         mOpenCloseAnimator.addListener(new AnimatorListenerAdapter() {
