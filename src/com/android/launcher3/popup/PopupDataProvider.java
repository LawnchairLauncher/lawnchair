/*
 * Copyright (C) 2017 The Android Open Source Project
 *
 * Licensed under the Apache License, Version 2.0 (the "License");
 * you may not use this file except in compliance with the License.
 * You may obtain a copy of the License at
 *
 *      http://www.apache.org/licenses/LICENSE-2.0
 *
 * Unless required by applicable law or agreed to in writing, software
 * distributed under the License is distributed on an "AS IS" BASIS,
 * WITHOUT WARRANTIES OR CONDITIONS OF ANY KIND, either express or implied.
 * See the License for the specific language governing permissions and
 * limitations under the License.
 */

package com.android.launcher3.popup;

import android.content.ComponentName;
import android.content.Context;
import android.content.pm.LauncherApps;
import android.service.notification.StatusBarNotification;
import android.support.annotation.NonNull;
import android.util.Log;

import com.android.launcher3.ItemInfo;
import com.android.launcher3.Launcher;
import com.android.launcher3.R;
import com.android.launcher3.Utilities;
import com.android.launcher3.badge.BadgeInfo;
import com.android.launcher3.notification.NotificationInfo;
import com.android.launcher3.notification.NotificationKeyData;
import com.android.launcher3.notification.NotificationListener;
import com.android.launcher3.shortcuts.DeepShortcutManager;
import com.android.launcher3.shortcuts.DeepShortcutManagerBackport;
import com.android.launcher3.shortcuts.ShortcutInfoCompat;
import com.android.launcher3.util.ComponentKey;
import com.android.launcher3.util.MultiHashMap;
import com.android.launcher3.util.PackageUserKey;

import java.util.ArrayList;
import java.util.Collections;
import java.util.HashMap;
import java.util.Iterator;
import java.util.List;
import java.util.Map;
import java.util.Set;

/**
 * Provides data for the popup menu that appears after long-clicking on apps.
 */
public class PopupDataProvider implements NotificationListener.NotificationsChangedListener {

    private static final boolean LOGD = false;
    private static final String TAG = "PopupDataProvider";

    /** Note that these are in order of priority. */
<<<<<<< HEAD
    private static final SystemShortcut[] SYSTEM_SHORTCUTS = new SystemShortcut[] {
            new SystemShortcut.Widgets(),
            new SystemShortcut.AppInfo(),
            new SystemShortcut.Edit(),
    };
=======
    private final SystemShortcut[] mSystemShortcuts;
>>>>>>> 4462c4b2

    private final Launcher mLauncher;

    /** Maps launcher activity components to their list of shortcut ids. */
    private MultiHashMap<ComponentKey, String> mDeepShortcutMap = new MultiHashMap<>();
    /** Maps packages to their BadgeInfo's . */
    private Map<PackageUserKey, BadgeInfo> mPackageUserToBadgeInfos = new HashMap<>();

    public PopupDataProvider(Launcher launcher) {
        mLauncher = launcher;
        mSystemShortcuts = new SystemShortcut[] {
                Utilities.getOverrideObject(SystemShortcut.Custom.class, launcher, R.string.custom_shortcut_class),
                new SystemShortcut.AppInfo(),
                new SystemShortcut.Widgets(),
        };
    }

    @Override
    public void onNotificationPosted(PackageUserKey postedPackageUserKey,
            NotificationKeyData notificationKey, boolean shouldBeFilteredOut) {
        BadgeInfo badgeInfo = mPackageUserToBadgeInfos.get(postedPackageUserKey);
        boolean badgeShouldBeRefreshed;
        if (badgeInfo == null) {
            if (!shouldBeFilteredOut) {
                BadgeInfo newBadgeInfo = new BadgeInfo(postedPackageUserKey);
                newBadgeInfo.addOrUpdateNotificationKey(notificationKey);
                mPackageUserToBadgeInfos.put(postedPackageUserKey, newBadgeInfo);
                badgeShouldBeRefreshed = true;
            } else {
                badgeShouldBeRefreshed = false;
            }
        } else {
            badgeShouldBeRefreshed = shouldBeFilteredOut
                    ? badgeInfo.removeNotificationKey(notificationKey)
                    : badgeInfo.addOrUpdateNotificationKey(notificationKey);
            if (badgeInfo.getNotificationKeys().size() == 0) {
                mPackageUserToBadgeInfos.remove(postedPackageUserKey);
            }
        }
        updateLauncherIconBadges(Utilities.singletonHashSet(postedPackageUserKey),
                badgeShouldBeRefreshed);
    }

    @Override
    public void onNotificationRemoved(PackageUserKey removedPackageUserKey,
            NotificationKeyData notificationKey) {
        BadgeInfo oldBadgeInfo = mPackageUserToBadgeInfos.get(removedPackageUserKey);
        if (oldBadgeInfo != null && oldBadgeInfo.removeNotificationKey(notificationKey)) {
            if (oldBadgeInfo.getNotificationKeys().size() == 0) {
                mPackageUserToBadgeInfos.remove(removedPackageUserKey);
            }
            updateLauncherIconBadges(Utilities.singletonHashSet(removedPackageUserKey));

            PopupContainerWithArrow openContainer = PopupContainerWithArrow.getOpen(mLauncher);
            if (openContainer != null) {
                openContainer.trimNotifications(mPackageUserToBadgeInfos);
            }
        }
    }

    @Override
    public void onNotificationFullRefresh(List<StatusBarNotification> activeNotifications) {
        if (activeNotifications == null) return;
        // This will contain the PackageUserKeys which have updated badges.
        HashMap<PackageUserKey, BadgeInfo> updatedBadges = new HashMap<>(mPackageUserToBadgeInfos);
        mPackageUserToBadgeInfos.clear();
        for (StatusBarNotification notification : activeNotifications) {
            PackageUserKey packageUserKey = PackageUserKey.fromNotification(notification);
            BadgeInfo badgeInfo = mPackageUserToBadgeInfos.get(packageUserKey);
            if (badgeInfo == null) {
                badgeInfo = new BadgeInfo(packageUserKey);
                mPackageUserToBadgeInfos.put(packageUserKey, badgeInfo);
            }
            badgeInfo.addOrUpdateNotificationKey(NotificationKeyData
                    .fromNotification(notification));
        }

        // Add and remove from updatedBadges so it contains the PackageUserKeys of updated badges.
        for (PackageUserKey packageUserKey : mPackageUserToBadgeInfos.keySet()) {
            BadgeInfo prevBadge = updatedBadges.get(packageUserKey);
            BadgeInfo newBadge = mPackageUserToBadgeInfos.get(packageUserKey);
            if (prevBadge == null) {
                updatedBadges.put(packageUserKey, newBadge);
            } else {
                if (!prevBadge.shouldBeInvalidated(newBadge)) {
                    updatedBadges.remove(packageUserKey);
                }
            }
        }

        if (!updatedBadges.isEmpty()) {
            updateLauncherIconBadges(updatedBadges.keySet());
        }

        PopupContainerWithArrow openContainer = PopupContainerWithArrow.getOpen(mLauncher);
        if (openContainer != null) {
            openContainer.trimNotifications(updatedBadges);
        }
    }

    private void updateLauncherIconBadges(Set<PackageUserKey> updatedBadges) {
        updateLauncherIconBadges(updatedBadges, true);
    }

    /**
     * Updates the icons on launcher (workspace, folders, all apps) to refresh their badges.
     * @param updatedBadges The packages whose badges should be refreshed (either a notification was
     *                      added or removed, or the badge should show the notification icon).
     * @param shouldRefresh An optional parameter that will allow us to only refresh badges that
     *                      have actually changed. If a notification updated its content but not
     *                      its count or icon, then the badge doesn't change.
     */
    private void updateLauncherIconBadges(Set<PackageUserKey> updatedBadges,
            boolean shouldRefresh) {
        Iterator<PackageUserKey> iterator = updatedBadges.iterator();
        while (iterator.hasNext()) {
            BadgeInfo badgeInfo = mPackageUserToBadgeInfos.get(iterator.next());
            if (badgeInfo != null && !updateBadgeIcon(badgeInfo) && !shouldRefresh) {
                // The notification icon isn't used, and the badge hasn't changed
                // so there is no update to be made.
                iterator.remove();
            }
        }
        if (!updatedBadges.isEmpty()) {
            mLauncher.updateIconBadges(updatedBadges);
        }
    }

    /**
     * Determines whether the badge should show a notification icon rather than a number,
     * and sets that icon on the BadgeInfo if so.
     * @param badgeInfo The badge to update with an icon (null if it shouldn't show one).
     * @return Whether the badge icon potentially changed (true unless it stayed null).
     */
    private boolean updateBadgeIcon(BadgeInfo badgeInfo) {
        boolean hadNotificationToShow = badgeInfo.hasNotificationToShow();
        NotificationInfo notificationInfo = null;
        NotificationListener notificationListener = NotificationListener.getInstanceIfConnected();
        if (notificationListener != null && badgeInfo.getNotificationKeys().size() >= 1) {
            // Look for the most recent notification that has an icon that should be shown in badge.
            for (NotificationKeyData notificationKeyData : badgeInfo.getNotificationKeys()) {
                String notificationKey = notificationKeyData.notificationKey;
                StatusBarNotification[] activeNotifications = notificationListener
                        .getActiveNotifications(new String[]{notificationKey});
                if (activeNotifications.length == 1) {
                    notificationInfo = new NotificationInfo(mLauncher, activeNotifications[0]);
                    if (notificationInfo.shouldShowIconInBadge()) {
                        // Found an appropriate icon.
                        break;
                    } else {
                        // Keep looking.
                        notificationInfo = null;
                    }
                }
            }
        }
        badgeInfo.setNotificationToShow(notificationInfo);
        return hadNotificationToShow || badgeInfo.hasNotificationToShow();
    }

    public void setDeepShortcutMap(MultiHashMap<ComponentKey, String> deepShortcutMapCopy) {
        mDeepShortcutMap = deepShortcutMapCopy;
        if (LOGD) Log.d(TAG, "bindDeepShortcutMap: " + mDeepShortcutMap);
    }

    public List<String> getShortcutIdsForItem(ItemInfo info) {
        if (!DeepShortcutManager.supportsShortcuts(info)) {
            return Collections.EMPTY_LIST;
        }
        ComponentName component = info.getTargetComponent();
        if (component == null) {
            return Collections.EMPTY_LIST;
        }

        if (Utilities.ATLEAST_MARSHMALLOW && !Utilities.ATLEAST_NOUGAT_MR1) {
            List<String> ids = new ArrayList<>();
            for (ShortcutInfoCompat compat : DeepShortcutManagerBackport.getForPackage(mLauncher,
                    (LauncherApps) mLauncher.getSystemService(Context.LAUNCHER_APPS_SERVICE),
                    info.getTargetComponent(),
                    info.getTargetComponent().getPackageName())) {
                ids.add(compat.getId());
            }
            return ids;
        }
        List<String> ids = mDeepShortcutMap.get(new ComponentKey(component, info.user));
        return ids == null ? Collections.EMPTY_LIST : ids;
    }

    public BadgeInfo getBadgeInfoForItem(ItemInfo info) {
        if (!DeepShortcutManager.supportsShortcuts(info)) {
            return null;
        }

        return mPackageUserToBadgeInfos.get(PackageUserKey.fromItemInfo(info));
    }

    public @NonNull List<NotificationKeyData> getNotificationKeysForItem(ItemInfo info) {
        BadgeInfo badgeInfo = getBadgeInfoForItem(info);
        return badgeInfo == null ? Collections.EMPTY_LIST : badgeInfo.getNotificationKeys();
    }

    /** This makes a potentially expensive binder call and should be run on a background thread. */
    public @NonNull List<StatusBarNotification> getStatusBarNotificationsForKeys(
            List<NotificationKeyData> notificationKeys) {
        NotificationListener notificationListener = NotificationListener.getInstanceIfConnected();
        return notificationListener == null ? Collections.EMPTY_LIST
                : notificationListener.getNotificationsForKeys(notificationKeys);
    }

    public @NonNull List<SystemShortcut> getEnabledSystemShortcutsForItem(ItemInfo info) {
        List<SystemShortcut> systemShortcuts = new ArrayList<>();
        for (SystemShortcut systemShortcut : mSystemShortcuts) {
            if (systemShortcut.getOnClickListener(mLauncher, info) != null) {
                systemShortcuts.add(systemShortcut);
            }
        }
        return systemShortcuts;
    }

    public void cancelNotification(String notificationKey) {
        NotificationListener notificationListener = NotificationListener.getInstanceIfConnected();
        if (notificationListener == null) {
            return;
        }
        notificationListener.cancelNotification(notificationKey);
    }
}<|MERGE_RESOLUTION|>--- conflicted
+++ resolved
@@ -55,15 +55,7 @@
     private static final String TAG = "PopupDataProvider";
 
     /** Note that these are in order of priority. */
-<<<<<<< HEAD
-    private static final SystemShortcut[] SYSTEM_SHORTCUTS = new SystemShortcut[] {
-            new SystemShortcut.Widgets(),
-            new SystemShortcut.AppInfo(),
-            new SystemShortcut.Edit(),
-    };
-=======
     private final SystemShortcut[] mSystemShortcuts;
->>>>>>> 4462c4b2
 
     private final Launcher mLauncher;
 
