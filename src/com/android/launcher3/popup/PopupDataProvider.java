/*
 * Copyright (C) 2017 The Android Open Source Project
 *
 * Licensed under the Apache License, Version 2.0 (the "License");
 * you may not use this file except in compliance with the License.
 * You may obtain a copy of the License at
 *
 *      http://www.apache.org/licenses/LICENSE-2.0
 *
 * Unless required by applicable law or agreed to in writing, software
 * distributed under the License is distributed on an "AS IS" BASIS,
 * WITHOUT WARRANTIES OR CONDITIONS OF ANY KIND, either express or implied.
 * See the License for the specific language governing permissions and
 * limitations under the License.
 */

package com.android.launcher3.popup;

import android.content.ComponentName;
import android.content.Context;
import android.content.pm.LauncherApps;
import android.service.notification.StatusBarNotification;
import android.support.annotation.NonNull;
import android.util.Log;

import com.android.launcher3.ItemInfo;
import com.android.launcher3.Launcher;
import com.android.launcher3.R;
import com.android.launcher3.Utilities;
import com.android.launcher3.badge.BadgeInfo;
import com.android.launcher3.model.WidgetItem;
import com.android.launcher3.notification.NotificationKeyData;
import com.android.launcher3.notification.NotificationListener;
import com.android.launcher3.shortcuts.DeepShortcutManager;
import com.android.launcher3.shortcuts.DeepShortcutManagerBackport;
import com.android.launcher3.shortcuts.ShortcutInfoCompat;
import com.android.launcher3.util.ComponentKey;
import com.android.launcher3.util.MultiHashMap;
import com.android.launcher3.util.PackageUserKey;
import com.android.launcher3.widget.WidgetListRowEntry;

import java.util.ArrayList;
import java.util.Collections;
import java.util.HashMap;
import java.util.Iterator;
import java.util.List;
import java.util.Map;

/**
 * Provides data for the popup menu that appears after long-clicking on apps.
 */
public class PopupDataProvider implements NotificationListener.NotificationsChangedListener {

    private static final boolean LOGD = false;
    private static final String TAG = "PopupDataProvider";

    /** Note that these are in order of priority. */
<<<<<<< HEAD
    private final SystemShortcut[] mSystemShortcuts;
=======
    private static final SystemShortcut[] SYSTEM_SHORTCUTS = new SystemShortcut[] {
            new SystemShortcut.AppInfo(),
            new SystemShortcut.Widgets(),
            new SystemShortcut.Install()
    };
>>>>>>> 73859d05

    private final Launcher mLauncher;

    /** Maps launcher activity components to their list of shortcut ids. */
    private MultiHashMap<ComponentKey, String> mDeepShortcutMap = new MultiHashMap<>();
    /** Maps packages to their BadgeInfo's . */
    private Map<PackageUserKey, BadgeInfo> mPackageUserToBadgeInfos = new HashMap<>();
    /** Maps packages to their Widgets */
    private ArrayList<WidgetListRowEntry> mAllWidgets = new ArrayList<>();

    public PopupDataProvider(Launcher launcher) {
        mLauncher = launcher;
        mSystemShortcuts = new SystemShortcut[] {
                Utilities.getOverrideObject(SystemShortcut.Custom.class, launcher, R.string.custom_shortcut_class),
                new SystemShortcut.AppInfo(),
                new SystemShortcut.Widgets(),
        };
    }

    @Override
    public void onNotificationPosted(PackageUserKey postedPackageUserKey,
            NotificationKeyData notificationKey, boolean shouldBeFilteredOut) {
        BadgeInfo badgeInfo = mPackageUserToBadgeInfos.get(postedPackageUserKey);
        boolean badgeShouldBeRefreshed;
        if (badgeInfo == null) {
            if (!shouldBeFilteredOut) {
                BadgeInfo newBadgeInfo = new BadgeInfo(postedPackageUserKey);
                newBadgeInfo.addOrUpdateNotificationKey(notificationKey);
                mPackageUserToBadgeInfos.put(postedPackageUserKey, newBadgeInfo);
                badgeShouldBeRefreshed = true;
            } else {
                badgeShouldBeRefreshed = false;
            }
        } else {
            badgeShouldBeRefreshed = shouldBeFilteredOut
                    ? badgeInfo.removeNotificationKey(notificationKey)
                    : badgeInfo.addOrUpdateNotificationKey(notificationKey);
            if (badgeInfo.getNotificationKeys().size() == 0) {
                mPackageUserToBadgeInfos.remove(postedPackageUserKey);
            }
        }
        if (badgeShouldBeRefreshed) {
            mLauncher.updateIconBadges(Utilities.singletonHashSet(postedPackageUserKey));
        }
    }

    @Override
    public void onNotificationRemoved(PackageUserKey removedPackageUserKey,
            NotificationKeyData notificationKey) {
        BadgeInfo oldBadgeInfo = mPackageUserToBadgeInfos.get(removedPackageUserKey);
        if (oldBadgeInfo != null && oldBadgeInfo.removeNotificationKey(notificationKey)) {
            if (oldBadgeInfo.getNotificationKeys().size() == 0) {
                mPackageUserToBadgeInfos.remove(removedPackageUserKey);
            }
            mLauncher.updateIconBadges(Utilities.singletonHashSet(removedPackageUserKey));
            trimNotifications(mPackageUserToBadgeInfos);
        }
    }

    @Override
    public void onNotificationFullRefresh(List<StatusBarNotification> activeNotifications) {
        if (activeNotifications == null) return;
        // This will contain the PackageUserKeys which have updated badges.
        HashMap<PackageUserKey, BadgeInfo> updatedBadges = new HashMap<>(mPackageUserToBadgeInfos);
        mPackageUserToBadgeInfos.clear();
        for (StatusBarNotification notification : activeNotifications) {
            PackageUserKey packageUserKey = PackageUserKey.fromNotification(notification);
            BadgeInfo badgeInfo = mPackageUserToBadgeInfos.get(packageUserKey);
            if (badgeInfo == null) {
                badgeInfo = new BadgeInfo(packageUserKey);
                mPackageUserToBadgeInfos.put(packageUserKey, badgeInfo);
            }
            badgeInfo.addOrUpdateNotificationKey(NotificationKeyData
                    .fromNotification(notification));
        }

        // Add and remove from updatedBadges so it contains the PackageUserKeys of updated badges.
        for (PackageUserKey packageUserKey : mPackageUserToBadgeInfos.keySet()) {
            BadgeInfo prevBadge = updatedBadges.get(packageUserKey);
            BadgeInfo newBadge = mPackageUserToBadgeInfos.get(packageUserKey);
            if (prevBadge == null) {
                updatedBadges.put(packageUserKey, newBadge);
            } else {
                if (!prevBadge.shouldBeInvalidated(newBadge)) {
                    updatedBadges.remove(packageUserKey);
                }
            }
        }

        if (!updatedBadges.isEmpty()) {
            mLauncher.updateIconBadges(updatedBadges.keySet());
        }
        trimNotifications(updatedBadges);
    }

    private void trimNotifications(Map<PackageUserKey, BadgeInfo> updatedBadges) {
        PopupContainerWithArrow openContainer = PopupContainerWithArrow.getOpen(mLauncher);
        if (openContainer != null) {
            openContainer.trimNotifications(updatedBadges);
        }
    }

    public void setDeepShortcutMap(MultiHashMap<ComponentKey, String> deepShortcutMapCopy) {
        mDeepShortcutMap = deepShortcutMapCopy;
        if (LOGD) Log.d(TAG, "bindDeepShortcutMap: " + mDeepShortcutMap);
    }

    public List<String> getShortcutIdsForItem(ItemInfo info) {
        if (!DeepShortcutManager.supportsShortcuts(info)) {
            return Collections.EMPTY_LIST;
        }
        ComponentName component = info.getTargetComponent();
        if (component == null) {
            return Collections.EMPTY_LIST;
        }

        if (Utilities.ATLEAST_MARSHMALLOW && !Utilities.ATLEAST_NOUGAT_MR1) {
            List<String> ids = new ArrayList<>();
            for (ShortcutInfoCompat compat : DeepShortcutManagerBackport.getForPackage(mLauncher,
                    (LauncherApps) mLauncher.getSystemService(Context.LAUNCHER_APPS_SERVICE),
                    info.getTargetComponent(),
                    info.getTargetComponent().getPackageName())) {
                ids.add(compat.getId());
            }
            return ids;
        }
        List<String> ids = mDeepShortcutMap.get(new ComponentKey(component, info.user));
        return ids == null ? Collections.EMPTY_LIST : ids;
    }

    public BadgeInfo getBadgeInfoForItem(ItemInfo info) {
        if (!DeepShortcutManager.supportsShortcuts(info)) {
            return null;
        }

        return mPackageUserToBadgeInfos.get(PackageUserKey.fromItemInfo(info));
    }

    public @NonNull List<NotificationKeyData> getNotificationKeysForItem(ItemInfo info) {
        BadgeInfo badgeInfo = getBadgeInfoForItem(info);
        return badgeInfo == null ? Collections.EMPTY_LIST : badgeInfo.getNotificationKeys();
    }

    /** This makes a potentially expensive binder call and should be run on a background thread. */
    public @NonNull List<StatusBarNotification> getStatusBarNotificationsForKeys(
            List<NotificationKeyData> notificationKeys) {
        NotificationListener notificationListener = NotificationListener.getInstanceIfConnected();
        return notificationListener == null ? Collections.EMPTY_LIST
                : notificationListener.getNotificationsForKeys(notificationKeys);
    }

    public @NonNull List<SystemShortcut> getEnabledSystemShortcutsForItem(ItemInfo info) {
        List<SystemShortcut> systemShortcuts = new ArrayList<>();
        for (SystemShortcut systemShortcut : mSystemShortcuts) {
            if (systemShortcut.getOnClickListener(mLauncher, info) != null) {
                systemShortcuts.add(systemShortcut);
            }
        }
        return systemShortcuts;
    }

    public void cancelNotification(String notificationKey) {
        NotificationListener notificationListener = NotificationListener.getInstanceIfConnected();
        if (notificationListener == null) {
            return;
        }
        notificationListener.cancelNotificationFromLauncher(notificationKey);
    }

    public void setAllWidgets(ArrayList<WidgetListRowEntry> allWidgets) {
        mAllWidgets = allWidgets;
    }

    public ArrayList<WidgetListRowEntry> getAllWidgets() {
        return mAllWidgets;
    }

    public List<WidgetItem> getWidgetsForPackageUser(PackageUserKey packageUserKey) {
        for (WidgetListRowEntry entry : mAllWidgets) {
            if (entry.pkgItem.packageName.equals(packageUserKey.mPackageName)) {
                ArrayList<WidgetItem> widgets = new ArrayList<>(entry.widgets);
                // Remove widgets not associated with the correct user.
                Iterator<WidgetItem> iterator = widgets.iterator();
                while (iterator.hasNext()) {
                    if (!iterator.next().user.equals(packageUserKey.mUser)) {
                        iterator.remove();
                    }
                }
                return widgets.isEmpty() ? null : widgets;
            }
        }
        return null;
    }
}<|MERGE_RESOLUTION|>--- conflicted
+++ resolved
@@ -55,15 +55,7 @@
     private static final String TAG = "PopupDataProvider";
 
     /** Note that these are in order of priority. */
-<<<<<<< HEAD
     private final SystemShortcut[] mSystemShortcuts;
-=======
-    private static final SystemShortcut[] SYSTEM_SHORTCUTS = new SystemShortcut[] {
-            new SystemShortcut.AppInfo(),
-            new SystemShortcut.Widgets(),
-            new SystemShortcut.Install()
-    };
->>>>>>> 73859d05
 
     private final Launcher mLauncher;
 
@@ -80,6 +72,7 @@
                 Utilities.getOverrideObject(SystemShortcut.Custom.class, launcher, R.string.custom_shortcut_class),
                 new SystemShortcut.AppInfo(),
                 new SystemShortcut.Widgets(),
+                new SystemShortcut.Install()
         };
     }
 
