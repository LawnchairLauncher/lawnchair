/*
 * Copyright (C) 2008 The Android Open Source Project
 *
 * Licensed under the Apache License, Version 2.0 (the "License");
 * you may not use this file except in compliance with the License.
 * You may obtain a copy of the License at
 *
 *      http://www.apache.org/licenses/LICENSE-2.0
 *
 * Unless required by applicable law or agreed to in writing, software
 * distributed under the License is distributed on an "AS IS" BASIS,
 * WITHOUT WARRANTIES OR CONDITIONS OF ANY KIND, either express or implied.
 * See the License for the specific language governing permissions and
 * limitations under the License.
 */

package com.android.launcher3.icons;

import static com.android.launcher3.LauncherSettings.Favorites.ITEM_TYPE_DEEP_SHORTCUT;
import static com.android.launcher3.util.Executors.MAIN_EXECUTOR;
import static com.android.launcher3.util.Executors.MODEL_EXECUTOR;
import static com.android.launcher3.widget.WidgetSections.NO_CATEGORY;

import static java.util.stream.Collectors.groupingBy;

import android.content.ComponentName;
import android.content.Context;
import android.content.Intent;
import android.content.pm.ApplicationInfo;
import android.content.pm.LauncherActivityInfo;
import android.content.pm.LauncherApps;
import android.content.pm.PackageInfo;
import android.content.pm.PackageInstaller;
import android.content.pm.PackageManager;
import android.content.pm.PackageManager.NameNotFoundException;
import android.content.pm.ShortcutInfo;
import android.database.Cursor;
import android.database.sqlite.SQLiteException;
import android.graphics.drawable.Drawable;
import android.os.Looper;
import android.os.Process;
import android.os.Trace;
import android.os.UserHandle;
import android.text.TextUtils;
import android.util.Log;
import android.util.SparseArray;

import androidx.annotation.AnyThread;
import androidx.annotation.NonNull;
import androidx.annotation.Nullable;
import androidx.annotation.VisibleForTesting;
import androidx.core.util.Pair;

import com.android.launcher3.Flags;
import com.android.launcher3.InvariantDeviceProfile;
import com.android.launcher3.LauncherFiles;
import com.android.launcher3.Utilities;
import com.android.launcher3.icons.ComponentWithLabel.ComponentCachingLogic;
import com.android.launcher3.icons.cache.BaseIconCache;
import com.android.launcher3.icons.cache.CachingLogic;
import com.android.launcher3.logging.FileLog;
import com.android.launcher3.model.data.AppInfo;
import com.android.launcher3.model.data.IconRequestInfo;
import com.android.launcher3.model.data.ItemInfoWithIcon;
import com.android.launcher3.model.data.PackageItemInfo;
import com.android.launcher3.model.data.WorkspaceItemInfo;
import com.android.launcher3.pm.InstallSessionHelper;
import com.android.launcher3.pm.UserCache;
import com.android.launcher3.shortcuts.ShortcutKey;
<<<<<<< HEAD
import com.android.launcher3.util.FlagOp;
=======
import com.android.launcher3.util.CancellableTask;
>>>>>>> 904a97c6
import com.android.launcher3.util.InstantAppResolver;
import com.android.launcher3.util.PackageUserKey;
import com.android.launcher3.widget.WidgetSections;
import com.android.launcher3.widget.WidgetSections.WidgetSection;

import java.util.Collections;
import java.util.List;
import java.util.Map;
import java.util.Objects;
import java.util.function.Predicate;
import java.util.function.Supplier;
import java.util.stream.Stream;

import app.lawnchair.icons.LawnchairIconProvider;

/**
 * Cache of application icons. Icons can be made from any thread.
 */
public class IconCache extends BaseIconCache {

    // Shortcut extra which can point to a packageName and can be used to indicate
    // an alternate
    // badge info. Launcher only reads this if the shortcut comes from a system app.
    public static final String EXTRA_SHORTCUT_BADGE_OVERRIDE_PACKAGE = "extra_shortcut_badge_override_package";

    private static final String TAG = "Launcher.IconCache";

    private final Predicate<ItemInfoWithIcon> mIsUsingFallbackOrNonDefaultIconCheck = w -> w.bitmap != null
            && (w.bitmap.isNullOrLowRes() || !isDefaultIcon(w.bitmap, w.user));

    private final CachingLogic<ComponentWithLabel> mComponentWithLabelCachingLogic;
    private final CachingLogic<LauncherActivityInfo> mLauncherActivityInfoCachingLogic;
    private final CachingLogic<ShortcutInfo> mShortcutCachingLogic;

    private final LauncherApps mLauncherApps;
    private final UserCache mUserManager;
    private final InstantAppResolver mInstantAppResolver;
    private final IconProvider mIconProvider;
    private final CancellableTask mCancelledTask;

    private final SparseArray<BitmapInfo> mWidgetCategoryBitmapInfos;

    private int mPendingIconRequestCount = 0;

    public IconCache(Context context, InvariantDeviceProfile idp) {
        this(context, idp, LauncherFiles.APP_ICONS_DB, new LawnchairIconProvider(context));
    }

    public IconCache(Context context, InvariantDeviceProfile idp, String dbFileName,
            IconProvider iconProvider) {
        super(context, dbFileName, MODEL_EXECUTOR.getLooper(),
                idp.fillResIconDpi, idp.iconBitmapSize, true /* inMemoryCache */);
        mComponentWithLabelCachingLogic = new ComponentCachingLogic(context, false);
        mLauncherActivityInfoCachingLogic = LauncherActivityCachingLogic.newInstance(context);
        mShortcutCachingLogic = new ShortcutCachingLogic();
        mLauncherApps = mContext.getSystemService(LauncherApps.class);
        mUserManager = UserCache.INSTANCE.get(mContext);
        mInstantAppResolver = InstantAppResolver.newInstance(mContext);
        mIconProvider = iconProvider;
        mWidgetCategoryBitmapInfos = new SparseArray<>();

<<<<<<< HEAD
        mCancelledRunnable = new HandlerRunnable(
                mWorkerHandler, () -> null, MAIN_EXECUTOR, c -> {
                });
        mCancelledRunnable.cancel();
=======
        mCancelledTask = new CancellableTask(() -> null, MAIN_EXECUTOR, c -> { });
        mCancelledTask.cancel();
>>>>>>> 904a97c6
    }

    @Override
    protected long getSerialNumberForUser(@NonNull UserHandle user) {
        return mUserManager.getSerialNumberForUser(user);
    }

    @Override
    protected boolean isInstantApp(@NonNull ApplicationInfo info) {
        return mInstantAppResolver.isInstantApp(info);
    }

    @NonNull
    @Override
    public BaseIconFactory getIconFactory() {
        return LauncherIcons.obtain(mContext);
    }

    /**
     * Updates the entries related to the given package in memory and persistent DB.
     */
    public synchronized void updateIconsForPkg(@NonNull final String packageName,
            @NonNull final UserHandle user) {
        removeIconsForPkg(packageName, user);
        try {
            PackageInfo info = mPackageManager.getPackageInfo(packageName,
                    PackageManager.GET_UNINSTALLED_PACKAGES);
            long userSerial = mUserManager.getSerialNumberForUser(user);
            for (LauncherActivityInfo app : mLauncherApps.getActivityList(packageName, user)) {
                addIconToDBAndMemCache(app, mLauncherActivityInfoCachingLogic, info, userSerial,
                        false /* replace existing */);
            }
        } catch (NameNotFoundException e) {
            Log.d(TAG, "Package not found", e);
        }
    }

    /**
     * Closes the cache DB. This will clear any in-memory cache.
     */
    public void close() {
        // This will clear all pending updates
        getUpdateHandler();

        mIconDb.close();
    }

    /**
     * Fetches high-res icon for the provided ItemInfo and updates the caller when
     * done.
     *
     * @return a request ID that can be used to cancel the request.
     */
    @AnyThread
    public CancellableTask updateIconInBackground(final ItemInfoUpdateReceiver caller,
            final ItemInfoWithIcon info) {
        Supplier<ItemInfoWithIcon> task;
        if (info instanceof AppInfo || info instanceof WorkspaceItemInfo) {
            task = () -> {
                getTitleAndIcon(info, false);
                return info;
            };
        } else if (info instanceof PackageItemInfo pii) {
            task = () -> {
                getTitleAndIconForApp(pii, false);
                return pii;
            };
        } else {
            Log.i(TAG, "Icon update not supported for "
                    + info == null ? "null" : info.getClass().getName());
            return mCancelledTask;
        }

        Runnable endRunnable;
        if (Looper.myLooper() == Looper.getMainLooper()) {
            if (mPendingIconRequestCount <= 0) {
                MODEL_EXECUTOR.setThreadPriority(Process.THREAD_PRIORITY_FOREGROUND);
            }
            mPendingIconRequestCount++;
            endRunnable = this::onIconRequestEnd;
        } else {
            endRunnable = () -> { };
        }

        CancellableTask<ItemInfoWithIcon> request = new CancellableTask<>(
                task, MAIN_EXECUTOR, caller::reapplyItemInfo, endRunnable);
        Utilities.postAsyncCallback(mWorkerHandler, request);
        return request;
    }

    private void onIconRequestEnd() {
        mPendingIconRequestCount--;
        if (mPendingIconRequestCount <= 0) {
            MODEL_EXECUTOR.setThreadPriority(Process.THREAD_PRIORITY_BACKGROUND);
        }
    }

    /**
     * Updates {@param application} only if a valid entry is found.
     */
    public synchronized void updateTitleAndIcon(AppInfo application) {
        boolean preferPackageIcon = application.isArchived();
        CacheEntry entry = cacheLocked(application.componentName,
                application.user, () -> null, mLauncherActivityInfoCachingLogic,
                false, application.usingLowResIcon());
        if (entry.bitmap == null || isDefaultIcon(entry.bitmap, application.user)) {
            return;
        }

        if (preferPackageIcon) {
            String packageName = application.getTargetPackage();
            CacheEntry packageEntry =
                    cacheLocked(new ComponentName(packageName, packageName + EMPTY_CLASS_NAME),
                            application.user, () -> null, mLauncherActivityInfoCachingLogic,
                            true, application.usingLowResIcon());
            applyPackageEntry(packageEntry, application, entry);
        } else {
            applyCacheEntry(entry, application);
        }
    }

    /**
     * Fill in {@param info} with the icon and label for {@param activityInfo}
     */
    @SuppressWarnings("NewApi")
    public synchronized void getTitleAndIcon(ItemInfoWithIcon info,
            LauncherActivityInfo activityInfo, boolean useLowResIcon) {
        boolean isAppArchived = Flags.enableSupportForArchiving() && activityInfo != null
                && activityInfo.getActivityInfo().isArchived;
        // If we already have activity info, no need to use package icon
        getTitleAndIcon(info, () -> activityInfo, isAppArchived, useLowResIcon,
                isAppArchived);
    }

    /**
     * Fill in {@param info} with the icon for {@param si}
     */
    public void getShortcutIcon(ItemInfoWithIcon info, ShortcutInfo si) {
        getShortcutIcon(info, si, mIsUsingFallbackOrNonDefaultIconCheck);
    }

    /**
     * Fill in {@param info} with the icon and label for {@param si}. If the icon is
     * not
     * available, and fallback check returns true, it keeps the old icon.
     */
    public <T extends ItemInfoWithIcon> void getShortcutIcon(T info, ShortcutInfo si,
            @NonNull Predicate<T> fallbackIconCheck) {
        BitmapInfo bitmapInfo = cacheLocked(ShortcutKey.fromInfo(si).componentName,
                si.getUserHandle(), () -> si, mShortcutCachingLogic, false, false).bitmap;
        if (bitmapInfo.isNullOrLowRes()) {
            bitmapInfo = getDefaultIcon(si.getUserHandle());
        }

        if (isDefaultIcon(bitmapInfo, si.getUserHandle()) && fallbackIconCheck.test(info)) {
            return;
        }
        info.bitmap = bitmapInfo.withBadgeInfo(getShortcutInfoBadge(si));
    }

    /**
     * Returns the badging info for the shortcut
     */
    public BitmapInfo getShortcutInfoBadge(ShortcutInfo shortcutInfo) {
        return getShortcutInfoBadgeItem(shortcutInfo).bitmap;
    }

    @VisibleForTesting
    protected ItemInfoWithIcon getShortcutInfoBadgeItem(ShortcutInfo shortcutInfo) {
        // Check for badge override first.
        String pkg = shortcutInfo.getPackage();
        String override = shortcutInfo.getExtras() == null ? null
                : shortcutInfo.getExtras().getString(EXTRA_SHORTCUT_BADGE_OVERRIDE_PACKAGE);
        if (!TextUtils.isEmpty(override)
                && InstallSessionHelper.INSTANCE.get(mContext)
                        .isTrustedPackage(pkg, shortcutInfo.getUserHandle())) {
            pkg = override;
        } else {
            // Try component based badge before trying the normal package badge
            ComponentName cn = shortcutInfo.getActivity();
            if (cn != null) {
                // Get the app info for the source activity.
                AppInfo appInfo = new AppInfo();
                appInfo.user = shortcutInfo.getUserHandle();
                appInfo.componentName = cn;
                appInfo.intent = new Intent(Intent.ACTION_MAIN)
                        .addCategory(Intent.CATEGORY_LAUNCHER)
                        .setComponent(cn);
                getTitleAndIcon(appInfo, false);
                return appInfo;
            }
        }
        PackageItemInfo pkgInfo = new PackageItemInfo(pkg, shortcutInfo.getUserHandle());
        getTitleAndIconForApp(pkgInfo, false);
        return pkgInfo;
    }

    /**
     * Fill in {@param info} with the icon and label. If the
     * corresponding activity is not found, it reverts to the package icon.
     */
    public synchronized void getTitleAndIcon(ItemInfoWithIcon info, boolean useLowResIcon) {
        // null info means not installed, but if we have a component from the intent
        // then
        // we should still look in the cache for restored app icons.
        if (info.getTargetComponent() == null) {
            info.bitmap = getDefaultIcon(info.user);
            info.title = "";
            info.contentDescription = "";
        } else {
            Intent intent = info.getIntent();
            getTitleAndIcon(info, () -> mLauncherApps.resolveActivity(intent, info.user),
                    true, useLowResIcon, info.isArchived());
        }
    }

    public synchronized String getTitleNoCache(ComponentWithLabel info) {
        CacheEntry entry = cacheLocked(info.getComponent(), info.getUser(), () -> info,
                mComponentWithLabelCachingLogic, false /* usePackageIcon */,
                true /* useLowResIcon */);
        return Utilities.trim(entry.title);
    }

    /**
     * Fill in {@param mWorkspaceItemInfo} with the icon and label for {@param info}
     */
    public synchronized void getTitleAndIcon(
            @NonNull ItemInfoWithIcon infoInOut,
            @NonNull Supplier<LauncherActivityInfo> activityInfoProvider,
            boolean usePkgIcon, boolean useLowResIcon) {
        CacheEntry entry = cacheLocked(infoInOut.getTargetComponent(), infoInOut.user,
                activityInfoProvider, mLauncherActivityInfoCachingLogic, usePkgIcon,
                useLowResIcon);
        applyCacheEntry(entry, infoInOut);
    }

    /**
<<<<<<< HEAD
     * Creates an sql cursor for a query of a set of ItemInfoWithIcon icons and
     * titles.
=======
     * Fill in {@param mWorkspaceItemInfo} with the icon and label for {@param info}
     */
    public synchronized void getTitleAndIcon(
            @NonNull ItemInfoWithIcon infoInOut,
            @NonNull Supplier<LauncherActivityInfo> activityInfoProvider,
            boolean usePkgIcon, boolean useLowResIcon, boolean preferPackageEntry) {
        CacheEntry entry = cacheLocked(infoInOut.getTargetComponent(), infoInOut.user,
                activityInfoProvider, mLauncherActivityInfoCachingLogic, usePkgIcon,
                useLowResIcon);
        if (preferPackageEntry) {
            String packageName = infoInOut.getTargetPackage();
            CacheEntry packageEntry = cacheLocked(
                    new ComponentName(packageName, packageName + EMPTY_CLASS_NAME),
                    infoInOut.user, activityInfoProvider, mLauncherActivityInfoCachingLogic,
                    usePkgIcon, useLowResIcon);
            applyPackageEntry(packageEntry, infoInOut, entry);
        } else if (useLowResIcon || !entry.bitmap.isNullOrLowRes()
                || infoInOut.bitmap.isNullOrLowRes()) {
            // Only use cache entry if it will not downgrade the current bitmap in infoInOut
            applyCacheEntry(entry, infoInOut);
        } else {
            Log.d(TAG, "getTitleAndIcon: Cache entry bitmap was a downgrade of existing bitmap"
                    + " in ItemInfo. Skipping.");
        }
    }

    /**
     * Creates an sql cursor for a query of a set of ItemInfoWithIcon icons and titles.
>>>>>>> 904a97c6
     *
     * @param iconRequestInfos List of IconRequestInfos representing titles and
     *                         icons to query.
     * @param user             UserHandle all the given iconRequestInfos share
     * @param useLowResIcons   whether we should exclude the icon column from the
     *                         sql results.
     */
    private <T extends ItemInfoWithIcon> Cursor createBulkQueryCursor(
            List<IconRequestInfo<T>> iconRequestInfos, UserHandle user, boolean useLowResIcons)
            throws SQLiteException {
        String[] queryParams = Stream.concat(
                iconRequestInfos.stream()
                        .map(r -> r.itemInfo.getTargetComponent())
                        .filter(Objects::nonNull)
                        .distinct()
                        .map(ComponentName::flattenToString),
                Stream.of(Long.toString(getSerialNumberForUser(user)))).toArray(String[]::new);
        String componentNameQuery = TextUtils.join(
                ",", Collections.nCopies(queryParams.length - 1, "?"));

        return mIconDb.query(
                useLowResIcons ? IconDB.COLUMNS_LOW_RES : IconDB.COLUMNS_HIGH_RES,
                IconDB.COLUMN_COMPONENT
                        + " IN ( " + componentNameQuery + " )"
                        + " AND " + IconDB.COLUMN_USER + " = ?",
                queryParams);
    }

    /**
     * Load and fill icons requested in iconRequestInfos using a single bulk sql
     * query.
     */
    public synchronized <T extends ItemInfoWithIcon> void getTitlesAndIconsInBulk(
            List<IconRequestInfo<T>> iconRequestInfos) {
        Map<Pair<UserHandle, Boolean>, List<IconRequestInfo<T>>> iconLoadSubsectionsMap = iconRequestInfos.stream()
                .filter(iconRequest -> {
                    if (iconRequest.itemInfo.getTargetComponent() == null) {
                        Log.i(TAG,
                                "Skipping Item info with null component name: "
                                        + iconRequest.itemInfo);
                        iconRequest.itemInfo.bitmap = getDefaultIcon(
                                iconRequest.itemInfo.user);
                        return false;
                    }
                    return true;
                })
                .collect(groupingBy(iconRequest -> Pair.create(iconRequest.itemInfo.user, iconRequest.useLowResIcon)));

        Trace.beginSection("loadIconsInBulk");
        iconLoadSubsectionsMap.forEach((sectionKey, filteredList) -> {
            Map<ComponentName, List<IconRequestInfo<T>>> duplicateIconRequestsMap = filteredList.stream()
                    .filter(iconRequest -> {
                        // Filter out icons that should not share the same bitmap and title
                        if (iconRequest.itemInfo.itemType == ITEM_TYPE_DEEP_SHORTCUT) {
                            Log.e(TAG,
                                    "Skipping Item info for deep shortcut: "
                                            + iconRequest.itemInfo,
                                    new IllegalStateException());
                            return false;
                        }
                        return true;
                    })
                    .collect(groupingBy(iconRequest -> iconRequest.itemInfo.getTargetComponent()));

            Trace.beginSection("loadIconSubsectionInBulk");
            loadIconSubsection(sectionKey, filteredList, duplicateIconRequestsMap);
            Trace.endSection();
        });
        Trace.endSection();
    }

    private <T extends ItemInfoWithIcon> void loadIconSubsection(
            Pair<UserHandle, Boolean> sectionKey,
            List<IconRequestInfo<T>> filteredList,
            Map<ComponentName, List<IconRequestInfo<T>>> duplicateIconRequestsMap) {
        Trace.beginSection("loadIconSubsectionWithDatabase");
        try (Cursor c = createBulkQueryCursor(
                filteredList,
                /* user = */ sectionKey.first,
                /* useLowResIcons = */ sectionKey.second)) {
            // Database title and icon loading
            int componentNameColumnIndex = c.getColumnIndexOrThrow(IconDB.COLUMN_COMPONENT);
            while (c.moveToNext()) {
                ComponentName cn = ComponentName.unflattenFromString(
                        c.getString(componentNameColumnIndex));
                List<IconRequestInfo<T>> duplicateIconRequests = duplicateIconRequestsMap.get(cn);

                if (cn != null) {
                    if (duplicateIconRequests != null) {
                        CacheEntry entry = cacheLocked(
                                cn,
                                /* user = */ sectionKey.first,
                                () -> duplicateIconRequests.get(0).launcherActivityInfo,
                                mLauncherActivityInfoCachingLogic,
                                c,
                                /* usePackageIcon= */ false,
                                /* useLowResIcons = */ sectionKey.second);

                        for (IconRequestInfo<T> iconRequest : duplicateIconRequests) {
                            applyCacheEntry(entry, iconRequest.itemInfo);
                        }
                    } else {
                        Log.e(TAG, "Found entry in icon database but no main activity "
                                + "entry for cn: " + cn);
                    }
                }
            }
        } catch (SQLiteException e) {
            Log.d(TAG, "Error reading icon cache", e);
        } finally {
            Trace.endSection();
        }

        Trace.beginSection("loadIconSubsectionWithFallback");
        // Fallback title and icon loading
        for (ComponentName cn : duplicateIconRequestsMap.keySet()) {
            IconRequestInfo<T> iconRequestInfo = duplicateIconRequestsMap.get(cn).get(0);
            ItemInfoWithIcon itemInfo = iconRequestInfo.itemInfo;
            BitmapInfo icon = itemInfo.bitmap;
            boolean loadFallbackTitle = TextUtils.isEmpty(itemInfo.title);
            boolean loadFallbackIcon = icon == null
                    || isDefaultIcon(icon, itemInfo.user)
                    || icon == BitmapInfo.LOW_RES_INFO;

            if (loadFallbackTitle || loadFallbackIcon) {
                Log.i(TAG,
                        "Database bulk icon loading failed, using fallback bulk icon loading "
                                + "for: " + cn);
                CacheEntry entry = new CacheEntry();
                LauncherActivityInfo lai = iconRequestInfo.launcherActivityInfo;

                // Fill fields that are not updated below so they are not subsequently
                // deleted.
                entry.title = itemInfo.title;
                if (icon != null) {
                    entry.bitmap = icon;
                }
                entry.contentDescription = itemInfo.contentDescription;

                if (loadFallbackIcon) {
                    loadFallbackIcon(
                            lai,
                            entry,
                            mLauncherActivityInfoCachingLogic,
                            /* usePackageIcon= */ false,
                            /* usePackageTitle= */ loadFallbackTitle,
                            cn,
                            sectionKey.first);
                }
                if (loadFallbackTitle && TextUtils.isEmpty(entry.title) && lai != null) {
                    loadFallbackTitle(
                            lai,
                            entry,
                            mLauncherActivityInfoCachingLogic,
                            sectionKey.first);
                }

                for (IconRequestInfo<T> iconRequest : duplicateIconRequestsMap.get(cn)) {
                    applyCacheEntry(entry, iconRequest.itemInfo);
                }
            }
        }
        Trace.endSection();
    }

    /**
     * Fill in {@param infoInOut} with the corresponding icon and label.
     */
    public synchronized void getTitleAndIconForApp(
            @NonNull final PackageItemInfo infoInOut, final boolean useLowResIcon) {
        CacheEntry entry = getEntryForPackageLocked(
                infoInOut.packageName, infoInOut.user, useLowResIcon);
        applyCacheEntry(entry, infoInOut);
        if (infoInOut.widgetCategory == NO_CATEGORY) {
            return;
        }

        WidgetSection widgetSection = WidgetSections.getWidgetSections(mContext)
                .get(infoInOut.widgetCategory);
        infoInOut.title = mContext.getString(widgetSection.mSectionTitle);
        infoInOut.contentDescription = mPackageManager.getUserBadgedLabel(infoInOut.title, infoInOut.user);
        final BitmapInfo cachedBitmap = mWidgetCategoryBitmapInfos.get(infoInOut.widgetCategory);
        if (cachedBitmap != null) {
            infoInOut.bitmap = getBadgedIcon(cachedBitmap, infoInOut.user);
            return;
        }

        try (LauncherIcons li = LauncherIcons.obtain(mContext)) {
            final BitmapInfo tempBitmap = li.createBadgedIconBitmap(
                    mContext.getDrawable(widgetSection.mSectionDrawable),
<<<<<<< HEAD
                    Process.myUserHandle(), false);
=======
                    new BaseIconFactory.IconOptions());
>>>>>>> 904a97c6
            mWidgetCategoryBitmapInfos.put(infoInOut.widgetCategory, tempBitmap);
            infoInOut.bitmap = getBadgedIcon(tempBitmap, infoInOut.user);
        } catch (Exception e) {
            Log.e(TAG, "Error initializing bitmap for icons with widget category", e);
        }

    }

    private synchronized BitmapInfo getBadgedIcon(@Nullable final BitmapInfo bitmap,
            @NonNull final UserHandle user) {
        if (bitmap == null) {
            return getDefaultIcon(user);
        }
        return bitmap.withFlags(FlagOp.NO_OP);
    }

    protected void applyCacheEntry(@NonNull final CacheEntry entry,
            @NonNull final ItemInfoWithIcon info) {
        info.title = Utilities.trim(entry.title);
        info.contentDescription = entry.contentDescription;
        info.bitmap = entry.bitmap;
        if (entry.bitmap == null) {
            // TODO: entry.bitmap can never be null, so this should not happen at all.
            Log.wtf(TAG, "Cannot find bitmap from the cache, default icon was loaded.");
            info.bitmap = getDefaultIcon(info.user);
        }
    }

    protected void applyPackageEntry(@NonNull final CacheEntry packageEntry,
            @NonNull final ItemInfoWithIcon info, @NonNull final CacheEntry fallbackEntry) {
        info.title = Utilities.trim(packageEntry.title);
        info.appTitle = Utilities.trim(fallbackEntry.title);
        info.contentDescription = packageEntry.contentDescription;
        info.bitmap = packageEntry.bitmap;
        if (packageEntry.bitmap == null) {
            // TODO: entry.bitmap can never be null, so this should not happen at all.
            Log.wtf(TAG, "Cannot find bitmap from the cache, default icon was loaded.");
            info.bitmap = getDefaultIcon(info.user);
        }
    }

    public Drawable getFullResIcon(LauncherActivityInfo info) {
        return mIconProvider.getIcon(info, mIconDpi);
    }

    public void updateSessionCache(PackageUserKey key, PackageInstaller.SessionInfo info) {
        cachePackageInstallInfo(key.mPackageName, key.mUser, info.getAppIcon(),
                info.getAppLabel());
    }

    @Override
    @NonNull
    protected String getIconSystemState(String packageName) {
        return mIconProvider.getSystemStateForPackage(mSystemState, packageName);
    }

    /**
     * Interface for receiving itemInfo with high-res icon.
     */
    public interface ItemInfoUpdateReceiver {

        void reapplyItemInfo(ItemInfoWithIcon info);
    }

    /** Log persistently to FileLog.d for debugging. */
    @Override
    protected void logdPersistently(String tag, String message, @Nullable Exception e) {
        FileLog.d(tag, message, e);
    }
}<|MERGE_RESOLUTION|>--- conflicted
+++ resolved
@@ -67,11 +67,8 @@
 import com.android.launcher3.pm.InstallSessionHelper;
 import com.android.launcher3.pm.UserCache;
 import com.android.launcher3.shortcuts.ShortcutKey;
-<<<<<<< HEAD
 import com.android.launcher3.util.FlagOp;
-=======
 import com.android.launcher3.util.CancellableTask;
->>>>>>> 904a97c6
 import com.android.launcher3.util.InstantAppResolver;
 import com.android.launcher3.util.PackageUserKey;
 import com.android.launcher3.widget.WidgetSections;
@@ -133,15 +130,9 @@
         mIconProvider = iconProvider;
         mWidgetCategoryBitmapInfos = new SparseArray<>();
 
-<<<<<<< HEAD
-        mCancelledRunnable = new HandlerRunnable(
-                mWorkerHandler, () -> null, MAIN_EXECUTOR, c -> {
-                });
-        mCancelledRunnable.cancel();
-=======
-        mCancelledTask = new CancellableTask(() -> null, MAIN_EXECUTOR, c -> { });
+        mCancelledTask = new CancellableTask(() -> null, MAIN_EXECUTOR, c -> {
+        });
         mCancelledTask.cancel();
->>>>>>> 904a97c6
     }
 
     @Override
@@ -223,7 +214,8 @@
             mPendingIconRequestCount++;
             endRunnable = this::onIconRequestEnd;
         } else {
-            endRunnable = () -> { };
+            endRunnable = () -> {
+            };
         }
 
         CancellableTask<ItemInfoWithIcon> request = new CancellableTask<>(
@@ -253,10 +245,9 @@
 
         if (preferPackageIcon) {
             String packageName = application.getTargetPackage();
-            CacheEntry packageEntry =
-                    cacheLocked(new ComponentName(packageName, packageName + EMPTY_CLASS_NAME),
-                            application.user, () -> null, mLauncherActivityInfoCachingLogic,
-                            true, application.usingLowResIcon());
+            CacheEntry packageEntry = cacheLocked(new ComponentName(packageName, packageName + EMPTY_CLASS_NAME),
+                    application.user, () -> null, mLauncherActivityInfoCachingLogic,
+                    true, application.usingLowResIcon());
             applyPackageEntry(packageEntry, application, entry);
         } else {
             applyCacheEntry(entry, application);
@@ -379,10 +370,6 @@
     }
 
     /**
-<<<<<<< HEAD
-     * Creates an sql cursor for a query of a set of ItemInfoWithIcon icons and
-     * titles.
-=======
      * Fill in {@param mWorkspaceItemInfo} with the icon and label for {@param info}
      */
     public synchronized void getTitleAndIcon(
@@ -410,8 +397,8 @@
     }
 
     /**
-     * Creates an sql cursor for a query of a set of ItemInfoWithIcon icons and titles.
->>>>>>> 904a97c6
+     * Creates an sql cursor for a query of a set of ItemInfoWithIcon icons and
+     * titles.
      *
      * @param iconRequestInfos List of IconRequestInfos representing titles and
      *                         icons to query.
@@ -602,11 +589,7 @@
         try (LauncherIcons li = LauncherIcons.obtain(mContext)) {
             final BitmapInfo tempBitmap = li.createBadgedIconBitmap(
                     mContext.getDrawable(widgetSection.mSectionDrawable),
-<<<<<<< HEAD
                     Process.myUserHandle(), false);
-=======
-                    new BaseIconFactory.IconOptions());
->>>>>>> 904a97c6
             mWidgetCategoryBitmapInfos.put(infoInOut.widgetCategory, tempBitmap);
             infoInOut.bitmap = getBadgedIcon(tempBitmap, infoInOut.user);
         } catch (Exception e) {
