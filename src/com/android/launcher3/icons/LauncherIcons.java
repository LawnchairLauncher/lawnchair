--- conflicted
+++ resolved
@@ -17,21 +17,16 @@
 package com.android.launcher3.icons;
 
 import android.content.Context;
-<<<<<<< HEAD
-=======
 import android.graphics.drawable.AdaptiveIconDrawable;
 import android.graphics.drawable.Drawable;
 import android.os.UserHandle;
 
 import androidx.annotation.NonNull;
->>>>>>> 904a97c6
 
 import com.android.launcher3.Flags;
 import com.android.launcher3.InvariantDeviceProfile;
 import com.android.launcher3.graphics.IconShape;
-<<<<<<< HEAD
 import com.android.launcher3.graphics.LauncherPreviewRenderer;
-=======
 import com.android.launcher3.pm.UserCache;
 import com.android.launcher3.util.MainThreadInitializedObject;
 import com.android.launcher3.util.SafeCloseable;
@@ -39,16 +34,15 @@
 import com.android.launcher3.util.UserIconInfo;
 
 import java.util.concurrent.ConcurrentLinkedQueue;
->>>>>>> 904a97c6
 
 /**
- * Wrapper class to provide access to {@link BaseIconFactory} and also to provide pool of this class
+ * Wrapper class to provide access to {@link BaseIconFactory} and also to
+ * provide pool of this class
  * that are threadsafe.
  */
 public class LauncherIcons extends BaseIconFactory implements AutoCloseable {
 
-    private static final MainThreadInitializedObject<Pool> POOL =
-            new MainThreadInitializedObject<>(Pool::new);
+    private static final MainThreadInitializedObject<Pool> POOL = new MainThreadInitializedObject<>(Pool::new);
 
     public static LauncherIcons obtain(Context context) {
         return obtain(context, IconShape.getShape().enableShapeDetection());
@@ -58,30 +52,8 @@
      * Return a new Message instance from the global pool. Allows us to
      * avoid allocating new objects in many cases.
      */
-<<<<<<< HEAD
-    public static LauncherIcons obtain(Context context, boolean shapeDetection) {
-        if (context instanceof LauncherPreviewRenderer.PreviewContext) {
-            return ((LauncherPreviewRenderer.PreviewContext) context).newLauncherIcons(context);
-        }
-
-        int poolId;
-        synchronized (sPoolSync) {
-            if (sPool != null) {
-                LauncherIcons m = sPool;
-                sPool = m.next;
-                m.next = null;
-                return m;
-            }
-            poolId = sPoolId;
-        }
-
-        InvariantDeviceProfile idp = InvariantDeviceProfile.INSTANCE.get(context);
-        return new LauncherIcons(context, idp.fillResIconDpi, idp.iconBitmapSize, poolId,
-                shapeDetection);
-=======
     public static LauncherIcons obtain(Context context) {
         return POOL.get(context).obtain();
->>>>>>> 904a97c6
     }
 
     public static void clearPool(Context context) {
@@ -90,12 +62,6 @@
 
     private final ConcurrentLinkedQueue<LauncherIcons> mPool;
 
-<<<<<<< HEAD
-    protected LauncherIcons(Context context, int fillResIconDpi, int iconBitmapSize, int poolId,
-                            boolean shapeDetection) {
-        super(context, fillResIconDpi, iconBitmapSize, shapeDetection);
-        mPoolId = poolId;
-=======
     private MonochromeIconFactory mMonochromeIconFactory;
 
     protected LauncherIcons(Context context, int fillResIconDpi, int iconBitmapSize,
@@ -104,7 +70,6 @@
                 IconShape.INSTANCE.get(context).getShape().enableShapeDetection());
         mMonoIconEnabled = Themes.isThemedIconEnabled(context);
         mPool = pool;
->>>>>>> 904a97c6
     }
 
     /**
@@ -116,8 +81,6 @@
     }
 
     @Override
-<<<<<<< HEAD
-=======
     protected Drawable getMonochromeDrawable(AdaptiveIconDrawable base) {
         Drawable mono = super.getMonochromeDrawable(base);
         if (mono != null || !Flags.forceMonochromeAppIcons()) {
@@ -136,7 +99,6 @@
     }
 
     @Override
->>>>>>> 904a97c6
     public void close() {
         recycle();
     }
