/*
 * Copyright (C) 2016 The Android Open Source Project
 *
 * Licensed under the Apache License, Version 2.0 (the "License");
 * you may not use this file except in compliance with the License.
 * You may obtain a copy of the License at
 *
 *      http://www.apache.org/licenses/LICENSE-2.0
 *
 * Unless required by applicable law or agreed to in writing, software
 * distributed under the License is distributed on an "AS IS" BASIS,
 * WITHOUT WARRANTIES OR CONDITIONS OF ANY KIND, either express or implied.
 * See the License for the specific language governing permissions and
 * limitations under the License.
 */

package com.android.launcher3.icons;

import android.content.Context;
<<<<<<< HEAD
=======
import android.graphics.drawable.Drawable;
import android.os.UserHandle;

import androidx.annotation.NonNull;
>>>>>>> 96fe8417

import com.android.launcher3.InvariantDeviceProfile;
import com.android.launcher3.graphics.IconShape;
import com.android.launcher3.graphics.LauncherPreviewRenderer;
<<<<<<< HEAD
=======
import com.android.launcher3.pm.UserCache;
import com.android.launcher3.util.Themes;
import com.android.launcher3.util.UserIconInfo;
>>>>>>> 96fe8417

/**
 * Wrapper class to provide access to {@link BaseIconFactory} and also to provide pool of this class
 * that are threadsafe.
 */
public class LauncherIcons extends BaseIconFactory implements AutoCloseable {

    private static final Object sPoolSync = new Object();
    private static LauncherIcons sPool;
    private static int sPoolId = 0;

    public static LauncherIcons obtain(Context context) {
        return obtain(context, IconShape.getShape().enableShapeDetection());
    }

    /**
     * Return a new Message instance from the global pool. Allows us to
     * avoid allocating new objects in many cases.
     */
    public static LauncherIcons obtain(Context context, boolean shapeDetection) {
        if (context instanceof LauncherPreviewRenderer.PreviewContext) {
            return ((LauncherPreviewRenderer.PreviewContext) context).newLauncherIcons(context);
        }

        int poolId;
        synchronized (sPoolSync) {
            if (sPool != null) {
                LauncherIcons m = sPool;
                sPool = m.next;
                m.next = null;
                return m;
            }
            poolId = sPoolId;
        }

        InvariantDeviceProfile idp = InvariantDeviceProfile.INSTANCE.get(context);
        return new LauncherIcons(context, idp.fillResIconDpi, idp.iconBitmapSize, poolId,
                shapeDetection);
    }

    public static void clearPool() {
        synchronized (sPoolSync) {
            sPool = null;
            sPoolId++;
        }
    }

    private final int mPoolId;

    private LauncherIcons next;

    protected LauncherIcons(Context context, int fillResIconDpi, int iconBitmapSize, int poolId,
                            boolean shapeDetection) {
        super(context, fillResIconDpi, iconBitmapSize, shapeDetection);
        mPoolId = poolId;
    }

    /**
     * Recycles a LauncherIcons that may be in-use.
     */
    public void recycle() {
        synchronized (sPoolSync) {
            if (sPoolId != mPoolId) {
                return;
            }
            // Clear any temporary state variables
            clear();

            next = sPool;
            sPool = this;
        }
    }

    @Override
<<<<<<< HEAD
=======
    protected Drawable getMonochromeDrawable(Drawable base) {
        Drawable mono = super.getMonochromeDrawable(base);
        if (mono != null || !ENABLE_FORCED_MONO_ICON.get()) {
            return mono;
        }
        if (mMonochromeIconFactory == null) {
            mMonochromeIconFactory = new MonochromeIconFactory(mIconBitmapSize);
        }
        return mMonochromeIconFactory.wrap(base);
    }

    @NonNull
    @Override
    protected UserIconInfo getUserInfo(@NonNull UserHandle user) {
        return UserCache.INSTANCE.get(mContext).getUserInfo(user);
    }

    @Override
>>>>>>> 96fe8417
    public void close() {
        recycle();
    }
}<|MERGE_RESOLUTION|>--- conflicted
+++ resolved
@@ -17,26 +17,21 @@
 package com.android.launcher3.icons;
 
 import android.content.Context;
-<<<<<<< HEAD
-=======
 import android.graphics.drawable.Drawable;
 import android.os.UserHandle;
 
 import androidx.annotation.NonNull;
->>>>>>> 96fe8417
 
 import com.android.launcher3.InvariantDeviceProfile;
 import com.android.launcher3.graphics.IconShape;
 import com.android.launcher3.graphics.LauncherPreviewRenderer;
-<<<<<<< HEAD
-=======
 import com.android.launcher3.pm.UserCache;
 import com.android.launcher3.util.Themes;
 import com.android.launcher3.util.UserIconInfo;
->>>>>>> 96fe8417
 
 /**
- * Wrapper class to provide access to {@link BaseIconFactory} and also to provide pool of this class
+ * Wrapper class to provide access to {@link BaseIconFactory} and also to
+ * provide pool of this class
  * that are threadsafe.
  */
 public class LauncherIcons extends BaseIconFactory implements AutoCloseable {
@@ -86,7 +81,7 @@
     private LauncherIcons next;
 
     protected LauncherIcons(Context context, int fillResIconDpi, int iconBitmapSize, int poolId,
-                            boolean shapeDetection) {
+            boolean shapeDetection) {
         super(context, fillResIconDpi, iconBitmapSize, shapeDetection);
         mPoolId = poolId;
     }
@@ -108,8 +103,6 @@
     }
 
     @Override
-<<<<<<< HEAD
-=======
     protected Drawable getMonochromeDrawable(Drawable base) {
         Drawable mono = super.getMonochromeDrawable(base);
         if (mono != null || !ENABLE_FORCED_MONO_ICON.get()) {
@@ -128,7 +121,6 @@
     }
 
     @Override
->>>>>>> 96fe8417
     public void close() {
         recycle();
     }
