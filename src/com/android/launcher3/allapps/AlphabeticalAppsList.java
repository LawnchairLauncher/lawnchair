/*
 * Copyright (C) 2015 The Android Open Source Project
 *
 * Licensed under the Apache License, Version 2.0 (the "License");
 * you may not use this file except in compliance with the License.
 * You may obtain a copy of the License at
 *
 *      http://www.apache.org/licenses/LICENSE-2.0
 *
 * Unless required by applicable law or agreed to in writing, software
 * distributed under the License is distributed on an "AS IS" BASIS,
 * WITHOUT WARRANTIES OR CONDITIONS OF ANY KIND, either express or implied.
 * See the License for the specific language governing permissions and
 * limitations under the License.
 */
package com.android.launcher3.allapps;


import android.content.Context;
<<<<<<< HEAD
import android.content.pm.LauncherActivityInfo;

import android.graphics.Color;
import android.os.UserHandle;
import androidx.core.graphics.ColorUtils;
import ch.deletescape.lawnchair.LawnchairPreferences;
import ch.deletescape.lawnchair.LawnchairUtilsKt;
import ch.deletescape.lawnchair.allapps.AppColorComparator;
import ch.deletescape.lawnchair.groups.DrawerFolderInfo;
import ch.deletescape.lawnchair.groups.DrawerFolderItem;
import com.android.launcher3.AppInfo;
import com.android.launcher3.Launcher;
import com.android.launcher3.LauncherAppState;
import com.android.launcher3.Utilities;
import com.android.launcher3.compat.AlphabeticIndexCompat;
import com.android.launcher3.compat.LauncherAppsCompat;
import com.android.launcher3.compat.UserManagerCompat;
import com.android.launcher3.icons.IconCache;
import com.android.launcher3.shortcuts.DeepShortcutManager;
=======

import com.android.launcher3.BaseDraggingActivity;
import com.android.launcher3.model.data.AppInfo;
>>>>>>> 7b96ec1f
import com.android.launcher3.util.ComponentKey;
import com.android.launcher3.util.ItemInfoMatcher;
import com.android.launcher3.util.LabelComparator;

import java.util.ArrayList;
import java.util.Collections;
import java.util.List;
import java.util.Locale;
import java.util.Map;
import java.util.Set;
import java.util.TreeMap;
import kotlin.Unit;

/**
 * The alphabetically sorted list of applications.
 */
public class AlphabeticalAppsList implements AllAppsStore.OnUpdateListener {

    public static final String TAG = "AlphabeticalAppsList";

    private static final int FAST_SCROLL_FRACTION_DISTRIBUTE_BY_ROWS_FRACTION = 0;
    private static final int FAST_SCROLL_FRACTION_DISTRIBUTE_BY_NUM_SECTIONS = 1;

    private final int mFastScrollDistributionMode = FAST_SCROLL_FRACTION_DISTRIBUTE_BY_NUM_SECTIONS;

    /**
     * Info about a fast scroller section, depending if sections are merged, the fast scroller
     * sections will not be the same set as the section headers.
     */
    public static class FastScrollSectionInfo {
        // The section name
        public String sectionName;
        // The AdapterItem to scroll to for this section
        public AdapterItem fastScrollToItem;
        // The touch fraction that should map to this fast scroll section info
        public float touchFraction;
        // The color of this fast scroll section
        public int color;

        public FastScrollSectionInfo(String sectionName, int color) {
            this.sectionName = sectionName;
            this.color = color;
        }
    }

    /**
     * Info about a particular adapter item (can be either section or app)
     */
    public static class AdapterItem {
        /** Common properties */
        // The index of this adapter item in the list
        public int position;
        // The type of this item
        public int viewType;

        /** App-only properties */
        // The section name of this app.  Note that there can be multiple items with different
        // sectionNames in the same section
        public String sectionName = null;
        // The row that this item shows up on
        public int rowIndex;
        // The index of this app in the row
        public int rowAppIndex;
        // The associated AppInfo for the app
        public AppInfo appInfo = null;
        // The index of this app not including sections
        public int appIndex = -1;

        /**
         * Folder-only properties
         */
        // The associated folder for the folder
        public DrawerFolderItem folderItem = null;

        /**
         * Search suggestion-only properties
         */
        public String suggestion;

        public static AdapterItem asApp(int pos, String sectionName, AppInfo appInfo,
                                        int appIndex) {
            AdapterItem item = new AdapterItem();
            item.viewType = AllAppsGridAdapter.VIEW_TYPE_ICON;
            item.position = pos;
            item.sectionName = sectionName;
            item.appInfo = appInfo;
            item.appIndex = appIndex;
            return item;
        }

        public static AdapterItem asEmptySearch(int pos) {
            AdapterItem item = new AdapterItem();
            item.viewType = AllAppsGridAdapter.VIEW_TYPE_EMPTY_SEARCH;
            item.position = pos;
            return item;
        }

        public static AdapterItem asAllAppsDivider(int pos) {
            AdapterItem item = new AdapterItem();
            item.viewType = AllAppsGridAdapter.VIEW_TYPE_ALL_APPS_DIVIDER;
            item.position = pos;
            return item;
        }

        public static AdapterItem asMarketSearch(int pos) {
            AdapterItem item = new AdapterItem();
            item.viewType = AllAppsGridAdapter.VIEW_TYPE_SEARCH_MARKET;
            item.position = pos;
            return item;
        }
<<<<<<< HEAD

        public static AdapterItem asWorkTabFooter(int pos) {
            AdapterItem item = new AdapterItem();
            item.viewType = AllAppsGridAdapter.VIEW_TYPE_WORK_TAB_FOOTER;
            item.position = pos;
            return item;
        }

        public static AdapterItem asFolder(int pos, String sectionName,
                DrawerFolderInfo folderInfo, int folderIndex) {
            AdapterItem item = new AdapterItem();
            item.viewType = AllAppsGridAdapter.VIEW_TYPE_FOLDER;
            item.position = pos;
            item.sectionName = sectionName;
            item.folderItem = new DrawerFolderItem(folderInfo, folderIndex);
            return item;
        }

        public static AdapterItem asSearchSuggestion(int pos, String suggestion) {
            AdapterItem item = new AdapterItem();
            item.viewType = AllAppsGridAdapter.VIEW_TYPE_SEARCH_SUGGESTION;
            item.position = pos;
            item.suggestion = suggestion;
            return item;
        }
=======
>>>>>>> 7b96ec1f
    }

    private final BaseDraggingActivity mLauncher;

    // The set of apps from the system
    private final List<AppInfo> mApps = new ArrayList<>();
    private final AllAppsStore mAllAppsStore;

    // The set of filtered apps with the current filter
    private final List<AppInfo> mFilteredApps = new ArrayList<>();
    // The current set of adapter items
    private final ArrayList<AdapterItem> mAdapterItems = new ArrayList<>();
    // The set of sections that we allow fast-scrolling to (includes non-merged sections)
    private final List<FastScrollSectionInfo> mFastScrollerSections = new ArrayList<>();
    // Is it the work profile app list.
    private boolean mIsWork;

    // The of ordered component names as a result of a search query
    private ArrayList<ComponentKey> mSearchResults;
<<<<<<< HEAD
    private HashMap<AppInfo, String> mCachedSectionNames = new HashMap<>();
=======
>>>>>>> 7b96ec1f
    private AllAppsGridAdapter mAdapter;
    private AppInfoComparator mAppNameComparator;
    private AppColorComparator mAppColorComparator;
    private final int mNumAppsPerRow;
    private int mNumAppRowsInAdapter;
    private ItemInfoMatcher mItemFilter;
    private LawnchairPreferences prefs;

    private List<String> mSearchSuggestions;

    public AlphabeticalAppsList(Context context, AllAppsStore appsStore, boolean isWork) {
        mAllAppsStore = appsStore;
        mLauncher = BaseDraggingActivity.fromContext(context);
        mAppNameComparator = new AppInfoComparator(context);
        mAppColorComparator = new AppColorComparator(context);
        mIsWork = isWork;
        mNumAppsPerRow = mLauncher.getDeviceProfile().inv.numColsDrawer;
        mAllAppsStore.addUpdateListener(this);
        prefs = Utilities.getLawnchairPrefs(context);
    }

    public void updateItemFilter(ItemInfoMatcher itemFilter) {
        this.mItemFilter = itemFilter;
        onAppsUpdated();
    }

    /**
     * Sets the adapter to notify when this dataset changes.
     */
    public void setAdapter(AllAppsGridAdapter adapter) {
        mAdapter = adapter;
    }

    /**
     * Returns all the apps.
     */
    public List<AppInfo> getApps() {
        return mApps;
    }

    /**
     * Returns fast scroller sections of all the current filtered applications.
     */
    public List<FastScrollSectionInfo> getFastScrollerSections() {
        return mFastScrollerSections;
    }

    /**
     * Returns the current filtered list of applications broken down into their sections.
     */
    public List<AdapterItem> getAdapterItems() {
        return mAdapterItems;
    }

    /**
     * Returns the number of rows of applications
     */
    public int getNumAppRows() {
        return mNumAppRowsInAdapter;
    }

    /**
     * Returns the number of applications in this list.
     */
    public int getNumFilteredApps() {
        return mFilteredApps.size();
    }

    /**
     * Returns whether there are is a filter set.
     */
    public boolean hasFilter() {
        return (mSearchResults != null);
    }

    /**
     * Returns whether there are suggestions.
     */
    public boolean hasSuggestions() {
        return mSearchSuggestions != null && !mSearchSuggestions.isEmpty();
    }

    /**
     * Returns whether there are no filtered results.
     */
    public boolean hasNoFilteredResults() {
        return (mSearchResults != null) && mFilteredApps.isEmpty() && (mSearchSuggestions != null) && mSearchSuggestions.isEmpty();
    }

    public List<AppInfo> getFilteredApps() {
        return mFilteredApps;
    }

    /**
     * Sets the sorted list of filtered components.
     */
    public boolean setOrderedFilter(ArrayList<ComponentKey> f) {
        if (mSearchResults != f) {
            boolean same = mSearchResults != null && mSearchResults.equals(f);
            mSearchResults = f;
            onAppsUpdated();
            return !same;
        }
        return false;
    }

    public boolean setSearchSuggestions(List<String> suggestions) {
        if (mSearchSuggestions != suggestions) {
            boolean same = mSearchSuggestions != null && mSearchSuggestions.equals(suggestions);
            mSearchSuggestions = suggestions;
            onAppsUpdated();
            return !same;
        }
        return false;
    }

    /**
     * Updates internals when the set of apps are updated.
     */
    @Override
    public void onAppsUpdated() {
        // Sort the list of apps
        mApps.clear();

        for (AppInfo app : mAllAppsStore.getApps()) {
            if (mItemFilter == null || mItemFilter.matches(app, null) || hasFilter()) {
                mApps.add(app);
            }
        }

        if (prefs.getSortDrawerByColors()) {
            Collections.sort(mApps, mAppColorComparator);
        } else {
            Collections.sort(mApps, mAppNameComparator);
        }

        // As a special case for some languages (currently only Simplified Chinese), we may need to
        // coalesce sections
        Locale curLocale = mLauncher.getResources().getConfiguration().locale;
        boolean localeRequiresSectionSorting =
                curLocale.getLanguage().equals(Locale.SIMPLIFIED_CHINESE.getLanguage()) &&
                        curLocale.getCountry().equals(Locale.SIMPLIFIED_CHINESE.getCountry());
        if (localeRequiresSectionSorting) {
            // Compute the section headers. We use a TreeMap with the section name comparator to
            // ensure that the sections are ordered when we iterate over it later
            TreeMap<String, ArrayList<AppInfo>> sectionMap = new TreeMap<>(new LabelComparator());
            for (AppInfo info : mApps) {
                // Add the section to the cache
<<<<<<< HEAD
                String sectionName = getAndUpdateCachedSectionName(info);
=======
                String sectionName = info.sectionName;
>>>>>>> 7b96ec1f

                // Add it to the mapping
                ArrayList<AppInfo> sectionApps = sectionMap.get(sectionName);
                if (sectionApps == null) {
                    sectionApps = new ArrayList<>();
                    sectionMap.put(sectionName, sectionApps);
                }
                sectionApps.add(info);
            }

            // Add each of the section apps to the list in order
            mApps.clear();
            for (Map.Entry<String, ArrayList<AppInfo>> entry : sectionMap.entrySet()) {
                mApps.addAll(entry.getValue());
            }
<<<<<<< HEAD
        } else {
            // Just compute the section headers for use below
            for (AppInfo info : mApps) {
                // Add the section to the cache
                getAndUpdateCachedSectionName(info);
            }
=======
>>>>>>> 7b96ec1f
        }

        // Recompose the set of adapter items from the current set of apps
        updateAdapterItems();
    }

    /**
     * Updates the set of filtered apps with the current filter.  At this point, we expect
     * mCachedSectionNames to have been calculated for the set of all apps in mApps.
     */
    private void updateAdapterItems() {
        LawnchairUtilsKt.getWorkerHandler().postAtFrontOfQueue(() -> {
            refillAdapterItems();
            LawnchairUtilsKt.getMainHandler().postAtFrontOfQueue(this::refreshRecyclerView);
        });
    }

    private void refreshRecyclerView() {
        if (mAdapter != null) {
            mAdapter.notifyDataSetChanged();
        }
    }

    private void refillAdapterItems() {
        String lastSectionName = null;
        FastScrollSectionInfo lastFastScrollerSectionInfo = null;
        int position = 0;
        int appIndex = 0;
        int folderIndex = 0;

        // Prepare to update the list of sections, filtered apps, etc.
        mFilteredApps.clear();
        mFastScrollerSections.clear();
        mAdapterItems.clear();

        // Search suggestions should be all the way to the top
        if (hasFilter() && hasSuggestions()) {
            for (String suggestion : mSearchSuggestions) {
                mAdapterItems.add(AdapterItem.asSearchSuggestion(position++, suggestion));
            }
        }

        // Drawer folders are arranged before all the apps
        if (!hasFilter()) {
            for (DrawerFolderInfo info : getFolderInfos()) {
                String sectionName = "#";

                // Create a new section if the section names do not match
                if (!sectionName.equals(lastSectionName)) {
                    lastSectionName = sectionName;
                    lastFastScrollerSectionInfo = new FastScrollSectionInfo(sectionName,
                            Color.WHITE);
                    mFastScrollerSections.add(lastFastScrollerSectionInfo);
                }

                info.setAppsStore(mAllAppsStore);
                // Create an folder item
                AdapterItem appItem = AdapterItem
                        .asFolder(position++, sectionName, info, folderIndex++);
                if (lastFastScrollerSectionInfo.fastScrollToItem == null) {
                    lastFastScrollerSectionInfo.fastScrollToItem = appItem;
                }
                mAdapterItems.add(appItem);
            }
        }

        Set<ComponentKey> folderFilters = getFolderFilteredApps();

        // Recreate the filtered and sectioned apps (for convenience for the grid layout) from the
        // ordered set of sections
        for (AppInfo info : getFiltersAppInfos()) {
<<<<<<< HEAD
            if (!hasFilter() && folderFilters.contains(info.toComponentKey())) {
                continue;
            }
            String sectionName = getAndUpdateCachedSectionName(info);
=======
            String sectionName = info.sectionName;
>>>>>>> 7b96ec1f

            // Create a new section if the section names do not match
            if (!sectionName.equals(lastSectionName)) {
                lastSectionName = sectionName;
                int color = 0;
                if (prefs.getSortDrawerByColors()) {
                    color = info.iconColor;
                }
                lastFastScrollerSectionInfo = new FastScrollSectionInfo(sectionName, color);
                mFastScrollerSections.add(lastFastScrollerSectionInfo);
            }

            // Create an app item
            AdapterItem appItem = AdapterItem.asApp(position++, sectionName, info, appIndex++);
            if (lastFastScrollerSectionInfo.fastScrollToItem == null) {
                lastFastScrollerSectionInfo.fastScrollToItem = appItem;
            }
            mAdapterItems.add(appItem);
            mFilteredApps.add(info);
        }

        if (hasFilter()) {
            // Append the search market item
            if (hasNoFilteredResults() && !hasSuggestions()) {
                mAdapterItems.add(AdapterItem.asEmptySearch(position++));
            } else {
                mAdapterItems.add(AdapterItem.asAllAppsDivider(position++));
            }
            mAdapterItems.add(AdapterItem.asMarketSearch(position++));
        }

        if (mNumAppsPerRow != 0) {
            // Update the number of rows in the adapter after we do all the merging (otherwise, we
            // would have to shift the values again)
            int numAppsInSection = 0;
            int numAppsInRow = 0;
            int rowIndex = -1;
            for (AdapterItem item : mAdapterItems) {
                item.rowIndex = 0;
                if (AllAppsGridAdapter.isDividerViewType(item.viewType)) {
                    numAppsInSection = 0;
                } else if (AllAppsGridAdapter.isIconViewType(item.viewType)) {
                    if (numAppsInSection % mNumAppsPerRow == 0) {
                        numAppsInRow = 0;
                        rowIndex++;
                    }
                    item.rowIndex = rowIndex;
                    item.rowAppIndex = numAppsInRow;
                    numAppsInSection++;
                    numAppsInRow++;
                }
            }
            mNumAppRowsInAdapter = rowIndex + 1;

            // Pre-calculate all the fast scroller fractions
            switch (mFastScrollDistributionMode) {
                case FAST_SCROLL_FRACTION_DISTRIBUTE_BY_ROWS_FRACTION:
                    float rowFraction = 1f / mNumAppRowsInAdapter;
                    for (FastScrollSectionInfo info : mFastScrollerSections) {
                        AdapterItem item = info.fastScrollToItem;
                        if (!AllAppsGridAdapter.isIconViewType(item.viewType)) {
                            info.touchFraction = 0f;
                            continue;
                        }

                        float subRowFraction = item.rowAppIndex * (rowFraction / mNumAppsPerRow);
                        info.touchFraction = item.rowIndex * rowFraction + subRowFraction;
                    }
                    break;
                case FAST_SCROLL_FRACTION_DISTRIBUTE_BY_NUM_SECTIONS:
                    float perSectionTouchFraction = 1f / mFastScrollerSections.size();
                    float cumulativeTouchFraction = 0f;
                    for (FastScrollSectionInfo info : mFastScrollerSections) {
                        AdapterItem item = info.fastScrollToItem;
                        if (!AllAppsGridAdapter.isIconViewType(item.viewType)) {
                            info.touchFraction = 0f;
                            continue;
                        }
                        info.touchFraction = cumulativeTouchFraction;
                        cumulativeTouchFraction += perSectionTouchFraction;
                    }
                    break;
            }
        }
<<<<<<< HEAD

        // Add the work profile footer if required.
        if (shouldShowWorkFooter()) {
            mAdapterItems.add(AdapterItem.asWorkTabFooter(position++));
        }
    }

    private boolean shouldShowWorkFooter() {
        return mIsWork && Utilities.ATLEAST_P &&
                (DeepShortcutManager.getInstance(mLauncher).hasHostPermission()
                        || Utilities
                        .hasPermission(mLauncher, "android.permission.MODIFY_QUIET_MODE"));
=======
>>>>>>> 7b96ec1f
    }

    private List<AppInfo> getFiltersAppInfos() {
        if (mSearchResults == null) {
            return mApps;
        }

        final LauncherAppsCompat launcherApps = LauncherAppsCompat.getInstance(mLauncher);
        final UserHandle user = android.os.Process.myUserHandle();
        final IconCache iconCache = LauncherAppState.getInstance(mLauncher).getIconCache();
        boolean quietMode = UserManagerCompat.getInstance(mLauncher).isQuietModeEnabled(user);
        ArrayList<AppInfo> result = new ArrayList<>();
        for (ComponentKey key : mSearchResults) {
            AppInfo match = mAllAppsStore.getApp(key);
            if (match != null) {
                result.add(match);
            } else {
                for (LauncherActivityInfo info : launcherApps
                        .getActivityList(key.componentName.getPackageName(), user)) {
                    if (info.getComponentName().equals(key.componentName)) {
                        final AppInfo appInfo = new AppInfo(info, user, quietMode);
                        iconCache.getTitleAndIcon(appInfo, false);
                        result.add(appInfo);
                        break;
                    }
                }
            }
        }
        return result;
    }
<<<<<<< HEAD

    /**
     * Returns the cached section name for the given title, recomputing and updating the cache if
     * the title has no cached section name.
     */
    private String getAndUpdateCachedSectionName(AppInfo info) {
        String sectionName = mCachedSectionNames.get(info);
        if (sectionName == null) {
            if (prefs.getSortDrawerByColors()) {
                float[] hsl = new float[3];
                ColorUtils.colorToHSL(info.iconColor, hsl);
                sectionName = String.format("%d:%d:%d", AppColorComparator.remapHue(hsl[0]), AppColorComparator.remap(hsl[2]), AppColorComparator.remap(hsl[1]));
            } else {
                sectionName = mIndexer.computeSectionName(info.title);
            }
            mCachedSectionNames.put(info, sectionName);
        }
        return sectionName;
    }

    public void setIsWork(boolean isWork) {
        mIsWork = isWork;
    }

    private List<DrawerFolderInfo> getFolderInfos() {
        return Utilities.getLawnchairPrefs(mLauncher)
                .getAppGroupsManager()
                .getDrawerFolders()
                .getFolderInfos(this);
    }

    private Set<ComponentKey> getFolderFilteredApps() {
        return Utilities.getLawnchairPrefs(mLauncher)
                .getAppGroupsManager()
                .getDrawerFolders()
                .getHiddenComponents();
    }

    public void reset() {
        updateAdapterItems();
    }

=======
>>>>>>> 7b96ec1f
}<|MERGE_RESOLUTION|>--- conflicted
+++ resolved
@@ -17,7 +17,9 @@
 
 
 import android.content.Context;
-<<<<<<< HEAD
+
+import com.android.launcher3.BaseDraggingActivity;
+import com.android.launcher3.model.data.AppInfo;
 import android.content.pm.LauncherActivityInfo;
 
 import android.graphics.Color;
@@ -37,11 +39,6 @@
 import com.android.launcher3.compat.UserManagerCompat;
 import com.android.launcher3.icons.IconCache;
 import com.android.launcher3.shortcuts.DeepShortcutManager;
-=======
-
-import com.android.launcher3.BaseDraggingActivity;
-import com.android.launcher3.model.data.AppInfo;
->>>>>>> 7b96ec1f
 import com.android.launcher3.util.ComponentKey;
 import com.android.launcher3.util.ItemInfoMatcher;
 import com.android.launcher3.util.LabelComparator;
@@ -152,14 +149,6 @@
             item.position = pos;
             return item;
         }
-<<<<<<< HEAD
-
-        public static AdapterItem asWorkTabFooter(int pos) {
-            AdapterItem item = new AdapterItem();
-            item.viewType = AllAppsGridAdapter.VIEW_TYPE_WORK_TAB_FOOTER;
-            item.position = pos;
-            return item;
-        }
 
         public static AdapterItem asFolder(int pos, String sectionName,
                 DrawerFolderInfo folderInfo, int folderIndex) {
@@ -178,8 +167,6 @@
             item.suggestion = suggestion;
             return item;
         }
-=======
->>>>>>> 7b96ec1f
     }
 
     private final BaseDraggingActivity mLauncher;
@@ -199,10 +186,7 @@
 
     // The of ordered component names as a result of a search query
     private ArrayList<ComponentKey> mSearchResults;
-<<<<<<< HEAD
     private HashMap<AppInfo, String> mCachedSectionNames = new HashMap<>();
-=======
->>>>>>> 7b96ec1f
     private AllAppsGridAdapter mAdapter;
     private AppInfoComparator mAppNameComparator;
     private AppColorComparator mAppColorComparator;
@@ -351,11 +335,7 @@
             TreeMap<String, ArrayList<AppInfo>> sectionMap = new TreeMap<>(new LabelComparator());
             for (AppInfo info : mApps) {
                 // Add the section to the cache
-<<<<<<< HEAD
-                String sectionName = getAndUpdateCachedSectionName(info);
-=======
                 String sectionName = info.sectionName;
->>>>>>> 7b96ec1f
 
                 // Add it to the mapping
                 ArrayList<AppInfo> sectionApps = sectionMap.get(sectionName);
@@ -371,15 +351,6 @@
             for (Map.Entry<String, ArrayList<AppInfo>> entry : sectionMap.entrySet()) {
                 mApps.addAll(entry.getValue());
             }
-<<<<<<< HEAD
-        } else {
-            // Just compute the section headers for use below
-            for (AppInfo info : mApps) {
-                // Add the section to the cache
-                getAndUpdateCachedSectionName(info);
-            }
-=======
->>>>>>> 7b96ec1f
         }
 
         // Recompose the set of adapter items from the current set of apps
@@ -451,14 +422,7 @@
         // Recreate the filtered and sectioned apps (for convenience for the grid layout) from the
         // ordered set of sections
         for (AppInfo info : getFiltersAppInfos()) {
-<<<<<<< HEAD
-            if (!hasFilter() && folderFilters.contains(info.toComponentKey())) {
-                continue;
-            }
-            String sectionName = getAndUpdateCachedSectionName(info);
-=======
             String sectionName = info.sectionName;
->>>>>>> 7b96ec1f
 
             // Create a new section if the section names do not match
             if (!sectionName.equals(lastSectionName)) {
@@ -543,21 +507,6 @@
                     break;
             }
         }
-<<<<<<< HEAD
-
-        // Add the work profile footer if required.
-        if (shouldShowWorkFooter()) {
-            mAdapterItems.add(AdapterItem.asWorkTabFooter(position++));
-        }
-    }
-
-    private boolean shouldShowWorkFooter() {
-        return mIsWork && Utilities.ATLEAST_P &&
-                (DeepShortcutManager.getInstance(mLauncher).hasHostPermission()
-                        || Utilities
-                        .hasPermission(mLauncher, "android.permission.MODIFY_QUIET_MODE"));
-=======
->>>>>>> 7b96ec1f
     }
 
     private List<AppInfo> getFiltersAppInfos() {
@@ -588,26 +537,6 @@
         }
         return result;
     }
-<<<<<<< HEAD
-
-    /**
-     * Returns the cached section name for the given title, recomputing and updating the cache if
-     * the title has no cached section name.
-     */
-    private String getAndUpdateCachedSectionName(AppInfo info) {
-        String sectionName = mCachedSectionNames.get(info);
-        if (sectionName == null) {
-            if (prefs.getSortDrawerByColors()) {
-                float[] hsl = new float[3];
-                ColorUtils.colorToHSL(info.iconColor, hsl);
-                sectionName = String.format("%d:%d:%d", AppColorComparator.remapHue(hsl[0]), AppColorComparator.remap(hsl[2]), AppColorComparator.remap(hsl[1]));
-            } else {
-                sectionName = mIndexer.computeSectionName(info.title);
-            }
-            mCachedSectionNames.put(info, sectionName);
-        }
-        return sectionName;
-    }
 
     public void setIsWork(boolean isWork) {
         mIsWork = isWork;
@@ -631,6 +560,4 @@
         updateAdapterItems();
     }
 
-=======
->>>>>>> 7b96ec1f
 }