/*
 * Copyright (C) 2015 The Android Open Source Project
 *
 * Licensed under the Apache License, Version 2.0 (the "License");
 * you may not use this file except in compliance with the License.
 * You may obtain a copy of the License at
 *
 *      http://www.apache.org/licenses/LICENSE-2.0
 *
 * Unless required by applicable law or agreed to in writing, software
 * distributed under the License is distributed on an "AS IS" BASIS,
 * WITHOUT WARRANTIES OR CONDITIONS OF ANY KIND, either express or implied.
 * See the License for the specific language governing permissions and
 * limitations under the License.
 *
 * Modifications copyright 2021, Lawnchair
 */
package com.android.launcher3.allapps;

import android.content.Context;

import androidx.annotation.Nullable;
import androidx.recyclerview.widget.DiffUtil;

import com.android.launcher3.allapps.BaseAllAppsAdapter.AdapterItem;
import com.android.launcher3.model.data.AppInfo;
import com.android.launcher3.model.data.ItemInfo;
import com.android.launcher3.util.LabelComparator;
import com.android.launcher3.views.ActivityContext;

import java.util.ArrayList;
import java.util.List;
import java.util.Locale;
import java.util.Objects;
import java.util.TreeMap;
import java.util.function.Predicate;
import java.util.stream.Collectors;
import java.util.stream.Stream;

/**
 * The alphabetically sorted list of applications.
 *
 * @param <T> Type of context inflating this view.
 */
public class AlphabeticalAppsList<T extends Context & ActivityContext> implements
        AllAppsStore.OnUpdateListener {

    public static final String TAG = "AlphabeticalAppsList";

    private final WorkProfileManager mWorkProviderManager;

    /**
     * Info about a fast scroller section, depending if sections are merged, the fast scroller
     * sections will not be the same set as the section headers.
     */
    public static class FastScrollSectionInfo {
        // The section name
        public final String sectionName;
        // The item position
        public final int position;

        public FastScrollSectionInfo(String sectionName, int position) {
            this.sectionName = sectionName;
            this.position = position;
        }
    }


    private final T mActivityContext;

    // The set of apps from the system
    private final List<AppInfo> mApps = new ArrayList<>();
    @Nullable
    private final AllAppsStore mAllAppsStore;

    // The number of results in current adapter
    private int mAccessibilityResultsCount = 0;
    // The current set of adapter items
    private final ArrayList<AdapterItem> mAdapterItems = new ArrayList<>();
    // The set of sections that we allow fast-scrolling to (includes non-merged sections)
    private final List<FastScrollSectionInfo> mFastScrollerSections = new ArrayList<>();

    // The of ordered component names as a result of a search query
    private final ArrayList<AdapterItem> mSearchResults = new ArrayList<>();
    private BaseAllAppsAdapter<T> mAdapter;
    private AppInfoComparator mAppNameComparator;
    private final int mNumAppsPerRowAllApps;
    private int mNumAppRowsInAdapter;
    private Predicate<ItemInfo> mItemFilter;

    public AlphabeticalAppsList(Context context, @Nullable AllAppsStore appsStore,
            WorkProfileManager workProfileManager) {
        mAllAppsStore = appsStore;
        mActivityContext = ActivityContext.lookupContext(context);
        mAppNameComparator = new AppInfoComparator(context);
        mWorkProviderManager = workProfileManager;
        mNumAppsPerRowAllApps = mActivityContext.getDeviceProfile().inv.numAllAppsColumns;
        if (mAllAppsStore != null) {
            mAllAppsStore.addUpdateListener(this);
        }
    }

    public void updateItemFilter(Predicate<ItemInfo> itemFilter) {
        this.mItemFilter = itemFilter;
        onAppsUpdated();
    }

    /**
     * Sets the adapter to notify when this dataset changes.
     */
    public void setAdapter(BaseAllAppsAdapter<T> adapter) {
        mAdapter = adapter;
    }

    /**
     * Returns fast scroller sections of all the current filtered applications.
     */
    public List<FastScrollSectionInfo> getFastScrollerSections() {
        return mFastScrollerSections;
    }

    /**
     * Returns the current filtered list of applications broken down into their sections.
     */
    public List<AdapterItem> getAdapterItems() {
        return mAdapterItems;
    }

    /**
     * Returns the child adapter item with IME launch focus.
     */
    public AdapterItem getFocusedChild() {
        if (mAdapterItems.size() == 0 || getFocusedChildIndex() == -1) {
            return null;
        }
        return mAdapterItems.get(getFocusedChildIndex());
    }

    /**
     * Returns the index of the child with IME launch focus.
     */
    public int getFocusedChildIndex() {
        for (AdapterItem item : mAdapterItems) {
            if (item.isCountedForAccessibility()) {
                return mAdapterItems.indexOf(item);
            }
        }
        return -1;
    }

    /**
     * Returns the number of rows of applications
     */
    public int getNumAppRows() {
        return mNumAppRowsInAdapter;
    }

    /**
     * Returns the number of applications in this list.
     */
    public int getNumFilteredApps() {
        return mAccessibilityResultsCount;
    }

    /**
     * Returns whether there are search results which will hide the A-Z list.
     */
    public boolean hasSearchResults() {
        return !mSearchResults.isEmpty();
    }

    /**
     * Sets results list for search
     */
    public boolean setSearchResults(ArrayList<AdapterItem> results) {
        if (Objects.equals(results, mSearchResults)) {
            return false;
        }
        mSearchResults.clear();
        if (results != null) {
            mSearchResults.addAll(results);
        }
        updateAdapterItems();
        return true;
    }

    /**
     * Updates internals when the set of apps are updated.
     */
    @Override
    public void onAppsUpdated() {
        if (mAllAppsStore == null) {
            return;
        }
        // Sort the list of apps
        mApps.clear();

<<<<<<< HEAD
        for (AppInfo app : mAllAppsStore.getApps()) {
            if (mItemFilter == null || mItemFilter.matches(app, null)) {
                mApps.add(app);
            }
=======
        Stream<AppInfo> appSteam = Stream.of(mAllAppsStore.getApps());
        if (!hasSearchResults() && mItemFilter != null) {
            appSteam = appSteam.filter(mItemFilter);
>>>>>>> fc786807
        }
        appSteam = appSteam.sorted(mAppNameComparator);

        // As a special case for some languages (currently only Simplified Chinese), we may need to
        // coalesce sections
        Locale curLocale = mActivityContext.getResources().getConfiguration().locale;
        boolean localeRequiresSectionSorting = curLocale.equals(Locale.SIMPLIFIED_CHINESE);
        if (localeRequiresSectionSorting) {
            // Compute the section headers. We use a TreeMap with the section name comparator to
            // ensure that the sections are ordered when we iterate over it later
            appSteam = appSteam.collect(Collectors.groupingBy(
                    info -> info.sectionName,
                    () -> new TreeMap<>(new LabelComparator()),
                    Collectors.toCollection(ArrayList::new)))
                    .values()
                    .stream()
                    .flatMap(ArrayList::stream);
        }

        appSteam.forEachOrdered(mApps::add);
        // Recompose the set of adapter items from the current set of apps
        if (mSearchResults.isEmpty()) {
            updateAdapterItems();
        }
    }

    /**
     * Updates the set of filtered apps with the current filter. At this point, we expect
     * mCachedSectionNames to have been calculated for the set of all apps in mApps.
     */
    public void updateAdapterItems() {
        List<AdapterItem> oldItems = new ArrayList<>(mAdapterItems);
        // Prepare to update the list of sections, filtered apps, etc.
        mFastScrollerSections.clear();
        mAdapterItems.clear();
        mAccessibilityResultsCount = 0;

        // Recreate the filtered and sectioned apps (for convenience for the grid layout) from the
        // ordered set of sections
        if (hasSearchResults()) {
            mAdapterItems.addAll(mSearchResults);
        } else {
            int position = 0;
            boolean addApps = true;
            if (mWorkProviderManager != null) {
                position += mWorkProviderManager.addWorkItems(mAdapterItems);
                addApps = mWorkProviderManager.shouldShowWorkApps();
            }
            if (addApps) {
                String lastSectionName = null;
                for (AppInfo info : mApps) {
                    mAdapterItems.add(AdapterItem.asApp(info));

                    String sectionName = info.sectionName;
                    // Create a new section if the section names do not match
                    if (!sectionName.equals(lastSectionName)) {
                        lastSectionName = sectionName;
                        mFastScrollerSections.add(new FastScrollSectionInfo(sectionName, position));
                    }
                    position++;
                }
            }
        }
        mAccessibilityResultsCount = (int) mAdapterItems.stream()
                .filter(AdapterItem::isCountedForAccessibility).count();

        if (mNumAppsPerRowAllApps != 0) {
            // Update the number of rows in the adapter after we do all the merging (otherwise, we
            // would have to shift the values again)
            int numAppsInSection = 0;
            int numAppsInRow = 0;
            int rowIndex = -1;
            for (AdapterItem item : mAdapterItems) {
                item.rowIndex = 0;
                if (BaseAllAppsAdapter.isDividerViewType(item.viewType)) {
                    numAppsInSection = 0;
                } else if (BaseAllAppsAdapter.isIconViewType(item.viewType)) {
                    if (numAppsInSection % mNumAppsPerRowAllApps == 0) {
                        numAppsInRow = 0;
                        rowIndex++;
                    }
                    item.rowIndex = rowIndex;
                    item.rowAppIndex = numAppsInRow;
                    numAppsInSection++;
                    numAppsInRow++;
                }
            }
            mNumAppRowsInAdapter = rowIndex + 1;
        }

        if (mAdapter != null) {
            DiffUtil.calculateDiff(new MyDiffCallback(oldItems, mAdapterItems), false)
                    .dispatchUpdatesTo(mAdapter);
        }
    }

    private static class MyDiffCallback extends DiffUtil.Callback {

        private final List<AdapterItem> mOldList;
        private final List<AdapterItem> mNewList;

        MyDiffCallback(List<AdapterItem> oldList, List<AdapterItem> newList) {
            mOldList = oldList;
            mNewList = newList;
        }

        @Override
        public int getOldListSize() {
            return mOldList.size();
        }

        @Override
        public int getNewListSize() {
            return mNewList.size();
        }

        @Override
        public boolean areItemsTheSame(int oldItemPosition, int newItemPosition) {
            return mOldList.get(oldItemPosition).isSameAs(mNewList.get(newItemPosition));
        }

        @Override
        public boolean areContentsTheSame(int oldItemPosition, int newItemPosition) {
            return mOldList.get(oldItemPosition).isContentSame(mNewList.get(newItemPosition));
        }
    }

}<|MERGE_RESOLUTION|>--- conflicted
+++ resolved
@@ -50,7 +50,8 @@
     private final WorkProfileManager mWorkProviderManager;
 
     /**
-     * Info about a fast scroller section, depending if sections are merged, the fast scroller
+     * Info about a fast scroller section, depending if sections are merged, the
+     * fast scroller
      * sections will not be the same set as the section headers.
      */
     public static class FastScrollSectionInfo {
@@ -65,7 +66,6 @@
         }
     }
 
-
     private final T mActivityContext;
 
     // The set of apps from the system
@@ -77,7 +77,8 @@
     private int mAccessibilityResultsCount = 0;
     // The current set of adapter items
     private final ArrayList<AdapterItem> mAdapterItems = new ArrayList<>();
-    // The set of sections that we allow fast-scrolling to (includes non-merged sections)
+    // The set of sections that we allow fast-scrolling to (includes non-merged
+    // sections)
     private final List<FastScrollSectionInfo> mFastScrollerSections = new ArrayList<>();
 
     // The of ordered component names as a result of a search query
@@ -86,7 +87,7 @@
     private AppInfoComparator mAppNameComparator;
     private final int mNumAppsPerRowAllApps;
     private int mNumAppRowsInAdapter;
-    private Predicate<ItemInfo> mItemFilter;
+    public Predicate<ItemInfo> mItemFilter;
 
     public AlphabeticalAppsList(Context context, @Nullable AllAppsStore appsStore,
             WorkProfileManager workProfileManager) {
@@ -120,7 +121,8 @@
     }
 
     /**
-     * Returns the current filtered list of applications broken down into their sections.
+     * Returns the current filtered list of applications broken down into their
+     * sections.
      */
     public List<AdapterItem> getAdapterItems() {
         return mAdapterItems;
@@ -195,25 +197,20 @@
         // Sort the list of apps
         mApps.clear();
 
-<<<<<<< HEAD
-        for (AppInfo app : mAllAppsStore.getApps()) {
-            if (mItemFilter == null || mItemFilter.matches(app, null)) {
-                mApps.add(app);
-            }
-=======
         Stream<AppInfo> appSteam = Stream.of(mAllAppsStore.getApps());
         if (!hasSearchResults() && mItemFilter != null) {
             appSteam = appSteam.filter(mItemFilter);
->>>>>>> fc786807
         }
         appSteam = appSteam.sorted(mAppNameComparator);
 
-        // As a special case for some languages (currently only Simplified Chinese), we may need to
+        // As a special case for some languages (currently only Simplified Chinese), we
+        // may need to
         // coalesce sections
         Locale curLocale = mActivityContext.getResources().getConfiguration().locale;
         boolean localeRequiresSectionSorting = curLocale.equals(Locale.SIMPLIFIED_CHINESE);
         if (localeRequiresSectionSorting) {
-            // Compute the section headers. We use a TreeMap with the section name comparator to
+            // Compute the section headers. We use a TreeMap with the section name
+            // comparator to
             // ensure that the sections are ordered when we iterate over it later
             appSteam = appSteam.collect(Collectors.groupingBy(
                     info -> info.sectionName,
@@ -232,7 +229,8 @@
     }
 
     /**
-     * Updates the set of filtered apps with the current filter. At this point, we expect
+     * Updates the set of filtered apps with the current filter. At this point, we
+     * expect
      * mCachedSectionNames to have been calculated for the set of all apps in mApps.
      */
     public void updateAdapterItems() {
@@ -242,7 +240,8 @@
         mAdapterItems.clear();
         mAccessibilityResultsCount = 0;
 
-        // Recreate the filtered and sectioned apps (for convenience for the grid layout) from the
+        // Recreate the filtered and sectioned apps (for convenience for the grid
+        // layout) from the
         // ordered set of sections
         if (hasSearchResults()) {
             mAdapterItems.addAll(mSearchResults);
@@ -272,7 +271,8 @@
                 .filter(AdapterItem::isCountedForAccessibility).count();
 
         if (mNumAppsPerRowAllApps != 0) {
-            // Update the number of rows in the adapter after we do all the merging (otherwise, we
+            // Update the number of rows in the adapter after we do all the merging
+            // (otherwise, we
             // would have to shift the values again)
             int numAppsInSection = 0;
             int numAppsInRow = 0;
