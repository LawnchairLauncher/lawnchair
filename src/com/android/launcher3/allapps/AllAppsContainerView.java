--- conflicted
+++ resolved
@@ -40,7 +40,14 @@
 import android.view.ViewGroup;
 import android.view.WindowInsets;
 
-<<<<<<< HEAD
+import androidx.annotation.NonNull;
+import androidx.annotation.Nullable;
+import androidx.annotation.StringRes;
+import androidx.recyclerview.widget.DefaultItemAnimator;
+import androidx.recyclerview.widget.LinearLayoutManager;
+import androidx.recyclerview.widget.RecyclerView;
+
+import com.android.launcher3.BaseDraggingActivity;
 import androidx.core.graphics.ColorUtils;
 import ch.deletescape.lawnchair.LawnchairPreferences;
 import ch.deletescape.lawnchair.LawnchairUtilsKt;
@@ -50,17 +57,6 @@
 import ch.deletescape.lawnchair.colors.ColorEngine.OnColorChangeListener;
 import ch.deletescape.lawnchair.colors.ColorEngine.ResolveInfo;
 import ch.deletescape.lawnchair.colors.ColorEngine.Resolvers;
-import com.android.launcher3.AppInfo;
-=======
-import androidx.annotation.NonNull;
-import androidx.annotation.Nullable;
-import androidx.annotation.StringRes;
-import androidx.recyclerview.widget.DefaultItemAnimator;
-import androidx.recyclerview.widget.LinearLayoutManager;
-import androidx.recyclerview.widget.RecyclerView;
-
-import com.android.launcher3.BaseDraggingActivity;
->>>>>>> 7b96ec1f
 import com.android.launcher3.DeviceProfile;
 import com.android.launcher3.DeviceProfile.OnDeviceProfileChangeListener;
 import com.android.launcher3.DragSource;
@@ -99,13 +95,8 @@
     private static final float FLING_ANIMATION_THRESHOLD = 0.55f;
     private static final int ALPHA_CHANNEL_COUNT = 2;
 
-<<<<<<< HEAD
-    private final Launcher mLauncher;
+    protected final BaseDraggingActivity mLauncher;
     private AdapterHolder[] mAH;
-=======
-    protected final BaseDraggingActivity mLauncher;
-    protected final AdapterHolder[] mAH;
->>>>>>> 7b96ec1f
     private final ItemInfoMatcher mPersonalMatcher = ItemInfoMatcher.ofUser(Process.myUserHandle());
     private final ItemInfoMatcher mWorkMatcher = ItemInfoMatcher.not(mPersonalMatcher);
     private final AllAppsStore mAllAppsStore = new AllAppsStore();
@@ -170,10 +161,6 @@
         mMultiValueAlpha = new MultiValueAlpha(this, ALPHA_CHANNEL_COUNT);
     }
 
-<<<<<<< HEAD
-    private void createHolders() {
-        mAH = mTabsController.createHolders();
-=======
     /**
      * Sets the long click listener for icons
      */
@@ -181,7 +168,10 @@
         for (AdapterHolder holder : mAH) {
             holder.adapter.setOnIconLongClickListener(listener);
         }
->>>>>>> 7b96ec1f
+    }
+
+    private void createHolders() {
+        mAH = mTabsController.createHolders();
     }
 
     public AllAppsStore getAppsStore() {
@@ -217,20 +207,6 @@
     }
 
     private void onAppsUpdated() {
-<<<<<<< HEAD
-        boolean force = false;
-        if (FeatureFlags.ALL_APPS_TABS_ENABLED && Utilities.getLawnchairPrefs(getContext()).getSeparateWorkApps()) {
-            boolean hasWorkApps = false;
-            for (AppInfo app : mAllAppsStore.getApps()) {
-                if (mWorkMatcher.matches(app, null)) {
-                    hasWorkApps = true;
-                    break;
-                }
-            }
-            AllAppsTabs allAppsTabs = mTabsController.getTabs();
-            force = allAppsTabs.getHasWorkApps() != hasWorkApps;
-            allAppsTabs.setHasWorkApps(hasWorkApps);
-=======
         boolean hasWorkApps = false;
         for (AppInfo app : mAllAppsStore.getApps()) {
             if (mWorkMatcher.matches(app, null)) {
@@ -241,7 +217,6 @@
         rebindAdapters(hasWorkApps);
         if (hasWorkApps) {
             resetWorkProfile();
->>>>>>> 7b96ec1f
         }
         rebindAdapters(mTabsController.getShouldShowTabs(), force);
     }
@@ -403,16 +378,14 @@
         int leftRightPadding = grid.desiredWorkspaceLeftRightMarginPx
                 + grid.cellLayoutPaddingLeftRightPx;
 
-<<<<<<< HEAD
-        mTabsController.setPadding(leftRightPadding, insets.bottom);
-=======
         for (int i = 0; i < mAH.length; i++) {
             mAH[i].padding.bottom = insets.bottom;
             mAH[i].padding.left = mAH[i].padding.right = leftRightPadding;
             mAH[i].applyPadding();
             mAH[i].setupOverlay();
         }
->>>>>>> 7b96ec1f
+
+        mTabsController.setPadding(leftRightPadding, insets.bottom);
 
         ViewGroup.MarginLayoutParams mlp = (MarginLayoutParams) getLayoutParams();
         mlp.leftMargin = insets.left;
@@ -424,14 +397,11 @@
         } else {
             setPadding(0, 0, 0, 0);
         }
-<<<<<<< HEAD
         if (!LawnchairPreferences.Companion.getInstance(getContext()).getAllAppsSearch()) {
             AllAppsQsbLayout qsb = (AllAppsQsbLayout) mSearchContainer;
             mlp.topMargin = -(qsb.getTopMargin(insets) + qsb.getLayoutParams().height);
         }
         setLayoutParams(mlp);
-=======
->>>>>>> 7b96ec1f
 
         InsettableFrameLayout.dispatchInsets(this, insets);
     }
@@ -483,7 +453,6 @@
         mUsingTabs = showTabs;
 
         if (mUsingTabs) {
-<<<<<<< HEAD
             mTabsController.setup(mViewPager);
             PersonalWorkSlidingTabStrip tabStrip = findViewById(R.id.tabs);
             tabStrip.inflateButtons(mTabsController.getTabs());
@@ -497,23 +466,6 @@
             if (recyclerView != null) {
                 LawnchairUtilsKt.runOnAttached(recyclerView, () -> recyclerView.setScrollbarColor(
                         mTabsController.getTabs().get(0).getDrawerTab().getColorResolver().value()));
-=======
-            setupWorkToggle();
-            mAH[AdapterHolder.MAIN].setup(mViewPager.getChildAt(0), mPersonalMatcher);
-            mAH[AdapterHolder.WORK].setup(mViewPager.getChildAt(1), mWorkMatcher);
-            mViewPager.getPageIndicator().setActiveMarker(AdapterHolder.MAIN);
-            findViewById(R.id.tab_personal)
-                    .setOnClickListener((View view) -> mViewPager.snapToPage(AdapterHolder.MAIN));
-            findViewById(R.id.tab_work)
-                    .setOnClickListener((View view) -> mViewPager.snapToPage(AdapterHolder.WORK));
-            onTabChanged(mViewPager.getNextPage());
-        } else {
-            mAH[AdapterHolder.MAIN].setup(findViewById(R.id.apps_list_view), null);
-            mAH[AdapterHolder.WORK].recyclerView = null;
-            if (mWorkModeSwitch != null) {
-                ((ViewGroup) mWorkModeSwitch.getParent()).removeView(mWorkModeSwitch);
-                mWorkModeSwitch = null;
->>>>>>> 7b96ec1f
             }
         }
         setupHeader();
@@ -570,30 +522,17 @@
     }
 
     public void onTabChanged(int pos) {
-<<<<<<< HEAD
         pos = Utilities.boundToRange(pos, 0, mTabsController.getTabsCount() - 1);
         mHeader.setCurrentActive(pos);
-        reset(true /* animate */, true);
-        if (mAH[pos].recyclerView != null) {
-            mAH[pos].recyclerView.bindFastScrollbar();
-            mAH[pos].recyclerView.setScrollbarColor(mTabsController.getTabs().get(pos)
-                    .getDrawerTab().getColorResolver().value());
-
-            mTabsController.bindButtons(findViewById(R.id.tabs), mViewPager);
-        }
-        if (mAH[pos].isWork) {
-            BottomUserEducationView.showIfNeeded(mLauncher);
-=======
         mHeader.setMainActive(pos == 0);
         if (mAH[pos].recyclerView != null) {
             mAH[pos].recyclerView.bindFastScrollbar();
         }
-        reset(true /* animate */);
+        reset(true /* animate */, true);
         if (mWorkModeSwitch != null) {
             mWorkModeSwitch.setWorkTabVisible(pos == AdapterHolder.WORK
                     && mAllAppsStore.hasModelFlag(
                             FLAG_HAS_SHORTCUT_PERMISSION | FLAG_QUIET_MODE_CHANGE_PERMISSION));
->>>>>>> 7b96ec1f
         }
     }
 
@@ -686,18 +625,6 @@
 
     public boolean isHeaderVisible() {
         return mHeader != null && mHeader.getVisibility() == View.VISIBLE;
-    }
-
-<<<<<<< HEAD
-    public void onScrollUpEnd() {
-        highlightWorkTabIfNecessary();
-    }
-
-    void highlightWorkTabIfNecessary() {
-        if (mUsingTabs) {
-            ((PersonalWorkSlidingTabStrip) findViewById(R.id.tabs))
-                    .highlightWorkTabIfNecessary();
-        }
     }
 
     @Override
@@ -732,8 +659,6 @@
         }
     }
 
-=======
->>>>>>> 7b96ec1f
     /**
      * Adds an update listener to {@param animator} that adds springs to the animation.
      */
@@ -792,12 +717,8 @@
             layoutManager = adapter.getLayoutManager();
         }
 
-<<<<<<< HEAD
         public void setup(@NonNull View rv, @Nullable ItemInfoMatcher matcher) {
-=======
-        void setup(@NonNull View rv, @Nullable ItemInfoMatcher matcher) {
             mInfoMatcher = matcher;
->>>>>>> 7b96ec1f
             appsList.updateItemFilter(matcher);
             recyclerView = (AllAppsRecyclerView) rv;
             recyclerView.setEdgeEffectFactory(createEdgeEffectFactory());
@@ -859,7 +780,13 @@
             mAH[AdapterHolder.MAIN].recyclerView.setVerticalFadingEdgeEnabled(!mUsingTabs
                     && verticalFadingEdge);
         }
-<<<<<<< HEAD
+
+        private View getOverlayView() {
+            if (mOverlay == null) {
+                mOverlay = mLauncher.getLayoutInflater().inflate(R.layout.work_apps_paused, null);
+            }
+            return mOverlay;
+        }
 
         public void setIsWork(boolean isWork) {
             this.isWork = isWork;
@@ -870,14 +797,4 @@
             return isWork;
         }
     }
-=======
->>>>>>> 7b96ec1f
-
-        private View getOverlayView() {
-            if (mOverlay == null) {
-                mOverlay = mLauncher.getLayoutInflater().inflate(R.layout.work_apps_paused, null);
-            }
-            return mOverlay;
-        }
-    }
 }