--- conflicted
+++ resolved
@@ -677,16 +677,6 @@
         if (!mHeader.isHeaderProtectionSupported()) return;
         mHeaderPaint.setColor(mHeaderColor);
         mHeaderPaint.setAlpha((int) (getAlpha() * Color.alpha(mHeaderColor)));
-<<<<<<< HEAD
-        if (Color.alpha(mHeaderPaint.getColor()) != 0 && mHeaderPaint.getColor() != 0) {
-            int bottom = mUsingTabs && mHeader.mHeaderCollapsed ? mHeader.getVisibleBottomBound()
-                    : mSearchContainer.getBottom();
-            canvas.drawRect(0, 0, canvas.getWidth(), bottom + getTranslationY(),
-                    mHeaderPaint);
-
-            if (FeatureFlags.ENABLE_DEVICE_SEARCH.get() && getTranslationY() == 0) {
-                mSearchUiManager.getEditText().setBackground(null);
-=======
         if (mHeaderPaint.getColor() != mScrimColor && mHeaderPaint.getColor() != 0) {
             int bottom = (int) (mSearchContainer.getBottom() + getTranslationY());
             canvas.drawRect(0, 0, canvas.getWidth(), bottom, mHeaderPaint);
@@ -694,7 +684,6 @@
             if (mTabsProtectionAlpha > 0 && tabsHeight != 0) {
                 mHeaderPaint.setAlpha((int) (getAlpha() * mTabsProtectionAlpha));
                 canvas.drawRect(0, bottom, canvas.getWidth(), bottom + tabsHeight, mHeaderPaint);
->>>>>>> 62d30d71
             }
         }
     }
@@ -714,13 +703,8 @@
 
         AdapterHolder(boolean isWork) {
             mIsWork = isWork;
-<<<<<<< HEAD
             appsList = new LawnchairAlphabeticalAppsList(mLauncher, mAllAppsStore,
-                    isWork ? mWorkAdapterProvider : null);
-=======
-            appsList = new AlphabeticalAppsList(mLauncher, mAllAppsStore,
                     isWork ? mWorkManager.getAdapterProvider() : null);
->>>>>>> 62d30d71
 
             BaseAdapterProvider[] adapterProviders =
                     isWork ? new BaseAdapterProvider[]{mSearchAdapterProvider,
@@ -774,27 +758,6 @@
 
 
     protected void updateHeaderScroll(int scrolledOffset) {
-<<<<<<< HEAD
-        float prog = Math.max(0, Math.min(1, (float) scrolledOffset / mHeaderThreshold));
-        int transparentScrim = ColorUtils.setAlphaComponent(mScrimColor, 0);
-        int viewBG = ColorUtils.blendARGB(transparentScrim, mHeaderProtectionColor, prog);
-        int searchAlpha = (int) (getSearchView().getAlpha() * prog * 255);
-        int headerColor = ColorUtils.setAlphaComponent(viewBG, searchAlpha);
-        if (headerColor != mHeaderColor) {
-            mHeaderColor = headerColor;
-            getSearchView().setBackgroundColor(searchAlpha == 255 ? viewBG : 0);
-            getFloatingHeaderView().setHeaderColor(viewBG);
-            invalidateHeader();
-
-            ExtendedEditText editText = mSearchUiManager.getEditText();
-            if (editText != null) {
-                if (searchAlpha == 0) {
-                    editText.show();
-                } else {
-                    editText.hide();
-                }
-=======
-
         float prog = Utilities.boundToRange((float) scrolledOffset / mHeaderThreshold, 0f, 1f);
         int viewBG = ColorUtils.blendARGB(mScrimColor, mHeaderProtectionColor, prog);
         int headerColor = ColorUtils.setAlphaComponent(viewBG,
@@ -814,7 +777,6 @@
                 bgVisible = true;
             } else if (scrolledOffset > mHeaderThreshold) {
                 bgVisible = false;
->>>>>>> 62d30d71
             }
             mSearchUiManager.setBackgroundVisibility(bgVisible, 1 - prog);
         }
