--- conflicted
+++ resolved
@@ -24,16 +24,6 @@
 import android.graphics.Rect;
 import android.os.Bundle;
 import android.os.Process;
-<<<<<<< HEAD
-import android.support.animation.DynamicAnimation;
-import android.support.annotation.NonNull;
-import android.support.annotation.Nullable;
-import android.support.annotation.StringRes;
-import android.support.v4.graphics.ColorUtils;
-import android.support.v7.widget.LinearLayoutManager;
-import android.support.v7.widget.RecyclerView;
-=======
->>>>>>> c87bbeea
 import android.text.Selection;
 import android.text.SpannableStringBuilder;
 import android.util.AttributeSet;
@@ -45,6 +35,7 @@
 import android.view.ViewGroup;
 import android.view.WindowInsets;
 
+import androidx.core.graphics.ColorUtils;
 import ch.deletescape.lawnchair.LawnchairPreferences;
 import ch.deletescape.lawnchair.LawnchairUtilsKt;
 import ch.deletescape.lawnchair.allapps.AllAppsTabs;
@@ -54,7 +45,6 @@
 import ch.deletescape.lawnchair.colors.ColorEngine.ResolveInfo;
 import ch.deletescape.lawnchair.colors.ColorEngine.Resolvers;
 import com.android.launcher3.AppInfo;
-import com.android.launcher3.BaseRecyclerView;
 import com.android.launcher3.DeviceProfile;
 import com.android.launcher3.DeviceProfile.OnDeviceProfileChangeListener;
 import com.android.launcher3.DragSource;
@@ -125,13 +115,8 @@
     private RecyclerViewFastScroller mTouchHandler;
     private final Point mFastScrollerOffset = new Point();
 
-<<<<<<< HEAD
     private AllAppsTabsController mTabsController;
-
-    private String mLastSearchQuery;
-=======
     private final MultiValueAlpha mMultiValueAlpha;
->>>>>>> c87bbeea
 
     public AllAppsContainerView(Context context) {
         this(context, null);
@@ -498,16 +483,6 @@
         return view.getGlobalVisibleRect(new Rect());
     }
 
-    // Used by tests only
-    public boolean isPersonalTabVisible() {
-        return isDescendantViewVisible(R.id.tab_personal);
-    }
-
-    // Used by tests only
-    public boolean isWorkTabVisible() {
-        return isDescendantViewVisible(R.id.tab_work);
-    }
-
     public AlphabeticalAppsList getApps() {
         return mAH[AdapterHolder.MAIN].appsList;
     }
@@ -549,7 +524,6 @@
     }
 
     public void setLastSearchQuery(String query) {
-        mLastSearchQuery = query;
         for (int i = 0; i < mAH.length; i++) {
             mAH[i].adapter.setLastSearchQuery(query);
         }
