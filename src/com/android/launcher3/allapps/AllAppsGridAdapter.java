/*
 * Copyright (C) 2015 The Android Open Source Project
 *
 * Licensed under the Apache License, Version 2.0 (the "License");
 * you may not use this file except in compliance with the License.
 * You may obtain a copy of the License at
 *
 *      http://www.apache.org/licenses/LICENSE-2.0
 *
 * Unless required by applicable law or agreed to in writing, software
 * distributed under the License is distributed on an "AS IS" BASIS,
 * WITHOUT WARRANTIES OR CONDITIONS OF ANY KIND, either express or implied.
 * See the License for the specific language governing permissions and
 * limitations under the License.
 *
 * Modifications copyright 2021, Lawnchair
 */
package com.android.launcher3.allapps;

import android.content.Context;
import android.view.LayoutInflater;
import android.view.View;
import android.view.ViewGroup;
import android.view.accessibility.AccessibilityEvent;

import androidx.core.view.accessibility.AccessibilityEventCompat;
import androidx.core.view.accessibility.AccessibilityNodeInfoCompat;
import androidx.core.view.accessibility.AccessibilityRecordCompat;
import androidx.recyclerview.widget.GridLayoutManager;
import androidx.recyclerview.widget.RecyclerView;
import androidx.recyclerview.widget.RecyclerView.Adapter;

<<<<<<< HEAD
import com.android.launcher3.BaseDraggingActivity;
import com.android.launcher3.BubbleTextView;
import com.android.launcher3.R;
import com.android.launcher3.config.FeatureFlags;
import com.android.launcher3.model.data.AppInfo;
import com.android.launcher3.model.data.ItemInfoWithIcon;
import com.android.launcher3.util.PackageManagerHelper;
import com.android.launcher3.util.Themes;
=======
import com.android.launcher3.allapps.search.SearchAdapterProvider;
import com.android.launcher3.util.ScrollableLayoutManager;
import com.android.launcher3.views.ActivityContext;
>>>>>>> fc786807

import java.util.List;
import java.util.concurrent.CopyOnWriteArrayList;

/**
 * The grid view adapter of all the apps.
 *
 * @param <T> Type of context inflating all apps.
 */
public class AllAppsGridAdapter<T extends Context & ActivityContext> extends
        BaseAllAppsAdapter<T> {

    public static final String TAG = "AppsGridAdapter";
    private final AppsGridLayoutManager mGridLayoutMgr;
    private final CopyOnWriteArrayList<OnLayoutCompletedListener> mOnLayoutCompletedListeners =
            new CopyOnWriteArrayList<>();

    /**
     * Listener for {@link RecyclerView.LayoutManager#onLayoutCompleted(RecyclerView.State)}
     */
    public interface OnLayoutCompletedListener {
        void onLayoutCompleted();
    }

    /**
     * Adds a {@link OnLayoutCompletedListener} to receive a callback when {@link
     * RecyclerView.LayoutManager#onLayoutCompleted(RecyclerView.State)} is called
     */
    public void addOnLayoutCompletedListener(OnLayoutCompletedListener listener) {
        mOnLayoutCompletedListeners.add(listener);
    }

    /**
     * Removes a {@link OnLayoutCompletedListener} to not receive a callback when {@link
     * RecyclerView.LayoutManager#onLayoutCompleted(RecyclerView.State)} is called
     */
    public void removeOnLayoutCompletedListener(OnLayoutCompletedListener listener) {
        mOnLayoutCompletedListeners.remove(listener);
    }


    public AllAppsGridAdapter(T activityContext, LayoutInflater inflater,
            AlphabeticalAppsList apps, SearchAdapterProvider<?> adapterProvider) {
        super(activityContext, inflater, apps, adapterProvider);
        mGridLayoutMgr = new AppsGridLayoutManager(mActivityContext);
        mGridLayoutMgr.setSpanSizeLookup(new GridSpanSizer());
        setAppsPerRow(activityContext.getDeviceProfile().numShownAllAppsColumns);
    }

    /**
     * Returns the grid layout manager.
     */
    public AppsGridLayoutManager getLayoutManager() {
        return mGridLayoutMgr;
    }

    /** @return the column index that the given adapter index falls. */
    public int getSpanIndex(int adapterIndex) {
        AppsGridLayoutManager lm = getLayoutManager();
        return lm.getSpanSizeLookup().getSpanIndex(adapterIndex, lm.getSpanCount());
    }

    /**
     * A subclass of GridLayoutManager that overrides accessibility values during app search.
     */
    public class AppsGridLayoutManager extends ScrollableLayoutManager {

        public AppsGridLayoutManager(Context context) {
            super(context);
        }

        @Override
        public void onInitializeAccessibilityEvent(AccessibilityEvent event) {
            super.onInitializeAccessibilityEvent(event);

            // Ensure that we only report the number apps for accessibility not including other
            // adapter views
            final AccessibilityRecordCompat record = AccessibilityEventCompat
                    .asRecord(event);
            record.setItemCount(mApps.getNumFilteredApps());
            record.setFromIndex(Math.max(0,
                    record.getFromIndex() - getRowsNotForAccessibility(record.getFromIndex())));
            record.setToIndex(Math.max(0,
                    record.getToIndex() - getRowsNotForAccessibility(record.getToIndex())));
        }

        @Override
        public int getRowCountForAccessibility(RecyclerView.Recycler recycler,
                RecyclerView.State state) {
            return super.getRowCountForAccessibility(recycler, state) -
                    getRowsNotForAccessibility(mApps.getAdapterItems().size() - 1);
        }

        @Override
        public void onInitializeAccessibilityNodeInfoForItem(RecyclerView.Recycler recycler,
                RecyclerView.State state, View host, AccessibilityNodeInfoCompat info) {
            super.onInitializeAccessibilityNodeInfoForItem(recycler, state, host, info);

            ViewGroup.LayoutParams lp = host.getLayoutParams();
            AccessibilityNodeInfoCompat.CollectionItemInfoCompat cic = info.getCollectionItemInfo();
            if (!(lp instanceof LayoutParams) || (cic == null)) {
                return;
            }
            LayoutParams glp = (LayoutParams) lp;
            info.setCollectionItemInfo(AccessibilityNodeInfoCompat.CollectionItemInfoCompat.obtain(
                    cic.getRowIndex() - getRowsNotForAccessibility(glp.getViewAdapterPosition()),
                    cic.getRowSpan(),
                    cic.getColumnIndex(),
                    cic.getColumnSpan(),
                    cic.isHeading(),
                    cic.isSelected()));
        }

        /**
         * Returns the number of rows before {@param adapterPosition}, including this position
         * which should not be counted towards the collection info.
         */
        private int getRowsNotForAccessibility(int adapterPosition) {
            List<AdapterItem> items = mApps.getAdapterItems();
            adapterPosition = Math.max(adapterPosition, items.size() - 1);
            int extraRows = 0;
            for (int i = 0; i <= adapterPosition && i < items.size(); i++) {
                if (!isViewType(items.get(i).viewType, VIEW_TYPE_MASK_ICON)) {
                    extraRows++;
                }
            }
            return extraRows;
        }

        @Override
        public void onLayoutCompleted(RecyclerView.State state) {
            super.onLayoutCompleted(state);
            for (OnLayoutCompletedListener listener : mOnLayoutCompletedListeners) {
                listener.onLayoutCompleted();
            }
        }

        @Override
        protected int incrementTotalHeight(Adapter adapter, int position, int heightUntilLastPos) {
            AllAppsGridAdapter.AdapterItem item = mApps.getAdapterItems().get(position);
            // only account for the first icon in the row since they are the same size within a row
            return (isIconViewType(item.viewType) && item.rowAppIndex != 0)
                    ? heightUntilLastPos
                    : (heightUntilLastPos + mCachedSizes.get(item.viewType));
        }
    }

    @Override
    public void setAppsPerRow(int appsPerRow) {
        mAppsPerRow = appsPerRow;
        int totalSpans = mAppsPerRow;
        for (int itemPerRow : mAdapterProvider.getSupportedItemsPerRowArray()) {
            if (totalSpans % itemPerRow != 0) {
                totalSpans *= itemPerRow;
            }
        }
        mGridLayoutMgr.setSpanCount(totalSpans);
    }

    /**
     * Helper class to size the grid items.
     */
    public class GridSpanSizer extends GridLayoutManager.SpanSizeLookup {

        public GridSpanSizer() {
            super();
            setSpanIndexCacheEnabled(true);
        }

        @Override
        public int getSpanSize(int position) {
            int totalSpans = mGridLayoutMgr.getSpanCount();
            List<AdapterItem> items = mApps.getAdapterItems();
            if (position >= items.size()) {
                return totalSpans;
            }
            int viewType = items.get(position).viewType;
            if (isIconViewType(viewType)) {
                return totalSpans / mAppsPerRow;
            } else {
                if (mAdapterProvider.isViewSupported(viewType)) {
                    return totalSpans / mAdapterProvider.getItemsPerRow(viewType, mAppsPerRow);
                }

                // Section breaks span the full width
                return totalSpans;
            }
        }
    }
<<<<<<< HEAD

    private final BaseDraggingActivity mLauncher;
    private final LayoutInflater mLayoutInflater;
    private final AlphabeticalAppsList mApps;
    private final GridLayoutManager mGridLayoutMgr;
    private final GridSpanSizer mGridSizer;

    private final OnClickListener mOnIconClickListener;
    private OnLongClickListener mOnIconLongClickListener = INSTANCE_ALL_APPS;

    private int mAppsPerRow;

    private OnFocusChangeListener mIconFocusListener;

    // The text to show when there are no search results and no market search handler.
    protected String mEmptySearchMessage;
    // The intent to send off to the market app, updated each time the search query changes.
    private Intent mMarketSearchIntent;

    private final int mExtraHeight;

    public AllAppsGridAdapter(BaseDraggingActivity launcher, LayoutInflater inflater,
            AlphabeticalAppsList apps, BaseAdapterProvider[] adapterProviders) {
        Resources res = launcher.getResources();
        mLauncher = launcher;
        mApps = apps;
        mEmptySearchMessage = res.getString(R.string.all_apps_loading_message);
        mGridSizer = new GridSpanSizer();
        mGridLayoutMgr = new AppsGridLayoutManager(launcher);
        mGridLayoutMgr.setSpanSizeLookup(mGridSizer);
        mLayoutInflater = inflater;

        mOnIconClickListener = launcher.getItemOnClickListener();

        mAdapterProviders = adapterProviders;
        setAppsPerRow(mLauncher.getDeviceProfile().numShownAllAppsColumns);
        mExtraHeight = launcher.getResources().getDimensionPixelSize(R.dimen.all_apps_height_extra);
    }

    public void setAppsPerRow(int appsPerRow) {
        mAppsPerRow = appsPerRow;
        int totalSpans = mAppsPerRow;
        for (BaseAdapterProvider adapterProvider : mAdapterProviders) {
            for (int itemPerRow : adapterProvider.getSupportedItemsPerRowArray()) {
                if (totalSpans % itemPerRow != 0) {
                    totalSpans *= itemPerRow;
                }
            }
        }
        mGridLayoutMgr.setSpanCount(totalSpans);
    }

    /**
     * Sets the long click listener for icons
     */
    public void setOnIconLongClickListener(@Nullable OnLongClickListener listener) {
        mOnIconLongClickListener = listener;
    }

    public static boolean isDividerViewType(int viewType) {
        return isViewType(viewType, VIEW_TYPE_MASK_DIVIDER);
    }

    public static boolean isIconViewType(int viewType) {
        return isViewType(viewType, VIEW_TYPE_MASK_ICON);
    }

    public static boolean isViewType(int viewType, int viewTypeMask) {
        return (viewType & viewTypeMask) != 0;
    }

    public void setIconFocusListener(OnFocusChangeListener focusListener) {
        mIconFocusListener = focusListener;
    }

    /**
     * Sets the last search query that was made, used to show when there are no results and to also
     * seed the intent for searching the market.
     */
    public void setLastSearchQuery(String query) {
        Resources res = mLauncher.getResources();
        mEmptySearchMessage = res.getString(R.string.all_apps_no_search_results, query);
        mMarketSearchIntent = PackageManagerHelper.getMarketSearchIntent(mLauncher, query);
    }

    /**
     * Returns the grid layout manager.
     */
    public GridLayoutManager getLayoutManager() {
        return mGridLayoutMgr;
    }

    @Override
    public ViewHolder onCreateViewHolder(ViewGroup parent, int viewType) {
        switch (viewType) {
            case VIEW_TYPE_ICON:
                int layout = !FeatureFlags.ENABLE_TWOLINE_ALLAPPS.get() ? R.layout.all_apps_icon
                        : R.layout.all_apps_icon_twoline;
                BubbleTextView icon = (BubbleTextView) mLayoutInflater.inflate(
                        layout, parent, false);
                icon.setLongPressTimeoutFactor(1f);
                icon.setOnFocusChangeListener(mIconFocusListener);
                icon.setOnClickListener(mOnIconClickListener);
                icon.setOnLongClickListener(mOnIconLongClickListener);
                // Ensure the all apps icon height matches the workspace icons in portrait mode.
                icon.getLayoutParams().height = mLauncher.getDeviceProfile().allAppsCellHeightPx;
                if (FeatureFlags.ENABLE_TWOLINE_ALLAPPS.get()) {
                    icon.getLayoutParams().height += mExtraHeight;
                }
                return new ViewHolder(icon);
            case VIEW_TYPE_EMPTY_SEARCH:
                return new ViewHolder(mLayoutInflater.inflate(R.layout.all_apps_empty_search,
                        parent, false));
            case VIEW_TYPE_SEARCH_MARKET:
                View searchMarketView = mLayoutInflater.inflate(R.layout.all_apps_search_market,
                        parent, false);
                searchMarketView.setOnClickListener(v -> mLauncher.startActivitySafely(
                        v, mMarketSearchIntent, null));
                ((TextView) searchMarketView.findViewById(R.id.search_market_text))
                        .setTextColor(Themes.getColorAccent(parent.getContext()));
                return new ViewHolder(searchMarketView);
            case VIEW_TYPE_ALL_APPS_DIVIDER:
                return new ViewHolder(mLayoutInflater.inflate(
                        R.layout.all_apps_divider, parent, false));
            default:
                BaseAdapterProvider adapterProvider = getAdapterProvider(viewType);
                if (adapterProvider != null) {
                    return adapterProvider.onCreateViewHolder(mLayoutInflater, parent, viewType);
                }
                throw new RuntimeException("Unexpected view type" + viewType);
        }
    }

    @Override
    public void onBindViewHolder(ViewHolder holder, int position) {
        switch (holder.getItemViewType()) {
            case VIEW_TYPE_ICON:
                AdapterItem adapterItem = mApps.getAdapterItems().get(position);
                BubbleTextView icon = (BubbleTextView) holder.itemView;
                icon.reset();
                if (adapterItem.itemInfo instanceof AppInfo) {
                    icon.applyFromApplicationInfo((AppInfo) adapterItem.itemInfo);
                } else {
                    icon.applyFromItemInfoWithIcon(adapterItem.itemInfo);
                }
                break;
            case VIEW_TYPE_EMPTY_SEARCH:
                TextView emptyViewText = (TextView) holder.itemView;
                emptyViewText.setText(mEmptySearchMessage);
                emptyViewText.setGravity(mApps.hasNoFilteredResults() ? Gravity.CENTER :
                        Gravity.START | Gravity.CENTER_VERTICAL);
                break;
            case VIEW_TYPE_SEARCH_MARKET:
                TextView searchView = (TextView) holder.itemView;
                if (mMarketSearchIntent != null) {
                    searchView.setVisibility(View.VISIBLE);
                } else {
                    searchView.setVisibility(View.GONE);
                }
                break;
            case VIEW_TYPE_ALL_APPS_DIVIDER:
                // nothing to do
                break;
            default:
                BaseAdapterProvider adapterProvider = getAdapterProvider(holder.getItemViewType());
                if (adapterProvider != null) {
                    adapterProvider.onBindView(holder, position);
                }
        }
    }

    @Override
    public void onViewRecycled(@NonNull ViewHolder holder) {
        super.onViewRecycled(holder);
    }

    @Override
    public boolean onFailedToRecycleView(ViewHolder holder) {
        // Always recycle and we will reset the view when it is bound
        return true;
    }

    @Override
    public int getItemCount() {
        return mApps.getAdapterItems().size();
    }

    @Override
    public int getItemViewType(int position) {
        AdapterItem item = mApps.getAdapterItems().get(position);
        return item.viewType;
    }

    @Nullable
    private BaseAdapterProvider getAdapterProvider(int viewType) {
        return Arrays.stream(mAdapterProviders).filter(
                adapterProvider -> adapterProvider.isViewSupported(viewType)).findFirst().orElse(
                null);
    }
=======
>>>>>>> fc786807
}<|MERGE_RESOLUTION|>--- conflicted
+++ resolved
@@ -30,7 +30,6 @@
 import androidx.recyclerview.widget.RecyclerView;
 import androidx.recyclerview.widget.RecyclerView.Adapter;
 
-<<<<<<< HEAD
 import com.android.launcher3.BaseDraggingActivity;
 import com.android.launcher3.BubbleTextView;
 import com.android.launcher3.R;
@@ -39,11 +38,9 @@
 import com.android.launcher3.model.data.ItemInfoWithIcon;
 import com.android.launcher3.util.PackageManagerHelper;
 import com.android.launcher3.util.Themes;
-=======
 import com.android.launcher3.allapps.search.SearchAdapterProvider;
 import com.android.launcher3.util.ScrollableLayoutManager;
 import com.android.launcher3.views.ActivityContext;
->>>>>>> fc786807
 
 import java.util.List;
 import java.util.concurrent.CopyOnWriteArrayList;
@@ -58,11 +55,11 @@
 
     public static final String TAG = "AppsGridAdapter";
     private final AppsGridLayoutManager mGridLayoutMgr;
-    private final CopyOnWriteArrayList<OnLayoutCompletedListener> mOnLayoutCompletedListeners =
-            new CopyOnWriteArrayList<>();
-
-    /**
-     * Listener for {@link RecyclerView.LayoutManager#onLayoutCompleted(RecyclerView.State)}
+    private final CopyOnWriteArrayList<OnLayoutCompletedListener> mOnLayoutCompletedListeners = new CopyOnWriteArrayList<>();
+
+    /**
+     * Listener for
+     * {@link RecyclerView.LayoutManager#onLayoutCompleted(RecyclerView.State)}
      */
     public interface OnLayoutCompletedListener {
         void onLayoutCompleted();
@@ -77,13 +74,13 @@
     }
 
     /**
-     * Removes a {@link OnLayoutCompletedListener} to not receive a callback when {@link
+     * Removes a {@link OnLayoutCompletedListener} to not receive a callback when
+     * {@link
      * RecyclerView.LayoutManager#onLayoutCompleted(RecyclerView.State)} is called
      */
     public void removeOnLayoutCompletedListener(OnLayoutCompletedListener listener) {
         mOnLayoutCompletedListeners.remove(listener);
     }
-
 
     public AllAppsGridAdapter(T activityContext, LayoutInflater inflater,
             AlphabeticalAppsList apps, SearchAdapterProvider<?> adapterProvider) {
@@ -107,7 +104,8 @@
     }
 
     /**
-     * A subclass of GridLayoutManager that overrides accessibility values during app search.
+     * A subclass of GridLayoutManager that overrides accessibility values during
+     * app search.
      */
     public class AppsGridLayoutManager extends ScrollableLayoutManager {
 
@@ -119,7 +117,8 @@
         public void onInitializeAccessibilityEvent(AccessibilityEvent event) {
             super.onInitializeAccessibilityEvent(event);
 
-            // Ensure that we only report the number apps for accessibility not including other
+            // Ensure that we only report the number apps for accessibility not including
+            // other
             // adapter views
             final AccessibilityRecordCompat record = AccessibilityEventCompat
                     .asRecord(event);
@@ -158,7 +157,8 @@
         }
 
         /**
-         * Returns the number of rows before {@param adapterPosition}, including this position
+         * Returns the number of rows before {@param adapterPosition}, including this
+         * position
          * which should not be counted towards the collection info.
          */
         private int getRowsNotForAccessibility(int adapterPosition) {
@@ -184,7 +184,8 @@
         @Override
         protected int incrementTotalHeight(Adapter adapter, int position, int heightUntilLastPos) {
             AllAppsGridAdapter.AdapterItem item = mApps.getAdapterItems().get(position);
-            // only account for the first icon in the row since they are the same size within a row
+            // only account for the first icon in the row since they are the same size
+            // within a row
             return (isIconViewType(item.viewType) && item.rowAppIndex != 0)
                     ? heightUntilLastPos
                     : (heightUntilLastPos + mCachedSizes.get(item.viewType));
@@ -233,206 +234,4 @@
             }
         }
     }
-<<<<<<< HEAD
-
-    private final BaseDraggingActivity mLauncher;
-    private final LayoutInflater mLayoutInflater;
-    private final AlphabeticalAppsList mApps;
-    private final GridLayoutManager mGridLayoutMgr;
-    private final GridSpanSizer mGridSizer;
-
-    private final OnClickListener mOnIconClickListener;
-    private OnLongClickListener mOnIconLongClickListener = INSTANCE_ALL_APPS;
-
-    private int mAppsPerRow;
-
-    private OnFocusChangeListener mIconFocusListener;
-
-    // The text to show when there are no search results and no market search handler.
-    protected String mEmptySearchMessage;
-    // The intent to send off to the market app, updated each time the search query changes.
-    private Intent mMarketSearchIntent;
-
-    private final int mExtraHeight;
-
-    public AllAppsGridAdapter(BaseDraggingActivity launcher, LayoutInflater inflater,
-            AlphabeticalAppsList apps, BaseAdapterProvider[] adapterProviders) {
-        Resources res = launcher.getResources();
-        mLauncher = launcher;
-        mApps = apps;
-        mEmptySearchMessage = res.getString(R.string.all_apps_loading_message);
-        mGridSizer = new GridSpanSizer();
-        mGridLayoutMgr = new AppsGridLayoutManager(launcher);
-        mGridLayoutMgr.setSpanSizeLookup(mGridSizer);
-        mLayoutInflater = inflater;
-
-        mOnIconClickListener = launcher.getItemOnClickListener();
-
-        mAdapterProviders = adapterProviders;
-        setAppsPerRow(mLauncher.getDeviceProfile().numShownAllAppsColumns);
-        mExtraHeight = launcher.getResources().getDimensionPixelSize(R.dimen.all_apps_height_extra);
-    }
-
-    public void setAppsPerRow(int appsPerRow) {
-        mAppsPerRow = appsPerRow;
-        int totalSpans = mAppsPerRow;
-        for (BaseAdapterProvider adapterProvider : mAdapterProviders) {
-            for (int itemPerRow : adapterProvider.getSupportedItemsPerRowArray()) {
-                if (totalSpans % itemPerRow != 0) {
-                    totalSpans *= itemPerRow;
-                }
-            }
-        }
-        mGridLayoutMgr.setSpanCount(totalSpans);
-    }
-
-    /**
-     * Sets the long click listener for icons
-     */
-    public void setOnIconLongClickListener(@Nullable OnLongClickListener listener) {
-        mOnIconLongClickListener = listener;
-    }
-
-    public static boolean isDividerViewType(int viewType) {
-        return isViewType(viewType, VIEW_TYPE_MASK_DIVIDER);
-    }
-
-    public static boolean isIconViewType(int viewType) {
-        return isViewType(viewType, VIEW_TYPE_MASK_ICON);
-    }
-
-    public static boolean isViewType(int viewType, int viewTypeMask) {
-        return (viewType & viewTypeMask) != 0;
-    }
-
-    public void setIconFocusListener(OnFocusChangeListener focusListener) {
-        mIconFocusListener = focusListener;
-    }
-
-    /**
-     * Sets the last search query that was made, used to show when there are no results and to also
-     * seed the intent for searching the market.
-     */
-    public void setLastSearchQuery(String query) {
-        Resources res = mLauncher.getResources();
-        mEmptySearchMessage = res.getString(R.string.all_apps_no_search_results, query);
-        mMarketSearchIntent = PackageManagerHelper.getMarketSearchIntent(mLauncher, query);
-    }
-
-    /**
-     * Returns the grid layout manager.
-     */
-    public GridLayoutManager getLayoutManager() {
-        return mGridLayoutMgr;
-    }
-
-    @Override
-    public ViewHolder onCreateViewHolder(ViewGroup parent, int viewType) {
-        switch (viewType) {
-            case VIEW_TYPE_ICON:
-                int layout = !FeatureFlags.ENABLE_TWOLINE_ALLAPPS.get() ? R.layout.all_apps_icon
-                        : R.layout.all_apps_icon_twoline;
-                BubbleTextView icon = (BubbleTextView) mLayoutInflater.inflate(
-                        layout, parent, false);
-                icon.setLongPressTimeoutFactor(1f);
-                icon.setOnFocusChangeListener(mIconFocusListener);
-                icon.setOnClickListener(mOnIconClickListener);
-                icon.setOnLongClickListener(mOnIconLongClickListener);
-                // Ensure the all apps icon height matches the workspace icons in portrait mode.
-                icon.getLayoutParams().height = mLauncher.getDeviceProfile().allAppsCellHeightPx;
-                if (FeatureFlags.ENABLE_TWOLINE_ALLAPPS.get()) {
-                    icon.getLayoutParams().height += mExtraHeight;
-                }
-                return new ViewHolder(icon);
-            case VIEW_TYPE_EMPTY_SEARCH:
-                return new ViewHolder(mLayoutInflater.inflate(R.layout.all_apps_empty_search,
-                        parent, false));
-            case VIEW_TYPE_SEARCH_MARKET:
-                View searchMarketView = mLayoutInflater.inflate(R.layout.all_apps_search_market,
-                        parent, false);
-                searchMarketView.setOnClickListener(v -> mLauncher.startActivitySafely(
-                        v, mMarketSearchIntent, null));
-                ((TextView) searchMarketView.findViewById(R.id.search_market_text))
-                        .setTextColor(Themes.getColorAccent(parent.getContext()));
-                return new ViewHolder(searchMarketView);
-            case VIEW_TYPE_ALL_APPS_DIVIDER:
-                return new ViewHolder(mLayoutInflater.inflate(
-                        R.layout.all_apps_divider, parent, false));
-            default:
-                BaseAdapterProvider adapterProvider = getAdapterProvider(viewType);
-                if (adapterProvider != null) {
-                    return adapterProvider.onCreateViewHolder(mLayoutInflater, parent, viewType);
-                }
-                throw new RuntimeException("Unexpected view type" + viewType);
-        }
-    }
-
-    @Override
-    public void onBindViewHolder(ViewHolder holder, int position) {
-        switch (holder.getItemViewType()) {
-            case VIEW_TYPE_ICON:
-                AdapterItem adapterItem = mApps.getAdapterItems().get(position);
-                BubbleTextView icon = (BubbleTextView) holder.itemView;
-                icon.reset();
-                if (adapterItem.itemInfo instanceof AppInfo) {
-                    icon.applyFromApplicationInfo((AppInfo) adapterItem.itemInfo);
-                } else {
-                    icon.applyFromItemInfoWithIcon(adapterItem.itemInfo);
-                }
-                break;
-            case VIEW_TYPE_EMPTY_SEARCH:
-                TextView emptyViewText = (TextView) holder.itemView;
-                emptyViewText.setText(mEmptySearchMessage);
-                emptyViewText.setGravity(mApps.hasNoFilteredResults() ? Gravity.CENTER :
-                        Gravity.START | Gravity.CENTER_VERTICAL);
-                break;
-            case VIEW_TYPE_SEARCH_MARKET:
-                TextView searchView = (TextView) holder.itemView;
-                if (mMarketSearchIntent != null) {
-                    searchView.setVisibility(View.VISIBLE);
-                } else {
-                    searchView.setVisibility(View.GONE);
-                }
-                break;
-            case VIEW_TYPE_ALL_APPS_DIVIDER:
-                // nothing to do
-                break;
-            default:
-                BaseAdapterProvider adapterProvider = getAdapterProvider(holder.getItemViewType());
-                if (adapterProvider != null) {
-                    adapterProvider.onBindView(holder, position);
-                }
-        }
-    }
-
-    @Override
-    public void onViewRecycled(@NonNull ViewHolder holder) {
-        super.onViewRecycled(holder);
-    }
-
-    @Override
-    public boolean onFailedToRecycleView(ViewHolder holder) {
-        // Always recycle and we will reset the view when it is bound
-        return true;
-    }
-
-    @Override
-    public int getItemCount() {
-        return mApps.getAdapterItems().size();
-    }
-
-    @Override
-    public int getItemViewType(int position) {
-        AdapterItem item = mApps.getAdapterItems().get(position);
-        return item.viewType;
-    }
-
-    @Nullable
-    private BaseAdapterProvider getAdapterProvider(int viewType) {
-        return Arrays.stream(mAdapterProviders).filter(
-                adapterProvider -> adapterProvider.isViewSupported(viewType)).findFirst().orElse(
-                null);
-    }
-=======
->>>>>>> fc786807
 }