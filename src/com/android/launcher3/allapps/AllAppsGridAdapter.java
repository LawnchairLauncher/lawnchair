--- conflicted
+++ resolved
@@ -41,7 +41,6 @@
 import com.android.launcher3.touch.ItemClickHandler;
 import com.android.launcher3.touch.ItemLongClickListener;
 import com.android.launcher3.util.PackageManagerHelper;
-import com.android.launcher3.util.Themes;
 
 import java.util.List;
 
@@ -63,31 +62,12 @@
     // but differ in enough attributes to require different view types
 
     // A divider that separates the apps list and the search market button
-<<<<<<< HEAD
-    public static final int VIEW_TYPE_SEARCH_MARKET_DIVIDER = 1 << 5;
-    // The divider that separates prediction icons from the app list
-    public static final int VIEW_TYPE_PREDICTION_DIVIDER = 1 << 6;
-    public static final int VIEW_TYPE_APPS_LOADING_DIVIDER = 1 << 7;
-    public static final int VIEW_TYPE_DISCOVERY_ITEM = 1 << 8;
-    public static final int VIEW_TYPE_WORK_APPS_DIVIDER = 1 << 9;
-
-    // Common view type masks
-    public static final int VIEW_TYPE_MASK_DIVIDER = VIEW_TYPE_SEARCH_MARKET_DIVIDER
-            | VIEW_TYPE_PREDICTION_DIVIDER | VIEW_TYPE_WORK_APPS_DIVIDER;
-    public static final int VIEW_TYPE_MASK_ICON = VIEW_TYPE_ICON
-            | VIEW_TYPE_PREDICTION_ICON;
-    public static final int VIEW_TYPE_MASK_CONTENT = VIEW_TYPE_MASK_ICON
-            | VIEW_TYPE_DISCOVERY_ITEM;
-    public static final int VIEW_TYPE_MASK_HAS_SPRINGS = VIEW_TYPE_MASK_ICON
-            | VIEW_TYPE_PREDICTION_DIVIDER | VIEW_TYPE_WORK_APPS_DIVIDER;
-=======
     public static final int VIEW_TYPE_ALL_APPS_DIVIDER = 1 << 4;
     public static final int VIEW_TYPE_WORK_TAB_FOOTER = 1 << 5;
 
     // Common view type masks
     public static final int VIEW_TYPE_MASK_DIVIDER = VIEW_TYPE_ALL_APPS_DIVIDER;
     public static final int VIEW_TYPE_MASK_ICON = VIEW_TYPE_ICON;
->>>>>>> 73859d05
 
 
     public interface BindViewCallback {
@@ -130,14 +110,14 @@
 
         @Override
         public int getRowCountForAccessibility(RecyclerView.Recycler recycler,
-                RecyclerView.State state) {
+                                               RecyclerView.State state) {
             return super.getRowCountForAccessibility(recycler, state) -
                     getRowsNotForAccessibility(mApps.getAdapterItems().size() - 1);
         }
 
         @Override
         public void onInitializeAccessibilityNodeInfoForItem(RecyclerView.Recycler recycler,
-                RecyclerView.State state, View host, AccessibilityNodeInfoCompat info) {
+                                                             RecyclerView.State state, View host, AccessibilityNodeInfoCompat info) {
             super.onInitializeAccessibilityNodeInfoForItem(recycler, state, host, info);
 
             ViewGroup.LayoutParams lp = host.getLayoutParams();
@@ -209,16 +189,7 @@
     // The intent to send off to the market app, updated each time the search query changes.
     private Intent mMarketSearchIntent;
 
-<<<<<<< HEAD
-    private SpringAnimationHandler<ViewHolder> mSpringAnimationHandler;
-
-    private boolean mSeparateWorkApps;
-
-    public AllAppsGridAdapter(Launcher launcher, AlphabeticalAppsList apps, View.OnClickListener
-            iconClickListener, View.OnLongClickListener iconLongClickListener) {
-=======
     public AllAppsGridAdapter(Launcher launcher, AlphabeticalAppsList apps) {
->>>>>>> 73859d05
         Resources res = launcher.getResources();
         mLauncher = launcher;
         mApps = apps;
@@ -227,17 +198,6 @@
         mGridLayoutMgr = new AppsGridLayoutManager(launcher);
         mGridLayoutMgr.setSpanSizeLookup(mGridSizer);
         mLayoutInflater = LayoutInflater.from(launcher);
-<<<<<<< HEAD
-        mIconClickListener = iconClickListener;
-        mIconLongClickListener = iconLongClickListener;
-        if (FeatureFlags.LAUNCHER3_PHYSICS) {
-            mSpringAnimationHandler = new SpringAnimationHandler<>(
-                    SpringAnimationHandler.Y_DIRECTION, new AllAppsSpringAnimationFactory());
-        }
-        mSeparateWorkApps = Utilities.getLawnchairPrefs(launcher).getSeparateWorkApps();
-    }
-=======
->>>>>>> 73859d05
 
         mAppsPerRow = mLauncher.getDeviceProfile().inv.numColumns;
         mGridLayoutMgr.setSpanCount(mAppsPerRow);
@@ -301,9 +261,8 @@
                 return new ViewHolder(mLayoutInflater.inflate(R.layout.all_apps_empty_search,
                         parent, false));
             case VIEW_TYPE_SEARCH_MARKET:
-                TextView searchMarketView = ((TextView) mLayoutInflater.inflate(R.layout.all_apps_search_market,
-                        parent, false));
-                searchMarketView.setTextColor(Themes.getColorAccent(mLauncher));
+                View searchMarketView = mLayoutInflater.inflate(R.layout.all_apps_search_market,
+                        parent, false);
                 searchMarketView.setOnClickListener(new View.OnClickListener() {
                     @Override
                     public void onClick(View v) {
@@ -311,30 +270,12 @@
                     }
                 });
                 return new ViewHolder(searchMarketView);
-<<<<<<< HEAD
-            case VIEW_TYPE_APPS_LOADING_DIVIDER:
-                View loadingDividerView = mLayoutInflater.inflate(
-                        R.layout.all_apps_discovery_loading_divider, parent, false);
-                return new ViewHolder(loadingDividerView);
-            case VIEW_TYPE_PREDICTION_DIVIDER:
-                if (mSeparateWorkApps) {
-                    return new ViewHolder((mLayoutInflater.inflate(
-                            R.layout.all_apps_divider_alt, parent, false)));
-                }
-            case VIEW_TYPE_SEARCH_MARKET_DIVIDER:
-                return new ViewHolder(mLayoutInflater.inflate(
-                        R.layout.all_apps_divider, parent, false));
-            case VIEW_TYPE_WORK_APPS_DIVIDER:
-                return new ViewHolder(mLayoutInflater.inflate(
-                        R.layout.work_apps_divider, parent, false));
-=======
             case VIEW_TYPE_ALL_APPS_DIVIDER:
                 return new ViewHolder(mLayoutInflater.inflate(
                         R.layout.all_apps_divider, parent, false));
             case VIEW_TYPE_WORK_TAB_FOOTER:
                 View footer = mLayoutInflater.inflate(R.layout.work_tab_footer, parent, false);
                 return new ViewHolder(footer);
->>>>>>> 73859d05
             default:
                 throw new RuntimeException("Unexpected view type");
         }
