--- conflicted
+++ resolved
@@ -32,21 +32,6 @@
 import android.widget.ImageView;
 import android.widget.TextView;
 
-<<<<<<< HEAD
-import ch.deletescape.lawnchair.colors.ColorEngine;
-import ch.deletescape.lawnchair.colors.ColorEngine.Resolvers;
-import ch.deletescape.lawnchair.globalsearch.SearchProvider;
-import ch.deletescape.lawnchair.globalsearch.SearchProviderController;
-import ch.deletescape.lawnchair.globalsearch.providers.web.WebSearchProvider;
-import com.android.launcher3.AppInfo;
-import com.android.launcher3.BubbleTextView;
-import com.android.launcher3.FolderInfo;
-import com.android.launcher3.Launcher;
-import com.android.launcher3.R;
-import com.android.launcher3.allapps.AlphabeticalAppsList.AdapterItem;
-import com.android.launcher3.compat.UserManagerCompat;
-import com.android.launcher3.folder.FolderIcon;
-=======
 import androidx.annotation.Nullable;
 import androidx.core.view.accessibility.AccessibilityEventCompat;
 import androidx.core.view.accessibility.AccessibilityNodeInfoCompat;
@@ -58,7 +43,8 @@
 import com.android.launcher3.BubbleTextView;
 import com.android.launcher3.R;
 import com.android.launcher3.allapps.AlphabeticalAppsList.AdapterItem;
->>>>>>> 7b96ec1f
+import com.android.launcher3.compat.UserManagerCompat;
+import com.android.launcher3.folder.FolderIcon;
 import com.android.launcher3.model.AppLaunchTracker;
 import com.android.launcher3.model.data.AppInfo;
 import com.android.launcher3.util.PackageManagerHelper;
@@ -94,15 +80,11 @@
     public static final int VIEW_TYPE_MASK_DIVIDER = VIEW_TYPE_ALL_APPS_DIVIDER;
     public static final int VIEW_TYPE_MASK_ICON = VIEW_TYPE_ICON | VIEW_TYPE_FOLDER;
 
-<<<<<<< HEAD
-
     public interface BindViewCallback {
 
         void onBindView(ViewHolder holder);
     }
 
-=======
->>>>>>> 7b96ec1f
     /**
      * ViewHolder for each icon.
      */
@@ -234,15 +216,11 @@
 
         mOnIconClickListener = launcher.getItemOnClickListener();
 
-        setAppsPerRow(mLauncher.getDeviceProfile().inv.numAllAppsColumns);
-    }
-
-<<<<<<< HEAD
-        mAppsPerRow = mLauncher.getDeviceProfile().inv.numColsDrawer;
-=======
+        setAppsPerRow(mLauncher.getDeviceProfile().inv.numColsDrawer);
+    }
+
     public void setAppsPerRow(int appsPerRow) {
         mAppsPerRow = appsPerRow;
->>>>>>> 7b96ec1f
         mGridLayoutMgr.setSpanCount(mAppsPerRow);
     }
 
@@ -312,10 +290,6 @@
             case VIEW_TYPE_ALL_APPS_DIVIDER:
                 return new ViewHolder(mLayoutInflater.inflate(
                         R.layout.all_apps_divider, parent, false));
-<<<<<<< HEAD
-            case VIEW_TYPE_WORK_TAB_FOOTER:
-                View footer = mLayoutInflater.inflate(R.layout.work_tab_footer, parent, false);
-                return new ViewHolder(footer);
             case VIEW_TYPE_FOLDER:
                 FrameLayout layout = new FrameLayout(mLauncher);
 
@@ -326,8 +300,6 @@
                 return new ViewHolder(layout);
             case VIEW_TYPE_SEARCH_SUGGESTION:
                 return new ViewHolder(mLayoutInflater.inflate(R.layout.all_apps_search_suggestion, parent, false));
-=======
->>>>>>> 7b96ec1f
             default:
                 throw new RuntimeException("Unexpected view type");
         }
@@ -361,16 +333,6 @@
                 break;
             case VIEW_TYPE_ALL_APPS_DIVIDER:
                 // nothing to do
-                break;
-<<<<<<< HEAD
-            case VIEW_TYPE_WORK_TAB_FOOTER:
-                WorkModeSwitch workModeToggle = holder.itemView.findViewById(R.id.work_mode_toggle);
-                workModeToggle.refresh();
-                TextView managedByLabel = holder.itemView.findViewById(R.id.managed_by_label);
-                boolean anyProfileQuietModeEnabled = UserManagerCompat.getInstance(
-                        managedByLabel.getContext()).isAnyProfileQuietModeEnabled();
-                managedByLabel.setText(anyProfileQuietModeEnabled
-                        ? R.string.work_mode_off_label : R.string.work_mode_on_label);
                 break;
             case VIEW_TYPE_FOLDER:
                 ViewGroup container = (ViewGroup) holder.itemView;
@@ -398,11 +360,6 @@
                 });
                 break;
         }
-        if (mBindViewCallback != null) {
-            mBindViewCallback.onBindView(holder);
-=======
->>>>>>> 7b96ec1f
-        }
     }
 
     @Override
