--- conflicted
+++ resolved
@@ -289,22 +289,8 @@
 
         mOnIconClickListener = launcher.getItemOnClickListener();
 
-<<<<<<< HEAD
-        setAllAppsColumns();
-    }
-
-    private int mColumns = 0;
-
-    public void setAllAppsColumns() {
-        int newColumns = mLauncher.getDeviceProfile().inv.numAllAppsColumns;
-        if (newColumns != mColumns) {
-            mColumns = newColumns;
-            setAppsPerRow(mColumns);
-        }
-=======
         mAdapterProviders = adapterProviders;
         setAppsPerRow(mLauncher.getDeviceProfile().numShownAllAppsColumns);
->>>>>>> af79a6ff
     }
 
     public void setAppsPerRow(int appsPerRow) {
@@ -380,13 +366,9 @@
                 View searchMarketView = mLayoutInflater.inflate(R.layout.all_apps_search_market,
                         parent, false);
                 searchMarketView.setOnClickListener(v -> mLauncher.startActivitySafely(
-<<<<<<< HEAD
-                        v, mMarketSearchIntent, null, AppLaunchTracker.CONTAINER_SEARCH));
+                        v, mMarketSearchIntent, null));
                 ((TextView) searchMarketView.findViewById(R.id.search_market_text))
                         .setTextColor(Themes.getColorAccent(parent.getContext()));
-=======
-                        v, mMarketSearchIntent, null));
->>>>>>> af79a6ff
                 return new ViewHolder(searchMarketView);
             case VIEW_TYPE_ALL_APPS_DIVIDER:
                 return new ViewHolder(mLayoutInflater.inflate(
