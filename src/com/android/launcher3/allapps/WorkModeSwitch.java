--- conflicted
+++ resolved
@@ -101,13 +101,9 @@
         DeviceProfile grid = BaseDraggingActivity.fromContext(getContext()).getDeviceProfile();
         setInsets(grid.getInsets());
         setInsets(mActivityContext.getDeviceProfile().getInsets());
-<<<<<<< HEAD
         mTextView.setText(R.string.work_apps_pause_btn_text);
 
         getLayoutTransition().enableTransitionType(LayoutTransition.CHANGING);
-=======
-        updateStringFromCache();
->>>>>>> bcf36a18
     }
 
     @Override
@@ -231,11 +227,7 @@
         return mScrollThreshold;
     }
 
-<<<<<<< HEAD
     public void updateStringFromCache() {
-=======
-    public void updateStringFromCache(){
->>>>>>> bcf36a18
         StringCache cache = mActivityContext.getStringCache();
         if (cache != null) {
             mTextView.setText(cache.workProfilePauseButton);
