--- conflicted
+++ resolved
@@ -37,24 +37,4 @@
      * some UI beforehand.
      */
     void preDispatchKeyEvent(KeyEvent keyEvent);
-<<<<<<< HEAD
-
-    /**
-     * Starts the search UI
-     */
-    void startAppsSearch();
-
-    void addOnScrollRangeChangeListener(OnScrollRangeChangeListener listener);
-
-    void startSearch();
-
-    /**
-     * Callback for listening to changes in the vertical scroll range when opening all-apps.
-     */
-    interface OnScrollRangeChangeListener {
-
-        void onScrollRangeChanged(int scrollRange);
-    }
-=======
->>>>>>> 73859d05
 }