--- conflicted
+++ resolved
@@ -42,9 +42,8 @@
      */
     void preDispatchKeyEvent(KeyEvent keyEvent);
 
-<<<<<<< HEAD
     void startSearch();
-=======
+
     /**
      * Returns the vertical shift for the all-apps view, so that it aligns with the hotseat.
      */
@@ -55,5 +54,4 @@
      */
     void setContentVisibility(int visibleElements, PropertySetter setter,
             Interpolator interpolator);
->>>>>>> c87bbeea
 }