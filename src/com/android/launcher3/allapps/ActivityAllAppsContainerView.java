--- conflicted
+++ resolved
@@ -136,7 +136,8 @@
     public static final float PULL_MULTIPLIER = .02f;
     public static final float FLING_VELOCITY_MULTIPLIER = 1200f;
     protected static final String BUNDLE_KEY_CURRENT_PAGE = "launcher.allapps.current_page";
-    // As of this writing, search transition does not seem to work properly, so set duration to 0.
+    // As of this writing, search transition does not seem to work properly, so set
+    // duration to 0.
     private static final long DEFAULT_SEARCH_TRANSITION_DURATION_MS = 0;
     // Render the header protection at all times to debug clipping issues.
     private static final boolean DEBUG_HEADER_PROTECTION = false;
@@ -281,26 +282,15 @@
      */
     protected void initContent() {
         showFastScroller = PreferenceExtensionsKt.firstBlocking(pref2.getShowScrollbar());
-        
+
         mMainAdapterProvider = mSearchUiDelegate.createMainAdapterProvider();
 
         mAH.set(AdapterHolder.MAIN, new AdapterHolder(AdapterHolder.MAIN,
-<<<<<<< HEAD
                 new LawnchairAlphabeticalAppsList<>(mActivityContext, mAllAppsStore, null)));
         mAH.set(AdapterHolder.WORK, new AdapterHolder(AdapterHolder.WORK,
                 new LawnchairAlphabeticalAppsList<>(mActivityContext, mAllAppsStore, mWorkManager)));
         mAH.set(SEARCH, new AdapterHolder(SEARCH,
                 new LawnchairAlphabeticalAppsList<>(mActivityContext, mAllAppsStore, null)));
-=======
-                new AlphabeticalAppsList<>(mActivityContext,
-                        mAllAppsStore,
-                        null,
-                        mPrivateProfileManager)));
-        mAH.set(AdapterHolder.WORK, new AdapterHolder(AdapterHolder.WORK,
-                new AlphabeticalAppsList<>(mActivityContext, mAllAppsStore, mWorkManager, null)));
-        mAH.set(SEARCH, new AdapterHolder(SEARCH,
-                new AlphabeticalAppsList<>(mActivityContext, null, null, null)));
->>>>>>> 904a97c6
 
         getLayoutInflater().inflate(R.layout.all_apps_content, this);
         mHeader = findViewById(R.id.all_apps_header);
@@ -338,8 +328,7 @@
                 0,
                 0 // Bottom left
         };
-        mBottomSheetBackgroundColor =
-                ColorTokens.SurfaceDimColor.resolveColor(getContext());
+        mBottomSheetBackgroundColor = ColorTokens.SurfaceDimColor.resolveColor(getContext());
         updateBackgroundVisibility(mActivityContext.getDeviceProfile());
         mSearchUiManager.initializeSearch(this);
     }
@@ -511,18 +500,11 @@
      *                   apps list.
      */
     public void reset(boolean animate, boolean exitSearch) {
-<<<<<<< HEAD
-        if (!PreferenceExtensionsKt.firstBlocking (pref2.getRememberPosition ())) {
+        if (!PreferenceExtensionsKt.firstBlocking(pref2.getRememberPosition())) {
             for (int i = 0; i < mAH.size(); i++) {
                 if (mAH.get(i).mRecyclerView != null) {
                     mAH.get(i).mRecyclerView.scrollToTop();
                 }
-=======
-        // Scroll Main and Work RV to top. Search RV is done in `resetSearch`.
-        for (int i = 0; i < mAH.size(); i++) {
-            if (i != SEARCH && mAH.get(i).mRecyclerView != null) {
-                mAH.get(i).mRecyclerView.scrollToTop();
->>>>>>> 904a97c6
             }
         }
         if (mTouchHandler != null) {
@@ -537,12 +519,6 @@
         if (exitSearch) {
             // Reset the search bar and search RV after transitioning home.
             MAIN_EXECUTOR.getHandler().post(mSearchUiManager::resetSearch);
-<<<<<<< HEAD
-            // Animate to A-Z with 0 time to reset the animation with proper state
-            // management.
-            animateToSearchState(false, 0);
-=======
->>>>>>> 904a97c6
         }
         if (isSearching()) {
             mWorkManager.reset();
@@ -550,17 +526,21 @@
     }
 
     /**
-     * Exits search and returns to A-Z apps list. Scroll to the private space header.
+     * Exits search and returns to A-Z apps list. Scroll to the private space
+     * header.
      */
     public void resetAndScrollToPrivateSpaceHeader() {
-        // Animate to A-Z with 0 time to reset the animation with proper state management.
-        // We can't rely on `animateToSearchState` with delay inside `resetSearch` because that will
+        // Animate to A-Z with 0 time to reset the animation with proper state
+        // management.
+        // We can't rely on `animateToSearchState` with delay inside `resetSearch`
+        // because that will
         // conflict with following scrolling to bottom, so we need it with 0 time here.
         animateToSearchState(false, 0);
 
         MAIN_EXECUTOR.getHandler().post(() -> {
             // Reset the search bar after transitioning home.
-            // When `resetSearch` is called after `animateToSearchState` is finished, the inside
+            // When `resetSearch` is called after `animateToSearchState` is finished, the
+            // inside
             // `animateToSearchState` with delay is a just no-op and return early.
             mSearchUiManager.resetSearch();
             // Switch to the main tab
@@ -637,21 +617,10 @@
             return;
         }
 
-<<<<<<< HEAD
-        if (!FeatureFlags.ENABLE_SEARCH_RESULT_BACKGROUND_DRAWABLES.get()) {
-            RecyclerView.ItemDecoration decoration = getMainAdapterProvider().getDecorator();
-            getSearchRecyclerView().removeItemDecoration(decoration);
-            getSearchRecyclerView().addItemDecoration(decoration);
-        }
-
         // replaceAppsRVcontainer() needs to use both mUsingTabs value to remove the old
         // view AND
         // showTabs value to create new view. Hence the mUsingTabs new value assignment
         // MUST happen
-=======
-        // replaceAppsRVcontainer() needs to use both mUsingTabs value to remove the old view AND
-        // showTabs value to create new view. Hence the mUsingTabs new value assignment MUST happen
->>>>>>> 904a97c6
         // after this call.
         replaceAppsRVContainer(showTabs);
         mUsingTabs = showTabs;
@@ -832,7 +801,8 @@
     }
 
     protected void updateHeaderScroll(int scrolledOffset) {
-        if (PreferenceExtensionsKt.firstBlocking(pref2.getHideAppDrawerSearchBar())) return;
+        if (PreferenceExtensionsKt.firstBlocking(pref2.getHideAppDrawerSearchBar()))
+            return;
         float prog1 = Utilities.boundToRange((float) scrolledOffset / mHeaderThreshold, 0f, 1f);
         int headerColor = getHeaderColor(prog1);
         int tabsAlpha = mHeader.getPeripheralProtectionHeight(/* expectedHeight */ false) == 0 ? 0
@@ -937,7 +907,8 @@
     }
 
     private void layoutBelowSearchContainer(View v, boolean includeTabsMargin) {
-        if (!(v.getLayoutParams() instanceof RelativeLayout.LayoutParams) || PreferenceExtensionsKt.firstBlocking(pref2.getHideAppDrawerSearchBar())) {
+        if (!(v.getLayoutParams() instanceof RelativeLayout.LayoutParams)
+                || PreferenceExtensionsKt.firstBlocking(pref2.getHideAppDrawerSearchBar())) {
             return;
         }
 
@@ -954,7 +925,8 @@
     }
 
     private void alignParentTop(View v, boolean includeTabsMargin) {
-        if (!(v.getLayoutParams() instanceof RelativeLayout.LayoutParams) || PreferenceExtensionsKt.firstBlocking(pref2.getHideAppDrawerSearchBar())) {
+        if (!(v.getLayoutParams() instanceof RelativeLayout.LayoutParams)
+                || PreferenceExtensionsKt.firstBlocking(pref2.getHideAppDrawerSearchBar())) {
             return;
         }
 
@@ -967,7 +939,8 @@
     }
 
     private void removeCustomRules(View v) {
-        if (!(v.getLayoutParams() instanceof RelativeLayout.LayoutParams) || PreferenceExtensionsKt.firstBlocking(pref2.getHideAppDrawerSearchBar())) {
+        if (!(v.getLayoutParams() instanceof RelativeLayout.LayoutParams)
+                || PreferenceExtensionsKt.firstBlocking(pref2.getHideAppDrawerSearchBar())) {
             return;
         }
 
@@ -988,7 +961,8 @@
     }
 
     private void layoutWithoutSearchContainer(View v, boolean includeTabsMargin) {
-        if (!(v.getLayoutParams() instanceof RelativeLayout.LayoutParams) || PreferenceExtensionsKt.firstBlocking(pref2.getHideAppDrawerSearchBar())) {
+        if (!(v.getLayoutParams() instanceof RelativeLayout.LayoutParams)
+                || PreferenceExtensionsKt.firstBlocking(pref2.getHideAppDrawerSearchBar())) {
             return;
         }
 
@@ -1006,7 +980,7 @@
 
     /** Creates the adapter provider for the main section. */
     protected SearchAdapterProvider<?> createMainAdapterProvider() {
-        return new DefaultSearchAdapterProvider (mActivityContext);
+        return new DefaultSearchAdapterProvider(mActivityContext);
     }
 
     /**
@@ -1255,13 +1229,7 @@
         }
         setLayoutParams(mlp);
 
-<<<<<<< HEAD
-        if (grid.isVerticalBarLayout()) {
-            setPadding(grid.workspacePadding.left, 0, grid.workspacePadding.right, 0);
-        } else {
-=======
         if (!grid.isVerticalBarLayout() || FeatureFlags.enableResponsiveWorkspace()) {
->>>>>>> 904a97c6
             int topPadding = grid.allAppsPadding.top;
             if (isSearchBarFloating() && !grid.isTablet) {
                 topPadding += getResources().getDimensionPixelSize(
@@ -1323,12 +1291,8 @@
         int bottomPadding = Math.max(mInsets.bottom, mNavBarScrimHeight);
         mAH.forEach(adapterHolder -> {
             adapterHolder.mPadding.bottom = bottomPadding;
-<<<<<<< HEAD
-            adapterHolder.mPadding.left = adapterHolder.mPadding.right = grid.allAppsPadding.left + grid.allAppsPadding.right;
-=======
-            adapterHolder.mPadding.left = grid.allAppsPadding.left;
-            adapterHolder.mPadding.right = grid.allAppsPadding.right;
->>>>>>> 904a97c6
+            adapterHolder.mPadding.left = adapterHolder.mPadding.right = grid.allAppsPadding.left
+                    + grid.allAppsPadding.right;
             adapterHolder.applyPadding();
         });
     }
@@ -1473,7 +1437,8 @@
     }
 
     /**
-     * Set {@link Animator.AnimatorListener} on {@link mAllAppsTransitionController} to observe
+     * Set {@link Animator.AnimatorListener} on {@link mAllAppsTransitionController}
+     * to observe
      * animation of backing out of all apps search view to all apps view.
      */
     public void setAllAppsSearchBackAnimatorListener(Animator.AnimatorListener listener) {
@@ -1583,7 +1548,8 @@
     }
 
     /**
-     * The height of the header protection as if the user scrolled down the app list.
+     * The height of the header protection as if the user scrolled down the app
+     * list.
      */
     float getHeaderProtectionHeight() {
         float headerBottom = getHeaderBottom() - getTranslationY();
@@ -1674,8 +1640,9 @@
             // Use ViewGroupFocusHelper for SearchRecyclerView to draw focus outline for the
             // buttons in the view (e.g. query builder button and setting button)
             FocusedItemDecorator focusedItemDecorator = isSearch() ? new FocusedItemDecorator(
-                    new ViewGroupFocusHelper(mRecyclerView)) : new FocusedItemDecorator(
-                    mRecyclerView);
+                    new ViewGroupFocusHelper(mRecyclerView))
+                    : new FocusedItemDecorator(
+                            mRecyclerView);
             mRecyclerView.addItemDecoration(focusedItemDecorator);
             mOnFocusChangeListener = focusedItemDecorator.getFocusListener();
             mAdapter.setIconFocusListener(mOnFocusChangeListener);
