/*
 * Copyright (C) 2022 The Android Open Source Project
 *
 * Licensed under the Apache License, Version 2.0 (the "License");
 * you may not use this file except in compliance with the License.
 * You may obtain a copy of the License at
 *
 *      http://www.apache.org/licenses/LICENSE-2.0
 *
 * Unless required by applicable law or agreed to in writing, software
 * distributed under the License is distributed on an "AS IS" BASIS,
 * WITHOUT WARRANTIES OR CONDITIONS OF ANY KIND, either express or implied.
 * See the License for the specific language governing permissions and
 * limitations under the License.
 */
package com.android.launcher3.allapps;

import static com.android.launcher3.allapps.SectionDecorationInfo.ROUND_BOTTOM_LEFT;
import static com.android.launcher3.allapps.SectionDecorationInfo.ROUND_BOTTOM_RIGHT;
import static com.android.launcher3.allapps.SectionDecorationInfo.ROUND_TOP_LEFT;
import static com.android.launcher3.allapps.SectionDecorationInfo.ROUND_TOP_RIGHT;
import static com.android.launcher3.allapps.UserProfileManager.STATE_DISABLED;

import android.content.Context;
import android.view.LayoutInflater;
import android.view.View;
import android.view.View.OnClickListener;
import android.view.View.OnFocusChangeListener;
import android.view.View.OnLongClickListener;
import android.view.ViewGroup;
import android.widget.RelativeLayout;
import android.widget.TextView;

import androidx.annotation.Nullable;
import androidx.recyclerview.widget.RecyclerView;

import com.android.launcher3.BubbleTextView;
import com.android.launcher3.R;
import com.android.launcher3.allapps.search.SearchAdapterProvider;
import com.android.launcher3.config.FeatureFlags;
import com.android.launcher3.model.data.AppInfo;
import com.android.launcher3.util.Themes;
import com.android.launcher3.views.ActivityContext;

/**
 * Adapter for all the apps.
 *
 * @param <T> Type of context inflating all apps.
 */
public abstract class BaseAllAppsAdapter<T extends Context & ActivityContext> extends
        RecyclerView.Adapter<BaseAllAppsAdapter.ViewHolder> {

    public static final String TAG = "BaseAllAppsAdapter";

    // A normal icon
    public static final int VIEW_TYPE_ICON = 1 << 1;
    // The message shown when there are no filtered results
    public static final int VIEW_TYPE_EMPTY_SEARCH = 1 << 2;

    // The message to continue to a market search when there are no filtered results
    public static final int VIEW_TYPE_SEARCH_MARKET = 1 << 3;

    // A divider that separates the apps list and the search market button
    public static final int VIEW_TYPE_ALL_APPS_DIVIDER = 1 << 4;

<<<<<<< HEAD
    public static final int VIEW_TYPE_WORK_EDU_CARD = 1 << 5;
    public static final int VIEW_TYPE_WORK_DISABLED_CARD = 1 << 6;

=======
    public static final int VIEW_TYPE_WORK_EDU_CARD = 1 << 4;
    public static final int VIEW_TYPE_WORK_DISABLED_CARD = 1 << 5;
    public static final int VIEW_TYPE_PRIVATE_SPACE_HEADER = 1 << 6;
>>>>>>> 96fe8417
    public static final int NEXT_ID = 7;

    // Common view type masks
    public static final int VIEW_TYPE_MASK_DIVIDER = VIEW_TYPE_ALL_APPS_DIVIDER;
    public static final int VIEW_TYPE_MASK_ICON = VIEW_TYPE_ICON;

    public static final int VIEW_TYPE_MASK_PRIVATE_SPACE_HEADER =
            VIEW_TYPE_PRIVATE_SPACE_HEADER;

    protected final SearchAdapterProvider<?> mAdapterProvider;

    /**
     * ViewHolder for each icon.
     */
    public static class ViewHolder extends RecyclerView.ViewHolder {

        public ViewHolder(View v) {
            super(v);
        }
    }

    /** Sets the number of apps to be displayed in one row of the all apps screen. */
    public abstract void setAppsPerRow(int appsPerRow);

    /**
     * Info about a particular adapter item (can be either section or app)
     */
    public static class AdapterItem {

        /** Common properties */
        // The type of this item
        public int viewType;

        // The row that this item shows up on
        public int rowIndex;
        // The index of this app in the row
        public int rowAppIndex;
        // The associated ItemInfoWithIcon for the item
<<<<<<< HEAD
        public AppInfo itemInfo = new AppInfo ();

=======
        public AppInfo itemInfo = null;
        // Private App Decorator
        public SectionDecorationInfo decorationInfo = null;
>>>>>>> 96fe8417
        public AdapterItem(int viewType) {
            this.viewType = viewType;
        }

        /**
         * Factory method for AppIcon AdapterItem
         */
        public static AdapterItem asApp(AppInfo appInfo) {
            AdapterItem item = new AdapterItem(VIEW_TYPE_ICON);
            item.itemInfo = appInfo;
            return item;
        }

        public static AdapterItem asAppWithDecorationInfo(AppInfo appInfo,
                SectionDecorationInfo decorationInfo) {
            AdapterItem item = asApp(appInfo);
            item.decorationInfo = decorationInfo;
            return item;
        }

        protected boolean isCountedForAccessibility() {
            return viewType == VIEW_TYPE_ICON;
        }

        /**
         * Returns true if the items represent the same object
         */
        public boolean isSameAs(AdapterItem other) {
            return (other.viewType == viewType) && (other.getClass() == getClass());
        }

        /**
         * This is called only if {@link #isSameAs} returns true to check if the contents are same
         * as well. Returning true will prevent redrawing of thee item.
         */
        public boolean isContentSame(AdapterItem other) {
            return itemInfo == null && other.itemInfo == null;
        }

        @Nullable
        public SectionDecorationInfo getDecorationInfo() {
            return decorationInfo;
        }

        /** Sets the alpha of the decorator for this item. */
        protected void setDecorationFillAlpha(int alpha) {
            if (decorationInfo == null || decorationInfo.getDecorationHandler() == null) {
                return;
            }
            decorationInfo.getDecorationHandler().setFillAlpha(alpha);
        }
    }

    protected final T mActivityContext;
    public final AlphabeticalAppsList<T> mApps;
    // The text to show when there are no search results and no market search handler.
    protected int mAppsPerRow;

    protected final LayoutInflater mLayoutInflater;
    protected final OnClickListener mOnIconClickListener;
    protected final OnLongClickListener mOnIconLongClickListener;
    protected OnFocusChangeListener mIconFocusListener;
    private final PrivateSpaceHeaderViewController mPrivateSpaceHeaderViewController;

    public BaseAllAppsAdapter(T activityContext, LayoutInflater inflater,
            AlphabeticalAppsList<T> apps, SearchAdapterProvider<?> adapterProvider) {
        this(activityContext, inflater, apps, adapterProvider, null);
    }

    public BaseAllAppsAdapter(T activityContext, LayoutInflater inflater,
            AlphabeticalAppsList<T> apps, SearchAdapterProvider<?> adapterProvider,
            PrivateSpaceHeaderViewController privateSpaceHeaderViewController) {
        mActivityContext = activityContext;
        mApps = apps;
        mLayoutInflater = inflater;

        mOnIconClickListener = mActivityContext.getItemOnClickListener();
        mOnIconLongClickListener = mActivityContext.getAllAppsItemLongClickListener();

        mAdapterProvider = adapterProvider;
        mPrivateSpaceHeaderViewController = privateSpaceHeaderViewController;
    }

    /** Checks if the passed viewType represents all apps divider. */
    public static boolean isDividerViewType(int viewType) {
        return isViewType(viewType, VIEW_TYPE_MASK_DIVIDER);
    }

    /** Checks if the passed viewType represents all apps icon. */
    public static boolean isIconViewType(int viewType) {
        return isViewType(viewType, VIEW_TYPE_MASK_ICON);
    }

    /** Checks if the passed viewType represents private space header. */
    public static boolean isPrivateSpaceHeaderView(int viewType) {
        return isViewType(viewType, VIEW_TYPE_MASK_PRIVATE_SPACE_HEADER);
    }

    public void setIconFocusListener(OnFocusChangeListener focusListener) {
        mIconFocusListener = focusListener;
    }

    /**
     * Returns the layout manager.
     */
    public abstract RecyclerView.LayoutManager getLayoutManager();

    @Override
    public ViewHolder onCreateViewHolder(ViewGroup parent, int viewType) {
        switch (viewType) {
            case VIEW_TYPE_ICON:
<<<<<<< HEAD
                int layout = !FeatureFlags.twoLineAllApps(parent.getContext()) ? R.layout.all_apps_icon
                        : R.layout.all_apps_icon_twoline;
=======
                int layout = !FeatureFlags.enableTwolineAllapps() ? R.layout.all_apps_icon
                                : R.layout.all_apps_icon_twoline;
>>>>>>> 96fe8417
                BubbleTextView icon = (BubbleTextView) mLayoutInflater.inflate(
                        layout, parent, false);
                icon.setLongPressTimeoutFactor(1f);
                icon.setOnFocusChangeListener(mIconFocusListener);
                icon.setOnClickListener(mOnIconClickListener);
                icon.setOnLongClickListener(mOnIconLongClickListener);
                // Ensure the all apps icon height matches the workspace icons in portrait mode.
                icon.getLayoutParams().height =
                        mActivityContext.getDeviceProfile().allAppsCellHeightPx;
<<<<<<< HEAD
                if (FeatureFlags.twoLineAllApps(parent.getContext())) {
                    icon.getLayoutParams().height += mExtraTextHeight;
                }
=======
>>>>>>> 96fe8417
                return new ViewHolder(icon);
            case VIEW_TYPE_EMPTY_SEARCH:
                return new ViewHolder(mLayoutInflater.inflate(R.layout.all_apps_empty_search,
                        parent, false));
            case VIEW_TYPE_ALL_APPS_DIVIDER:
                return new ViewHolder(mLayoutInflater.inflate(
                        R.layout.all_apps_divider, parent, false));
            case VIEW_TYPE_WORK_EDU_CARD:
                return new ViewHolder(mLayoutInflater.inflate(
                        R.layout.work_apps_edu, parent, false));
            case VIEW_TYPE_WORK_DISABLED_CARD:
                return new ViewHolder(mLayoutInflater.inflate(
                        R.layout.work_apps_paused, parent, false));
            case VIEW_TYPE_PRIVATE_SPACE_HEADER:
                return new ViewHolder(mLayoutInflater.inflate(
                        R.layout.private_space_header, parent, false));
            default:
                if (mAdapterProvider.isViewSupported(viewType)) {
                    return mAdapterProvider.onCreateViewHolder(mLayoutInflater, parent, viewType);
                }
                throw new RuntimeException("Unexpected view type : " + viewType);
        }
    }

    @Override
    public void onBindViewHolder(ViewHolder holder, int position) {
        switch (holder.getItemViewType()) {
            case VIEW_TYPE_ICON: {
                AdapterItem adapterItem = mApps.getAdapterItems().get(position);
                BubbleTextView icon = (BubbleTextView) holder.itemView;
                icon.reset();
                icon.applyFromApplicationInfo(adapterItem.itemInfo);
                icon.setOnFocusChangeListener(mIconFocusListener);
                break;
            }
            case VIEW_TYPE_EMPTY_SEARCH: {
                AppInfo info = mApps.getAdapterItems().get(position).itemInfo;
                if (info != null) {
                    ((TextView) holder.itemView).setText(mActivityContext.getString(
                            R.string.all_apps_no_search_results, info.title));
                }
                break;
            }
            case VIEW_TYPE_PRIVATE_SPACE_HEADER:
                RelativeLayout psHeaderLayout = holder.itemView.findViewById(
                        R.id.ps_header_layout);
                assert mPrivateSpaceHeaderViewController != null;
                assert psHeaderLayout != null;
                mPrivateSpaceHeaderViewController.addPrivateSpaceHeaderViewElements(psHeaderLayout);
                AdapterItem adapterItem = mApps.getAdapterItems().get(position);
                int roundRegions = ROUND_TOP_LEFT | ROUND_TOP_RIGHT;
                if (mPrivateSpaceHeaderViewController.getPrivateProfileManager().getCurrentState()
                        == STATE_DISABLED) {
                    roundRegions |= (ROUND_BOTTOM_LEFT | ROUND_BOTTOM_RIGHT);
                }
                adapterItem.decorationInfo =
                        new SectionDecorationInfo(mActivityContext, roundRegions,
                                false /* decorateTogether */);
                break;
            case VIEW_TYPE_ALL_APPS_DIVIDER:
            case VIEW_TYPE_WORK_DISABLED_CARD:
                // nothing to do
                break;
            case VIEW_TYPE_WORK_EDU_CARD:
                ((WorkEduCard) holder.itemView).setPosition(position);
                break;
            default:
                if (mAdapterProvider.isViewSupported(holder.getItemViewType())) {
                    mAdapterProvider.onBindView(holder, position);
                }
        }
    }

    @Override
    public boolean onFailedToRecycleView(ViewHolder holder) {
        // Always recycle and we will reset the view when it is bound
        return true;
    }

    @Override
    public int getItemCount() {
        return mApps.getAdapterItems().size();
    }

    @Override
    public int getItemViewType(int position) {
        AdapterItem item = mApps.getAdapterItems().get(position);
        return item.viewType;
    }

    protected static boolean isViewType(int viewType, int viewTypeMask) {
        return (viewType & viewTypeMask) != 0;
    }

}<|MERGE_RESOLUTION|>--- conflicted
+++ resolved
@@ -63,23 +63,16 @@
     // A divider that separates the apps list and the search market button
     public static final int VIEW_TYPE_ALL_APPS_DIVIDER = 1 << 4;
 
-<<<<<<< HEAD
     public static final int VIEW_TYPE_WORK_EDU_CARD = 1 << 5;
     public static final int VIEW_TYPE_WORK_DISABLED_CARD = 1 << 6;
-
-=======
-    public static final int VIEW_TYPE_WORK_EDU_CARD = 1 << 4;
-    public static final int VIEW_TYPE_WORK_DISABLED_CARD = 1 << 5;
-    public static final int VIEW_TYPE_PRIVATE_SPACE_HEADER = 1 << 6;
->>>>>>> 96fe8417
-    public static final int NEXT_ID = 7;
+    public static final int VIEW_TYPE_PRIVATE_SPACE_HEADER = 1 << 7;
+    public static final int NEXT_ID = 8;
 
     // Common view type masks
     public static final int VIEW_TYPE_MASK_DIVIDER = VIEW_TYPE_ALL_APPS_DIVIDER;
     public static final int VIEW_TYPE_MASK_ICON = VIEW_TYPE_ICON;
 
-    public static final int VIEW_TYPE_MASK_PRIVATE_SPACE_HEADER =
-            VIEW_TYPE_PRIVATE_SPACE_HEADER;
+    public static final int VIEW_TYPE_MASK_PRIVATE_SPACE_HEADER = VIEW_TYPE_PRIVATE_SPACE_HEADER;
 
     protected final SearchAdapterProvider<?> mAdapterProvider;
 
@@ -93,7 +86,9 @@
         }
     }
 
-    /** Sets the number of apps to be displayed in one row of the all apps screen. */
+    /**
+     * Sets the number of apps to be displayed in one row of the all apps screen.
+     */
     public abstract void setAppsPerRow(int appsPerRow);
 
     /**
@@ -110,14 +105,10 @@
         // The index of this app in the row
         public int rowAppIndex;
         // The associated ItemInfoWithIcon for the item
-<<<<<<< HEAD
-        public AppInfo itemInfo = new AppInfo ();
-
-=======
-        public AppInfo itemInfo = null;
+        public AppInfo itemInfo = new AppInfo();
         // Private App Decorator
         public SectionDecorationInfo decorationInfo = null;
->>>>>>> 96fe8417
+
         public AdapterItem(int viewType) {
             this.viewType = viewType;
         }
@@ -150,7 +141,8 @@
         }
 
         /**
-         * This is called only if {@link #isSameAs} returns true to check if the contents are same
+         * This is called only if {@link #isSameAs} returns true to check if the
+         * contents are same
          * as well. Returning true will prevent redrawing of thee item.
          */
         public boolean isContentSame(AdapterItem other) {
@@ -173,7 +165,8 @@
 
     protected final T mActivityContext;
     public final AlphabeticalAppsList<T> mApps;
-    // The text to show when there are no search results and no market search handler.
+    // The text to show when there are no search results and no market search
+    // handler.
     protected int mAppsPerRow;
 
     protected final LayoutInflater mLayoutInflater;
@@ -229,13 +222,8 @@
     public ViewHolder onCreateViewHolder(ViewGroup parent, int viewType) {
         switch (viewType) {
             case VIEW_TYPE_ICON:
-<<<<<<< HEAD
-                int layout = !FeatureFlags.twoLineAllApps(parent.getContext()) ? R.layout.all_apps_icon
+                int layout = !FeatureFlags.enableTwolineAllapps() ? R.layout.all_apps_icon
                         : R.layout.all_apps_icon_twoline;
-=======
-                int layout = !FeatureFlags.enableTwolineAllapps() ? R.layout.all_apps_icon
-                                : R.layout.all_apps_icon_twoline;
->>>>>>> 96fe8417
                 BubbleTextView icon = (BubbleTextView) mLayoutInflater.inflate(
                         layout, parent, false);
                 icon.setLongPressTimeoutFactor(1f);
@@ -243,14 +231,7 @@
                 icon.setOnClickListener(mOnIconClickListener);
                 icon.setOnLongClickListener(mOnIconLongClickListener);
                 // Ensure the all apps icon height matches the workspace icons in portrait mode.
-                icon.getLayoutParams().height =
-                        mActivityContext.getDeviceProfile().allAppsCellHeightPx;
-<<<<<<< HEAD
-                if (FeatureFlags.twoLineAllApps(parent.getContext())) {
-                    icon.getLayoutParams().height += mExtraTextHeight;
-                }
-=======
->>>>>>> 96fe8417
+                icon.getLayoutParams().height = mActivityContext.getDeviceProfile().allAppsCellHeightPx;
                 return new ViewHolder(icon);
             case VIEW_TYPE_EMPTY_SEARCH:
                 return new ViewHolder(mLayoutInflater.inflate(R.layout.all_apps_empty_search,
@@ -302,13 +283,11 @@
                 mPrivateSpaceHeaderViewController.addPrivateSpaceHeaderViewElements(psHeaderLayout);
                 AdapterItem adapterItem = mApps.getAdapterItems().get(position);
                 int roundRegions = ROUND_TOP_LEFT | ROUND_TOP_RIGHT;
-                if (mPrivateSpaceHeaderViewController.getPrivateProfileManager().getCurrentState()
-                        == STATE_DISABLED) {
+                if (mPrivateSpaceHeaderViewController.getPrivateProfileManager().getCurrentState() == STATE_DISABLED) {
                     roundRegions |= (ROUND_BOTTOM_LEFT | ROUND_BOTTOM_RIGHT);
                 }
-                adapterItem.decorationInfo =
-                        new SectionDecorationInfo(mActivityContext, roundRegions,
-                                false /* decorateTogether */);
+                adapterItem.decorationInfo = new SectionDecorationInfo(mActivityContext, roundRegions,
+                        false /* decorateTogether */);
                 break;
             case VIEW_TYPE_ALL_APPS_DIVIDER:
             case VIEW_TYPE_WORK_DISABLED_CARD:
