--- conflicted
+++ resolved
@@ -68,27 +68,18 @@
     // A divider that separates the apps list and the search market button
     public static final int VIEW_TYPE_ALL_APPS_DIVIDER = 1 << 4;
 
-<<<<<<< HEAD
-    public static final int VIEW_TYPE_WORK_EDU_CARD = 1 << 5;
-    public static final int VIEW_TYPE_WORK_DISABLED_CARD = 1 << 6;
-
-    public static final int NEXT_ID = 7;
-=======
     public static final int VIEW_TYPE_WORK_EDU_CARD = 1 << 4;
     public static final int VIEW_TYPE_WORK_DISABLED_CARD = 1 << 5;
     public static final int VIEW_TYPE_PRIVATE_SPACE_HEADER = 1 << 6;
     public static final int VIEW_TYPE_PRIVATE_SPACE_SYS_APPS_DIVIDER = 1 << 7;
     public static final int NEXT_ID = 8;
->>>>>>> 904a97c6
 
     // Common view type masks
     public static final int VIEW_TYPE_MASK_DIVIDER = VIEW_TYPE_ALL_APPS_DIVIDER;
     public static final int VIEW_TYPE_MASK_ICON = VIEW_TYPE_ICON;
 
-    public static final int VIEW_TYPE_MASK_PRIVATE_SPACE_HEADER =
-            VIEW_TYPE_PRIVATE_SPACE_HEADER;
-    public static final int VIEW_TYPE_MASK_PRIVATE_SPACE_SYS_APPS_DIVIDER =
-            VIEW_TYPE_PRIVATE_SPACE_SYS_APPS_DIVIDER;
+    public static final int VIEW_TYPE_MASK_PRIVATE_SPACE_HEADER = VIEW_TYPE_PRIVATE_SPACE_HEADER;
+    public static final int VIEW_TYPE_MASK_PRIVATE_SPACE_SYS_APPS_DIVIDER = VIEW_TYPE_PRIVATE_SPACE_SYS_APPS_DIVIDER;
 
     protected final SearchAdapterProvider<?> mAdapterProvider;
 
@@ -102,7 +93,9 @@
         }
     }
 
-    /** Sets the number of apps to be displayed in one row of the all apps screen. */
+    /**
+     * Sets the number of apps to be displayed in one row of the all apps screen.
+     */
     public abstract void setAppsPerRow(int appsPerRow);
 
     /**
@@ -119,14 +112,11 @@
         // The index of this app in the row
         public int rowAppIndex;
         // The associated ItemInfoWithIcon for the item
-<<<<<<< HEAD
-        public AppInfo itemInfo = new AppInfo ();
-
-=======
-        public AppInfo itemInfo = null;
+        public AppInfo itemInfo = new AppInfo();
+
         // Private App Decorator
         public SectionDecorationInfo decorationInfo = null;
->>>>>>> 904a97c6
+
         public AdapterItem(int viewType) {
             this.viewType = viewType;
         }
@@ -159,7 +149,8 @@
         }
 
         /**
-         * This is called only if {@link #isSameAs} returns true to check if the contents are same
+         * This is called only if {@link #isSameAs} returns true to check if the
+         * contents are same
          * as well. Returning true will prevent redrawing of thee item.
          */
         public boolean isContentSame(AdapterItem other) {
@@ -182,7 +173,8 @@
 
     protected final T mActivityContext;
     public final AlphabeticalAppsList<T> mApps;
-    // The text to show when there are no search results and no market search handler.
+    // The text to show when there are no search results and no market search
+    // handler.
     protected int mAppsPerRow;
 
     protected final LayoutInflater mLayoutInflater;
@@ -217,7 +209,9 @@
         return isViewType(viewType, VIEW_TYPE_MASK_PRIVATE_SPACE_HEADER);
     }
 
-    /** Checks if the passed viewType represents private space system apps divider. */
+    /**
+     * Checks if the passed viewType represents private space system apps divider.
+     */
     public static boolean isPrivateSpaceSysAppsDividerView(int viewType) {
         return isViewType(viewType, VIEW_TYPE_MASK_PRIVATE_SPACE_SYS_APPS_DIVIDER);
     }
@@ -235,15 +229,8 @@
     public ViewHolder onCreateViewHolder(ViewGroup parent, int viewType) {
         switch (viewType) {
             case VIEW_TYPE_ICON:
-<<<<<<< HEAD
                 int layout = !FeatureFlags.twoLineAllApps(parent.getContext()) ? R.layout.all_apps_icon
                         : R.layout.all_apps_icon_twoline;
-=======
-                int layout = (Flags.enableTwolineToggle()
-                        && LauncherPrefs.ENABLE_TWOLINE_ALLAPPS_TOGGLE.get(
-                                mActivityContext.getApplicationContext()))
-                        ? R.layout.all_apps_icon_twoline : R.layout.all_apps_icon;
->>>>>>> 904a97c6
                 BubbleTextView icon = (BubbleTextView) mLayoutInflater.inflate(
                         layout, parent, false);
                 icon.setLongPressTimeoutFactor(1f);
@@ -251,14 +238,10 @@
                 icon.setOnClickListener(mOnIconClickListener);
                 icon.setOnLongClickListener(mOnIconLongClickListener);
                 // Ensure the all apps icon height matches the workspace icons in portrait mode.
-                icon.getLayoutParams().height =
-                        mActivityContext.getDeviceProfile().allAppsCellHeightPx;
-<<<<<<< HEAD
+                icon.getLayoutParams().height = mActivityContext.getDeviceProfile().allAppsCellHeightPx;
                 if (FeatureFlags.twoLineAllApps(parent.getContext())) {
                     icon.getLayoutParams().height += mExtraTextHeight;
                 }
-=======
->>>>>>> 904a97c6
                 return new ViewHolder(icon);
             case VIEW_TYPE_EMPTY_SEARCH:
                 return new ViewHolder(mLayoutInflater.inflate(R.layout.all_apps_empty_search,
@@ -298,15 +281,15 @@
                     // Set the alpha of the private space icon to 0 upon expanding the header so the
                     // alpha can animate -> 1. This should only be in effect when doing a
                     // transitioning between Locked/Unlocked state.
-                    boolean isPrivateSpaceItem =
-                            privateProfileManager.isPrivateSpaceItem(adapterItem);
+                    boolean isPrivateSpaceItem = privateProfileManager.isPrivateSpaceItem(adapterItem);
                     if (icon.getAlpha() == 0 || icon.getAlpha() == 1) {
                         icon.setAlpha(isPrivateSpaceItem
                                 && privateProfileManager.isStateTransitioning()
                                 && (privateProfileManager.isScrolling() ||
-                                    privateProfileManager.getReadyToAnimate())
+                                        privateProfileManager.getReadyToAnimate())
                                 && privateProfileManager.getCurrentState() == STATE_ENABLED
-                                ? 0 : 1);
+                                        ? 0
+                                        : 1);
                     }
                     // Views can still be bounded before the app list is updated hence showing icons
                     // after collapsing.
@@ -335,15 +318,14 @@
                 if (mApps.getPrivateProfileManager().getCurrentState() == STATE_DISABLED) {
                     roundRegions |= (ROUND_BOTTOM_LEFT | ROUND_BOTTOM_RIGHT);
                 }
-                adapterItem.decorationInfo =
-                        new SectionDecorationInfo(mActivityContext, roundRegions,
-                                false /* decorateTogether */);
+                adapterItem.decorationInfo = new SectionDecorationInfo(mActivityContext, roundRegions,
+                        false /* decorateTogether */);
                 break;
             case VIEW_TYPE_PRIVATE_SPACE_SYS_APPS_DIVIDER:
                 adapterItem = mApps.getAdapterItems().get(position);
-                adapterItem.decorationInfo = mApps.getPrivateProfileManager().getCurrentState()
-                        == STATE_DISABLED ? null : new SectionDecorationInfo(mActivityContext,
-                        ROUND_NOTHING, true /* decorateTogether */);
+                adapterItem.decorationInfo = mApps.getPrivateProfileManager().getCurrentState() == STATE_DISABLED ? null
+                        : new SectionDecorationInfo(mActivityContext,
+                                ROUND_NOTHING, true /* decorateTogether */);
                 break;
             case VIEW_TYPE_ALL_APPS_DIVIDER:
             case VIEW_TYPE_WORK_DISABLED_CARD:
