/*
 * Copyright (C) 2018 The Android Open Source Project
 *
 * Licensed under the Apache License, Version 2.0 (the "License");
 * you may not use this file except in compliance with the License.
 * You may obtain a copy of the License at
 *
 *      http://www.apache.org/licenses/LICENSE-2.0
 *
 * Unless required by applicable law or agreed to in writing, software
 * distributed under the License is distributed on an "AS IS" BASIS,
 * WITHOUT WARRANTIES OR CONDITIONS OF ANY KIND, either express or implied.
 * See the License for the specific language governing permissions and
 * limitations under the License.
 */
package com.android.launcher3.allapps;

import static com.android.launcher3.model.data.AppInfo.COMPONENT_KEY_COMPARATOR;
import static com.android.launcher3.model.data.AppInfo.EMPTY_ARRAY;

import android.view.View;
import android.view.ViewGroup;

import com.android.launcher3.BubbleTextView;
<<<<<<< HEAD
import com.android.launcher3.ItemInfo;
import com.android.launcher3.PromiseAppInfo;
import com.android.launcher3.folder.FolderIcon;
=======
import com.android.launcher3.model.data.AppInfo;
import com.android.launcher3.model.data.ItemInfo;
import com.android.launcher3.model.data.PromiseAppInfo;
>>>>>>> 7b96ec1f
import com.android.launcher3.util.ComponentKey;
import com.android.launcher3.util.PackageUserKey;

import java.util.ArrayList;
<<<<<<< HEAD
import java.util.Collection;
import java.util.Collections;
import java.util.HashMap;
import java.util.HashSet;
import java.util.List;
import java.util.Set;
import java.util.WeakHashMap;
import org.jetbrains.annotations.Nullable;
=======
import java.util.Arrays;
import java.util.List;
import java.util.concurrent.CopyOnWriteArrayList;
>>>>>>> 7b96ec1f
import java.util.function.Consumer;
import java.util.function.Predicate;

/**
 * A utility class to maintain the collection of all apps.
 */
public class AllAppsStore {

    // Defer updates flag used to defer all apps updates to the next draw.
    public static final int DEFER_UPDATES_NEXT_DRAW = 1 << 0;
    // Defer updates flag used to defer all apps updates by a test's request.
    public static final int DEFER_UPDATES_TEST = 1 << 1;

    private PackageUserKey mTempKey = new PackageUserKey(null, null);
    private AppInfo mTempInfo = new AppInfo();

    private AppInfo[] mApps = EMPTY_ARRAY;

    private final List<OnUpdateListener> mUpdateListeners = new CopyOnWriteArrayList<>();
    private final ArrayList<ViewGroup> mIconContainers = new ArrayList<>();
<<<<<<< HEAD
    private final Set<FolderIcon> mFolderIcons = Collections.newSetFromMap(new WeakHashMap<>());
=======
    private int mModelFlags;
>>>>>>> 7b96ec1f

    private int mDeferUpdatesFlags = 0;
    private boolean mUpdatePending = false;

    public AppInfo[] getApps() {
        return mApps;
    }

    /**
     * Sets the current set of apps.
     */
    public void setApps(AppInfo[] apps, int flags) {
        mApps = apps;
        mModelFlags = flags;
        notifyUpdate();
    }

    /**
     * @see com.android.launcher3.model.BgDataModel.Callbacks#FLAG_QUIET_MODE_ENABLED
     * @see com.android.launcher3.model.BgDataModel.Callbacks#FLAG_HAS_SHORTCUT_PERMISSION
     * @see com.android.launcher3.model.BgDataModel.Callbacks#FLAG_QUIET_MODE_CHANGE_PERMISSION
     */
    public boolean hasModelFlag(int mask) {
        return (mModelFlags & mask) != 0;
    }

    public AppInfo getApp(ComponentKey key) {
        mTempInfo.componentName = key.componentName;
        mTempInfo.user = key.user;
        int index = Arrays.binarySearch(mApps, mTempInfo, COMPONENT_KEY_COMPARATOR);
        return index < 0 ? null : mApps[index];
    }

    @Nullable
    public AppInfo getApp(String packageName) {
        for (AppInfo app : mComponentToAppMap.values()) {
            if (app.componentName.getPackageName().equals(packageName)) {
                return app;
            }
        }
        return null;
    }

    public void enableDeferUpdates(int flag) {
        mDeferUpdatesFlags |= flag;
    }

    public void disableDeferUpdates(int flag) {
        mDeferUpdatesFlags &= ~flag;
        if (mDeferUpdatesFlags == 0 && mUpdatePending) {
            notifyUpdate();
            mUpdatePending = false;
        }
    }

    public void disableDeferUpdatesSilently(int flag) {
        mDeferUpdatesFlags &= ~flag;
    }

    public int getDeferUpdatesFlags() {
        return mDeferUpdatesFlags;
    }

    private void notifyUpdate() {
        if (mDeferUpdatesFlags != 0) {
            mUpdatePending = true;
            return;
        }
<<<<<<< HEAD
        List<OnUpdateListener> listeners = new ArrayList<>(mUpdateListeners);
        for (OnUpdateListener listener : listeners) {
=======
        for (OnUpdateListener listener : mUpdateListeners) {
>>>>>>> 7b96ec1f
            listener.onAppsUpdated();
        }
    }

    public void addUpdateListener(OnUpdateListener listener) {
        mUpdateListeners.add(listener);
    }

    public void removeUpdateListener(OnUpdateListener listener) {
        mUpdateListeners.remove(listener);
    }

    public void registerIconContainer(ViewGroup container) {
        if (container != null) {
            mIconContainers.add(container);
        }
    }

    public void unregisterIconContainer(ViewGroup container) {
        mIconContainers.remove(container);
    }

    public void registerFolderIcon(FolderIcon folderIcon) {
        mFolderIcons.add(folderIcon);
    }

    public void updateNotificationDots(Predicate<PackageUserKey> updatedDots) {
        updateAllIcons((child) -> {
            if (child.getTag() instanceof ItemInfo) {
                ItemInfo info = (ItemInfo) child.getTag();
                if (mTempKey.updateFromItemInfo(info) && updatedDots.test(mTempKey)) {
                    child.applyDotState(info, true /* animate */);
                }
            }
        });

        Set<FolderIcon> foldersToUpdate = new HashSet<>();
        for (FolderIcon folderIcon : mFolderIcons) {
            folderIcon.getFolder().iterateOverItems((info, view) -> {
                if (mTempKey.updateFromItemInfo(info) && updatedDots.test(mTempKey)) {
                    if (view instanceof BubbleTextView) {
                        ((BubbleTextView) view).applyDotState(info, true);
                    }
                    foldersToUpdate.add(folderIcon);
                }
                return false;
            });
        }

        for (FolderIcon folderIcon : foldersToUpdate) {
            folderIcon.updateIconDots(updatedDots, mTempKey);
        }
    }

    public void updatePromiseAppProgress(PromiseAppInfo app) {
        updateAllIcons((child) -> {
            if (child.getTag() == app) {
                child.applyProgressLevel(app.level);
            }
        });
    }

    private void updateAllIcons(Consumer<BubbleTextView> action) {
        for (int i = mIconContainers.size() - 1; i >= 0; i--) {
            ViewGroup parent = mIconContainers.get(i);
            int childCount = parent.getChildCount();

            for (int j = 0; j < childCount; j++) {
                View child = parent.getChildAt(j);
                if (child instanceof BubbleTextView) {
                    action.accept((BubbleTextView) child);
                }
            }
        }
    }

    public interface OnUpdateListener {
        void onAppsUpdated();
    }
}<|MERGE_RESOLUTION|>--- conflicted
+++ resolved
@@ -22,20 +22,15 @@
 import android.view.ViewGroup;
 
 import com.android.launcher3.BubbleTextView;
-<<<<<<< HEAD
-import com.android.launcher3.ItemInfo;
-import com.android.launcher3.PromiseAppInfo;
-import com.android.launcher3.folder.FolderIcon;
-=======
 import com.android.launcher3.model.data.AppInfo;
 import com.android.launcher3.model.data.ItemInfo;
 import com.android.launcher3.model.data.PromiseAppInfo;
->>>>>>> 7b96ec1f
+import com.android.launcher3.folder.FolderIcon;
 import com.android.launcher3.util.ComponentKey;
 import com.android.launcher3.util.PackageUserKey;
 
 import java.util.ArrayList;
-<<<<<<< HEAD
+import java.util.Arrays;
 import java.util.Collection;
 import java.util.Collections;
 import java.util.HashMap;
@@ -43,12 +38,8 @@
 import java.util.List;
 import java.util.Set;
 import java.util.WeakHashMap;
+import java.util.concurrent.CopyOnWriteArrayList;
 import org.jetbrains.annotations.Nullable;
-=======
-import java.util.Arrays;
-import java.util.List;
-import java.util.concurrent.CopyOnWriteArrayList;
->>>>>>> 7b96ec1f
 import java.util.function.Consumer;
 import java.util.function.Predicate;
 
@@ -69,11 +60,8 @@
 
     private final List<OnUpdateListener> mUpdateListeners = new CopyOnWriteArrayList<>();
     private final ArrayList<ViewGroup> mIconContainers = new ArrayList<>();
-<<<<<<< HEAD
+    private int mModelFlags;
     private final Set<FolderIcon> mFolderIcons = Collections.newSetFromMap(new WeakHashMap<>());
-=======
-    private int mModelFlags;
->>>>>>> 7b96ec1f
 
     private int mDeferUpdatesFlags = 0;
     private boolean mUpdatePending = false;
@@ -142,12 +130,7 @@
             mUpdatePending = true;
             return;
         }
-<<<<<<< HEAD
-        List<OnUpdateListener> listeners = new ArrayList<>(mUpdateListeners);
-        for (OnUpdateListener listener : listeners) {
-=======
         for (OnUpdateListener listener : mUpdateListeners) {
->>>>>>> 7b96ec1f
             listener.onAppsUpdated();
         }
     }
