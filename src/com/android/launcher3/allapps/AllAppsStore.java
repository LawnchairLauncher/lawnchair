/*
 * Copyright (C) 2018 The Android Open Source Project
 *
 * Licensed under the Apache License, Version 2.0 (the "License");
 * you may not use this file except in compliance with the License.
 * You may obtain a copy of the License at
 *
 *      http://www.apache.org/licenses/LICENSE-2.0
 *
 * Unless required by applicable law or agreed to in writing, software
 * distributed under the License is distributed on an "AS IS" BASIS,
 * WITHOUT WARRANTIES OR CONDITIONS OF ANY KIND, either express or implied.
 * See the License for the specific language governing permissions and
 * limitations under the License.
 */
package com.android.launcher3.allapps;

import android.view.View;
import android.view.ViewGroup;

import com.android.launcher3.AppInfo;
import com.android.launcher3.BubbleTextView;
import com.android.launcher3.FolderInfo;
import com.android.launcher3.ItemInfo;
import com.android.launcher3.PromiseAppInfo;
import com.android.launcher3.ShortcutInfo;
import com.android.launcher3.Workspace.ItemOperator;
import com.android.launcher3.badge.FolderBadgeInfo;
import com.android.launcher3.folder.FolderIcon;
import com.android.launcher3.util.ComponentKey;
import com.android.launcher3.util.PackageUserKey;

import java.util.ArrayList;
import java.util.Collection;
import java.util.Collections;
import java.util.HashMap;
import java.util.HashSet;
import java.util.List;
<<<<<<< HEAD
import java.util.Set;
import java.util.WeakHashMap;
import org.jetbrains.annotations.Nullable;
=======
import java.util.function.Consumer;
import java.util.function.Predicate;
>>>>>>> c87bbeea

/**
 * A utility class to maintain the collection of all apps.
 */
public class AllAppsStore {

    // Defer updates flag used to defer all apps updates to the next draw.
    public static final int DEFER_UPDATES_NEXT_DRAW = 1 << 0;
    // Defer updates flag used to defer all apps updates while the user interacts with all apps.
    public static final int DEFER_UPDATES_USER_INTERACTION = 1 << 1;
    // Defer updates flag used to defer all apps updates by a test's request.
    public static final int DEFER_UPDATES_TEST = 1 << 2;

    private PackageUserKey mTempKey = new PackageUserKey(null, null);
    private final HashMap<ComponentKey, AppInfo> mComponentToAppMap = new HashMap<>();
    private final List<OnUpdateListener> mUpdateListeners = new ArrayList<>();
    private final ArrayList<ViewGroup> mIconContainers = new ArrayList<>();
    private final Set<FolderIcon> mFolderIcons = Collections.newSetFromMap(new WeakHashMap<>());

    private int mDeferUpdatesFlags = 0;
    private boolean mUpdatePending = false;

    public Collection<AppInfo> getApps() {
        return mComponentToAppMap.values();
    }

    /**
     * Sets the current set of apps.
     */
    public void setApps(List<AppInfo> apps) {
        mComponentToAppMap.clear();
        addOrUpdateApps(apps);
    }

    public AppInfo getApp(ComponentKey key) {
        return mComponentToAppMap.get(key);
    }

<<<<<<< HEAD
    @Nullable
    public AppInfo getApp(String packageName) {
        for (AppInfo app : mComponentToAppMap.values()) {
            if (app.componentName.getPackageName().equals(packageName)) {
                return app;
            }
        }
        return null;
    }

    public void setDeferUpdates(boolean deferUpdates) {
        if (mDeferUpdates != deferUpdates) {
            mDeferUpdates = deferUpdates;
=======
    public void enableDeferUpdates(int flag) {
        mDeferUpdatesFlags |= flag;
    }
>>>>>>> c87bbeea

    public void disableDeferUpdates(int flag) {
        mDeferUpdatesFlags &= ~flag;
        if (mDeferUpdatesFlags == 0 && mUpdatePending) {
            notifyUpdate();
            mUpdatePending = false;
        }
    }

    public int getDeferUpdatesFlags() {
        return mDeferUpdatesFlags;
    }

    /**
     * Adds or updates existing apps in the list
     */
    public void addOrUpdateApps(List<AppInfo> apps) {
        for (AppInfo app : apps) {
            mComponentToAppMap.put(app.toComponentKey(), app);
        }
        notifyUpdate();
    }

    /**
     * Removes some apps from the list.
     */
    public void removeApps(List<AppInfo> apps) {
        for (AppInfo app : apps) {
            mComponentToAppMap.remove(app.toComponentKey());
        }
        notifyUpdate();
    }


    private void notifyUpdate() {
        if (mDeferUpdatesFlags != 0) {
            mUpdatePending = true;
            return;
        }
        List<OnUpdateListener> listeners = new ArrayList<>(mUpdateListeners);
        for (OnUpdateListener listener : listeners) {
            listener.onAppsUpdated();
        }
    }

    public void addUpdateListener(OnUpdateListener listener) {
        mUpdateListeners.add(listener);
    }

    public void removeUpdateListener(OnUpdateListener listener) {
        mUpdateListeners.remove(listener);
    }

    public void registerIconContainer(ViewGroup container) {
        if (container != null) {
            mIconContainers.add(container);
        }
    }

    public void unregisterIconContainer(ViewGroup container) {
        mIconContainers.remove(container);
    }

<<<<<<< HEAD
    public void registerFolderIcon(FolderIcon folderIcon) {
        mFolderIcons.add(folderIcon);
    }

    public void updateIconBadges(Set<PackageUserKey> updatedBadges) {
=======
    public void updateNotificationDots(Predicate<PackageUserKey> updatedDots) {
>>>>>>> c87bbeea
        updateAllIcons((child) -> {
            if (child.getTag() instanceof ItemInfo) {
                ItemInfo info = (ItemInfo) child.getTag();
                if (mTempKey.updateFromItemInfo(info) && updatedDots.test(mTempKey)) {
                    child.applyDotState(info, true /* animate */);
                }
            }
        });

        Set<FolderIcon> foldersToUpdate = new HashSet<>();
        for (FolderIcon folderIcon : mFolderIcons) {
            folderIcon.getFolder().iterateOverItems((info, view) -> {
                if (mTempKey.updateFromItemInfo(info) && updatedBadges.contains(mTempKey)) {
                    if (view instanceof BubbleTextView) {
                        ((BubbleTextView) view).applyBadgeState(info, true);
                    }
                    foldersToUpdate.add(folderIcon);
                }
                return false;
            });
        }

        for (FolderIcon folderIcon : foldersToUpdate) {
            folderIcon.updateIconBadges(updatedBadges, mTempKey);
        }
    }

    public void updatePromiseAppProgress(PromiseAppInfo app) {
        updateAllIcons((child) -> {
            if (child.getTag() == app) {
                child.applyProgressLevel(app.level);
            }
        });
    }

    private void updateAllIcons(Consumer<BubbleTextView> action) {
        for (int i = mIconContainers.size() - 1; i >= 0; i--) {
            ViewGroup parent = mIconContainers.get(i);
            int childCount = parent.getChildCount();

            for (int j = 0; j < childCount; j++) {
                View child = parent.getChildAt(j);
                if (child instanceof BubbleTextView) {
                    action.accept((BubbleTextView) child);
                }
            }
        }
    }

    public interface OnUpdateListener {
        void onAppsUpdated();
    }
}<|MERGE_RESOLUTION|>--- conflicted
+++ resolved
@@ -20,12 +20,8 @@
 
 import com.android.launcher3.AppInfo;
 import com.android.launcher3.BubbleTextView;
-import com.android.launcher3.FolderInfo;
 import com.android.launcher3.ItemInfo;
 import com.android.launcher3.PromiseAppInfo;
-import com.android.launcher3.ShortcutInfo;
-import com.android.launcher3.Workspace.ItemOperator;
-import com.android.launcher3.badge.FolderBadgeInfo;
 import com.android.launcher3.folder.FolderIcon;
 import com.android.launcher3.util.ComponentKey;
 import com.android.launcher3.util.PackageUserKey;
@@ -36,14 +32,11 @@
 import java.util.HashMap;
 import java.util.HashSet;
 import java.util.List;
-<<<<<<< HEAD
 import java.util.Set;
 import java.util.WeakHashMap;
 import org.jetbrains.annotations.Nullable;
-=======
 import java.util.function.Consumer;
 import java.util.function.Predicate;
->>>>>>> c87bbeea
 
 /**
  * A utility class to maintain the collection of all apps.
@@ -82,7 +75,6 @@
         return mComponentToAppMap.get(key);
     }
 
-<<<<<<< HEAD
     @Nullable
     public AppInfo getApp(String packageName) {
         for (AppInfo app : mComponentToAppMap.values()) {
@@ -93,14 +85,9 @@
         return null;
     }
 
-    public void setDeferUpdates(boolean deferUpdates) {
-        if (mDeferUpdates != deferUpdates) {
-            mDeferUpdates = deferUpdates;
-=======
     public void enableDeferUpdates(int flag) {
         mDeferUpdatesFlags |= flag;
     }
->>>>>>> c87bbeea
 
     public void disableDeferUpdates(int flag) {
         mDeferUpdatesFlags &= ~flag;
@@ -164,15 +151,11 @@
         mIconContainers.remove(container);
     }
 
-<<<<<<< HEAD
     public void registerFolderIcon(FolderIcon folderIcon) {
         mFolderIcons.add(folderIcon);
     }
 
-    public void updateIconBadges(Set<PackageUserKey> updatedBadges) {
-=======
     public void updateNotificationDots(Predicate<PackageUserKey> updatedDots) {
->>>>>>> c87bbeea
         updateAllIcons((child) -> {
             if (child.getTag() instanceof ItemInfo) {
                 ItemInfo info = (ItemInfo) child.getTag();
@@ -185,9 +168,9 @@
         Set<FolderIcon> foldersToUpdate = new HashSet<>();
         for (FolderIcon folderIcon : mFolderIcons) {
             folderIcon.getFolder().iterateOverItems((info, view) -> {
-                if (mTempKey.updateFromItemInfo(info) && updatedBadges.contains(mTempKey)) {
+                if (mTempKey.updateFromItemInfo(info) && updatedDots.test(mTempKey)) {
                     if (view instanceof BubbleTextView) {
-                        ((BubbleTextView) view).applyBadgeState(info, true);
+                        ((BubbleTextView) view).applyDotState(info, true);
                     }
                     foldersToUpdate.add(folderIcon);
                 }
@@ -196,7 +179,7 @@
         }
 
         for (FolderIcon folderIcon : foldersToUpdate) {
-            folderIcon.updateIconBadges(updatedBadges, mTempKey);
+            folderIcon.updateIconDots(updatedDots, mTempKey);
         }
     }
 
