/*
 * Copyright (C) 2017 The Android Open Source Project
 *
 * Licensed under the Apache License, Version 2.0 (the "License");
 * you may not use this file except in compliance with the License.
 * You may obtain a copy of the License at
 *
 *      http://www.apache.org/licenses/LICENSE-2.0
 *
 * Unless required by applicable law or agreed to in writing, software
 * distributed under the License is distributed on an "AS IS" BASIS,
 * WITHOUT WARRANTIES OR CONDITIONS OF ANY KIND, either express or implied.
 * See the License for the specific language governing permissions and
 * limitations under the License.
 */
package com.android.launcher3.allapps.search;

import static android.view.View.MeasureSpec.EXACTLY;
import static android.view.View.MeasureSpec.getSize;
import static android.view.View.MeasureSpec.makeMeasureSpec;

import static com.android.launcher3.LauncherState.ALL_APPS_HEADER;
import static com.android.launcher3.Utilities.prefixTextWithIcon;
import static com.android.launcher3.icons.IconNormalizer.ICON_VISIBLE_AREA_FACTOR;

import android.content.Context;
import android.content.Intent;
import android.graphics.Rect;
import android.text.Selection;
import android.text.Spannable;
import android.text.SpannableString;
import android.text.SpannableStringBuilder;
import android.text.method.TextKeyListener;
import android.util.AttributeSet;
import android.view.KeyEvent;
import android.view.View;
import android.view.ViewGroup.MarginLayoutParams;
import android.view.animation.Interpolator;

import ch.deletescape.lawnchair.allapps.FuzzyAppSearchAlgorithm;
import com.android.launcher3.DeviceProfile;
import com.android.launcher3.ExtendedEditText;
import com.android.launcher3.Insettable;
import com.android.launcher3.Launcher;
import com.android.launcher3.R;
import com.android.launcher3.Utilities;
import com.android.launcher3.allapps.AllAppsContainerView;
import com.android.launcher3.allapps.AllAppsStore;
import com.android.launcher3.allapps.AlphabeticalAppsList;
import com.android.launcher3.allapps.SearchUiManager;
import com.android.launcher3.anim.PropertySetter;
import com.android.launcher3.graphics.TintedDrawableSpan;
import com.android.launcher3.util.ComponentKey;

import java.util.ArrayList;
import java.util.List;

/**
 * Layout to contain the All-apps search UI.
 */
public class AppsSearchContainerLayout extends ExtendedEditText
        implements SearchUiManager, AllAppsSearchBarController.Callbacks,
        AllAppsStore.OnUpdateListener, Insettable {

    private final Launcher mLauncher;
    private final AllAppsSearchBarController mSearchBarController;
    private final SpannableStringBuilder mSearchQueryBuilder;

    private AlphabeticalAppsList mApps;
    private AllAppsContainerView mAppsView;

    // This value was used to position the QSB. We store it here for translationY animations.
    private final float mFixedTranslationY;
    private final float mMarginTopAdjusting;

    public AppsSearchContainerLayout(Context context) {
        this(context, null);
    }

    public AppsSearchContainerLayout(Context context, AttributeSet attrs) {
        this(context, attrs, 0);
    }

    public AppsSearchContainerLayout(Context context, AttributeSet attrs, int defStyleAttr) {
        super(context, attrs, defStyleAttr);

        mLauncher = Launcher.getLauncher(context);
        mSearchBarController = new AllAppsSearchBarController();

        mSearchQueryBuilder = new SpannableStringBuilder();
        Selection.setSelection(mSearchQueryBuilder, 0);

        mFixedTranslationY = getTranslationY();
        mMarginTopAdjusting = mFixedTranslationY - getPaddingTop();

        setHint(prefixTextWithIcon(getContext(), R.drawable.ic_allapps_search, getHint()));
    }

    @Override
    protected void onAttachedToWindow() {
        super.onAttachedToWindow();
        mLauncher.getAppsView().getAppsStore().addUpdateListener(this);
    }

    @Override
    protected void onDetachedFromWindow() {
        super.onDetachedFromWindow();
        mLauncher.getAppsView().getAppsStore().removeUpdateListener(this);
    }

    @Override
    protected void onMeasure(int widthMeasureSpec, int heightMeasureSpec) {
        // Update the width to match the grid padding
        DeviceProfile dp = mLauncher.getDeviceProfile();
        int myRequestedWidth = getSize(widthMeasureSpec);
        int rowWidth = myRequestedWidth - mAppsView.getActiveRecyclerView().getPaddingLeft()
                - mAppsView.getActiveRecyclerView().getPaddingRight();

        int cellWidth = DeviceProfile.calculateCellWidth(rowWidth, dp.inv.numHotseatIcons);
        int iconVisibleSize = Math.round(ICON_VISIBLE_AREA_FACTOR * dp.iconSizePx);
        int iconPadding = cellWidth - iconVisibleSize;

        int myWidth = rowWidth - iconPadding + getPaddingLeft() + getPaddingRight();
        super.onMeasure(makeMeasureSpec(myWidth, EXACTLY), heightMeasureSpec);
    }

    @Override
    protected void onLayout(boolean changed, int left, int top, int right, int bottom) {
        super.onLayout(changed, left, top, right, bottom);

        // Shift the widget horizontally so that its centered in the parent (b/63428078)
        View parent = (View) getParent();
        int availableWidth = parent.getWidth() - parent.getPaddingLeft() - parent.getPaddingRight();
        int myWidth = right - left;
        int expectedLeft = parent.getPaddingLeft() + (availableWidth - myWidth) / 2;
        int shift = expectedLeft - left;
        setTranslationX(shift);
    }

    @Override
    public void initialize(AllAppsContainerView appsView) {
        mApps = appsView.getApps();
        mAppsView = appsView;
        mSearchBarController.initialize(
                new FuzzyAppSearchAlgorithm(getContext(), mApps.getApps()), this, mLauncher, this);
    }

    @Override
    public void onAppsUpdated() {
        mSearchBarController.refreshSearchResult();
    }

    @Override
    public void resetSearch() {
        mSearchBarController.reset();
    }

    @Override
    public void preDispatchKeyEvent(KeyEvent event) {
        // Determine if the key event was actual text, if so, focus the search bar and then dispatch
        // the key normally so that it can process this key event
        if (!mSearchBarController.isSearchFieldFocused() &&
                event.getAction() == KeyEvent.ACTION_DOWN) {
            final int unicodeChar = event.getUnicodeChar();
            final boolean isKeyNotWhitespace = unicodeChar > 0 &&
                    !Character.isWhitespace(unicodeChar) && !Character.isSpaceChar(unicodeChar);
            if (isKeyNotWhitespace) {
                boolean gotKey = TextKeyListener.getInstance().onKeyDown(this, mSearchQueryBuilder,
                        event.getKeyCode(), event);
                if (gotKey && mSearchQueryBuilder.length() > 0) {
                    mSearchBarController.focusSearchField();
                }
            }
        }
    }

    @Override
    public void onSearchResult(String query, ArrayList<ComponentKey> apps, List<String> suggestions) {
        if (apps != null) {
            mApps.setOrderedFilter(apps);
        }
        if (suggestions != null) {
            mApps.setSearchSuggestions(suggestions);
        }
        if (apps != null || suggestions != null) {
            notifyResultChanged();
            mAppsView.setLastSearchQuery(query);
        }
    }

    @Override
    public boolean onSubmitSearch() {
        if (mApps.hasNoFilteredResults()) {
            return false;
        }
        Intent i = mApps.getFilteredApps().get(0).getIntent();
        getContext().startActivity(i);
        return true;
    }

    @Override
    public void clearSearchResult() {
        if (mApps.setOrderedFilter(null) || mApps.setSearchSuggestions(null)) {
            notifyResultChanged();
        }

        // Clear the search query
        mSearchQueryBuilder.clear();
        mSearchQueryBuilder.clearSpans();
        Selection.setSelection(mSearchQueryBuilder, 0);
        mAppsView.onClearSearchResult();
    }

    private void notifyResultChanged() {
        mAppsView.onSearchResultsChanged();
    }

    @Override
    public void setInsets(Rect insets) {
        MarginLayoutParams mlp = (MarginLayoutParams) getLayoutParams();
        mlp.topMargin = Math.round(Math.max(-mFixedTranslationY, insets.top - mMarginTopAdjusting));
        requestLayout();
    }

    @Override
    public float getScrollRangeDelta(Rect insets) {
        if (mLauncher.getDeviceProfile().isVerticalBarLayout()) {
            return 0;
        } else {
            int topMargin = Math.round(Math.max(
                    -mFixedTranslationY, insets.top - mMarginTopAdjusting));
           return insets.bottom + topMargin + mFixedTranslationY;
        }
    }

    @Override
<<<<<<< HEAD
    public void startSearch() {

=======
    public void setContentVisibility(int visibleElements, PropertySetter setter,
            Interpolator interpolator) {
        setter.setViewAlpha(this, (visibleElements & ALL_APPS_HEADER) != 0 ? 1 : 0, interpolator);
>>>>>>> c87bbeea
    }
}<|MERGE_RESOLUTION|>--- conflicted
+++ resolved
@@ -234,13 +234,13 @@
     }
 
     @Override
-<<<<<<< HEAD
     public void startSearch() {
 
-=======
+    }
+
+    @Override
     public void setContentVisibility(int visibleElements, PropertySetter setter,
             Interpolator interpolator) {
         setter.setViewAlpha(this, (visibleElements & ALL_APPS_HEADER) != 0 ? 1 : 0, interpolator);
->>>>>>> c87bbeea
     }
 }