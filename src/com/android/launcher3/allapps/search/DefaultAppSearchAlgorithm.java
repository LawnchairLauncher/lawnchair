/*
 * Copyright (C) 2015 The Android Open Source Project
 *
 * Licensed under the Apache License, Version 2.0 (the "License");
 * you may not use this file except in compliance with the License.
 * You may obtain a copy of the License at
 *
 *      http://www.apache.org/licenses/LICENSE-2.0
 *
 * Unless required by applicable law or agreed to in writing, software
 * distributed under the License is distributed on an "AS IS" BASIS,
 * WITHOUT WARRANTIES OR CONDITIONS OF ANY KIND, either express or implied.
 * See the License for the specific language governing permissions and
 * limitations under the License.
 */
package com.android.launcher3.allapps.search;

import static com.android.launcher3.allapps.BaseAllAppsAdapter.VIEW_TYPE_EMPTY_SEARCH;
import static com.android.launcher3.util.Executors.MAIN_EXECUTOR;

import android.content.Context;
import android.os.Handler;

import androidx.annotation.AnyThread;
import androidx.annotation.NonNull;

import com.android.launcher3.LauncherAppState;
import com.android.launcher3.allapps.BaseAllAppsAdapter.AdapterItem;
import com.android.launcher3.model.AllAppsList;
import com.android.launcher3.model.BaseModelUpdateTask;
import com.android.launcher3.model.BgDataModel;
import com.android.launcher3.model.data.AppInfo;
import com.android.launcher3.search.SearchAlgorithm;
import com.android.launcher3.search.SearchCallback;
import com.android.launcher3.search.StringMatcherUtility;

import java.util.ArrayList;
import java.util.List;

/**
 * The default search implementation.
 */
public class DefaultAppSearchAlgorithm implements SearchAlgorithm<AdapterItem> {

    protected static final int MAX_RESULTS_COUNT = 5;

    private final LauncherAppState mAppState;
    private final Handler mResultHandler;
    private final boolean mAddNoResultsMessage;

    public DefaultAppSearchAlgorithm(Context context) {
        this(context, false);
    }

    public DefaultAppSearchAlgorithm(Context context, boolean addNoResultsMessage) {
        mAppState = LauncherAppState.getInstance(context);
        mResultHandler = new Handler(MAIN_EXECUTOR.getLooper());
        mAddNoResultsMessage = addNoResultsMessage;
    }

    @Override
    public void cancel(boolean interruptActiveRequests) {
        if (interruptActiveRequests) {
            mResultHandler.removeCallbacksAndMessages(null);
        }
    }

    @Override
    public void doSearch(String query, SearchCallback<AdapterItem> callback) {
        mAppState.getModel().enqueueModelUpdateTask(new BaseModelUpdateTask() {
            @Override
<<<<<<< HEAD
            public void execute(LauncherAppState app, BgDataModel dataModel, AllAppsList apps) {
                ArrayList<AdapterItem> result = getResult(apps.data, query);
=======
            public void execute(@NonNull final LauncherAppState app,
                    @NonNull final BgDataModel dataModel, @NonNull final AllAppsList apps) {
                ArrayList<AdapterItem> result = getTitleMatchResult(apps.data, query);
                if (mAddNoResultsMessage && result.isEmpty()) {
                    result.add(getEmptyMessageAdapterItem(query));
                }
>>>>>>> fc786807
                mResultHandler.post(() -> callback.onSearchResult(query, result));
            }
        });
    }

<<<<<<< HEAD
    public ArrayList<AdapterItem> getResult(List<AppInfo> apps, String query) {
        return getTitleMatchResult(apps, query);
=======
    private static AdapterItem getEmptyMessageAdapterItem(String query) {
        AdapterItem item = new AdapterItem(VIEW_TYPE_EMPTY_SEARCH);
        // Add a place holder info to propagate the query
        AppInfo placeHolder = new AppInfo();
        placeHolder.title = query;
        item.itemInfo = placeHolder;
        return item;
>>>>>>> fc786807
    }

    /**
     * Filters {@link AppInfo}s matching specified query
     */
    @AnyThread
    private static ArrayList<AdapterItem> getTitleMatchResult(List<AppInfo> apps, String query) {
        // Do an intersection of the words in the query and each title, and filter out all the
        // apps that don't match all of the words in the query.
        final String queryTextLower = query.toLowerCase();
        final ArrayList<AdapterItem> result = new ArrayList<>();
        StringMatcherUtility.StringMatcher matcher =
                StringMatcherUtility.StringMatcher.getInstance();

        int resultCount = 0;
        int total = apps.size();
        for (int i = 0; i < total && resultCount < MAX_RESULTS_COUNT; i++) {
            AppInfo info = apps.get(i);
            if (StringMatcherUtility.matches(queryTextLower, info.title.toString(), matcher)) {
                result.add(AdapterItem.asApp(info));
                resultCount++;
            }
        }
        return result;
    }
}<|MERGE_RESOLUTION|>--- conflicted
+++ resolved
@@ -69,26 +69,17 @@
     public void doSearch(String query, SearchCallback<AdapterItem> callback) {
         mAppState.getModel().enqueueModelUpdateTask(new BaseModelUpdateTask() {
             @Override
-<<<<<<< HEAD
-            public void execute(LauncherAppState app, BgDataModel dataModel, AllAppsList apps) {
-                ArrayList<AdapterItem> result = getResult(apps.data, query);
-=======
             public void execute(@NonNull final LauncherAppState app,
                     @NonNull final BgDataModel dataModel, @NonNull final AllAppsList apps) {
                 ArrayList<AdapterItem> result = getTitleMatchResult(apps.data, query);
                 if (mAddNoResultsMessage && result.isEmpty()) {
                     result.add(getEmptyMessageAdapterItem(query));
                 }
->>>>>>> fc786807
                 mResultHandler.post(() -> callback.onSearchResult(query, result));
             }
         });
     }
 
-<<<<<<< HEAD
-    public ArrayList<AdapterItem> getResult(List<AppInfo> apps, String query) {
-        return getTitleMatchResult(apps, query);
-=======
     private static AdapterItem getEmptyMessageAdapterItem(String query) {
         AdapterItem item = new AdapterItem(VIEW_TYPE_EMPTY_SEARCH);
         // Add a place holder info to propagate the query
@@ -96,7 +87,6 @@
         placeHolder.title = query;
         item.itemInfo = placeHolder;
         return item;
->>>>>>> fc786807
     }
 
     /**
@@ -104,12 +94,12 @@
      */
     @AnyThread
     private static ArrayList<AdapterItem> getTitleMatchResult(List<AppInfo> apps, String query) {
-        // Do an intersection of the words in the query and each title, and filter out all the
+        // Do an intersection of the words in the query and each title, and filter out
+        // all the
         // apps that don't match all of the words in the query.
         final String queryTextLower = query.toLowerCase();
         final ArrayList<AdapterItem> result = new ArrayList<>();
-        StringMatcherUtility.StringMatcher matcher =
-                StringMatcherUtility.StringMatcher.getInstance();
+        StringMatcherUtility.StringMatcher matcher = StringMatcherUtility.StringMatcher.getInstance();
 
         int resultCount = 0;
         int total = apps.size();
