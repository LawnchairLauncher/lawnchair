/*
 * Copyright (C) 2021 The Android Open Source Project
 *
 * Licensed under the Apache License, Version 2.0 (the "License");
 * you may not use this file except in compliance with the License.
 * You may obtain a copy of the License at
 *
 *      http://www.apache.org/licenses/LICENSE-2.0
 *
 * Unless required by applicable law or agreed to in writing, software
 * distributed under the License is distributed on an "AS IS" BASIS,
 * WITHOUT WARRANTIES OR CONDITIONS OF ANY KIND, either express or implied.
 * See the License for the specific language governing permissions and
 * limitations under the License.
 */
package com.android.launcher3.allapps;

import static com.android.launcher3.LauncherPrefs.WORK_EDU_STEP;
import static com.android.launcher3.allapps.ActivityAllAppsContainerView.AdapterHolder.MAIN;
import static com.android.launcher3.allapps.ActivityAllAppsContainerView.AdapterHolder.SEARCH;
import static com.android.launcher3.allapps.ActivityAllAppsContainerView.AdapterHolder.WORK;
import static com.android.launcher3.allapps.BaseAllAppsAdapter.VIEW_TYPE_WORK_DISABLED_CARD;
import static com.android.launcher3.allapps.BaseAllAppsAdapter.VIEW_TYPE_WORK_EDU_CARD;
import static com.android.launcher3.logging.StatsLogManager.LauncherEvent.LAUNCHER_TURN_OFF_WORK_APPS_TAP;
import static com.android.launcher3.model.BgDataModel.Callbacks.FLAG_HAS_SHORTCUT_PERMISSION;
import static com.android.launcher3.model.BgDataModel.Callbacks.FLAG_QUIET_MODE_CHANGE_PERMISSION;
import static com.android.launcher3.model.BgDataModel.Callbacks.FLAG_QUIET_MODE_ENABLED;
import static com.android.launcher3.model.BgDataModel.Callbacks.FLAG_WORK_PROFILE_QUIET_MODE_ENABLED;

import android.os.UserHandle;
import android.os.UserManager;
import android.util.Log;
import android.view.View;

import androidx.annotation.NonNull;
import androidx.annotation.Nullable;
import androidx.recyclerview.widget.RecyclerView;

import com.android.launcher3.Flags;
import com.android.launcher3.LauncherPrefs;
import com.android.launcher3.R;
import com.android.launcher3.Utilities;
import com.android.launcher3.allapps.BaseAllAppsAdapter.AdapterItem;
import com.android.launcher3.logging.StatsLogManager;
import com.android.launcher3.pm.UserCache;
import com.android.launcher3.workprofile.PersonalWorkSlidingTabStrip;

import java.util.ArrayList;
import java.util.function.Predicate;
import java.util.stream.Stream;

/**
 * Companion class for {@link ActivityAllAppsContainerView} to manage work tab and personal tab
 * related
 * logic based on {@link UserProfileState}?
 */
public class WorkProfileManager extends UserProfileManager
        implements PersonalWorkSlidingTabStrip.OnActivePageChangedListener {
    private static final String TAG = "WorkProfileManager";
    private final ActivityAllAppsContainerView<?> mAllApps;
    private WorkModeSwitch mWorkModeSwitch;
    private final Predicate<UserHandle> mWorkProfileMatcher;

    public WorkProfileManager(
            UserManager userManager, ActivityAllAppsContainerView allApps,
            StatsLogManager statsLogManager, UserCache userCache) {
        super(userManager, statsLogManager, userCache);
        mAllApps = allApps;
        mWorkProfileMatcher = (user) -> userCache.getUserInfo(user).isWork();
    }

    /**
     * Posts quite mode enable/disable call for work profile user
     */
    public void setWorkProfileEnabled(boolean enabled) {
<<<<<<< HEAD
        updateCurrentState(STATE_TRANSITION);
        UI_HELPER_EXECUTOR.post(() -> {
            for (UserHandle userProfile : mUserManager.getUserProfiles()) {
                if (Process.myUserHandle().equals(userProfile)) {
                    continue;
                }
                // https://github.com/LawnchairLauncher/lawnchair/issues/3145
                try {
                    mUserManager.requestQuietModeEnabled(!enabled, userProfile);
                } catch (RuntimeException e) {
                    Log.e(TAG, "Failed to set quiet mode for user " + userProfile, e);
                }
            }
        });
=======
        setCurrentState(STATE_TRANSITION);
        setQuietMode(!enabled);
>>>>>>> 5f635e80
    }

    @Override
    public void onActivePageChanged(int page) {
        updateWorkFAB(page);
    }

    private void updateWorkFAB(int page) {
        if (mWorkModeSwitch != null) {
            if (page == MAIN || page == SEARCH) {
                mWorkModeSwitch.animateVisibility(false);
            } else if (page == WORK && getCurrentState() == STATE_ENABLED) {
                mWorkModeSwitch.animateVisibility(true);
            }
        }
    }

    /**
     * Requests work profile state from {@link AllAppsStore} and updates work profile related views
     */
    public void reset() {
        int quietModeFlag;
        if (Flags.enablePrivateSpace()) {
            quietModeFlag = FLAG_WORK_PROFILE_QUIET_MODE_ENABLED;
        } else {
            quietModeFlag = FLAG_QUIET_MODE_ENABLED;
        }
        boolean isEnabled = !mAllApps.getAppsStore().hasModelFlag(quietModeFlag);
        updateCurrentState(isEnabled ? STATE_ENABLED : STATE_DISABLED);
        if (mWorkModeSwitch != null) {
            // reset the position of the button and clear IME insets.
            mWorkModeSwitch.getImeInsets().setEmpty();
            mWorkModeSwitch.updateTranslationY();
        }
    }

    private void updateCurrentState(@UserProfileState int currentState) {
        setCurrentState(currentState);
        if (getAH() != null) {
            getAH().mAppsList.updateAdapterItems();
        }
        if (mWorkModeSwitch != null) {
            updateWorkFAB(mAllApps.getCurrentPage());
        }
        if (getCurrentState() == STATE_ENABLED) {
            attachWorkModeSwitch();
        } else if (getCurrentState() == STATE_DISABLED) {
            detachWorkModeSwitch();
        }
    }

    /**
     * Creates and attaches for profile toggle button to {@link ActivityAllAppsContainerView}
     */
    public boolean attachWorkModeSwitch() {
        if (!mAllApps.getAppsStore().hasModelFlag(
                FLAG_HAS_SHORTCUT_PERMISSION | FLAG_QUIET_MODE_CHANGE_PERMISSION)) {
            Log.e(TAG, "unable to attach work mode switch; Missing required permissions");
            return false;
        }
        if (mWorkModeSwitch == null) {
            mWorkModeSwitch = (WorkModeSwitch) mAllApps.getLayoutInflater().inflate(
                    R.layout.work_mode_fab, mAllApps, false);
        }
        if (mWorkModeSwitch.getParent() == null) {
            mAllApps.addView(mWorkModeSwitch);
        }
        if (mAllApps.getCurrentPage() != WORK) {
            mWorkModeSwitch.animateVisibility(false);
        }
        if (getAH() != null) {
            getAH().applyPadding();
        }
        mWorkModeSwitch.setOnClickListener(this::onWorkFabClicked);
        return true;
    }
    /**
     * Removes work profile toggle button from {@link ActivityAllAppsContainerView}
     */
    public void detachWorkModeSwitch() {
        if (mWorkModeSwitch != null && mWorkModeSwitch.getParent() == mAllApps) {
            mAllApps.removeView(mWorkModeSwitch);
        }
        mWorkModeSwitch = null;
    }

    @Nullable
    public WorkModeSwitch getWorkModeSwitch() {
        return mWorkModeSwitch;
    }

    private ActivityAllAppsContainerView.AdapterHolder getAH() {
        return mAllApps.mAH.get(WORK);
    }

    /**
     * returns whether or not work apps should be visible in work tab.
     */
    public boolean shouldShowWorkApps() {
        return getCurrentState() != WorkProfileManager.STATE_DISABLED;
    }

    public boolean hasWorkApps() {
        return Stream.of(mAllApps.getAppsStore().getApps()).anyMatch(getItemInfoMatcher());
    }

    /**
     * Adds work profile specific adapter items to adapterItems and returns number of items added
     */
    public int addWorkItems(ArrayList<AdapterItem> adapterItems) {
        if (getCurrentState() == WorkProfileManager.STATE_DISABLED) {
            //add disabled card here.
            adapterItems.add(new AdapterItem(VIEW_TYPE_WORK_DISABLED_CARD));
        } else if (getCurrentState() == WorkProfileManager.STATE_ENABLED && !isEduSeen()) {
            adapterItems.add(new AdapterItem(VIEW_TYPE_WORK_EDU_CARD));
        }
        return adapterItems.size();
    }

    private boolean isEduSeen() {
        return LauncherPrefs.get(mAllApps.getContext()).get(WORK_EDU_STEP) != 0;
    }

    private void onWorkFabClicked(View view) {
        if (Utilities.ATLEAST_P && getCurrentState() == STATE_ENABLED
                && mWorkModeSwitch.isEnabled()) {
            logEvents(LAUNCHER_TURN_OFF_WORK_APPS_TAP);
            setWorkProfileEnabled(false);
        }
    }

    public RecyclerView.OnScrollListener newScrollListener() {
        return new RecyclerView.OnScrollListener() {
            int totalDelta = 0;
            @Override
            public void onScrollStateChanged(@NonNull RecyclerView recyclerView, int newState){
                if (newState == RecyclerView.SCROLL_STATE_IDLE) {
                    totalDelta = 0;
                }
            }
            @Override
            public void onScrolled(@NonNull RecyclerView recyclerView, int dx, int dy) {
                WorkModeSwitch fab = getWorkModeSwitch();
                if (fab == null){
                    return;
                }
                totalDelta = Utilities.boundToRange(totalDelta,
                        -fab.getScrollThreshold(), fab.getScrollThreshold()) + dy;
                boolean isScrollAtTop = recyclerView.computeVerticalScrollOffset() == 0;
                if ((isScrollAtTop || totalDelta < -fab.getScrollThreshold())) {
                    fab.extend();
                } else if (totalDelta > fab.getScrollThreshold()) {
                    fab.shrink();
                }
            }
        };
    }

    @Override
    public Predicate<UserHandle> getUserMatcher() {
        return mWorkProfileMatcher;
    }
}<|MERGE_RESOLUTION|>--- conflicted
+++ resolved
@@ -73,25 +73,8 @@
      * Posts quite mode enable/disable call for work profile user
      */
     public void setWorkProfileEnabled(boolean enabled) {
-<<<<<<< HEAD
-        updateCurrentState(STATE_TRANSITION);
-        UI_HELPER_EXECUTOR.post(() -> {
-            for (UserHandle userProfile : mUserManager.getUserProfiles()) {
-                if (Process.myUserHandle().equals(userProfile)) {
-                    continue;
-                }
-                // https://github.com/LawnchairLauncher/lawnchair/issues/3145
-                try {
-                    mUserManager.requestQuietModeEnabled(!enabled, userProfile);
-                } catch (RuntimeException e) {
-                    Log.e(TAG, "Failed to set quiet mode for user " + userProfile, e);
-                }
-            }
-        });
-=======
         setCurrentState(STATE_TRANSITION);
         setQuietMode(!enabled);
->>>>>>> 5f635e80
     }
 
     @Override
