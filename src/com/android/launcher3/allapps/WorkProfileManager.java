/*
 * Copyright (C) 2021 The Android Open Source Project
 *
 * Licensed under the Apache License, Version 2.0 (the "License");
 * you may not use this file except in compliance with the License.
 * You may obtain a copy of the License at
 *
 *      http://www.apache.org/licenses/LICENSE-2.0
 *
 * Unless required by applicable law or agreed to in writing, software
 * distributed under the License is distributed on an "AS IS" BASIS,
 * WITHOUT WARRANTIES OR CONDITIONS OF ANY KIND, either express or implied.
 * See the License for the specific language governing permissions and
 * limitations under the License.
 */
package com.android.launcher3.allapps;

import static com.android.launcher3.LauncherPrefs.WORK_EDU_STEP;
import static com.android.launcher3.allapps.ActivityAllAppsContainerView.AdapterHolder.MAIN;
import static com.android.launcher3.allapps.ActivityAllAppsContainerView.AdapterHolder.SEARCH;
import static com.android.launcher3.allapps.ActivityAllAppsContainerView.AdapterHolder.WORK;
import static com.android.launcher3.allapps.BaseAllAppsAdapter.VIEW_TYPE_WORK_DISABLED_CARD;
import static com.android.launcher3.allapps.BaseAllAppsAdapter.VIEW_TYPE_WORK_EDU_CARD;
import static com.android.launcher3.logging.StatsLogManager.LauncherEvent.LAUNCHER_TURN_OFF_WORK_APPS_TAP;
import static com.android.launcher3.model.BgDataModel.Callbacks.FLAG_HAS_SHORTCUT_PERMISSION;
import static com.android.launcher3.model.BgDataModel.Callbacks.FLAG_QUIET_MODE_CHANGE_PERMISSION;
import static com.android.launcher3.model.BgDataModel.Callbacks.FLAG_QUIET_MODE_ENABLED;
import static com.android.launcher3.model.BgDataModel.Callbacks.FLAG_WORK_PROFILE_QUIET_MODE_ENABLED;

import android.os.UserHandle;
import android.os.UserManager;
import android.util.Log;
import android.view.View;

import androidx.annotation.NonNull;
import androidx.annotation.Nullable;
import androidx.recyclerview.widget.RecyclerView;

import com.android.launcher3.Flags;
import com.android.launcher3.LauncherPrefs;
import com.android.launcher3.R;
import com.android.launcher3.Utilities;
import com.android.launcher3.allapps.BaseAllAppsAdapter.AdapterItem;
import com.android.launcher3.logging.StatsLogManager;
import com.android.launcher3.pm.UserCache;
import com.android.launcher3.workprofile.PersonalWorkSlidingTabStrip;

import java.util.ArrayList;
import java.util.function.Predicate;
import java.util.stream.Stream;

/**
 * Companion class for {@link ActivityAllAppsContainerView} to manage work tab and personal tab
 * related
 * logic based on {@link UserProfileState}?
 */
public class WorkProfileManager extends UserProfileManager
        implements PersonalWorkSlidingTabStrip.OnActivePageChangedListener {
    private static final String TAG = "WorkProfileManager";
    private final ActivityAllAppsContainerView<?> mAllApps;
    private WorkModeSwitch mWorkModeSwitch;
    private final Predicate<UserHandle> mWorkProfileMatcher;

    public WorkProfileManager(
            UserManager userManager, ActivityAllAppsContainerView allApps,
            StatsLogManager statsLogManager, UserCache userCache) {
        super(userManager, statsLogManager, userCache);
        mAllApps = allApps;
        mWorkProfileMatcher = (user) -> userCache.getUserInfo(user).isWork();
    }

    /**
     * Posts quite mode enable/disable call for work profile user
     */
    public void setWorkProfileEnabled(boolean enabled) {
<<<<<<< HEAD
        updateCurrentState(STATE_TRANSITION);
        UI_HELPER_EXECUTOR.post(() -> {
            for (UserHandle userProfile : mUserManager.getUserProfiles()) {
                if (Process.myUserHandle().equals(userProfile)) {
                    continue;
                }
                // https://github.com/LawnchairLauncher/lawnchair/issues/3145
                try {
                    mUserManager.requestQuietModeEnabled(!enabled, userProfile);
                } catch (RuntimeException e) {
                    Log.e(TAG, "Failed to set quiet mode for user " + userProfile, e);
                }
            }
        });
=======
        setCurrentState(STATE_TRANSITION);
        setQuietMode(!enabled);
>>>>>>> 96fe8417
    }

    @Override
    public void onActivePageChanged(int page) {
        updateWorkFAB(page);
    }

    private void updateWorkFAB(int page) {
        if (mWorkModeSwitch != null) {
            if (page == MAIN || page == SEARCH) {
                mWorkModeSwitch.animateVisibility(false);
            } else if (page == WORK && getCurrentState() == STATE_ENABLED) {
                mWorkModeSwitch.animateVisibility(true);
            }
        }
    }

    /**
     * Requests work profile state from {@link AllAppsStore} and updates work profile related views
     */
    public void reset() {
        int quietModeFlag;
        if (Flags.enablePrivateSpace()) {
            quietModeFlag = FLAG_WORK_PROFILE_QUIET_MODE_ENABLED;
        } else {
            quietModeFlag = FLAG_QUIET_MODE_ENABLED;
        }
        boolean isEnabled = !mAllApps.getAppsStore().hasModelFlag(quietModeFlag);
        updateCurrentState(isEnabled ? STATE_ENABLED : STATE_DISABLED);
        if (mWorkModeSwitch != null) {
            // reset the position of the button and clear IME insets.
            mWorkModeSwitch.getImeInsets().setEmpty();
            mWorkModeSwitch.updateTranslationY();
        }
    }

    private void updateCurrentState(@UserProfileState int currentState) {
        setCurrentState(currentState);
        if (getAH() != null) {
            getAH().mAppsList.updateAdapterItems();
        }
        if (mWorkModeSwitch != null) {
            updateWorkFAB(mAllApps.getCurrentPage());
        }
        if (getCurrentState() == STATE_ENABLED) {
            attachWorkModeSwitch();
        } else if (getCurrentState() == STATE_DISABLED) {
            detachWorkModeSwitch();
        }
    }

    /**
     * Creates and attaches for profile toggle button to {@link ActivityAllAppsContainerView}
     */
    public boolean attachWorkModeSwitch() {
        if (!mAllApps.getAppsStore().hasModelFlag(
                FLAG_HAS_SHORTCUT_PERMISSION | FLAG_QUIET_MODE_CHANGE_PERMISSION)) {
            Log.e(TAG, "unable to attach work mode switch; Missing required permissions");
            return false;
        }
        if (mWorkModeSwitch == null) {
            mWorkModeSwitch = (WorkModeSwitch) mAllApps.getLayoutInflater().inflate(
                    R.layout.work_mode_fab, mAllApps, false);
        }
        if (mWorkModeSwitch.getParent() == null) {
            mAllApps.addView(mWorkModeSwitch);
        }
        if (mAllApps.getCurrentPage() != WORK) {
            mWorkModeSwitch.animateVisibility(false);
        }
        if (getAH() != null) {
            getAH().applyPadding();
        }
        mWorkModeSwitch.setOnClickListener(this::onWorkFabClicked);
        return true;
    }
    /**
     * Removes work profile toggle button from {@link ActivityAllAppsContainerView}
     */
    public void detachWorkModeSwitch() {
        if (mWorkModeSwitch != null && mWorkModeSwitch.getParent() == mAllApps) {
            mAllApps.removeView(mWorkModeSwitch);
        }
        mWorkModeSwitch = null;
    }

    @Nullable
    public WorkModeSwitch getWorkModeSwitch() {
        return mWorkModeSwitch;
    }

    private ActivityAllAppsContainerView.AdapterHolder getAH() {
        return mAllApps.mAH.get(WORK);
    }

    /**
     * returns whether or not work apps should be visible in work tab.
     */
    public boolean shouldShowWorkApps() {
        return getCurrentState() != WorkProfileManager.STATE_DISABLED;
    }

    public boolean hasWorkApps() {
        return Stream.of(mAllApps.getAppsStore().getApps()).anyMatch(getItemInfoMatcher());
    }

    /**
     * Adds work profile specific adapter items to adapterItems and returns number of items added
     */
    public int addWorkItems(ArrayList<AdapterItem> adapterItems) {
        if (getCurrentState() == WorkProfileManager.STATE_DISABLED) {
            //add disabled card here.
            adapterItems.add(new AdapterItem(VIEW_TYPE_WORK_DISABLED_CARD));
        } else if (getCurrentState() == WorkProfileManager.STATE_ENABLED && !isEduSeen()) {
            adapterItems.add(new AdapterItem(VIEW_TYPE_WORK_EDU_CARD));
        }
        return adapterItems.size();
    }

    private boolean isEduSeen() {
        return LauncherPrefs.get(mAllApps.getContext()).get(WORK_EDU_STEP) != 0;
    }

    private void onWorkFabClicked(View view) {
        if (Utilities.ATLEAST_P && getCurrentState() == STATE_ENABLED
                && mWorkModeSwitch.isEnabled()) {
            logEvents(LAUNCHER_TURN_OFF_WORK_APPS_TAP);
            setWorkProfileEnabled(false);
        }
    }

    public RecyclerView.OnScrollListener newScrollListener() {
        return new RecyclerView.OnScrollListener() {
            int totalDelta = 0;
            @Override
            public void onScrollStateChanged(@NonNull RecyclerView recyclerView, int newState){
                if (newState == RecyclerView.SCROLL_STATE_IDLE) {
                    totalDelta = 0;
                }
            }
            @Override
            public void onScrolled(@NonNull RecyclerView recyclerView, int dx, int dy) {
                WorkModeSwitch fab = getWorkModeSwitch();
                if (fab == null){
                    return;
                }
                totalDelta = Utilities.boundToRange(totalDelta,
                        -fab.getScrollThreshold(), fab.getScrollThreshold()) + dy;
                boolean isScrollAtTop = recyclerView.computeVerticalScrollOffset() == 0;
                if ((isScrollAtTop || totalDelta < -fab.getScrollThreshold())) {
                    fab.extend();
                } else if (totalDelta > fab.getScrollThreshold()) {
                    fab.shrink();
                }
            }
        };
    }

    @Override
    public Predicate<UserHandle> getUserMatcher() {
        return mWorkProfileMatcher;
    }
}<|MERGE_RESOLUTION|>--- conflicted
+++ resolved
@@ -50,7 +50,8 @@
 import java.util.stream.Stream;
 
 /**
- * Companion class for {@link ActivityAllAppsContainerView} to manage work tab and personal tab
+ * Companion class for {@link ActivityAllAppsContainerView} to manage work tab
+ * and personal tab
  * related
  * logic based on {@link UserProfileState}?
  */
@@ -73,8 +74,7 @@
      * Posts quite mode enable/disable call for work profile user
      */
     public void setWorkProfileEnabled(boolean enabled) {
-<<<<<<< HEAD
-        updateCurrentState(STATE_TRANSITION);
+        setCurrentState(STATE_TRANSITION);
         UI_HELPER_EXECUTOR.post(() -> {
             for (UserHandle userProfile : mUserManager.getUserProfiles()) {
                 if (Process.myUserHandle().equals(userProfile)) {
@@ -88,10 +88,7 @@
                 }
             }
         });
-=======
-        setCurrentState(STATE_TRANSITION);
         setQuietMode(!enabled);
->>>>>>> 96fe8417
     }
 
     @Override
@@ -110,7 +107,8 @@
     }
 
     /**
-     * Requests work profile state from {@link AllAppsStore} and updates work profile related views
+     * Requests work profile state from {@link AllAppsStore} and updates work
+     * profile related views
      */
     public void reset() {
         int quietModeFlag;
@@ -144,7 +142,8 @@
     }
 
     /**
-     * Creates and attaches for profile toggle button to {@link ActivityAllAppsContainerView}
+     * Creates and attaches for profile toggle button to
+     * {@link ActivityAllAppsContainerView}
      */
     public boolean attachWorkModeSwitch() {
         if (!mAllApps.getAppsStore().hasModelFlag(
@@ -168,6 +167,7 @@
         mWorkModeSwitch.setOnClickListener(this::onWorkFabClicked);
         return true;
     }
+
     /**
      * Removes work profile toggle button from {@link ActivityAllAppsContainerView}
      */
@@ -199,11 +199,12 @@
     }
 
     /**
-     * Adds work profile specific adapter items to adapterItems and returns number of items added
+     * Adds work profile specific adapter items to adapterItems and returns number
+     * of items added
      */
     public int addWorkItems(ArrayList<AdapterItem> adapterItems) {
         if (getCurrentState() == WorkProfileManager.STATE_DISABLED) {
-            //add disabled card here.
+            // add disabled card here.
             adapterItems.add(new AdapterItem(VIEW_TYPE_WORK_DISABLED_CARD));
         } else if (getCurrentState() == WorkProfileManager.STATE_ENABLED && !isEduSeen()) {
             adapterItems.add(new AdapterItem(VIEW_TYPE_WORK_EDU_CARD));
@@ -226,16 +227,18 @@
     public RecyclerView.OnScrollListener newScrollListener() {
         return new RecyclerView.OnScrollListener() {
             int totalDelta = 0;
+
             @Override
-            public void onScrollStateChanged(@NonNull RecyclerView recyclerView, int newState){
+            public void onScrollStateChanged(@NonNull RecyclerView recyclerView, int newState) {
                 if (newState == RecyclerView.SCROLL_STATE_IDLE) {
                     totalDelta = 0;
                 }
             }
+
             @Override
             public void onScrolled(@NonNull RecyclerView recyclerView, int dx, int dy) {
                 WorkModeSwitch fab = getWorkModeSwitch();
-                if (fab == null){
+                if (fab == null) {
                     return;
                 }
                 totalDelta = Utilities.boundToRange(totalDelta,
