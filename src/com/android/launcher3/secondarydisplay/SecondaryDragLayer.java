--- conflicted
+++ resolved
@@ -64,8 +64,8 @@
 
     @Override
     public void recreateControllers() {
-        mControllers = new TouchController[]{new CloseAllAppsTouchController(),
-                mActivity.getDragController()};
+        mControllers = new TouchController[] { new CloseAllAppsTouchController(),
+                mActivity.getDragController() };
     }
 
     /**
@@ -119,15 +119,12 @@
             if (child == mAppsView) {
                 int horizontalPadding = (2 * grid.desiredWorkspaceHorizontalMarginPx)
                         + grid.cellLayoutPaddingPx.left + grid.cellLayoutPaddingPx.right;
-                int verticalPadding =
-                        grid.cellLayoutPaddingPx.top + grid.cellLayoutPaddingPx.bottom;
-
-                int maxWidth =
-                        grid.allAppsCellWidthPx * grid.numShownAllAppsColumns + horizontalPadding;
+                int verticalPadding = grid.cellLayoutPaddingPx.top + grid.cellLayoutPaddingPx.bottom;
+
+                int maxWidth = grid.allAppsCellWidthPx * grid.numShownAllAppsColumns + horizontalPadding;
                 int appsWidth = Math.min(width - getPaddingLeft() - getPaddingRight(), maxWidth);
 
-                int maxHeight =
-                        grid.allAppsCellHeightPx * grid.numShownAllAppsColumns + verticalPadding;
+                int maxHeight = grid.allAppsCellHeightPx * grid.numShownAllAppsColumns + verticalPadding;
                 int appsHeight = Math.min(height - getPaddingTop() - getPaddingBottom(), maxHeight);
 
                 mAppsView.measure(
@@ -201,7 +198,6 @@
         }
         int deepShortcutCount = popupDataProvider.getShortcutCountForItem(item);
         final PopupContainerWithArrow<SecondaryDisplayLauncher> container;
-<<<<<<< HEAD
         if (FeatureFlags.showMaterialUPopup(getContext())) {
             container = (PopupContainerWithArrow) mActivity.getLayoutInflater().inflate(
                     R.layout.popup_container_material_u, mActivity.getDragLayer(), false);
@@ -216,12 +212,6 @@
                     Collections.emptyList(),
                     systemShortcuts);
         }
-=======
-        container = (PopupContainerWithArrow) mActivity.getLayoutInflater().inflate(
-                R.layout.popup_container, mActivity.getDragLayer(), false);
-        container.populateAndShowRows((BubbleTextView) v, deepShortcutCount,
-                systemShortcuts);
->>>>>>> 904a97c6
         container.requestFocus();
 
         if (!FeatureFlags.SECONDARY_DRAG_N_DROP_TO_PIN.get() || !mActivity.isAppDrawerShown()) {
@@ -245,8 +235,8 @@
                 public void onPreDragStart(DropTarget.DragObject dragObject) {
                     mDragView = dragObject.dragView;
                     if (!shouldStartDrag(0)) {
-                        mDragView.setOnScaleAnimEndCallback(() ->
-                                mActivity.beginDragShared(v, mActivity.getAppsView(), options));
+                        mDragView.setOnScaleAnimEndCallback(
+                                () -> mActivity.beginDragShared(v, mActivity.getAppsView(), options));
                     }
                 }
 
