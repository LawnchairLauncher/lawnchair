--- conflicted
+++ resolved
@@ -201,27 +201,10 @@
         }
         int deepShortcutCount = popupDataProvider.getShortcutCountForItem(item);
         final PopupContainerWithArrow<SecondaryDisplayLauncher> container;
-<<<<<<< HEAD
-        if (FeatureFlags.showMaterialUPopup(getContext())) {
-            container = (PopupContainerWithArrow) mActivity.getLayoutInflater().inflate(
-                    R.layout.popup_container_material_u, mActivity.getDragLayer(), false);
-            container.populateAndShowRowsMaterialU((BubbleTextView) v, deepShortcutCount,
-                    systemShortcuts);
-        } else {
-            container = (PopupContainerWithArrow) mActivity.getLayoutInflater().inflate(
-                    R.layout.popup_container, mActivity.getDragLayer(), false);
-            container.populateAndShow(
-                    (BubbleTextView) v,
-                    deepShortcutCount,
-                    Collections.emptyList(),
-                    systemShortcuts);
-        }
-=======
         container = (PopupContainerWithArrow) mActivity.getLayoutInflater().inflate(
                 R.layout.popup_container, mActivity.getDragLayer(), false);
         container.populateAndShowRows((BubbleTextView) v, deepShortcutCount,
                 systemShortcuts);
->>>>>>> 5f635e80
         container.requestFocus();
 
         if (!FeatureFlags.SECONDARY_DRAG_N_DROP_TO_PIN.get() || !mActivity.isAppDrawerShown()) {
