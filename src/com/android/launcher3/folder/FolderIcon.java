/*
 * Copyright (C) 2008 The Android Open Source Project
 *
 * Licensed under the Apache License, Version 2.0 (the "License");
 * you may not use this file except in compliance with the License.
 * You may obtain a copy of the License at
 *
 *      http://www.apache.org/licenses/LICENSE-2.0
 *
 * Unless required by applicable law or agreed to in writing, software
 * distributed under the License is distributed on an "AS IS" BASIS,
 * WITHOUT WARRANTIES OR CONDITIONS OF ANY KIND, either express or implied.
 * See the License for the specific language governing permissions and
 * limitations under the License.
 *
 * Modifications copyright 2022 Lawnchair
 */

package com.android.launcher3.folder;

import static com.android.launcher3.folder.ClippedFolderIconLayoutRule.ICON_OVERLAP_FACTOR;
import static com.android.launcher3.folder.ClippedFolderIconLayoutRule.MAX_NUM_ITEMS_IN_PREVIEW;
import static com.android.launcher3.folder.PreviewItemManager.INITIAL_ITEM_ANIMATION_DURATION;
import static com.android.launcher3.logging.StatsLogManager.LauncherEvent.LAUNCHER_FOLDER_AUTO_LABELED;
import static com.android.launcher3.logging.StatsLogManager.LauncherEvent.LAUNCHER_FOLDER_AUTO_LABELING_SKIPPED_EMPTY_PRIMARY;
import static com.android.launcher3.logging.StatsLogManager.LauncherEvent.LAUNCHER_FOLDER_AUTO_LABELING_SKIPPED_EMPTY_SUGGESTIONS;

import android.animation.Animator;
import android.animation.AnimatorListenerAdapter;
import android.animation.ObjectAnimator;
import android.content.Context;
import android.graphics.Canvas;
import android.graphics.Rect;
import android.graphics.drawable.Drawable;
import android.util.AttributeSet;
import android.util.Property;
import android.view.LayoutInflater;
import android.view.MotionEvent;
import android.view.View;
import android.view.ViewDebug;
import android.view.ViewGroup;
import android.widget.FrameLayout;

import androidx.annotation.NonNull;
import androidx.annotation.Nullable;

import com.android.launcher3.Alarm;
import com.android.launcher3.BubbleTextView;
import com.android.launcher3.CellLayout;
import com.android.launcher3.CheckLongPressHelper;
import com.android.launcher3.DeviceProfile;
import com.android.launcher3.DropTarget.DragObject;
import com.android.launcher3.Launcher;
import com.android.launcher3.LauncherSettings;
import com.android.launcher3.OnAlarmListener;
import com.android.launcher3.R;
import com.android.launcher3.Reorderable;
import com.android.launcher3.Utilities;
import com.android.launcher3.Workspace;
import com.android.launcher3.allapps.ActivityAllAppsContainerView;
import com.android.launcher3.anim.Interpolators;
import com.android.launcher3.celllayout.CellLayoutLayoutParams;
import com.android.launcher3.dot.FolderDotInfo;
import com.android.launcher3.dragndrop.BaseItemDragListener;
import com.android.launcher3.dragndrop.DragLayer;
import com.android.launcher3.dragndrop.DragView;
import com.android.launcher3.dragndrop.DraggableView;
import com.android.launcher3.icons.DotRenderer;
import com.android.launcher3.logger.LauncherAtom.FromState;
import com.android.launcher3.logger.LauncherAtom.ToState;
import com.android.launcher3.logging.InstanceId;
import com.android.launcher3.logging.StatsLogManager;
import com.android.launcher3.model.data.FolderInfo;
import com.android.launcher3.model.data.FolderInfo.FolderListener;
import com.android.launcher3.model.data.FolderInfo.LabelState;
import com.android.launcher3.model.data.ItemInfo;
import com.android.launcher3.model.data.WorkspaceItemFactory;
import com.android.launcher3.model.data.WorkspaceItemInfo;
import com.android.launcher3.touch.ItemClickHandler;
import com.android.launcher3.util.Executors;
import com.android.launcher3.util.MultiTranslateDelegate;
import com.android.launcher3.util.Thunk;
import com.android.launcher3.views.ActivityContext;
import com.android.launcher3.views.IconLabelDotView;
import com.android.launcher3.widget.PendingAddShortcutInfo;

import java.util.ArrayList;
import java.util.List;
import java.util.function.Predicate;


/**
 * An icon that can appear on in the workspace representing an {@link Folder}.
 */
public class FolderIcon extends FrameLayout implements FolderListener, IconLabelDotView,
        DraggableView, Reorderable {

    private final MultiTranslateDelegate mTranslateDelegate = new MultiTranslateDelegate(this);
    @Thunk ActivityContext mActivity;
    @Thunk Folder mFolder;
    public FolderInfo mInfo;

    private CheckLongPressHelper mLongPressHelper;

    static final int DROP_IN_ANIMATION_DURATION = 400;

    // Flag whether the folder should open itself when an item is dragged over is enabled.
    public static final boolean SPRING_LOADING_ENABLED = true;

    // Delay when drag enters until the folder opens, in miliseconds.
    private static final int ON_OPEN_DELAY = 800;

    @Thunk BubbleTextView mFolderName;

    PreviewBackground mBackground = new PreviewBackground();
    private boolean mBackgroundIsVisible = true;

    FolderGridOrganizer mPreviewVerifier;
    ClippedFolderIconLayoutRule mPreviewLayoutRule;
    private PreviewItemManager mPreviewItemManager;
    private PreviewItemDrawingParams mTmpParams = new PreviewItemDrawingParams(0, 0, 0);
    private List<WorkspaceItemInfo> mCurrentPreviewItems = new ArrayList<>();

    boolean mAnimating = false;

    private Alarm mOpenAlarm = new Alarm();

    private boolean mForceHideDot;
    @ViewDebug.ExportedProperty(category = "launcher", deepExport = true)
    private FolderDotInfo mDotInfo = new FolderDotInfo();
    private DotRenderer mDotRenderer;
    @ViewDebug.ExportedProperty(category = "launcher", deepExport = true)
    private DotRenderer.DrawParams mDotParams;
    private float mDotScale;
    private Animator mDotScaleAnim;

    private Rect mTouchArea = new Rect();

    private float mScaleForReorderBounce = 1f;

    private static final Property<FolderIcon, Float> DOT_SCALE_PROPERTY
            = new Property<FolderIcon, Float>(Float.TYPE, "dotScale") {
        @Override
        public Float get(FolderIcon folderIcon) {
            return folderIcon.mDotScale;
        }

        @Override
        public void set(FolderIcon folderIcon, Float value) {
            folderIcon.mDotScale = value;
            folderIcon.invalidate();
        }
    };

    public FolderIcon(Context context, AttributeSet attrs) {
        super(context, attrs);
        init();
    }

    public FolderIcon(Context context) {
        super(context);
        init();
    }

    private void init() {
        mLongPressHelper = new CheckLongPressHelper(this);
        mPreviewLayoutRule = new ClippedFolderIconLayoutRule();
        mPreviewItemManager = new PreviewItemManager(this);
        mDotParams = new DotRenderer.DrawParams();
    }

    public static <T extends Context & ActivityContext> FolderIcon inflateFolderAndIcon(int resId,
            T activityContext, ViewGroup group, FolderInfo folderInfo) {
        Folder folder = Folder.fromXml(activityContext);

        FolderIcon icon = inflateIcon(resId, activityContext, group, folderInfo);
        folder.setFolderIcon(icon);
        folder.bind(folderInfo);
        icon.setFolder(folder);
        return icon;
    }

    /**
     * Builds a FolderIcon to be added to the Launcher
     */
    public static FolderIcon inflateIcon(int resId, ActivityContext activity,
            @Nullable ViewGroup group, FolderInfo folderInfo) {
        @SuppressWarnings("all") // suppress dead code warning
        final boolean error = INITIAL_ITEM_ANIMATION_DURATION >= DROP_IN_ANIMATION_DURATION;
        if (error) {
            throw new IllegalStateException("DROP_IN_ANIMATION_DURATION must be greater than " +
                    "INITIAL_ITEM_ANIMATION_DURATION, as sequencing of adding first two items " +
                    "is dependent on this");
        }

        DeviceProfile grid = activity.getDeviceProfile();
        LayoutInflater inflater = (group != null)
                ? LayoutInflater.from(group.getContext())
                : activity.getLayoutInflater();
        FolderIcon icon = (FolderIcon) inflater.inflate(resId, group, false);

        icon.setClipToPadding(false);
        icon.mFolderName = icon.findViewById(R.id.folder_icon_name);
        icon.mFolderName.setText(folderInfo.title);
        icon.mFolderName.setCompoundDrawablePadding(0);
        FrameLayout.LayoutParams lp = (FrameLayout.LayoutParams) icon.mFolderName.getLayoutParams();
        lp.topMargin = grid.iconSizePx + grid.iconDrawablePaddingPx;

        icon.setTag(folderInfo);
        icon.setOnClickListener(ItemClickHandler.INSTANCE);
        icon.mInfo = folderInfo;
        icon.mActivity = activity;
        icon.mDotRenderer = grid.mDotRendererWorkSpace;

        icon.setContentDescription(icon.getAccessiblityTitle(folderInfo.title));

        // Keep the notification dot up to date with the sum of all the content's dots.
        FolderDotInfo folderDotInfo = new FolderDotInfo();
        for (WorkspaceItemInfo si : folderInfo.contents) {
            folderDotInfo.addDotInfo(activity.getDotInfoForItem(si));
        }
        icon.setDotInfo(folderDotInfo);

        icon.setAccessibilityDelegate(activity.getAccessibilityDelegate());

        icon.mPreviewVerifier = new FolderGridOrganizer(activity.getDeviceProfile().inv);
        icon.mPreviewVerifier.setFolderInfo(folderInfo);
        icon.updatePreviewItems(false);

        folderInfo.addListener(icon);

        return icon;
    }

    public void animateBgShadowAndStroke() {
        mBackground.fadeInBackgroundShadow();
        mBackground.animateBackgroundStroke();
    }

    public BubbleTextView getFolderName() {
        return mFolderName;
    }

    public void getPreviewBounds(Rect outBounds) {
        mPreviewItemManager.recomputePreviewDrawingParams();
        mBackground.getBounds(outBounds);
        // The preview items go outside of the bounds of the background.
        Utilities.scaleRectAboutCenter(outBounds, ICON_OVERLAP_FACTOR);
    }

    public float getBackgroundStrokeWidth() {
        return mBackground.getStrokeWidth();
    }

    public Folder getFolder() {
        return mFolder;
    }

    private void setFolder(Folder folder) {
        mFolder = folder;
    }

    private boolean willAcceptItem(ItemInfo item) {
        final int itemType = item.itemType;
        return ((itemType == LauncherSettings.Favorites.ITEM_TYPE_APPLICATION ||
                itemType == LauncherSettings.Favorites.ITEM_TYPE_SHORTCUT ||
                itemType == LauncherSettings.Favorites.ITEM_TYPE_DEEP_SHORTCUT) &&
                item != mInfo && !mFolder.isOpen());
    }

    public boolean acceptDrop(ItemInfo dragInfo) {
        return !mFolder.isDestroyed() && willAcceptItem(dragInfo);
    }

    public void addItem(WorkspaceItemInfo item) {
        mInfo.add(item, true);
    }

    public void removeItem(WorkspaceItemInfo item, boolean animate) {
        mInfo.remove(item, animate);
    }

    public void onDragEnter(ItemInfo dragInfo) {
        if (mFolder.isDestroyed() || !willAcceptItem(dragInfo)) return;
        CellLayoutLayoutParams lp = (CellLayoutLayoutParams) getLayoutParams();
        CellLayout cl = (CellLayout) getParent().getParent();

        mBackground.animateToAccept(cl, lp.getCellX(), lp.getCellY());
        mOpenAlarm.setOnAlarmListener(mOnOpenListener);
        if (SPRING_LOADING_ENABLED &&
                ((dragInfo instanceof WorkspaceItemFactory)
                        || (dragInfo instanceof WorkspaceItemInfo)
                        || (dragInfo instanceof PendingAddShortcutInfo))) {
            mOpenAlarm.setAlarm(ON_OPEN_DELAY);
        }
    }

    OnAlarmListener mOnOpenListener = new OnAlarmListener() {
        public void onAlarm(Alarm alarm) {
            mFolder.beginExternalDrag();
        }
    };

    public Drawable prepareCreateAnimation(final View destView) {
        return mPreviewItemManager.prepareCreateAnimation(destView);
    }

    public void performCreateAnimation(final WorkspaceItemInfo destInfo, final View destView,
            final WorkspaceItemInfo srcInfo, final DragObject d, Rect dstRect,
            float scaleRelativeToDragLayer) {
        final DragView srcView = d.dragView;
        prepareCreateAnimation(destView);
        addItem(destInfo);
        // This will animate the first item from it's position as an icon into its
        // position as the first item in the preview
        mPreviewItemManager.createFirstItemAnimation(false /* reverse */, null)
                .start();

        // This will animate the dragView (srcView) into the new folder
        onDrop(srcInfo, d, dstRect, scaleRelativeToDragLayer, 1,
                false /* itemReturnedOnFailedDrop */);
    }

    public void performDestroyAnimation(Runnable onCompleteRunnable) {
        // This will animate the final item in the preview to be full size.
        mPreviewItemManager.createFirstItemAnimation(true /* reverse */, onCompleteRunnable)
                .start();
    }

    public void onDragExit() {
        mBackground.animateToRest();
        mOpenAlarm.cancelAlarm();
    }

    private void onDrop(final WorkspaceItemInfo item, DragObject d, Rect finalRect,
            float scaleRelativeToDragLayer, int index, boolean itemReturnedOnFailedDrop) {
        item.cellX = -1;
        item.cellY = -1;
        DragView animateView = d.dragView;
        // Typically, the animateView corresponds to the DragView; however, if this is being done
        // after a configuration activity (ie. for a Shortcut being dragged from AllApps) we
        // will not have a view to animate
        if (animateView != null && mActivity instanceof Launcher) {
            final Launcher launcher = (Launcher) mActivity;
            DragLayer dragLayer = launcher.getDragLayer();
            Rect to = finalRect;
            if (to == null) {
                to = new Rect();
                Workspace<?> workspace = launcher.getWorkspace();
                // Set cellLayout and this to it's final state to compute final animation locations
                workspace.setFinalTransitionTransform();
                float scaleX = getScaleX();
                float scaleY = getScaleY();
                setScaleX(1.0f);
                setScaleY(1.0f);
                scaleRelativeToDragLayer = dragLayer.getDescendantRectRelativeToSelf(this, to);
                // Finished computing final animation locations, restore current state
                setScaleX(scaleX);
                setScaleY(scaleY);
                workspace.resetTransitionTransform();
            }

            int numItemsInPreview = Math.min(MAX_NUM_ITEMS_IN_PREVIEW, index + 1);
            boolean itemAdded = false;
            if (itemReturnedOnFailedDrop || index >= MAX_NUM_ITEMS_IN_PREVIEW) {
                List<WorkspaceItemInfo> oldPreviewItems = new ArrayList<>(mCurrentPreviewItems);
                mInfo.add(item, index, false);
                mCurrentPreviewItems.clear();
                mCurrentPreviewItems.addAll(getPreviewItemsOnPage(0));

                if (!oldPreviewItems.equals(mCurrentPreviewItems)) {
                    int newIndex = mCurrentPreviewItems.indexOf(item);
                    if (newIndex >= 0) {
                        // If the item dropped is going to be in the preview, we update the
                        // index here to reflect its position in the preview.
                        index = newIndex;
                    }

                    mPreviewItemManager.hidePreviewItem(index, true);
                    mPreviewItemManager.onDrop(oldPreviewItems, mCurrentPreviewItems, item);
                    itemAdded = true;
                } else {
                    removeItem(item, false);
                }
            }

            if (!itemAdded) {
                mInfo.add(item, index, true);
            }

            int[] center = new int[2];
            float scale = getLocalCenterForIndex(index, numItemsInPreview, center);
            center[0] = Math.round(scaleRelativeToDragLayer * center[0]);
            center[1] = Math.round(scaleRelativeToDragLayer * center[1]);

            to.offset(center[0] - animateView.getMeasuredWidth() / 2,
                    center[1] - animateView.getMeasuredHeight() / 2);

            float finalAlpha = index < MAX_NUM_ITEMS_IN_PREVIEW ? 1f : 0f;

            float finalScale = scale * scaleRelativeToDragLayer;

            // Account for potentially different icon sizes with non-default grid settings
            if (d.dragSource instanceof ActivityAllAppsContainerView) {
                DeviceProfile grid = mActivity.getDeviceProfile();
                float containerScale = (1f * grid.iconSizePx / grid.allAppsIconSizePx);
                finalScale *= containerScale;
            }

            final int finalIndex = index;
            dragLayer.animateView(animateView, to, finalAlpha,
                    finalScale, finalScale, DROP_IN_ANIMATION_DURATION,
                    Interpolators.DEACCEL_2,
                    () -> {
                        mPreviewItemManager.hidePreviewItem(finalIndex, false);
                        mFolder.showItem(item);
                    },
                    DragLayer.ANIMATION_END_DISAPPEAR, null);

            mFolder.hideItem(item);

            if (!itemAdded) mPreviewItemManager.hidePreviewItem(index, true);

            FolderNameInfos nameInfos = new FolderNameInfos();
            Executors.MODEL_EXECUTOR.post(() -> {
                d.folderNameProvider.getSuggestedFolderName(
                        getContext(), mInfo.contents, nameInfos);
                postDelayed(() -> {
                    setLabelSuggestion(nameInfos, d.logInstanceId);
                    invalidate();
                }, DROP_IN_ANIMATION_DURATION);
            });
        } else {
            addItem(item);
        }
    }

    /**
     * Set the suggested folder name.
     */
    public void setLabelSuggestion(FolderNameInfos nameInfos, InstanceId instanceId) {
        if (!mInfo.getLabelState().equals(LabelState.UNLABELED)) {
            return;
        }
        if (nameInfos == null || !nameInfos.hasSuggestions()) {
            StatsLogManager.newInstance(getContext()).logger()
                    .withInstanceId(instanceId)
                    .withItemInfo(mInfo)
                    .log(LAUNCHER_FOLDER_AUTO_LABELING_SKIPPED_EMPTY_SUGGESTIONS);
            return;
        }
        if (!nameInfos.hasPrimary()) {
            StatsLogManager.newInstance(getContext()).logger()
                    .withInstanceId(instanceId)
                    .withItemInfo(mInfo)
                    .log(LAUNCHER_FOLDER_AUTO_LABELING_SKIPPED_EMPTY_PRIMARY);
            return;
        }
        CharSequence newTitle = nameInfos.getLabels()[0];
        FromState fromState = mInfo.getFromLabelState();

        mInfo.setTitle(newTitle, mFolder.mLauncherDelegate.getModelWriter());
        onTitleChanged(mInfo.title);
        mFolder.mFolderName.setText(mInfo.title);

        // Logging for folder creation flow
        StatsLogManager.newInstance(getContext()).logger()
                .withInstanceId(instanceId)
                .withItemInfo(mInfo)
                .withFromState(fromState)
                .withToState(ToState.TO_SUGGESTION0)
                // When LAUNCHER_FOLDER_LABEL_UPDATED event.edit_text does not have delimiter,
                // event is assumed to be folder creation on the server side.
                .withEditText(newTitle.toString())
                .log(LAUNCHER_FOLDER_AUTO_LABELED);
    }


    public void onDrop(DragObject d, boolean itemReturnedOnFailedDrop) {
        WorkspaceItemInfo item;
        if (d.dragInfo instanceof WorkspaceItemFactory) {
            // Came from all apps -- make a copy
            item = ((WorkspaceItemFactory) d.dragInfo).makeWorkspaceItem(getContext());
        } else if (d.dragSource instanceof BaseItemDragListener){
            // Came from a different window -- make a copy
            item = new WorkspaceItemInfo((WorkspaceItemInfo) d.dragInfo);
        } else {
            item = (WorkspaceItemInfo) d.dragInfo;
        }
        mFolder.notifyDrop();
        onDrop(item, d, null, 1.0f,
                itemReturnedOnFailedDrop ? item.rank : mInfo.contents.size(),
                itemReturnedOnFailedDrop
        );
    }

    public void setDotInfo(FolderDotInfo dotInfo) {
        updateDotScale(mDotInfo.hasDot(), dotInfo.hasDot());
        mDotInfo = dotInfo;
    }

    public ClippedFolderIconLayoutRule getLayoutRule() {
        return mPreviewLayoutRule;
    }

    @Override
    public void setForceHideDot(boolean forceHideDot) {
        if (mForceHideDot == forceHideDot) {
            return;
        }
        mForceHideDot = forceHideDot;

        if (forceHideDot) {
            invalidate();
        } else if (hasDot()) {
            animateDotScale(0, 1);
        }
    }

    /**
     * Sets mDotScale to 1 or 0, animating if wasDotted or isDotted is false
     * (the dot is being added or removed).
     */
    private void updateDotScale(boolean wasDotted, boolean isDotted) {
        float newDotScale = isDotted ? 1f : 0f;
        // Animate when a dot is first added or when it is removed.
        if ((wasDotted ^ isDotted) && isShown()) {
            animateDotScale(newDotScale);
        } else {
            cancelDotScaleAnim();
            mDotScale = newDotScale;
            invalidate();
        }
    }

    private void cancelDotScaleAnim() {
        if (mDotScaleAnim != null) {
            mDotScaleAnim.cancel();
        }
    }

    public void animateDotScale(float... dotScales) {
        cancelDotScaleAnim();
        mDotScaleAnim = ObjectAnimator.ofFloat(this, DOT_SCALE_PROPERTY, dotScales);
        mDotScaleAnim.addListener(new AnimatorListenerAdapter() {
            @Override
            public void onAnimationEnd(Animator animation) {
                mDotScaleAnim = null;
            }
        });
        mDotScaleAnim.start();
    }

    public boolean hasDot() {
        return mDotInfo != null && mDotInfo.hasDot();
    }

    private float getLocalCenterForIndex(int index, int curNumItems, int[] center) {
        mTmpParams = mPreviewItemManager.computePreviewItemDrawingParams(
                Math.min(MAX_NUM_ITEMS_IN_PREVIEW, index), curNumItems, mTmpParams);

        mTmpParams.transX += mBackground.basePreviewOffsetX;
        mTmpParams.transY += mBackground.basePreviewOffsetY;

        float intrinsicIconSize = mPreviewItemManager.getIntrinsicIconSize();
        float offsetX = mTmpParams.transX + (mTmpParams.scale * intrinsicIconSize) / 2;
        float offsetY = mTmpParams.transY + (mTmpParams.scale * intrinsicIconSize) / 2;

        center[0] = Math.round(offsetX);
        center[1] = Math.round(offsetY);
        return mTmpParams.scale;
    }

    public void setFolderBackground(PreviewBackground bg) {
        mBackground = bg;
        mBackground.setInvalidateDelegate(this);
    }

    @Override
    public void setIconVisible(boolean visible) {
        mBackgroundIsVisible = visible;
        invalidate();
    }

    public boolean getIconVisible() {
        return mBackgroundIsVisible;
    }

    public PreviewBackground getFolderBackground() {
        return mBackground;
    }

    public PreviewItemManager getPreviewItemManager() {
        return mPreviewItemManager;
    }

    @Override
    protected void dispatchDraw(Canvas canvas) {
        super.dispatchDraw(canvas);

        if (!mBackgroundIsVisible) return;

        mPreviewItemManager.recomputePreviewDrawingParams();

        if (!mBackground.drawingDelegated()) {
            mBackground.drawBackground(canvas);
        }

        if (mCurrentPreviewItems.isEmpty() && !mAnimating) return;

        mPreviewItemManager.draw(canvas);

        if (!mBackground.drawingDelegated()) {
            mBackground.drawBackgroundStroke(canvas);
        }

        drawDot(canvas);
    }

    public void drawDot(Canvas canvas) {
        if (!mForceHideDot && ((mDotInfo != null && mDotInfo.hasDot()) || mDotScale > 0)) {
            Rect iconBounds = mDotParams.iconBounds;
            // FolderIcon draws the icon to be top-aligned (with padding) & horizontally-centered
            int iconSize = mActivity.getDeviceProfile().iconSizePx;
            iconBounds.left = (getWidth() - iconSize) / 2;
            iconBounds.right = iconBounds.left + iconSize;
            iconBounds.top = getPaddingTop();
            iconBounds.bottom = iconBounds.top + iconSize;

            float iconScale = (float) mBackground.previewSize / iconSize;
            Utilities.scaleRectAboutCenter(iconBounds, iconScale);

            // If we are animating to the accepting state, animate the dot out.
            mDotParams.scale = Math.max(0, mDotScale - mBackground.getScaleProgress());
<<<<<<< HEAD
            mDotParams.color = mBackground.getDotColor();
            mDotRenderer.draw(canvas, mDotParams, mDotInfo == null ? -1 : mDotInfo.getNotificationCount());
=======
            mDotParams.dotColor = mBackground.getDotColor();
            mDotRenderer.draw(canvas, mDotParams);
>>>>>>> fc786807
        }
    }

    public void setTextVisible(boolean visible) {
        if (visible) {
            mFolderName.setVisibility(VISIBLE);
        } else {
            mFolderName.setVisibility(INVISIBLE);
        }
    }

    public boolean getTextVisible() {
        return mFolderName.getVisibility() == VISIBLE;
    }

    /**
     * Returns the list of items which should be visible in the preview
     */
    public List<WorkspaceItemInfo> getPreviewItemsOnPage(int page) {
        return mPreviewVerifier.setFolderInfo(mInfo).previewItemsForPage(page, mInfo.contents);
    }

    @Override
    protected boolean verifyDrawable(@NonNull Drawable who) {
        return mPreviewItemManager.verifyDrawable(who) || super.verifyDrawable(who);
    }

    @Override
    public void onItemsChanged(boolean animate) {
        updatePreviewItems(animate);
        invalidate();
        requestLayout();
    }

    private void updatePreviewItems(boolean animate) {
        mPreviewItemManager.updatePreviewItems(animate);
        mCurrentPreviewItems.clear();
        mCurrentPreviewItems.addAll(getPreviewItemsOnPage(0));
    }

    /**
     * Updates the preview items which match the provided condition
     */
    public void updatePreviewItems(Predicate<WorkspaceItemInfo> itemCheck) {
        mPreviewItemManager.updatePreviewItems(itemCheck);
    }

    @Override
    public void onAdd(WorkspaceItemInfo item, int rank) {
        updatePreviewItems(false);
        boolean wasDotted = mDotInfo.hasDot();
        mDotInfo.addDotInfo(mActivity.getDotInfoForItem(item));
        boolean isDotted = mDotInfo.hasDot();
        updateDotScale(wasDotted, isDotted);
        setContentDescription(getAccessiblityTitle(mInfo.title));
        invalidate();
        requestLayout();
    }

    @Override
    public void onRemove(List<WorkspaceItemInfo> items) {
        updatePreviewItems(false);
        boolean wasDotted = mDotInfo.hasDot();
        items.stream().map(mActivity::getDotInfoForItem).forEach(mDotInfo::subtractDotInfo);
        boolean isDotted = mDotInfo.hasDot();
        updateDotScale(wasDotted, isDotted);
        setContentDescription(getAccessiblityTitle(mInfo.title));
        invalidate();
        requestLayout();
    }

    public void onTitleChanged(CharSequence title) {
        mFolderName.setText(title);
        setContentDescription(getAccessiblityTitle(title));
    }

    @Override
    public boolean onTouchEvent(MotionEvent event) {
        if (event.getAction() == MotionEvent.ACTION_DOWN
                && shouldIgnoreTouchDown(event.getX(), event.getY())) {
            return false;
        }

        // Call the superclass onTouchEvent first, because sometimes it changes the state to
        // isPressed() on an ACTION_UP
        super.onTouchEvent(event);
        mLongPressHelper.onTouchEvent(event);
        // Keep receiving the rest of the events
        return true;
    }

    /**
     * Returns true if the touch down at the provided position be ignored
     */
    protected boolean shouldIgnoreTouchDown(float x, float y) {
        mTouchArea.set(getPaddingLeft(), getPaddingTop(), getWidth() - getPaddingRight(),
                getHeight() - getPaddingBottom());
        return !mTouchArea.contains((int) x, (int) y);
    }

    @Override
    public void cancelLongPress() {
        super.cancelLongPress();
        mLongPressHelper.cancelLongPress();
    }

    public void removeListeners() {
        mInfo.removeListener(this);
        mInfo.removeListener(mFolder);
    }

    private boolean isInHotseat() {
        return mInfo.container == LauncherSettings.Favorites.CONTAINER_HOTSEAT;
    }

    public void clearLeaveBehindIfExists() {
        if (getParent() instanceof FolderIconParent) {
            ((FolderIconParent) getParent()).clearFolderLeaveBehind(this);
        }
    }

    public void drawLeaveBehindIfExists() {
        if (getParent() instanceof FolderIconParent) {
            ((FolderIconParent) getParent()).drawFolderLeaveBehindForIcon(this);
        }
    }

    public void onFolderClose(int currentPage) {
        mPreviewItemManager.onFolderClose(currentPage);
    }

    @Override
    public MultiTranslateDelegate getTranslateDelegate() {
        return mTranslateDelegate;
    }

    @Override
    public void setReorderBounceScale(float scale) {
        mScaleForReorderBounce = scale;
        super.setScaleX(scale);
        super.setScaleY(scale);
    }

    @Override
    public float getReorderBounceScale() {
        return mScaleForReorderBounce;
    }

    @Override
    public int getViewType() {
        return DRAGGABLE_ICON;
    }

    @Override
    public void getWorkspaceVisualDragBounds(Rect bounds) {
        getPreviewBounds(bounds);
    }

    /**
     * Returns a formatted accessibility title for folder
     */
    public String getAccessiblityTitle(CharSequence title) {
        int size = mInfo.contents.size();
        if (size < MAX_NUM_ITEMS_IN_PREVIEW) {
            return getContext().getString(R.string.folder_name_format_exact, title, size);
        } else {
            return getContext().getString(R.string.folder_name_format_overflow, title,
                    MAX_NUM_ITEMS_IN_PREVIEW);
        }
    }

    /**
     * Interface that provides callbacks to a parent ViewGroup that hosts this FolderIcon.
     */
    public interface FolderIconParent {
        /**
         * Tells the FolderIconParent to draw a "leave-behind" when the Folder is open and leaving a
         * gap where the FolderIcon would be when the Folder is closed.
         */
        void drawFolderLeaveBehindForIcon(FolderIcon child);
        /**
         * Tells the FolderIconParent to stop drawing the "leave-behind" as the Folder is closed.
         */
        void clearFolderLeaveBehind(FolderIcon child);
    }
}<|MERGE_RESOLUTION|>--- conflicted
+++ resolved
@@ -88,7 +88,6 @@
 import java.util.List;
 import java.util.function.Predicate;
 
-
 /**
  * An icon that can appear on in the workspace representing an {@link Folder}.
  */
@@ -96,21 +95,25 @@
         DraggableView, Reorderable {
 
     private final MultiTranslateDelegate mTranslateDelegate = new MultiTranslateDelegate(this);
-    @Thunk ActivityContext mActivity;
-    @Thunk Folder mFolder;
+    @Thunk
+    ActivityContext mActivity;
+    @Thunk
+    Folder mFolder;
     public FolderInfo mInfo;
 
     private CheckLongPressHelper mLongPressHelper;
 
     static final int DROP_IN_ANIMATION_DURATION = 400;
 
-    // Flag whether the folder should open itself when an item is dragged over is enabled.
+    // Flag whether the folder should open itself when an item is dragged over is
+    // enabled.
     public static final boolean SPRING_LOADING_ENABLED = true;
 
     // Delay when drag enters until the folder opens, in miliseconds.
     private static final int ON_OPEN_DELAY = 800;
 
-    @Thunk BubbleTextView mFolderName;
+    @Thunk
+    BubbleTextView mFolderName;
 
     PreviewBackground mBackground = new PreviewBackground();
     private boolean mBackgroundIsVisible = true;
@@ -138,8 +141,8 @@
 
     private float mScaleForReorderBounce = 1f;
 
-    private static final Property<FolderIcon, Float> DOT_SCALE_PROPERTY
-            = new Property<FolderIcon, Float>(Float.TYPE, "dotScale") {
+    private static final Property<FolderIcon, Float> DOT_SCALE_PROPERTY = new Property<FolderIcon, Float>(Float.TYPE,
+            "dotScale") {
         @Override
         public Float get(FolderIcon folderIcon) {
             return folderIcon.mDotScale;
@@ -281,7 +284,8 @@
     }
 
     public void onDragEnter(ItemInfo dragInfo) {
-        if (mFolder.isDestroyed() || !willAcceptItem(dragInfo)) return;
+        if (mFolder.isDestroyed() || !willAcceptItem(dragInfo))
+            return;
         CellLayoutLayoutParams lp = (CellLayoutLayoutParams) getLayoutParams();
         CellLayout cl = (CellLayout) getParent().getParent();
 
@@ -337,8 +341,10 @@
         item.cellX = -1;
         item.cellY = -1;
         DragView animateView = d.dragView;
-        // Typically, the animateView corresponds to the DragView; however, if this is being done
-        // after a configuration activity (ie. for a Shortcut being dragged from AllApps) we
+        // Typically, the animateView corresponds to the DragView; however, if this is
+        // being done
+        // after a configuration activity (ie. for a Shortcut being dragged from
+        // AllApps) we
         // will not have a view to animate
         if (animateView != null && mActivity instanceof Launcher) {
             final Launcher launcher = (Launcher) mActivity;
@@ -347,7 +353,8 @@
             if (to == null) {
                 to = new Rect();
                 Workspace<?> workspace = launcher.getWorkspace();
-                // Set cellLayout and this to it's final state to compute final animation locations
+                // Set cellLayout and this to it's final state to compute final animation
+                // locations
                 workspace.setFinalTransitionTransform();
                 float scaleX = getScaleX();
                 float scaleY = getScaleY();
@@ -419,7 +426,8 @@
 
             mFolder.hideItem(item);
 
-            if (!itemAdded) mPreviewItemManager.hidePreviewItem(index, true);
+            if (!itemAdded)
+                mPreviewItemManager.hidePreviewItem(index, true);
 
             FolderNameInfos nameInfos = new FolderNameInfos();
             Executors.MODEL_EXECUTOR.post(() -> {
@@ -475,13 +483,12 @@
                 .log(LAUNCHER_FOLDER_AUTO_LABELED);
     }
 
-
     public void onDrop(DragObject d, boolean itemReturnedOnFailedDrop) {
         WorkspaceItemInfo item;
         if (d.dragInfo instanceof WorkspaceItemFactory) {
             // Came from all apps -- make a copy
             item = ((WorkspaceItemFactory) d.dragInfo).makeWorkspaceItem(getContext());
-        } else if (d.dragSource instanceof BaseItemDragListener){
+        } else if (d.dragSource instanceof BaseItemDragListener) {
             // Came from a different window -- make a copy
             item = new WorkspaceItemInfo((WorkspaceItemInfo) d.dragInfo);
         } else {
@@ -490,8 +497,7 @@
         mFolder.notifyDrop();
         onDrop(item, d, null, 1.0f,
                 itemReturnedOnFailedDrop ? item.rank : mInfo.contents.size(),
-                itemReturnedOnFailedDrop
-        );
+                itemReturnedOnFailedDrop);
     }
 
     public void setDotInfo(FolderDotInfo dotInfo) {
@@ -598,7 +604,8 @@
     protected void dispatchDraw(Canvas canvas) {
         super.dispatchDraw(canvas);
 
-        if (!mBackgroundIsVisible) return;
+        if (!mBackgroundIsVisible)
+            return;
 
         mPreviewItemManager.recomputePreviewDrawingParams();
 
@@ -606,7 +613,8 @@
             mBackground.drawBackground(canvas);
         }
 
-        if (mCurrentPreviewItems.isEmpty() && !mAnimating) return;
+        if (mCurrentPreviewItems.isEmpty() && !mAnimating)
+            return;
 
         mPreviewItemManager.draw(canvas);
 
@@ -620,7 +628,8 @@
     public void drawDot(Canvas canvas) {
         if (!mForceHideDot && ((mDotInfo != null && mDotInfo.hasDot()) || mDotScale > 0)) {
             Rect iconBounds = mDotParams.iconBounds;
-            // FolderIcon draws the icon to be top-aligned (with padding) & horizontally-centered
+            // FolderIcon draws the icon to be top-aligned (with padding) &
+            // horizontally-centered
             int iconSize = mActivity.getDeviceProfile().iconSizePx;
             iconBounds.left = (getWidth() - iconSize) / 2;
             iconBounds.right = iconBounds.left + iconSize;
@@ -632,13 +641,8 @@
 
             // If we are animating to the accepting state, animate the dot out.
             mDotParams.scale = Math.max(0, mDotScale - mBackground.getScaleProgress());
-<<<<<<< HEAD
             mDotParams.color = mBackground.getDotColor();
             mDotRenderer.draw(canvas, mDotParams, mDotInfo == null ? -1 : mDotInfo.getNotificationCount());
-=======
-            mDotParams.dotColor = mBackground.getDotColor();
-            mDotRenderer.draw(canvas, mDotParams);
->>>>>>> fc786807
         }
     }
 
@@ -722,7 +726,8 @@
             return false;
         }
 
-        // Call the superclass onTouchEvent first, because sometimes it changes the state to
+        // Call the superclass onTouchEvent first, because sometimes it changes the
+        // state to
         // isPressed() on an ACTION_UP
         super.onTouchEvent(event);
         mLongPressHelper.onTouchEvent(event);
@@ -811,16 +816,20 @@
     }
 
     /**
-     * Interface that provides callbacks to a parent ViewGroup that hosts this FolderIcon.
+     * Interface that provides callbacks to a parent ViewGroup that hosts this
+     * FolderIcon.
      */
     public interface FolderIconParent {
         /**
-         * Tells the FolderIconParent to draw a "leave-behind" when the Folder is open and leaving a
+         * Tells the FolderIconParent to draw a "leave-behind" when the Folder is open
+         * and leaving a
          * gap where the FolderIcon would be when the Folder is closed.
          */
         void drawFolderLeaveBehindForIcon(FolderIcon child);
+
         /**
-         * Tells the FolderIconParent to stop drawing the "leave-behind" as the Folder is closed.
+         * Tells the FolderIconParent to stop drawing the "leave-behind" as the Folder
+         * is closed.
          */
         void clearFolderLeaveBehind(FolderIcon child);
     }
