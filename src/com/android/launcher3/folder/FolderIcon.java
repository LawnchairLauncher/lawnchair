/*
 * Copyright (C) 2008 The Android Open Source Project
 *
 * Licensed under the Apache License, Version 2.0 (the "License");
 * you may not use this file except in compliance with the License.
 * You may obtain a copy of the License at
 *
 *      http://www.apache.org/licenses/LICENSE-2.0
 *
 * Unless required by applicable law or agreed to in writing, software
 * distributed under the License is distributed on an "AS IS" BASIS,
 * WITHOUT WARRANTIES OR CONDITIONS OF ANY KIND, either express or implied.
 * See the License for the specific language governing permissions and
 * limitations under the License.
 */

package com.android.launcher3.folder;

import static com.android.launcher3.folder.ClippedFolderIconLayoutRule.MAX_NUM_ITEMS_IN_PREVIEW;
import static com.android.launcher3.folder.PreviewItemManager.INITIAL_ITEM_ANIMATION_DURATION;

import android.animation.Animator;
import android.animation.AnimatorListenerAdapter;
import android.animation.ObjectAnimator;
import android.content.Context;
import android.graphics.Canvas;
<<<<<<< HEAD
import android.graphics.Color;
import android.graphics.Point;
=======
>>>>>>> c87bbeea
import android.graphics.Rect;
import android.graphics.drawable.Drawable;
import android.util.AttributeSet;
import android.util.Log;
import android.util.Property;
import android.view.LayoutInflater;
import android.view.MotionEvent;
import android.view.View;
import android.view.ViewConfiguration;
import android.view.ViewDebug;
import android.view.ViewGroup;
import android.widget.FrameLayout;

<<<<<<< HEAD
import ch.deletescape.lawnchair.LawnchairLauncher;
import ch.deletescape.lawnchair.LawnchairUtilsKt;
import ch.deletescape.lawnchair.gestures.BlankGestureHandler;
import ch.deletescape.lawnchair.gestures.GestureController;
import ch.deletescape.lawnchair.gestures.GestureHandler;
import ch.deletescape.lawnchair.gestures.RunnableGestureHandler;
import ch.deletescape.lawnchair.gestures.handlers.ViewSwipeUpGestureHandler;
import ch.deletescape.lawnchair.groups.DrawerFolderInfo;
=======
import androidx.annotation.NonNull;

>>>>>>> c87bbeea
import com.android.launcher3.Alarm;
import com.android.launcher3.AppInfo;
import com.android.launcher3.BubbleTextView;
import com.android.launcher3.CellLayout;
import com.android.launcher3.CheckLongPressHelper;
import com.android.launcher3.DeviceProfile;
import com.android.launcher3.DropTarget.DragObject;
import com.android.launcher3.FolderInfo;
import com.android.launcher3.FolderInfo.FolderListener;
import com.android.launcher3.IconCache.ItemInfoUpdateReceiver;
import com.android.launcher3.ItemInfo;
import com.android.launcher3.ItemInfoWithIcon;
import com.android.launcher3.Launcher;
import com.android.launcher3.Launcher.OnResumeCallback;
import com.android.launcher3.LauncherSettings;
import com.android.launcher3.LauncherSettings.Favorites;
import com.android.launcher3.OnAlarmListener;
import com.android.launcher3.R;
import com.android.launcher3.SimpleOnStylusPressListener;
import com.android.launcher3.StylusEventHelper;
import com.android.launcher3.Utilities;
import com.android.launcher3.Workspace;
import com.android.launcher3.WorkspaceItemInfo;
import com.android.launcher3.anim.Interpolators;
import com.android.launcher3.dot.FolderDotInfo;
import com.android.launcher3.dragndrop.BaseItemDragListener;
import com.android.launcher3.dragndrop.DragLayer;
import com.android.launcher3.dragndrop.DragView;
<<<<<<< HEAD
import com.android.launcher3.graphics.BitmapInfo;
=======
import com.android.launcher3.icons.DotRenderer;
>>>>>>> c87bbeea
import com.android.launcher3.touch.ItemClickHandler;
import com.android.launcher3.util.PackageUserKey;
import com.android.launcher3.util.Thunk;
import com.android.launcher3.widget.PendingAddShortcutInfo;

import java.util.ArrayList;
import java.util.List;
import java.util.Set;

/**
 * An icon that can appear on in the workspace representing an {@link Folder}.
 */
<<<<<<< HEAD
public class FolderIcon extends FrameLayout implements FolderListener, OnResumeCallback {
=======
public class FolderIcon extends FrameLayout implements FolderListener {

>>>>>>> c87bbeea
    @Thunk Launcher mLauncher;
    @Thunk Folder mFolder;
    private FolderInfo mInfo;

    private CheckLongPressHelper mLongPressHelper;
    private StylusEventHelper mStylusEventHelper;

    static final int DROP_IN_ANIMATION_DURATION = 400;

    // Flag whether the folder should open itself when an item is dragged over is enabled.
    public static final boolean SPRING_LOADING_ENABLED = true;

    // Delay when drag enters until the folder opens, in miliseconds.
    private static final int ON_OPEN_DELAY = 800;

    @Thunk BubbleTextView mFolderName;

    PreviewBackground mBackground = new PreviewBackground();
    private boolean mBackgroundIsVisible = true;

    FolderIconPreviewVerifier mPreviewVerifier;
    ClippedFolderIconLayoutRule mPreviewLayoutRule;
    private PreviewItemManager mPreviewItemManager;
    private PreviewItemDrawingParams mTmpParams = new PreviewItemDrawingParams(0, 0, 0, 0);
    private List<BubbleTextView> mCurrentPreviewItems = new ArrayList<>();

    boolean mAnimating = false;

    private float mSlop;

    private Alarm mOpenAlarm = new Alarm();

    @ViewDebug.ExportedProperty(category = "launcher", deepExport = true)
    private FolderDotInfo mDotInfo = new FolderDotInfo();
    private DotRenderer mDotRenderer;
    @ViewDebug.ExportedProperty(category = "launcher", deepExport = true)
    private DotRenderer.DrawParams mDotParams;
    private float mDotScale;
    private Animator mDotScaleAnim;

<<<<<<< HEAD
    private GestureHandler mSwipeUpHandler;

    public boolean isCustomIcon = false;
    private boolean mIsTextVisible = true;

    private static final Property<FolderIcon, Float> BADGE_SCALE_PROPERTY
            = new Property<FolderIcon, Float>(Float.TYPE, "badgeScale") {
=======
    private static final Property<FolderIcon, Float> DOT_SCALE_PROPERTY
            = new Property<FolderIcon, Float>(Float.TYPE, "dotScale") {
>>>>>>> c87bbeea
        @Override
        public Float get(FolderIcon folderIcon) {
            return folderIcon.mDotScale;
        }

        @Override
        public void set(FolderIcon folderIcon, Float value) {
            folderIcon.mDotScale = value;
            folderIcon.invalidate();
        }
    };

    public FolderIcon(Context context, AttributeSet attrs) {
        super(context, attrs);
        init();
    }

    public FolderIcon(Context context) {
        super(context);
        init();
    }

    private void init() {
        mLongPressHelper = new CheckLongPressHelper(this);
        mStylusEventHelper = new StylusEventHelper(new SimpleOnStylusPressListener(this), this);
        mPreviewLayoutRule = new ClippedFolderIconLayoutRule();
        mSlop = ViewConfiguration.get(getContext()).getScaledTouchSlop();
        mPreviewItemManager = new PreviewItemManager(this);
        mDotParams = new DotRenderer.DrawParams();
    }

    public static FolderIcon fromXml(int resId, Launcher launcher, ViewGroup group,
            FolderInfo folderInfo) {
        @SuppressWarnings("all") // suppress dead code warning
        final boolean error = INITIAL_ITEM_ANIMATION_DURATION >= DROP_IN_ANIMATION_DURATION;
        if (error) {
            throw new IllegalStateException("DROP_IN_ANIMATION_DURATION must be greater than " +
                    "INITIAL_ITEM_ANIMATION_DURATION, as sequencing of adding first two items " +
                    "is dependent on this");
        }

        DeviceProfile grid = launcher.getWallpaperDeviceProfile();
        FolderIcon icon = (FolderIcon) LayoutInflater.from(group.getContext())
                .inflate(resId, group, false);

        icon.setClipToPadding(false);
        icon.mFolderName = icon.findViewById(R.id.folder_icon_name);
        icon.mFolderName.setText(folderInfo.getIconTitle());
        icon.mFolderName.setCompoundDrawablePadding(0);
        FrameLayout.LayoutParams lp = (FrameLayout.LayoutParams) icon.mFolderName.getLayoutParams();
        if (folderInfo instanceof DrawerFolderInfo) {
            lp.topMargin = grid.allAppsIconSizePx + grid.allAppsIconDrawablePaddingPx;
            icon.mBackground = new PreviewBackground(true);
            ((DrawerFolderInfo) folderInfo).getAppsStore().registerFolderIcon(icon);
        } else {
            lp.topMargin = grid.iconSizePx + grid.iconDrawablePaddingPx;
        }

        icon.setTag(folderInfo);
        icon.setOnClickListener(ItemClickHandler.INSTANCE);
        icon.mInfo = folderInfo;
        icon.mLauncher = launcher;
        icon.mDotRenderer = grid.mDotRenderer;
        icon.setContentDescription(launcher.getString(R.string.folder_name_format, folderInfo.title));
        Folder folder = Folder.fromXml(launcher);
        folder.setDragController(launcher.getDragController());
        folder.setFolderIcon(icon);
        folder.bind(folderInfo);
        icon.setFolder(folder);
        icon.setAccessibilityDelegate(launcher.getAccessibilityDelegate());

        folderInfo.addListener(icon);

        icon.setOnFocusChangeListener(launcher.mFocusHandler);
        icon.onIconChanged();
        return icon;
    }

<<<<<<< HEAD
    public void unbind() {
        if (mInfo != null) {
            mInfo.removeListener(this);
            mInfo.removeListener(mFolder);
            mInfo = null;
        }
    }

    @Override
    public void onIconChanged() {
        applySwipeUpAction(mInfo);
        setOnClickListener(mInfo.isCoverMode() ?
                ItemClickHandler.FOLDER_COVER_INSTANCE : ItemClickHandler.INSTANCE);

        FrameLayout.LayoutParams lp = (FrameLayout.LayoutParams) mFolderName.getLayoutParams();
        DeviceProfile grid = mLauncher.getDeviceProfile();
        mFolderName.setTag(null);

        if (mInfo.useIconMode(mLauncher)) {
            lp.topMargin = 0;
            if (isInAppDrawer()) {
                mFolderName.setCompoundDrawablePadding(grid.allAppsIconDrawablePaddingPx);
            } else {
                mFolderName.setCompoundDrawablePadding(grid.iconDrawablePaddingPx);
            }

            isCustomIcon = true;

            if (mInfo.isCoverMode()) {
                ItemInfoWithIcon coverInfo = mInfo.getCoverInfo();
                mFolderName.setTag(coverInfo);
                mFolderName.applyIcon(coverInfo);
                applyCoverBadgeState(coverInfo, false);
            } else {
                BitmapInfo info = BitmapInfo.fromBitmap(
                        Utilities.drawableToBitmap(mInfo.getIcon(getContext())));
                mFolderName.applyIcon(info);
                mFolderName.applyBadgeState(mInfo, false);
            }
            mBackground.setStartOpacity(0f);
        } else {
            if (isInAppDrawer()) {
                lp.topMargin = grid.allAppsIconSizePx + grid.allAppsIconDrawablePaddingPx;
            } else {
                lp.topMargin = grid.iconSizePx + grid.iconDrawablePaddingPx;
            }
            mFolderName.setCompoundDrawablePadding(0);
            mFolderName.applyBadgeState(mInfo, false);

            isCustomIcon = false;
            mFolderName.clearIcon();
            mBackground.setStartOpacity(1f);
        }
        mFolderName.setText(mInfo.getIconTitle());
        requestLayout();
    }

    @Override
    protected Parcelable onSaveInstanceState() {
        sStaticValuesDirty = true;
        return super.onSaveInstanceState();
=======
    public void animateBgShadowAndStroke() {
        mBackground.fadeInBackgroundShadow();
        mBackground.animateBackgroundStroke();
    }

    public BubbleTextView getFolderName() {
        return mFolderName;
    }

    public void getPreviewBounds(Rect outBounds) {
        mPreviewItemManager.recomputePreviewDrawingParams();
        mBackground.getBounds(outBounds);
    }

    public float getBackgroundStrokeWidth() {
        return mBackground.getStrokeWidth();
>>>>>>> c87bbeea
    }

    public Folder getFolder() {
        return mFolder;
    }

    private void setFolder(Folder folder) {
        mFolder = folder;
        mPreviewVerifier = new FolderIconPreviewVerifier(mLauncher.getDeviceProfile().inv);
        mPreviewVerifier.setFolderInfo(mFolder.getInfo());
        updatePreviewItems(false);
    }

    private boolean willAcceptItem(ItemInfo item) {
        final int itemType = item.itemType;
        return ((itemType == LauncherSettings.Favorites.ITEM_TYPE_APPLICATION ||
                itemType == LauncherSettings.Favorites.ITEM_TYPE_SHORTCUT ||
                itemType == LauncherSettings.Favorites.ITEM_TYPE_DEEP_SHORTCUT) &&
                item != mInfo && !mFolder.isOpen());
    }

    public boolean acceptDrop(ItemInfo dragInfo) {
        return !mFolder.isDestroyed() && willAcceptItem(dragInfo);
    }

    public void addItem(WorkspaceItemInfo item) {
        addItem(item, true);
    }

    public void addItem(WorkspaceItemInfo item, boolean animate) {
        mInfo.add(item, animate);
    }

    public void removeItem(WorkspaceItemInfo item, boolean animate) {
        mInfo.remove(item, animate);
    }

    public void onDragEnter(ItemInfo dragInfo) {
        if (mFolder.isDestroyed() || !willAcceptItem(dragInfo)) return;
        CellLayout.LayoutParams lp = (CellLayout.LayoutParams) getLayoutParams();
        CellLayout cl = (CellLayout) getParent().getParent();

        mBackground.animateToAccept(cl, lp.cellX, lp.cellY);
        mOpenAlarm.setOnAlarmListener(mOnOpenListener);
        if (SPRING_LOADING_ENABLED &&
                ((dragInfo instanceof AppInfo)
                        || (dragInfo instanceof WorkspaceItemInfo)
                        || (dragInfo instanceof PendingAddShortcutInfo))) {
            mOpenAlarm.setAlarm(ON_OPEN_DELAY);
        }
    }

    OnAlarmListener mOnOpenListener = new OnAlarmListener() {
        public void onAlarm(Alarm alarm) {
            mFolder.beginExternalDrag();
            mFolder.animateOpen();
        }
    };

    public Drawable prepareCreateAnimation(final View destView) {
        return mPreviewItemManager.prepareCreateAnimation(destView);
    }

    public void performCreateAnimation(final WorkspaceItemInfo destInfo, final View destView,
            final WorkspaceItemInfo srcInfo, final DragView srcView, Rect dstRect,
            float scaleRelativeToDragLayer) {
        prepareCreateAnimation(destView);
        addItem(destInfo);
        // This will animate the first item from it's position as an icon into its
        // position as the first item in the preview
        mPreviewItemManager.createFirstItemAnimation(false /* reverse */, null)
                .start();

        // This will animate the dragView (srcView) into the new folder
        onDrop(srcInfo, srcView, dstRect, scaleRelativeToDragLayer, 1,
                false /* itemReturnedOnFailedDrop */);
    }

    public void performDestroyAnimation(Runnable onCompleteRunnable) {
        // This will animate the final item in the preview to be full size.
        mPreviewItemManager.createFirstItemAnimation(true /* reverse */, onCompleteRunnable)
                .start();
    }

    public void onDragExit() {
        mBackground.animateToRest();
        mOpenAlarm.cancelAlarm();
    }

    private void onDrop(final WorkspaceItemInfo item, DragView animateView, Rect finalRect,
            float scaleRelativeToDragLayer, int index,
            boolean itemReturnedOnFailedDrop) {
        item.cellX = -1;
        item.cellY = -1;

        // Typically, the animateView corresponds to the DragView; however, if this is being done
        // after a configuration activity (ie. for a Shortcut being dragged from AllApps) we
        // will not have a view to animate
        if (animateView != null) {
            DragLayer dragLayer = mLauncher.getDragLayer();
            Rect from = new Rect();
            dragLayer.getViewRectRelativeToSelf(animateView, from);
            Rect to = finalRect;
            if (to == null && !isInAppDrawer()) {
                to = new Rect();
                Workspace workspace = mLauncher.getWorkspace();
                // Set cellLayout and this to it's final state to compute final animation locations
                workspace.setFinalTransitionTransform();
                float scaleX = getScaleX();
                float scaleY = getScaleY();
                setScaleX(1.0f);
                setScaleY(1.0f);
                scaleRelativeToDragLayer = dragLayer.getDescendantRectRelativeToSelf(this, to);
                // Finished computing final animation locations, restore current state
                setScaleX(scaleX);
                setScaleY(scaleY);
                workspace.resetTransitionTransform();
            }

            int numItemsInPreview = Math.min(MAX_NUM_ITEMS_IN_PREVIEW, index + 1);
            boolean itemAdded = false;
            if (itemReturnedOnFailedDrop || index >= MAX_NUM_ITEMS_IN_PREVIEW) {
                List<BubbleTextView> oldPreviewItems = new ArrayList<>(mCurrentPreviewItems);
                addItem(item, false);
                mCurrentPreviewItems.clear();
                mCurrentPreviewItems.addAll(getPreviewItems());

                if (!oldPreviewItems.equals(mCurrentPreviewItems)) {
                    for (int i = 0; i < mCurrentPreviewItems.size(); ++i) {
                        if (mCurrentPreviewItems.get(i).getTag().equals(item)) {
                            // If the item dropped is going to be in the preview, we update the
                            // index here to reflect its position in the preview.
                            index = i;
                        }
                    }

                    mPreviewItemManager.hidePreviewItem(index, true);
                    mPreviewItemManager.onDrop(oldPreviewItems, mCurrentPreviewItems, item);
                    itemAdded = true;
                } else {
                    removeItem(item, false);
                }
            }

            if (!itemAdded) {
                addItem(item);
            }

            if (isInAppDrawer()) {
                return;
            }
            int[] center = new int[2];
            float scale = getLocalCenterForIndex(index, numItemsInPreview, center);
            center[0] = (int) Math.round(scaleRelativeToDragLayer * center[0]);
            center[1] = (int) Math.round(scaleRelativeToDragLayer * center[1]);

            to.offset(center[0] - animateView.getMeasuredWidth() / 2,
                    center[1] - animateView.getMeasuredHeight() / 2);

            float finalAlpha = index < MAX_NUM_ITEMS_IN_PREVIEW ? 0.5f : 0f;

            float finalScale = scale * scaleRelativeToDragLayer;
            dragLayer.animateView(animateView, from, to, finalAlpha,
                    1, 1, finalScale, finalScale, DROP_IN_ANIMATION_DURATION,
                    Interpolators.DEACCEL_2, Interpolators.ACCEL_2,
                    null, DragLayer.ANIMATION_END_DISAPPEAR, null);

            mFolder.hideItem(item);

            if (!itemAdded) mPreviewItemManager.hidePreviewItem(index, true);
            final int finalIndex = index;
            postDelayed(new Runnable() {
                public void run() {
                    mPreviewItemManager.hidePreviewItem(finalIndex, false);
                    mFolder.showItem(item);
                    invalidate();
                }
            }, DROP_IN_ANIMATION_DURATION);
        } else {
            addItem(item);
        }
    }

    public void onDrop(DragObject d, boolean itemReturnedOnFailedDrop) {
        WorkspaceItemInfo item;
        if (d.dragInfo instanceof AppInfo) {
            // Came from all apps -- make a copy
            item = ((AppInfo) d.dragInfo).makeWorkspaceItem();
        } else if (d.dragSource instanceof BaseItemDragListener){
            // Came from a different window -- make a copy
            item = new WorkspaceItemInfo((WorkspaceItemInfo) d.dragInfo);
        } else {
            item = (WorkspaceItemInfo) d.dragInfo;
        }
        mFolder.notifyDrop();
        onDrop(item, d.dragView, null, 1.0f, mInfo.contents.size(),
                itemReturnedOnFailedDrop);
    }

    public void setDotInfo(FolderDotInfo dotInfo) {
        updateDotScale(mDotInfo.hasDot(), dotInfo.hasDot());
        mDotInfo = dotInfo;
    }

    public ShortcutInfo getCoverInfo() {
        return mInfo.getCoverInfo();
    }

    public void applyCoverBadgeState(ItemInfo itemInfo, boolean animate) {
        mFolderName.applyBadgeState(itemInfo, animate);
    }

    public ClippedFolderIconLayoutRule getLayoutRule() {
        return mPreviewLayoutRule;
    }

    /**
     * Sets mDotScale to 1 or 0, animating if wasDotted or isDotted is false
     * (the dot is being added or removed).
     */
    private void updateDotScale(boolean wasDotted, boolean isDotted) {
        float newDotScale = isDotted ? 1f : 0f;
        // Animate when a dot is first added or when it is removed.
        if ((wasDotted ^ isDotted) && isShown()) {
            animateDotScale(newDotScale);
        } else {
            cancelDotScaleAnim();
            mDotScale = newDotScale;
            invalidate();
        }
    }

    private void cancelDotScaleAnim() {
        if (mDotScaleAnim != null) {
            mDotScaleAnim.cancel();
        }
    }

    public void animateDotScale(float... dotScales) {
        cancelDotScaleAnim();
        mDotScaleAnim = ObjectAnimator.ofFloat(this, DOT_SCALE_PROPERTY, dotScales);
        mDotScaleAnim.addListener(new AnimatorListenerAdapter() {
            @Override
            public void onAnimationEnd(Animator animation) {
                mDotScaleAnim = null;
            }
        });
        mDotScaleAnim.start();
    }

    public boolean hasDot() {
        return mDotInfo != null && mDotInfo.hasDot();
    }

    private float getLocalCenterForIndex(int index, int curNumItems, int[] center) {
        mTmpParams = mPreviewItemManager.computePreviewItemDrawingParams(
                Math.min(MAX_NUM_ITEMS_IN_PREVIEW, index), curNumItems, mTmpParams);

        mTmpParams.transX += mBackground.basePreviewOffsetX;
        mTmpParams.transY += mBackground.basePreviewOffsetY;

        float intrinsicIconSize = mPreviewItemManager.getIntrinsicIconSize();
        float offsetX = mTmpParams.transX + (mTmpParams.scale * intrinsicIconSize) / 2;
        float offsetY = mTmpParams.transY + (mTmpParams.scale * intrinsicIconSize) / 2;

        center[0] = Math.round(offsetX);
        center[1] = Math.round(offsetY);
        return mTmpParams.scale;
    }

    public void setFolderBackground(PreviewBackground bg) {
        mBackground = bg;
        mBackground.setInvalidateDelegate(this);
    }

    public void setBackgroundVisible(boolean visible) {
        mBackgroundIsVisible = visible;
        invalidate();
    }

    public PreviewBackground getFolderBackground() {
        return mBackground;
    }

    public PreviewItemManager getPreviewItemManager() {
        return mPreviewItemManager;
    }

    @Override
    protected void dispatchDraw(Canvas canvas) {
        super.dispatchDraw(canvas);

        if (mBackgroundIsVisible) {
            mPreviewItemManager.recomputePreviewDrawingParams();

            if (!mBackground.drawingDelegated() && !isCustomIcon) {
                mBackground.drawBackground(canvas);
            }
        } else if (!isCustomIcon || mInfo.container == Favorites.CONTAINER_HOTSEAT) return;

        if (isCustomIcon) {
            return;
        }

        if (mFolder == null) return;
        if (mFolder.getItemCount() == 0 && !mAnimating) return;

        final int saveCount = canvas.save();
        canvas.clipPath(mBackground.getClipPath());
<<<<<<< HEAD

        mPreviewItemManager.draw(canvas);

=======
        mPreviewItemManager.draw(canvas);
>>>>>>> c87bbeea
        canvas.restoreToCount(saveCount);

        if (!mBackground.drawingDelegated()) {
            mBackground.drawBackgroundStroke(canvas);
        }

        drawDot(canvas);
    }

    public void drawDot(Canvas canvas) {
        if ((mDotInfo != null && mDotInfo.hasDot()) || mDotScale > 0) {
            Rect iconBounds = mDotParams.iconBounds;
            BubbleTextView.getIconBounds(this, iconBounds,
                    mLauncher.getWallpaperDeviceProfile().iconSizePx);
            float iconScale = (float) mBackground.previewSize / iconBounds.width();
            Utilities.scaleRectAboutCenter(iconBounds, iconScale);

<<<<<<< HEAD
            // If we are animating to the accepting state, animate the badge out.
            float badgeScale = Math.max(0, mBadgeScale - mBackground.getScaleProgress());
            mTempSpaceForBadgeOffset.set(getWidth() - mTempBounds.right, mTempBounds.top);
            mBadgeRenderer.draw(canvas, mBackground.getBadgeColor(), mTempBounds,
                    badgeScale, mTempSpaceForBadgeOffset, mBadgeInfo.getNotificationCount());
=======
            // If we are animating to the accepting state, animate the dot out.
            mDotParams.scale = Math.max(0, mDotScale - mBackground.getScaleProgress());
            mDotParams.color = mBackground.getDotColor();
            mDotRenderer.draw(canvas, mDotParams);
>>>>>>> c87bbeea
        }
    }

    public void setTextVisible(boolean visible) {
        mIsTextVisible = visible;
        mFolderName.setTextVisibility(visible);
    }

    public boolean getTextVisible() {
        return mIsTextVisible;
    }

    /**
     * Returns the list of preview items displayed in the icon.
     */
    public List<BubbleTextView> getPreviewItems() {
        return getPreviewItemsOnPage(0);
    }

    /**
     * Returns the list of "preview items" on {@param page}.
     */
    public List<BubbleTextView> getPreviewItemsOnPage(int page) {
        mPreviewVerifier.setFolderInfo(mFolder.getInfo());

        List<BubbleTextView> itemsToDisplay = new ArrayList<>();
        List<BubbleTextView> itemsOnPage = mFolder.getItemsOnPage(page);
        int numItems = itemsOnPage.size();
        for (int rank = 0; rank < numItems; ++rank) {
            if (mPreviewVerifier.isItemInPreview(page, rank)) {
                itemsToDisplay.add(itemsOnPage.get(rank));
            }

            if (itemsToDisplay.size() == MAX_NUM_ITEMS_IN_PREVIEW) {
                break;
            }
        }
        return itemsToDisplay;
    }

    public void verifyHighRes() {
        int processedItemCount = 0;
        List<BubbleTextView> itemsOnPage = mFolder.getItemsOnPage(0);
        int numItems = itemsOnPage.size();
        for (int rank = 0; rank < numItems; ++rank) {
            if (mPreviewVerifier.isItemInPreview(0, rank)) {
                BubbleTextView item = itemsOnPage.get(rank);
                item.verifyHighRes(info -> {
                    item.reapplyItemInfo(info);
                    updatePreviewItems(false);
                    invalidate();
                });
                processedItemCount++;
            }

            if (processedItemCount == MAX_NUM_ITEMS_IN_PREVIEW) {
                break;
            }
        }
    }

    @Override
    protected boolean verifyDrawable(@NonNull Drawable who) {
        return mPreviewItemManager.verifyDrawable(who) || super.verifyDrawable(who);
    }

    @Override
    public void onItemsChanged(boolean animate) {
        if (mInfo.isCoverMode()) {
            onIconChanged();
            mFolderName.setText(mInfo.getIconTitle());
        }
        updatePreviewItems(animate);
        invalidate();
        requestLayout();
    }

    private void updatePreviewItems(boolean animate) {
        mPreviewItemManager.updatePreviewItems(animate);
        mCurrentPreviewItems.clear();
        mCurrentPreviewItems.addAll(getPreviewItems());
    }

    @Override
    public void prepareAutoUpdate() {
    }

    @Override
    public void onAdd(WorkspaceItemInfo item, int rank) {
        boolean wasDotted = mDotInfo.hasDot();
        mDotInfo.addDotInfo(mLauncher.getDotInfoForItem(item));
        boolean isDotted = mDotInfo.hasDot();
        updateDotScale(wasDotted, isDotted);
        invalidate();
        requestLayout();
    }

    @Override
    public void onRemove(WorkspaceItemInfo item) {
        boolean wasDotted = mDotInfo.hasDot();
        mDotInfo.subtractDotInfo(mLauncher.getDotInfoForItem(item));
        boolean isDotted = mDotInfo.hasDot();
        updateDotScale(wasDotted, isDotted);
        invalidate();
        requestLayout();
    }

    @Override
    public void onTitleChanged(CharSequence title) {
        mFolderName.setText(mInfo.getIconTitle());
        applySwipeUpAction(mInfo);
        setContentDescription(getContext().getString(R.string.folder_name_format, title));
    }

    @Override
    public boolean onTouchEvent(MotionEvent event) {
        // Call the superclass onTouchEvent first, because sometimes it changes the state to
        // isPressed() on an ACTION_UP
        boolean result = super.onTouchEvent(event);

        // Check for a stylus button press, if it occurs cancel any long press checks.
        if (mStylusEventHelper.onMotionEvent(event)) {
            mLongPressHelper.cancelLongPress();
            return true;
        }

        switch (event.getAction()) {
            case MotionEvent.ACTION_DOWN:
                mLongPressHelper.postCheckForLongPress();
                break;
            case MotionEvent.ACTION_CANCEL:
            case MotionEvent.ACTION_UP:
                mLongPressHelper.cancelLongPress();
                break;
            case MotionEvent.ACTION_MOVE:
                if (!Utilities.pointInView(this, event.getX(), event.getY(), mSlop)) {
                    mLongPressHelper.cancelLongPress();
                }
                break;
        }

        Launcher launcher = LawnchairUtilsKt.getLauncherOrNull(getContext());
        if (launcher instanceof LawnchairLauncher && mSwipeUpHandler != null) {
            ((LawnchairLauncher) launcher).getGestureController()
                    .setSwipeUpOverride(mSwipeUpHandler, event.getDownTime());
        }

        return result;
    }

    @Override
    public void cancelLongPress() {
        super.cancelLongPress();
        mLongPressHelper.cancelLongPress();
    }

    public void removeListeners() {
        mInfo.removeListener(this);
        mInfo.removeListener(mFolder);
    }

    public void clearLeaveBehindIfExists() {
        if (isInAppDrawer()) {
            return;
        }
        ((CellLayout.LayoutParams) getLayoutParams()).canReorder = true;
        if (mInfo.container == LauncherSettings.Favorites.CONTAINER_HOTSEAT) {
            CellLayout cl = (CellLayout) getParent().getParent();
            cl.clearFolderLeaveBehind();
        }
    }

    public void drawLeaveBehindIfExists() {
        if (isInAppDrawer()) {
            return;
        }
        CellLayout.LayoutParams lp = (CellLayout.LayoutParams) getLayoutParams();
        // While the folder is open, the position of the icon cannot change.
        lp.canReorder = false;
        if (mInfo.container == LauncherSettings.Favorites.CONTAINER_HOTSEAT) {
            CellLayout cl = (CellLayout) getParent().getParent();
            cl.setFolderLeaveBehindCell(lp.cellX, lp.cellY);
        }
    }

    public void onFolderClose(int currentPage) {
        mPreviewItemManager.onFolderClose(currentPage);
    }

    private void applySwipeUpAction(FolderInfo info) {
        if (info.isCoverMode()) {
            mSwipeUpHandler = new RunnableGestureHandler(getContext(), () -> ItemClickHandler.INSTANCE.onClick(this));
        } else {
            mSwipeUpHandler = GestureController.Companion.createGestureHandler(
                    getContext(), info.swipeUpAction, new BlankGestureHandler(getContext(), null));
        }
        if (mSwipeUpHandler instanceof BlankGestureHandler) {
            mSwipeUpHandler = null;
        } else {
            mSwipeUpHandler = new ViewSwipeUpGestureHandler(this, mSwipeUpHandler);
        }
    }

    private float mIconScale = 1f;

    public void setIconScale(float scale) {
        mIconScale = scale;
        invalidate();
    }

    public float getIconScale() {
        return mIconScale;
    }

    public static final Property<FolderIcon, Float> ICON_SCALE_PROPERTY =
            new Property<FolderIcon, Float>(Float.class, "iconScale") {
                @Override
                public Float get(FolderIcon icon) {
                    return icon.getIconScale();
                }

                @Override
                public void set(FolderIcon icon, Float scale) {
                    icon.setIconScale(scale);
                }
            };

    public boolean isInAppDrawer() {
        return mInfo instanceof DrawerFolderInfo;
    }

    public boolean isCoverMode() {
        return mInfo.isCoverMode();
    }

    public BubbleTextView getFolderName() {
        return mFolderName;
    }

    public void setStayPressed(boolean stayPressed) {
        mFolderName.setStayPressed(stayPressed);
    }

    @Override
    public void onLauncherResume() {
        // Reset the pressed state of icon that was locked in the press state while activity
        // was launching
        setStayPressed(false);
    }

    public void clearPressedBackground() {
        setStayPressed(false);
    }

    public void updateIconBadges(Set<PackageUserKey> updatedBadges, PackageUserKey tmpKey) {
        FolderBadgeInfo folderBadgeInfo = new FolderBadgeInfo();
        for (ShortcutInfo si : mInfo.contents) {
            folderBadgeInfo.addBadgeInfo(mLauncher.getBadgeInfoForItem(si));
        }
        setBadgeInfo(folderBadgeInfo);

        if (isCoverMode()) {
            ShortcutInfo coverInfo = getCoverInfo();
            if (tmpKey.updateFromItemInfo(coverInfo) &&
                    updatedBadges.contains(tmpKey)) {
                applyCoverBadgeState(coverInfo, true);
            }
        }
    }
}<|MERGE_RESOLUTION|>--- conflicted
+++ resolved
@@ -24,15 +24,9 @@
 import android.animation.ObjectAnimator;
 import android.content.Context;
 import android.graphics.Canvas;
-<<<<<<< HEAD
-import android.graphics.Color;
-import android.graphics.Point;
-=======
->>>>>>> c87bbeea
 import android.graphics.Rect;
 import android.graphics.drawable.Drawable;
 import android.util.AttributeSet;
-import android.util.Log;
 import android.util.Property;
 import android.view.LayoutInflater;
 import android.view.MotionEvent;
@@ -42,7 +36,6 @@
 import android.view.ViewGroup;
 import android.widget.FrameLayout;
 
-<<<<<<< HEAD
 import ch.deletescape.lawnchair.LawnchairLauncher;
 import ch.deletescape.lawnchair.LawnchairUtilsKt;
 import ch.deletescape.lawnchair.gestures.BlankGestureHandler;
@@ -51,10 +44,8 @@
 import ch.deletescape.lawnchair.gestures.RunnableGestureHandler;
 import ch.deletescape.lawnchair.gestures.handlers.ViewSwipeUpGestureHandler;
 import ch.deletescape.lawnchair.groups.DrawerFolderInfo;
-=======
 import androidx.annotation.NonNull;
 
->>>>>>> c87bbeea
 import com.android.launcher3.Alarm;
 import com.android.launcher3.AppInfo;
 import com.android.launcher3.BubbleTextView;
@@ -64,7 +55,6 @@
 import com.android.launcher3.DropTarget.DragObject;
 import com.android.launcher3.FolderInfo;
 import com.android.launcher3.FolderInfo.FolderListener;
-import com.android.launcher3.IconCache.ItemInfoUpdateReceiver;
 import com.android.launcher3.ItemInfo;
 import com.android.launcher3.ItemInfoWithIcon;
 import com.android.launcher3.Launcher;
@@ -83,11 +73,8 @@
 import com.android.launcher3.dragndrop.BaseItemDragListener;
 import com.android.launcher3.dragndrop.DragLayer;
 import com.android.launcher3.dragndrop.DragView;
-<<<<<<< HEAD
-import com.android.launcher3.graphics.BitmapInfo;
-=======
+import com.android.launcher3.icons.BitmapInfo;
 import com.android.launcher3.icons.DotRenderer;
->>>>>>> c87bbeea
 import com.android.launcher3.touch.ItemClickHandler;
 import com.android.launcher3.util.PackageUserKey;
 import com.android.launcher3.util.Thunk;
@@ -95,17 +82,13 @@
 
 import java.util.ArrayList;
 import java.util.List;
-import java.util.Set;
+import java.util.function.Predicate;
 
 /**
  * An icon that can appear on in the workspace representing an {@link Folder}.
  */
-<<<<<<< HEAD
 public class FolderIcon extends FrameLayout implements FolderListener, OnResumeCallback {
-=======
-public class FolderIcon extends FrameLayout implements FolderListener {
-
->>>>>>> c87bbeea
+
     @Thunk Launcher mLauncher;
     @Thunk Folder mFolder;
     private FolderInfo mInfo;
@@ -146,18 +129,13 @@
     private float mDotScale;
     private Animator mDotScaleAnim;
 
-<<<<<<< HEAD
     private GestureHandler mSwipeUpHandler;
 
     public boolean isCustomIcon = false;
     private boolean mIsTextVisible = true;
 
-    private static final Property<FolderIcon, Float> BADGE_SCALE_PROPERTY
-            = new Property<FolderIcon, Float>(Float.TYPE, "badgeScale") {
-=======
     private static final Property<FolderIcon, Float> DOT_SCALE_PROPERTY
             = new Property<FolderIcon, Float>(Float.TYPE, "dotScale") {
->>>>>>> c87bbeea
         @Override
         public Float get(FolderIcon folderIcon) {
             return folderIcon.mDotScale;
@@ -236,7 +214,6 @@
         return icon;
     }
 
-<<<<<<< HEAD
     public void unbind() {
         if (mInfo != null) {
             mInfo.removeListener(this);
@@ -269,12 +246,12 @@
                 ItemInfoWithIcon coverInfo = mInfo.getCoverInfo();
                 mFolderName.setTag(coverInfo);
                 mFolderName.applyIcon(coverInfo);
-                applyCoverBadgeState(coverInfo, false);
+                applyCoverDotState(coverInfo, false);
             } else {
                 BitmapInfo info = BitmapInfo.fromBitmap(
                         Utilities.drawableToBitmap(mInfo.getIcon(getContext())));
                 mFolderName.applyIcon(info);
-                mFolderName.applyBadgeState(mInfo, false);
+                mFolderName.applyDotState(mInfo, false);
             }
             mBackground.setStartOpacity(0f);
         } else {
@@ -284,7 +261,7 @@
                 lp.topMargin = grid.iconSizePx + grid.iconDrawablePaddingPx;
             }
             mFolderName.setCompoundDrawablePadding(0);
-            mFolderName.applyBadgeState(mInfo, false);
+            mFolderName.applyDotState(mInfo, false);
 
             isCustomIcon = false;
             mFolderName.clearIcon();
@@ -294,11 +271,6 @@
         requestLayout();
     }
 
-    @Override
-    protected Parcelable onSaveInstanceState() {
-        sStaticValuesDirty = true;
-        return super.onSaveInstanceState();
-=======
     public void animateBgShadowAndStroke() {
         mBackground.fadeInBackgroundShadow();
         mBackground.animateBackgroundStroke();
@@ -315,7 +287,6 @@
 
     public float getBackgroundStrokeWidth() {
         return mBackground.getStrokeWidth();
->>>>>>> c87bbeea
     }
 
     public Folder getFolder() {
@@ -520,12 +491,12 @@
         mDotInfo = dotInfo;
     }
 
-    public ShortcutInfo getCoverInfo() {
+    public WorkspaceItemInfo getCoverInfo() {
         return mInfo.getCoverInfo();
     }
 
-    public void applyCoverBadgeState(ItemInfo itemInfo, boolean animate) {
-        mFolderName.applyBadgeState(itemInfo, animate);
+    public void applyCoverDotState(ItemInfo itemInfo, boolean animate) {
+        mFolderName.applyDotState(itemInfo, animate);
     }
 
     public ClippedFolderIconLayoutRule getLayoutRule() {
@@ -625,13 +596,7 @@
 
         final int saveCount = canvas.save();
         canvas.clipPath(mBackground.getClipPath());
-<<<<<<< HEAD
-
         mPreviewItemManager.draw(canvas);
-
-=======
-        mPreviewItemManager.draw(canvas);
->>>>>>> c87bbeea
         canvas.restoreToCount(saveCount);
 
         if (!mBackground.drawingDelegated()) {
@@ -649,18 +614,10 @@
             float iconScale = (float) mBackground.previewSize / iconBounds.width();
             Utilities.scaleRectAboutCenter(iconBounds, iconScale);
 
-<<<<<<< HEAD
-            // If we are animating to the accepting state, animate the badge out.
-            float badgeScale = Math.max(0, mBadgeScale - mBackground.getScaleProgress());
-            mTempSpaceForBadgeOffset.set(getWidth() - mTempBounds.right, mTempBounds.top);
-            mBadgeRenderer.draw(canvas, mBackground.getBadgeColor(), mTempBounds,
-                    badgeScale, mTempSpaceForBadgeOffset, mBadgeInfo.getNotificationCount());
-=======
             // If we are animating to the accepting state, animate the dot out.
             mDotParams.scale = Math.max(0, mDotScale - mBackground.getScaleProgress());
             mDotParams.color = mBackground.getDotColor();
             mDotRenderer.draw(canvas, mDotParams);
->>>>>>> c87bbeea
         }
     }
 
@@ -896,10 +853,6 @@
         return mInfo.isCoverMode();
     }
 
-    public BubbleTextView getFolderName() {
-        return mFolderName;
-    }
-
     public void setStayPressed(boolean stayPressed) {
         mFolderName.setStayPressed(stayPressed);
     }
@@ -915,18 +868,18 @@
         setStayPressed(false);
     }
 
-    public void updateIconBadges(Set<PackageUserKey> updatedBadges, PackageUserKey tmpKey) {
-        FolderBadgeInfo folderBadgeInfo = new FolderBadgeInfo();
-        for (ShortcutInfo si : mInfo.contents) {
-            folderBadgeInfo.addBadgeInfo(mLauncher.getBadgeInfoForItem(si));
-        }
-        setBadgeInfo(folderBadgeInfo);
+    public void updateIconDots(Predicate<PackageUserKey> updatedBadges, PackageUserKey tmpKey) {
+        FolderDotInfo folderDotInfo = new FolderDotInfo();
+        for (WorkspaceItemInfo si : mInfo.contents) {
+            folderDotInfo.addDotInfo(mLauncher.getDotInfoForItem(si));
+        }
+        setDotInfo(folderDotInfo);
 
         if (isCoverMode()) {
-            ShortcutInfo coverInfo = getCoverInfo();
+            WorkspaceItemInfo coverInfo = getCoverInfo();
             if (tmpKey.updateFromItemInfo(coverInfo) &&
-                    updatedBadges.contains(tmpKey)) {
-                applyCoverBadgeState(coverInfo, true);
+                    updatedBadges.test(tmpKey)) {
+                applyCoverDotState(coverInfo, true);
             }
         }
     }
