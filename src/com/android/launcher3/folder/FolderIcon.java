/*
 * Copyright (C) 2008 The Android Open Source Project
 *
 * Licensed under the Apache License, Version 2.0 (the "License");
 * you may not use this file except in compliance with the License.
 * You may obtain a copy of the License at
 *
 *      http://www.apache.org/licenses/LICENSE-2.0
 *
 * Unless required by applicable law or agreed to in writing, software
 * distributed under the License is distributed on an "AS IS" BASIS,
 * WITHOUT WARRANTIES OR CONDITIONS OF ANY KIND, either express or implied.
 * See the License for the specific language governing permissions and
 * limitations under the License.
 */

package com.android.launcher3.folder;

import static com.android.launcher3.folder.ClippedFolderIconLayoutRule.MAX_NUM_ITEMS_IN_PREVIEW;
import static com.android.launcher3.folder.PreviewItemManager.INITIAL_ITEM_ANIMATION_DURATION;

import android.animation.Animator;
import android.animation.ObjectAnimator;
import android.content.Context;
import android.graphics.Canvas;
import android.graphics.Point;
import android.graphics.Rect;
import android.graphics.Region;
import android.graphics.drawable.Drawable;
import android.os.Parcelable;
import android.support.annotation.NonNull;
import android.util.AttributeSet;
import android.util.Property;
import android.view.LayoutInflater;
import android.view.MotionEvent;
import android.view.View;
import android.view.ViewConfiguration;
import android.view.ViewGroup;
import android.widget.FrameLayout;

import com.android.launcher3.Alarm;
import com.android.launcher3.AppInfo;
import com.android.launcher3.BubbleTextView;
import com.android.launcher3.CellLayout;
import com.android.launcher3.CheckLongPressHelper;
import com.android.launcher3.DeviceProfile;
import com.android.launcher3.DropTarget.DragObject;
import com.android.launcher3.FolderInfo;
import com.android.launcher3.FolderInfo.FolderListener;
import com.android.launcher3.ItemInfo;
import com.android.launcher3.Launcher;
import com.android.launcher3.LauncherSettings;
import com.android.launcher3.OnAlarmListener;
import com.android.launcher3.R;
import com.android.launcher3.ShortcutInfo;
import com.android.launcher3.SimpleOnStylusPressListener;
import com.android.launcher3.StylusEventHelper;
import com.android.launcher3.Utilities;
import com.android.launcher3.Workspace;
import com.android.launcher3.anim.Interpolators;
import com.android.launcher3.badge.BadgeRenderer;
import com.android.launcher3.badge.FolderBadgeInfo;
import com.android.launcher3.dragndrop.BaseItemDragListener;
import com.android.launcher3.dragndrop.DragLayer;
import com.android.launcher3.dragndrop.DragView;
import com.android.launcher3.touch.ItemClickHandler;
import com.android.launcher3.util.Thunk;
import com.android.launcher3.widget.PendingAddShortcutInfo;

import java.util.ArrayList;
import java.util.List;

/**
 * An icon that can appear on in the workspace representing an {@link Folder}.
 */
public class FolderIcon extends FrameLayout implements FolderListener {
    @Thunk Launcher mLauncher;
    @Thunk Folder mFolder;
    private FolderInfo mInfo;
    @Thunk static boolean sStaticValuesDirty = true;

    private CheckLongPressHelper mLongPressHelper;
    private StylusEventHelper mStylusEventHelper;

    static final int DROP_IN_ANIMATION_DURATION = 400;

    // Flag whether the folder should open itself when an item is dragged over is enabled.
    public static final boolean SPRING_LOADING_ENABLED = true;

    // Delay when drag enters until the folder opens, in miliseconds.
    private static final int ON_OPEN_DELAY = 800;

    @Thunk BubbleTextView mFolderName;

    PreviewBackground mBackground = new PreviewBackground();
    private boolean mBackgroundIsVisible = true;

    FolderIconPreviewVerifier mPreviewVerifier;
    ClippedFolderIconLayoutRule mPreviewLayoutRule;
    private PreviewItemManager mPreviewItemManager;
    private PreviewItemDrawingParams mTmpParams = new PreviewItemDrawingParams(0, 0, 0, 0);
    private List<BubbleTextView> mCurrentPreviewItems = new ArrayList<>();

    boolean mAnimating = false;
    private Rect mTempBounds = new Rect();

    private float mSlop;

    private Alarm mOpenAlarm = new Alarm();

    private FolderBadgeInfo mBadgeInfo = new FolderBadgeInfo();
    private BadgeRenderer mBadgeRenderer;
    private float mBadgeScale;
    private Point mTempSpaceForBadgeOffset = new Point();

    private static final Property<FolderIcon, Float> BADGE_SCALE_PROPERTY
            = new Property<FolderIcon, Float>(Float.TYPE, "badgeScale") {
        @Override
        public Float get(FolderIcon folderIcon) {
            return folderIcon.mBadgeScale;
        }

        @Override
        public void set(FolderIcon folderIcon, Float value) {
            folderIcon.mBadgeScale = value;
            folderIcon.invalidate();
        }
    };

    public FolderIcon(Context context, AttributeSet attrs) {
        super(context, attrs);
        init();
    }

    public FolderIcon(Context context) {
        super(context);
        init();
    }

    private void init() {
        mLongPressHelper = new CheckLongPressHelper(this);
        mStylusEventHelper = new StylusEventHelper(new SimpleOnStylusPressListener(this), this);
        mPreviewLayoutRule = new ClippedFolderIconLayoutRule();
        mSlop = ViewConfiguration.get(getContext()).getScaledTouchSlop();
        mPreviewItemManager = new PreviewItemManager(this);
    }

    public static FolderIcon fromXml(int resId, Launcher launcher, ViewGroup group,
            FolderInfo folderInfo) {
        @SuppressWarnings("all") // suppress dead code warning
        final boolean error = INITIAL_ITEM_ANIMATION_DURATION >= DROP_IN_ANIMATION_DURATION;
        if (error) {
            throw new IllegalStateException("DROP_IN_ANIMATION_DURATION must be greater than " +
                    "INITIAL_ITEM_ANIMATION_DURATION, as sequencing of adding first two items " +
                    "is dependent on this");
        }

        DeviceProfile grid = launcher.getDeviceProfile();
        FolderIcon icon = (FolderIcon) LayoutInflater.from(group.getContext())
                .inflate(resId, group, false);

        icon.setClipToPadding(false);
        icon.mFolderName = icon.findViewById(R.id.folder_icon_name);
        icon.mFolderName.setText(folderInfo.title);
        icon.mFolderName.setCompoundDrawablePadding(0);
        FrameLayout.LayoutParams lp = (FrameLayout.LayoutParams) icon.mFolderName.getLayoutParams();
        lp.topMargin = grid.iconSizePx + grid.iconDrawablePaddingPx;

        icon.setTag(folderInfo);
        icon.setOnClickListener(ItemClickHandler.INSTANCE);
        icon.mInfo = folderInfo;
        icon.mLauncher = launcher;
        icon.mBadgeRenderer = launcher.getDeviceProfile().mBadgeRenderer;
        icon.setContentDescription(launcher.getString(R.string.folder_name_format, folderInfo.title));
        Folder folder = Folder.fromXml(launcher);
        folder.setDragController(launcher.getDragController());
        folder.setFolderIcon(icon);
        folder.bind(folderInfo);
        icon.setFolder(folder);
        icon.setAccessibilityDelegate(launcher.getAccessibilityDelegate());

        folderInfo.addListener(icon);

        icon.setOnFocusChangeListener(launcher.mFocusHandler);
        return icon;
    }

    @Override
    protected Parcelable onSaveInstanceState() {
        sStaticValuesDirty = true;
        return super.onSaveInstanceState();
    }

    public Folder getFolder() {
        return mFolder;
    }

    private void setFolder(Folder folder) {
        mFolder = folder;
        mPreviewVerifier = new FolderIconPreviewVerifier(mLauncher.getDeviceProfile().inv);
        updatePreviewItems(false);
    }

    private boolean willAcceptItem(ItemInfo item) {
        final int itemType = item.itemType;
        return ((itemType == LauncherSettings.Favorites.ITEM_TYPE_APPLICATION ||
                itemType == LauncherSettings.Favorites.ITEM_TYPE_SHORTCUT ||
                itemType == LauncherSettings.Favorites.ITEM_TYPE_DEEP_SHORTCUT) &&
                item != mInfo && !mFolder.isOpen());
    }

    public boolean acceptDrop(ItemInfo dragInfo) {
        return !mFolder.isDestroyed() && willAcceptItem(dragInfo);
    }

    public void addItem(ShortcutInfo item) {
        addItem(item, true);
    }

    public void addItem(ShortcutInfo item, boolean animate) {
        mInfo.add(item, animate);
    }

    public void removeItem(ShortcutInfo item, boolean animate) {
        mInfo.remove(item, animate);
    }

    public void onDragEnter(ItemInfo dragInfo) {
        if (mFolder.isDestroyed() || !willAcceptItem(dragInfo)) return;
        CellLayout.LayoutParams lp = (CellLayout.LayoutParams) getLayoutParams();
        CellLayout cl = (CellLayout) getParent().getParent();

        mBackground.animateToAccept(cl, lp.cellX, lp.cellY);
        mOpenAlarm.setOnAlarmListener(mOnOpenListener);
        if (SPRING_LOADING_ENABLED &&
                ((dragInfo instanceof AppInfo)
                        || (dragInfo instanceof ShortcutInfo)
                        || (dragInfo instanceof PendingAddShortcutInfo))) {
            mOpenAlarm.setAlarm(ON_OPEN_DELAY);
        }
    }

    OnAlarmListener mOnOpenListener = new OnAlarmListener() {
        public void onAlarm(Alarm alarm) {
            mFolder.beginExternalDrag();
            mFolder.animateOpen();
        }
    };

    public Drawable prepareCreateAnimation(final View destView) {
        return mPreviewItemManager.prepareCreateAnimation(destView);
    }

    public void performCreateAnimation(final ShortcutInfo destInfo, final View destView,
            final ShortcutInfo srcInfo, final DragView srcView, Rect dstRect,
            float scaleRelativeToDragLayer) {
        prepareCreateAnimation(destView);
        addItem(destInfo);
        // This will animate the first item from it's position as an icon into its
        // position as the first item in the preview
        mPreviewItemManager.createFirstItemAnimation(false /* reverse */, null)
                .start();

        // This will animate the dragView (srcView) into the new folder
        onDrop(srcInfo, srcView, dstRect, scaleRelativeToDragLayer, 1,
                false /* itemReturnedOnFailedDrop */);
    }

    public void performDestroyAnimation(Runnable onCompleteRunnable) {
        // This will animate the final item in the preview to be full size.
        mPreviewItemManager.createFirstItemAnimation(true /* reverse */, onCompleteRunnable)
                .start();
    }

    public void onDragExit() {
        mBackground.animateToRest();
        mOpenAlarm.cancelAlarm();
    }

    private void onDrop(final ShortcutInfo item, DragView animateView, Rect finalRect,
            float scaleRelativeToDragLayer, int index,
            boolean itemReturnedOnFailedDrop) {
        item.cellX = -1;
        item.cellY = -1;

        // Typically, the animateView corresponds to the DragView; however, if this is being done
        // after a configuration activity (ie. for a Shortcut being dragged from AllApps) we
        // will not have a view to animate
        if (animateView != null) {
            DragLayer dragLayer = mLauncher.getDragLayer();
            Rect from = new Rect();
            dragLayer.getViewRectRelativeToSelf(animateView, from);
            Rect to = finalRect;
            if (to == null) {
                to = new Rect();
                Workspace workspace = mLauncher.getWorkspace();
                // Set cellLayout and this to it's final state to compute final animation locations
                workspace.setFinalTransitionTransform();
                float scaleX = getScaleX();
                float scaleY = getScaleY();
                setScaleX(1.0f);
                setScaleY(1.0f);
                scaleRelativeToDragLayer = dragLayer.getDescendantRectRelativeToSelf(this, to);
                // Finished computing final animation locations, restore current state
                setScaleX(scaleX);
                setScaleY(scaleY);
                workspace.resetTransitionTransform();
            }

            int numItemsInPreview = Math.min(MAX_NUM_ITEMS_IN_PREVIEW, index + 1);
            boolean itemAdded = false;
            if (itemReturnedOnFailedDrop || index >= MAX_NUM_ITEMS_IN_PREVIEW) {
                List<BubbleTextView> oldPreviewItems = new ArrayList<>(mCurrentPreviewItems);
                addItem(item, false);
                mCurrentPreviewItems.clear();
                mCurrentPreviewItems.addAll(getPreviewItems());

                if (!oldPreviewItems.equals(mCurrentPreviewItems)) {
                    for (int i = 0; i < mCurrentPreviewItems.size(); ++i) {
                        if (mCurrentPreviewItems.get(i).getTag().equals(item)) {
                            // If the item dropped is going to be in the preview, we update the
                            // index here to reflect its position in the preview.
                            index = i;
                        }
                    }

                    mPreviewItemManager.hidePreviewItem(index, true);
                    mPreviewItemManager.onDrop(oldPreviewItems, mCurrentPreviewItems, item);
                    itemAdded = true;
                } else {
                    removeItem(item, false);
                }
            }

            if (!itemAdded) {
                addItem(item);
            }

            int[] center = new int[2];
            float scale = getLocalCenterForIndex(index, numItemsInPreview, center);
            center[0] = (int) Math.round(scaleRelativeToDragLayer * center[0]);
            center[1] = (int) Math.round(scaleRelativeToDragLayer * center[1]);

            to.offset(center[0] - animateView.getMeasuredWidth() / 2,
                    center[1] - animateView.getMeasuredHeight() / 2);

            float finalAlpha = index < MAX_NUM_ITEMS_IN_PREVIEW ? 0.5f : 0f;

            float finalScale = scale * scaleRelativeToDragLayer;
            dragLayer.animateView(animateView, from, to, finalAlpha,
                    1, 1, finalScale, finalScale, DROP_IN_ANIMATION_DURATION,
                    Interpolators.DEACCEL_2, Interpolators.ACCEL_2,
                    null, DragLayer.ANIMATION_END_DISAPPEAR, null);

            mFolder.hideItem(item);

            if (!itemAdded) mPreviewItemManager.hidePreviewItem(index, true);
            final int finalIndex = index;
            postDelayed(new Runnable() {
                public void run() {
                    mPreviewItemManager.hidePreviewItem(finalIndex, false);
                    mFolder.showItem(item);
                    invalidate();
                }
            }, DROP_IN_ANIMATION_DURATION);
        } else {
            addItem(item);
        }
    }

    public void onDrop(DragObject d, boolean itemReturnedOnFailedDrop) {
        ShortcutInfo item;
        if (d.dragInfo instanceof AppInfo) {
            // Came from all apps -- make a copy
            item = ((AppInfo) d.dragInfo).makeShortcut();
        } else if (d.dragSource instanceof BaseItemDragListener){
            // Came from a different window -- make a copy
            item = new ShortcutInfo((ShortcutInfo) d.dragInfo);
        } else {
            item = (ShortcutInfo) d.dragInfo;
        }
        mFolder.notifyDrop();
        onDrop(item, d.dragView, null, 1.0f, mInfo.contents.size(),
                itemReturnedOnFailedDrop);
    }

    public void setBadgeInfo(FolderBadgeInfo badgeInfo) {
        updateBadgeScale(mBadgeInfo.hasBadge(), badgeInfo.hasBadge());
        mBadgeInfo = badgeInfo;
    }

    public ClippedFolderIconLayoutRule getLayoutRule() {
        return mPreviewLayoutRule;
    }

    /**
     * Sets mBadgeScale to 1 or 0, animating if wasBadged or isBadged is false
     * (the badge is being added or removed).
     */
    private void updateBadgeScale(boolean wasBadged, boolean isBadged) {
        float newBadgeScale = isBadged ? 1f : 0f;
        // Animate when a badge is first added or when it is removed.
        if ((wasBadged ^ isBadged) && isShown()) {
            createBadgeScaleAnimator(newBadgeScale).start();
        } else {
            mBadgeScale = newBadgeScale;
            invalidate();
        }
    }

    public Animator createBadgeScaleAnimator(float... badgeScales) {
        return ObjectAnimator.ofFloat(this, BADGE_SCALE_PROPERTY, badgeScales);
    }

    public boolean hasBadge() {
        return mBadgeInfo != null && mBadgeInfo.hasBadge();
    }

    private float getLocalCenterForIndex(int index, int curNumItems, int[] center) {
        mTmpParams = mPreviewItemManager.computePreviewItemDrawingParams(
                Math.min(MAX_NUM_ITEMS_IN_PREVIEW, index), curNumItems, mTmpParams);

        mTmpParams.transX += mBackground.basePreviewOffsetX;
        mTmpParams.transY += mBackground.basePreviewOffsetY;

        float intrinsicIconSize = mPreviewItemManager.getIntrinsicIconSize();
        float offsetX = mTmpParams.transX + (mTmpParams.scale * intrinsicIconSize) / 2;
        float offsetY = mTmpParams.transY + (mTmpParams.scale * intrinsicIconSize) / 2;

        center[0] = Math.round(offsetX);
        center[1] = Math.round(offsetY);
        return mTmpParams.scale;
    }

    public void setFolderBackground(PreviewBackground bg) {
        mBackground = bg;
        mBackground.setInvalidateDelegate(this);
    }

    public void setBackgroundVisible(boolean visible) {
        mBackgroundIsVisible = visible;
        invalidate();
    }

    public PreviewBackground getFolderBackground() {
        return mBackground;
    }

    public PreviewItemManager getPreviewItemManager() {
        return mPreviewItemManager;
    }

    @Override
    protected void dispatchDraw(Canvas canvas) {
        super.dispatchDraw(canvas);

        if (!mBackgroundIsVisible) return;

        mPreviewItemManager.recomputePreviewDrawingParams();

        if (!mBackground.drawingDelegated()) {
            mBackground.drawBackground(canvas);
        }

        if (mFolder == null) return;
        if (mFolder.getItemCount() == 0 && !mAnimating) return;

        final int saveCount;

        if (canvas.isHardwareAccelerated()) {
            saveCount = canvas.saveLayer(0, 0, getWidth(), getHeight(), null);
        } else {
            saveCount = canvas.save();
<<<<<<< HEAD
            if (mPreviewLayoutRule.clipToBackground()) {
                canvas.clipPath(mBackground.getClipPath(), Region.Op.INTERSECT);
            }
=======
            canvas.clipPath(mBackground.getClipPath());
>>>>>>> 73859d05
        }

        mPreviewItemManager.draw(canvas);

        if (canvas.isHardwareAccelerated()) {
            mBackground.clipCanvasHardware(canvas);
        }
        canvas.restoreToCount(saveCount);

        if (!mBackground.drawingDelegated()) {
            mBackground.drawBackgroundStroke(canvas);
        }

        drawBadge(canvas);
    }

    public void drawBadge(Canvas canvas) {
        if ((mBadgeInfo != null && mBadgeInfo.hasBadge()) || mBadgeScale > 0) {
            int offsetX = mBackground.getOffsetX();
            int offsetY = mBackground.getOffsetY();
            int previewSize = (int) (mBackground.previewSize * mBackground.mScale);
            mTempBounds.set(offsetX, offsetY, offsetX + previewSize, offsetY + previewSize);

            // If we are animating to the accepting state, animate the badge out.
            float badgeScale = Math.max(0, mBadgeScale - mBackground.getScaleProgress());
            mTempSpaceForBadgeOffset.set(getWidth() - mTempBounds.right, mTempBounds.top);
            mBadgeRenderer.draw(canvas, mBackground.getBadgeColor(), mTempBounds,
                    badgeScale, mTempSpaceForBadgeOffset);
        }
    }

    public void setTextVisible(boolean visible) {
        if (visible) {
            mFolderName.setVisibility(VISIBLE);
        } else {
            mFolderName.setVisibility(INVISIBLE);
        }
    }

    public boolean getTextVisible() {
        return mFolderName.getVisibility() == VISIBLE;
    }

    /**
     * Returns the list of preview items displayed in the icon.
     */
    public List<BubbleTextView> getPreviewItems() {
        return getPreviewItemsOnPage(0);
    }

    /**
     * Returns the list of "preview items" on {@param page}.
     */
    public List<BubbleTextView> getPreviewItemsOnPage(int page) {
        mPreviewVerifier.setFolderInfo(mFolder.getInfo());

        List<BubbleTextView> itemsToDisplay = new ArrayList<>();
        List<BubbleTextView> itemsOnPage = mFolder.getItemsOnPage(page);
        int numItems = itemsOnPage.size();
        for (int rank = 0; rank < numItems; ++rank) {
            if (mPreviewVerifier.isItemInPreview(page, rank)) {
                itemsToDisplay.add(itemsOnPage.get(rank));
            }

            if (itemsToDisplay.size() == MAX_NUM_ITEMS_IN_PREVIEW) {
                break;
            }
        }
        return itemsToDisplay;
    }

    @Override
    protected boolean verifyDrawable(@NonNull Drawable who) {
        return mPreviewItemManager.verifyDrawable(who) || super.verifyDrawable(who);
    }

    @Override
    public void onItemsChanged(boolean animate) {
        updatePreviewItems(animate);
        invalidate();
        requestLayout();
    }

    private void updatePreviewItems(boolean animate) {
        mPreviewItemManager.updatePreviewItems(animate);
        mCurrentPreviewItems.clear();
        mCurrentPreviewItems.addAll(getPreviewItems());
    }

    @Override
    public void prepareAutoUpdate() {
    }

    @Override
    public void onAdd(ShortcutInfo item, int rank) {
        boolean wasBadged = mBadgeInfo.hasBadge();
        mBadgeInfo.addBadgeInfo(mLauncher.getBadgeInfoForItem(item));
        boolean isBadged = mBadgeInfo.hasBadge();
        updateBadgeScale(wasBadged, isBadged);
        invalidate();
        requestLayout();
    }

    @Override
    public void onRemove(ShortcutInfo item) {
        boolean wasBadged = mBadgeInfo.hasBadge();
        mBadgeInfo.subtractBadgeInfo(mLauncher.getBadgeInfoForItem(item));
        boolean isBadged = mBadgeInfo.hasBadge();
        updateBadgeScale(wasBadged, isBadged);
        invalidate();
        requestLayout();
    }

    @Override
    public void onTitleChanged(CharSequence title) {
        mFolderName.setText(title);
        setContentDescription(getContext().getString(R.string.folder_name_format, title));
    }

    @Override
    public boolean onTouchEvent(MotionEvent event) {
        // Call the superclass onTouchEvent first, because sometimes it changes the state to
        // isPressed() on an ACTION_UP
        boolean result = super.onTouchEvent(event);

        // Check for a stylus button press, if it occurs cancel any long press checks.
        if (mStylusEventHelper.onMotionEvent(event)) {
            mLongPressHelper.cancelLongPress();
            return true;
        }

        switch (event.getAction()) {
            case MotionEvent.ACTION_DOWN:
                mLongPressHelper.postCheckForLongPress();
                break;
            case MotionEvent.ACTION_CANCEL:
            case MotionEvent.ACTION_UP:
                mLongPressHelper.cancelLongPress();
                break;
            case MotionEvent.ACTION_MOVE:
                if (!Utilities.pointInView(this, event.getX(), event.getY(), mSlop)) {
                    mLongPressHelper.cancelLongPress();
                }
                break;
        }
        return result;
    }

    @Override
    public void cancelLongPress() {
        super.cancelLongPress();
        mLongPressHelper.cancelLongPress();
    }

    public void removeListeners() {
        mInfo.removeListener(this);
        mInfo.removeListener(mFolder);
    }

<<<<<<< HEAD
    public void shrinkAndFadeIn(boolean animate) {
        // We remove and re-draw the FolderIcon in-case it has changed
        final PreviewImageView previewImage = PreviewImageView.get(getContext());
        previewImage.removeFromParent();
        copyToPreview(previewImage);

        clearLeaveBehindIfExists();

        ObjectAnimator oa = LauncherAnimUtils.ofViewAlphaAndScale(previewImage, 1, 1, 1);
        oa.setDuration(getResources().getInteger(R.integer.config_folderExpandDuration));
        oa.addListener(new AnimatorListenerAdapter() {
            @Override
            public void onAnimationEnd(Animator animation) {
                // Remove the ImageView copy of the FolderIcon and make the original visible.
                previewImage.removeFromParent();
                setVisibility(View.VISIBLE);
            }
        });
        oa.start();
        if (!animate) {
            oa.end();
        }
    }

    public boolean onHotseat() {
        return mInfo.container == LauncherSettings.Favorites.CONTAINER_HOTSEAT;
    }

=======
>>>>>>> 73859d05
    public void clearLeaveBehindIfExists() {
        ((CellLayout.LayoutParams) getLayoutParams()).canReorder = true;
        if (mInfo.container == LauncherSettings.Favorites.CONTAINER_HOTSEAT) {
            CellLayout cl = (CellLayout) getParent().getParent();
            cl.clearFolderLeaveBehind();
        }
    }

    public void drawLeaveBehindIfExists() {
        CellLayout.LayoutParams lp = (CellLayout.LayoutParams) getLayoutParams();
        // While the folder is open, the position of the icon cannot change.
        lp.canReorder = false;
        if (mInfo.container == LauncherSettings.Favorites.CONTAINER_HOTSEAT) {
            CellLayout cl = (CellLayout) getParent().getParent();
            cl.setFolderLeaveBehindCell(lp.cellX, lp.cellY);
        }
    }

    public void onFolderClose(int currentPage) {
        mPreviewItemManager.onFolderClose(currentPage);
    }
}<|MERGE_RESOLUTION|>--- conflicted
+++ resolved
@@ -471,13 +471,7 @@
             saveCount = canvas.saveLayer(0, 0, getWidth(), getHeight(), null);
         } else {
             saveCount = canvas.save();
-<<<<<<< HEAD
-            if (mPreviewLayoutRule.clipToBackground()) {
-                canvas.clipPath(mBackground.getClipPath(), Region.Op.INTERSECT);
-            }
-=======
             canvas.clipPath(mBackground.getClipPath());
->>>>>>> 73859d05
         }
 
         mPreviewItemManager.draw(canvas);
@@ -637,37 +631,6 @@
         mInfo.removeListener(mFolder);
     }
 
-<<<<<<< HEAD
-    public void shrinkAndFadeIn(boolean animate) {
-        // We remove and re-draw the FolderIcon in-case it has changed
-        final PreviewImageView previewImage = PreviewImageView.get(getContext());
-        previewImage.removeFromParent();
-        copyToPreview(previewImage);
-
-        clearLeaveBehindIfExists();
-
-        ObjectAnimator oa = LauncherAnimUtils.ofViewAlphaAndScale(previewImage, 1, 1, 1);
-        oa.setDuration(getResources().getInteger(R.integer.config_folderExpandDuration));
-        oa.addListener(new AnimatorListenerAdapter() {
-            @Override
-            public void onAnimationEnd(Animator animation) {
-                // Remove the ImageView copy of the FolderIcon and make the original visible.
-                previewImage.removeFromParent();
-                setVisibility(View.VISIBLE);
-            }
-        });
-        oa.start();
-        if (!animate) {
-            oa.end();
-        }
-    }
-
-    public boolean onHotseat() {
-        return mInfo.container == LauncherSettings.Favorites.CONTAINER_HOTSEAT;
-    }
-
-=======
->>>>>>> 73859d05
     public void clearLeaveBehindIfExists() {
         ((CellLayout.LayoutParams) getLayoutParams()).canReorder = true;
         if (mInfo.container == LauncherSettings.Favorites.CONTAINER_HOTSEAT) {
