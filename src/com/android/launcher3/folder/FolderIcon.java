--- conflicted
+++ resolved
@@ -502,14 +502,9 @@
         }
         mFolder.notifyDrop();
         onDrop(item, d, null, 1.0f,
-<<<<<<< HEAD
-                itemReturnedOnFailedDrop ? item.rank : mInfo.contents.size(),
-                itemReturnedOnFailedDrop);
-=======
                 itemReturnedOnFailedDrop ? item.rank : mInfo.getContents().size(),
                 itemReturnedOnFailedDrop
         );
->>>>>>> 904a97c6
     }
 
     public void setDotInfo(FolderDotInfo dotInfo) {
