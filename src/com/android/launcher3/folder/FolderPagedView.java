--- conflicted
+++ resolved
@@ -199,18 +199,13 @@
 
     @SuppressLint("InflateParams")
     public View createNewView(WorkspaceItemInfo item) {
-<<<<<<< HEAD
+        if (item == null) {
+            return null;
+        }
         int layout = mFolder.isInAppDrawer() ? R.layout.all_apps_folder_application
                 : R.layout.folder_application;
-        final BubbleTextView textView = (BubbleTextView) mInflater.inflate(
-                layout, null, false);
-=======
-        if (item == null) {
-            return null;
-        }
         final BubbleTextView textView = mViewCache.getView(
                 R.layout.folder_application, getContext(), null);
->>>>>>> 7b96ec1f
         textView.applyFromWorkspaceItem(item);
         textView.setOnClickListener(ItemClickHandler.INSTANCE);
         textView.setOnLongClickListener(mFolder);
@@ -238,8 +233,7 @@
 
     private CellLayout createAndAddNewPage() {
         DeviceProfile grid = Launcher.getLauncher(getContext()).getDeviceProfile();
-<<<<<<< HEAD
-        CellLayout page = (CellLayout) mInflater.inflate(R.layout.folder_page, this, false);
+        CellLayout page = mViewCache.getView(R.layout.folder_page, getContext(), this);
         if (mFolder.isInAppDrawer()) {
             // TODO: implement this
             // page.setCellDimensions(grid.allAppsFolderCellWidthPx, grid.allAppsFolderCellHeightPx);
@@ -247,10 +241,6 @@
         } else {
             page.setCellDimensions(grid.folderCellWidthPx, grid.folderCellHeightPx);
         }
-=======
-        CellLayout page = mViewCache.getView(R.layout.folder_page, getContext(), this);
-        page.setCellDimensions(grid.folderCellWidthPx, grid.folderCellHeightPx);
->>>>>>> 7b96ec1f
         page.getShortcutsAndWidgets().setMotionEventSplittingEnabled(false);
         page.setInvertIfRtl(true);
         page.setGridSize(mGridCountX, mGridCountY);
