--- conflicted
+++ resolved
@@ -229,18 +229,12 @@
     }
 
     @SuppressLint("InflateParams")
-<<<<<<< HEAD
-    public View createNewView(ShortcutInfo item) {
+    public View createNewView(WorkspaceItemInfo item) {
         int layout = mFolder.isInAppDrawer() ? R.layout.all_apps_folder_application
                 : R.layout.folder_application;
-        final BubbleTextView textView = (BubbleTextView) mInflater.inflate(layout, null, false);
-        textView.applyFromShortcutInfo(item);
-=======
-    public View createNewView(WorkspaceItemInfo item) {
         final BubbleTextView textView = (BubbleTextView) mInflater.inflate(
-                R.layout.folder_application, null, false);
+                layout, null, false);
         textView.applyFromWorkspaceItem(item);
->>>>>>> c87bbeea
         textView.setHapticFeedbackEnabled(false);
         textView.setOnClickListener(ItemClickHandler.INSTANCE);
         textView.setOnLongClickListener(mFolder);
@@ -264,7 +258,9 @@
         DeviceProfile grid = Launcher.getLauncher(getContext()).getDeviceProfile();
         CellLayout page = (CellLayout) mInflater.inflate(R.layout.folder_page, this, false);
         if (mFolder.isInAppDrawer()) {
-            page.setCellDimensions(grid.allAppsFolderCellWidthPx, grid.allAppsFolderCellHeightPx);
+            // TODO: implement this
+            // page.setCellDimensions(grid.allAppsFolderCellWidthPx, grid.allAppsFolderCellHeightPx);
+            page.setCellDimensions(grid.folderCellWidthPx, grid.folderCellHeightPx);
         } else {
             page.setCellDimensions(grid.folderCellWidthPx, grid.folderCellHeightPx);
         }
