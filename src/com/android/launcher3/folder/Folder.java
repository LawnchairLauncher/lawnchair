/*
 * Copyright (C) 2008 The Android Open Source Project
 *
 * Licensed under the Apache License, Version 2.0 (the "License");
 * you may not use this file except in compliance with the License.
 * You may obtain a copy of the License at
 *
 *      http://www.apache.org/licenses/LICENSE-2.0
 *
 * Unless required by applicable law or agreed to in writing, software
 * distributed under the License is distributed on an "AS IS" BASIS,
 * WITHOUT WARRANTIES OR CONDITIONS OF ANY KIND, either express or implied.
 * See the License for the specific language governing permissions and
 * limitations under the License.
 *
 * Modifications copyright 2021, Lawnchair
 */

package com.android.launcher3.folder;

import static android.text.TextUtils.isEmpty;
import static com.android.launcher3.LauncherAnimUtils.SPRING_LOADED_EXIT_DELAY;
import static com.android.launcher3.LauncherSettings.Favorites.ITEM_TYPE_APPLICATION;
import static com.android.launcher3.LauncherSettings.Favorites.ITEM_TYPE_APP_PAIR;
import static com.android.launcher3.LauncherSettings.Favorites.ITEM_TYPE_DEEP_SHORTCUT;
import static com.android.launcher3.LauncherState.EDIT_MODE;
import static com.android.launcher3.LauncherState.NORMAL;
import static com.android.launcher3.compat.AccessibilityManagerCompat.sendCustomAccessibilityEvent;
import static com.android.launcher3.config.FeatureFlags.ALWAYS_USE_HARDWARE_OPTIMIZATION_FOR_FOLDER_ANIMATIONS;
import static com.android.launcher3.logging.StatsLogManager.LauncherEvent.LAUNCHER_FOLDER_LABEL_UPDATED;
import static com.android.launcher3.logging.StatsLogManager.LauncherEvent.LAUNCHER_ITEM_DROP_COMPLETED;
import static com.android.launcher3.testing.shared.TestProtocol.FOLDER_OPENED_MESSAGE;
import static com.android.launcher3.util.window.RefreshRateTracker.getSingleFrameMs;

import android.animation.Animator;
import android.animation.AnimatorListenerAdapter;
import android.animation.AnimatorSet;
import android.annotation.SuppressLint;
import android.appwidget.AppWidgetHostView;
import android.content.Context;
import android.graphics.Canvas;
import android.graphics.Insets;
import android.graphics.Path;
import android.graphics.Rect;
import android.graphics.drawable.Drawable;
import android.graphics.drawable.GradientDrawable;
import android.os.Looper;
import android.text.InputType;
import android.text.Selection;
import android.text.TextUtils;
import android.util.AttributeSet;
import android.util.Log;
import android.util.Pair;
import android.util.TypedValue;
import android.view.FocusFinder;
import android.view.KeyEvent;
import android.view.LayoutInflater;
import android.view.MotionEvent;
import android.view.View;
import android.view.ViewDebug;
import android.view.WindowInsets;
import android.view.accessibility.AccessibilityEvent;
import android.view.animation.AnimationUtils;
import android.view.inputmethod.EditorInfo;
import android.widget.TextView;

import androidx.annotation.ColorInt;
import androidx.core.graphics.ColorUtils;
import androidx.annotation.IntDef;
import androidx.annotation.Nullable;
import androidx.core.content.res.ResourcesCompat;

import com.android.launcher3.AbstractFloatingView;
import com.android.launcher3.Alarm;
import com.android.launcher3.CellLayout;
import com.android.launcher3.DeviceProfile;
import com.android.launcher3.DragSource;
import com.android.launcher3.DropTarget;
import com.android.launcher3.ExtendedEditText;
import com.android.launcher3.Launcher;
import com.android.launcher3.OnAlarmListener;
import com.android.launcher3.R;
import com.android.launcher3.ShortcutAndWidgetContainer;
import com.android.launcher3.Utilities;
import com.android.launcher3.accessibility.AccessibleDragListenerAdapter;
import com.android.launcher3.accessibility.FolderAccessibilityHelper;
import com.android.launcher3.anim.KeyboardInsetAnimationCallback;
import com.android.launcher3.compat.AccessibilityManagerCompat;
import com.android.launcher3.config.FeatureFlags;
import com.android.launcher3.dragndrop.DragController;
import com.android.launcher3.dragndrop.DragController.DragListener;
import com.android.launcher3.dragndrop.DragOptions;
import com.android.launcher3.logger.LauncherAtom.FromState;
import com.android.launcher3.logger.LauncherAtom.ToState;
import com.android.launcher3.logging.StatsLogManager;
import com.android.launcher3.logging.StatsLogManager.StatsLogger;
import com.android.launcher3.model.data.FolderInfo;
import com.android.launcher3.model.data.FolderInfo.FolderListener;
import com.android.launcher3.model.data.ItemInfo;
import com.android.launcher3.model.data.WorkspaceItemFactory;
import com.android.launcher3.model.data.WorkspaceItemInfo;
import com.android.launcher3.pageindicators.PageIndicatorDots;
import com.android.launcher3.util.Executors;
import com.android.launcher3.util.Themes;
import com.android.launcher3.util.LauncherBindableItemsContainer.ItemOperator;
import com.android.launcher3.util.Thunk;
import com.android.launcher3.views.ActivityContext;
import com.android.launcher3.views.BaseDragLayer;
import com.android.launcher3.views.ClipPathView;
import com.android.launcher3.widget.PendingAddShortcutInfo;

import java.lang.annotation.Retention;
import java.lang.annotation.RetentionPolicy;
import java.util.ArrayList;
import java.util.Collections;
import java.util.Comparator;
import java.util.List;
import java.util.Objects;
import java.util.StringJoiner;
import java.util.stream.Collectors;
import java.util.stream.Stream;

import app.lawnchair.theme.drawable.DrawableTokens;
import app.lawnchair.util.EditTextExtensions;
import app.lawnchair.util.LawnchairUtilsKt;

/**
 * Represents a set of icons chosen by the user or generated by the system.
 */
public class Folder extends AbstractFloatingView implements ClipPathView, DragSource,
        View.OnLongClickListener, DropTarget, FolderListener, TextView.OnEditorActionListener,
        View.OnFocusChangeListener, DragListener, ExtendedEditText.OnBackKeyListener {
    private static final String TAG = "Launcher.Folder";
    private static final boolean DEBUG = false;

    /**
     * Used for separating folder title when logging together.
     */
    private static final CharSequence FOLDER_LABEL_DELIMITER = "~";

    /**
     * We avoid measuring {@link #mContent} with a 0 width or height, as this
     * results in CellLayout being measured as UNSPECIFIED, which it does not
     * support.
     */
    private static final int MIN_CONTENT_DIMEN = 5;

    public static final int STATE_CLOSED = 0;
    public static final int STATE_ANIMATING = 1;
    public static final int STATE_OPEN = 2;

    @Retention(RetentionPolicy.SOURCE)
    @IntDef({ STATE_CLOSED, STATE_ANIMATING, STATE_OPEN })
    public @interface FolderState {
    }

    /**
     * Time for which the scroll hint is shown before automatically changing page.
     */
    public static final int SCROLL_HINT_DURATION = 500;
    private static final int RESCROLL_EXTRA_DELAY = 150;

    public static final int SCROLL_NONE = -1;
    public static final int SCROLL_LEFT = 0;
    public static final int SCROLL_RIGHT = 1;

    /**
     * Fraction of icon width which behave as scroll region.
     */
    private static final float ICON_OVERSCROLL_WIDTH_FACTOR = 0.45f;

    private static final int FOLDER_NAME_ANIMATION_DURATION = 633;
    private static final int FOLDER_COLOR_ANIMATION_DURATION = 200;

    private static final int REORDER_DELAY = 250;
    private static final int ON_EXIT_CLOSE_DELAY = 400;
    private static final Rect sTempRect = new Rect();
    private static final int MIN_FOLDERS_FOR_HARDWARE_OPTIMIZATION = 10;

    /**
     * Checks if {@code o} is an {@link ItemInfo} type that can be placed in folders.
     */
    public static boolean willAccept(Object o) {
        return o instanceof ItemInfo info && willAcceptItemType(info.itemType);
    }

    /**
     * Checks if {@code itemType} is a type that can be placed in folders.
     */
    public static boolean willAcceptItemType(int itemType) {
        return itemType == ITEM_TYPE_APPLICATION
                || itemType == ITEM_TYPE_DEEP_SHORTCUT
                || itemType == ITEM_TYPE_APP_PAIR;
    }

    private final Alarm mReorderAlarm = new Alarm(Looper.getMainLooper());
    private final Alarm mOnExitAlarm = new Alarm(Looper.getMainLooper());
    private final Alarm mOnScrollHintAlarm = new Alarm(Looper.getMainLooper());
    final Alarm mScrollPauseAlarm = new Alarm(Looper.getMainLooper());

    final ArrayList<View> mItemsInReadingOrder = new ArrayList<View>();

    private AnimatorSet mCurrentAnimator;
    private boolean mIsAnimatingClosed = false;

    // Folder can be displayed in Launcher's activity or a separate window (e.g.
    // Taskbar).
    // Anything specific to Launcher should use mLauncherDelegate, otherwise should
    // use mActivityContext.
    protected final LauncherDelegate mLauncherDelegate;
    protected final ActivityContext mActivityContext;

    protected DragController mDragController;
    public FolderInfo mInfo;
    private CharSequence mFromTitle;
    private FromState mFromLabelState;

    @Thunk
    FolderIcon mFolderIcon;

    @Thunk
    FolderPagedView mContent;
    public FolderNameEditText mFolderName;
    private PageIndicatorDots mPageIndicator;

    protected View mFooter;
    private int mFooterHeight;

    // Cell ranks used for drag and drop
    @Thunk
    int mTargetRank, mPrevTargetRank, mEmptyCellRank;

    private Path mClipPath;

    @ViewDebug.ExportedProperty(category = "launcher", mapping = {
            @ViewDebug.IntToString(from = STATE_CLOSED, to = "STATE_CLOSED"),
            @ViewDebug.IntToString(from = STATE_ANIMATING, to = "STATE_ANIMATING"),
            @ViewDebug.IntToString(from = STATE_OPEN, to = "STATE_OPEN"),
    })
    private int mState = STATE_CLOSED;
    private final List<OnFolderStateChangedListener> mOnFolderStateChangedListeners =
            new ArrayList<>();
    private OnFolderStateChangedListener mPriorityOnFolderStateChangedListener;
    @ViewDebug.ExportedProperty(category = "launcher")
    private boolean mRearrangeOnClose = false;
    boolean mItemsInvalidated = false;
    private View mCurrentDragView;
    private boolean mIsExternalDrag;
    private boolean mDragInProgress = false;
    private boolean mDeleteFolderOnDropCompleted = false;
    private boolean mSuppressFolderDeletion = false;
    private boolean mItemAddedBackToSelfViaIcon = false;
    private boolean mIsEditingName = false;

    @ViewDebug.ExportedProperty(category = "launcher")
    private boolean mDestroyed;

    // Folder scrolling
    private int mScrollAreaOffset;

    @Thunk
    int mScrollHintDir = SCROLL_NONE;
    @Thunk
    int mCurrentScrollDir = SCROLL_NONE;

    private StatsLogManager mStatsLogManager;

    @Nullable
    private KeyboardInsetAnimationCallback mKeyboardInsetAnimationCallback;

    private GradientDrawable mBackground;

    /**
     * Used to inflate the Workspace from XML.
     *
     * @param context The application's context.
     * @param attrs   The attributes set containing the Workspace's customization
     *                values.
     */
    public Folder(Context context, AttributeSet attrs) {
        super(context, attrs);
        setAlwaysDrawnWithCacheEnabled(false);

        mActivityContext = ActivityContext.lookupContext(context);
        mLauncherDelegate = LauncherDelegate.from(mActivityContext);

        mStatsLogManager = StatsLogManager.newInstance(context);
        // We need this view to be focusable in touch mode so that when text editing of
        // the folder
        // name is complete, we have something to focus on, thus hiding the cursor and
        // giving
        // reliable behavior when clicking the text field (since it will always gain
        // focus on
        // click).
        setFocusableInTouchMode(true);

    }

    @Override
    public Drawable getBackground() {
        return mBackground;
    }

    @Override
    protected void onFinishInflate() {
        super.onFinishInflate();
        final DeviceProfile dp = mActivityContext.getDeviceProfile();
        final int paddingLeftRight = dp.folderContentPaddingLeftRight;

        mBackground = DrawableTokens.RoundRectFolder.resolve(getContext());
        var alpha = LawnchairUtilsKt.getFolderBackgroundAlpha(getContext());
        mBackground.setAlpha(alpha);

        mContent = findViewById(R.id.folder_content);
        mContent.setPadding(paddingLeftRight, dp.folderContentPaddingTop, paddingLeftRight, 0);
        mContent.setFolder(this);

        mPageIndicator = findViewById(R.id.folder_page_indicator);
        mFooter = findViewById(R.id.folder_footer);
        mFooterHeight = dp.folderFooterHeightPx;
        mFolderName = findViewById(R.id.folder_name);
        mFolderName.setTextSize(TypedValue.COMPLEX_UNIT_PX, dp.folderLabelTextSizePx);
        mFolderName.setOnBackKeyListener(this);
        mFolderName.setOnEditorActionListener(this);
        mFolderName.setSelectAllOnFocus(true);
        mFolderName.setInputType(mFolderName.getInputType()
                & ~InputType.TYPE_TEXT_FLAG_AUTO_CORRECT
                | InputType.TYPE_TEXT_FLAG_NO_SUGGESTIONS
                | InputType.TYPE_TEXT_FLAG_CAP_WORDS);
        mFolderName.forceDisableSuggestions(true);
        mFolderName.setPadding(mFolderName.getPaddingLeft(),
                (mFooterHeight - mFolderName.getLineHeight()) / 2,
                mFolderName.getPaddingRight(),
                (mFooterHeight - mFolderName.getLineHeight()) / 2);

<<<<<<< HEAD
        @ColorInt
        int accentColor = Themes.getColorAccent(mFolderName.getContext());
        EditTextExtensions.setCursorColor(mFolderName, accentColor);
        EditTextExtensions.setTextSelectHandleColor(mFolderName, accentColor);

        if (Utilities.ATLEAST_O) {
            mFolderName.setHighlightColor(ColorUtils.setAlphaComponent(accentColor, 82));
        }

        mFooter = findViewById(R.id.folder_footer);
        mFooterHeight = dp.folderFooterHeightPx;

        if (Utilities.ATLEAST_R) {
            mKeyboardInsetAnimationCallback = new KeyboardInsetAnimationCallback(this);
            setWindowInsetsAnimationCallback(mKeyboardInsetAnimationCallback);
        }
=======
        mKeyboardInsetAnimationCallback = new KeyboardInsetAnimationCallback(this);
        setWindowInsetsAnimationCallback(mKeyboardInsetAnimationCallback);
>>>>>>> 904a97c6
    }

    public boolean onLongClick(View v) {
        // Return if global dragging is not enabled
        if (!mLauncherDelegate.isDraggingEnabled())
            return true;
        return startDrag(v, new DragOptions());
    }

    public boolean startDrag(View v, DragOptions options) {
        Object tag = v.getTag();
        if (tag instanceof ItemInfo item) {
            mEmptyCellRank = item.rank;
            mCurrentDragView = v;

            mDragController.addDragListener(this);
            if (options.isAccessibleDrag) {
                mDragController.addDragListener(new AccessibleDragListenerAdapter(
                        mContent, FolderAccessibilityHelper::new) {
                    @Override
                    protected void enableAccessibleDrag(boolean enable,
                            @Nullable DragObject dragObject) {
                        super.enableAccessibleDrag(enable, dragObject);
                        mFooter.setImportantForAccessibility(enable
                                ? IMPORTANT_FOR_ACCESSIBILITY_NO_HIDE_DESCENDANTS
                                : IMPORTANT_FOR_ACCESSIBILITY_AUTO);
                    }
                });
            }

            mLauncherDelegate.beginDragShared(v, this, options);
        }
        return true;
    }

    @Override
    public void onDragStart(DropTarget.DragObject dragObject, DragOptions options) {
        if (dragObject.dragSource != this) {
            return;
        }

        mContent.removeItem(mCurrentDragView);
        mItemsInvalidated = true;

<<<<<<< HEAD
            // We do not want to get events for the item being removed, as they will get
            // handled
            // when the drop completes
            try (SuppressInfoChanges s = new SuppressInfoChanges()) {
                mInfo.remove((WorkspaceItemInfo) dragObject.dragInfo, true);
            }
=======
        // We do not want to get events for the item being removed, as they will get handled
        // when the drop completes
        try (SuppressInfoChanges s = new SuppressInfoChanges()) {
            mInfo.remove(dragObject.dragInfo, true);
>>>>>>> 904a97c6
        }
        mDragInProgress = true;
        mItemAddedBackToSelfViaIcon = false;
    }

    @Override
    public void onDragEnd() {
        if (mIsExternalDrag && mDragInProgress) {
            completeDragExit();
        }
        mDragInProgress = false;
        mDragController.removeDragListener(this);
    }

    public boolean isEditingName() {
        return mIsEditingName;
    }

    public void startEditingFolderName() {
        post(() -> {
            showLabelSuggestions();
            mFolderName.setHint("");
            mIsEditingName = true;
        });
    }

    @Override
    public boolean onBackKey() {
        // Convert to a string here to ensure that no other state associated with the
        // text field
        // gets saved.
        String newTitle = mFolderName.getText().toString();
        if (DEBUG) {
            Log.d(TAG, "onBackKey newTitle=" + newTitle);
        }
        mInfo.setTitle(newTitle, mLauncherDelegate.getModelWriter());
        mFolderIcon.onTitleChanged(newTitle);

        if (TextUtils.isEmpty(mInfo.title)) {
            mFolderName.setHint(R.string.folder_hint_text);
            mFolderName.setText("");
        } else {
            mFolderName.setHint(null);
        }

        sendCustomAccessibilityEvent(
                this, AccessibilityEvent.TYPE_WINDOW_STATE_CHANGED,
                getContext().getString(R.string.folder_renamed, newTitle));

        // This ensures that focus is gained every time the field is clicked, which
        // selects all
        // the text and brings up the soft keyboard if necessary.
        mFolderName.clearFocus();

        Selection.setSelection(mFolderName.getText(), 0, 0);
        mIsEditingName = false;
        return true;
    }

    public boolean onEditorAction(TextView v, int actionId, KeyEvent event) {
        if (DEBUG) {
            Log.d(TAG, "onEditorAction actionId=" + actionId + " key="
                    + (event != null ? event.getKeyCode() : "null event"));
        }
        if (actionId == EditorInfo.IME_ACTION_DONE) {
            mFolderName.dispatchBackKey();
            return true;
        }
        return false;
    }

    @Override
    public WindowInsets onApplyWindowInsets(WindowInsets windowInsets) {
        this.setTranslationY(0);

        if (windowInsets.isVisible(WindowInsets.Type.ime())) {
            Insets keyboardInsets = windowInsets.getInsets(WindowInsets.Type.ime());
            int folderHeightFromBottom = getHeightFromBottom();

            if (keyboardInsets.bottom > folderHeightFromBottom) {
                // Translate this folder above the keyboard, then add the folder name's padding
                this.setTranslationY(folderHeightFromBottom - keyboardInsets.bottom
                        - mFolderName.getPaddingBottom());
            }
        }

        return windowInsets;
    }

    public FolderIcon getFolderIcon() {
        return mFolderIcon;
    }

    public void setDragController(DragController dragController) {
        mDragController = dragController;
    }

    public void setFolderIcon(FolderIcon icon) {
        mFolderIcon = icon;
        mLauncherDelegate.init(this, icon);
    }

    @Override
    protected void onAttachedToWindow() {
        // requestFocus() causes the focus onto the folder itself, which doesn't cause
        // visual
        // effect but the next arrow key can start the keyboard focus inside of the
        // folder, not
        // the folder itself.
        requestFocus();
        super.onAttachedToWindow();
        mFolderName.addOnFocusChangeListener(this);
    }

    @Override
    protected void onDetachedFromWindow() {
        super.onDetachedFromWindow();
        mFolderName.removeOnFocusChangeListener(this);
    }

    @Override
    public boolean dispatchPopulateAccessibilityEvent(AccessibilityEvent event) {
        // When the folder gets focus, we don't want to announce the list of items.
        return true;
    }

    @Override
    public View focusSearch(int direction) {
        // When the folder is focused, further focus search should be within the folder
        // contents.
        return FocusFinder.getInstance().findNextFocus(this, null, direction);
    }

    /**
     * @return the FolderInfo object associated with this folder
     */
    public FolderInfo getInfo() {
        return mInfo;
    }

    void bind(FolderInfo info) {
        mInfo = info;
        mFromTitle = info.title;
        mFromLabelState = info.getFromLabelState();
        ArrayList<ItemInfo> children = info.getContents();
        Collections.sort(children, ITEM_POS_COMPARATOR);
        updateItemLocationsInDatabaseBatch(true);

        BaseDragLayer.LayoutParams lp = (BaseDragLayer.LayoutParams) getLayoutParams();
        if (lp == null) {
            lp = new BaseDragLayer.LayoutParams(0, 0);
            lp.customPosition = true;
            setLayoutParams(lp);
        }
        mItemsInvalidated = true;
        mInfo.addListener(this);

        if (!isEmpty(mInfo.title)) {
            mFolderName.setText(mInfo.title);
            mFolderName.setHint(null);
        } else {
            mFolderName.setText("");
            mFolderName.setHint(R.string.folder_hint_text);
        }
        // In case any children didn't come across during loading, clean up the folder
        // accordingly
        mFolderIcon.post(() -> {
            if (getItemCount() <= 1) {
                replaceFolderWithFinalItem();
            }
        });
    }

    /**
     * Show suggested folder title in FolderEditText if the first suggestion is
     * non-empty, push
     * rest of the suggestions to InputMethodManager.
     */
    private void showLabelSuggestions() {
        if (mInfo.suggestedFolderNames == null) {
            return;
        }
        if (mInfo.suggestedFolderNames.hasSuggestions()) {
            // update the primary suggestion if the folder name is empty.
            if (isEmpty(mFolderName.getText())) {
                if (mInfo.suggestedFolderNames.hasPrimary()) {
                    mFolderName.setHint("");
                    mFolderName.setText(mInfo.suggestedFolderNames.getLabels()[0]);
                    mFolderName.selectAll();
                }
            }
            mFolderName.showKeyboard();
            mFolderName.displayCompletions(
                    Stream.of(mInfo.suggestedFolderNames.getLabels())
                            .filter(Objects::nonNull)
                            .map(Object::toString)
                            .filter(s -> !s.isEmpty())
                            .filter(s -> !s.equalsIgnoreCase(mFolderName.getText().toString()))
                            .collect(Collectors.toList()));
        }
    }

    /**
     * Creates a new UserFolder, inflated from R.layout.user_folder.
     *
     * @param activityContext The main ActivityContext in which to inflate this
     *                        Folder. It must also
     *                        be an instance or ContextWrapper around the Launcher
     *                        activity context.
     * @return A new UserFolder.
     */
    @SuppressLint("InflateParams")
    static <T extends Context & ActivityContext> Folder fromXml(T activityContext) {
        return (Folder) LayoutInflater.from(activityContext).cloneInContext(activityContext)
                .inflate(R.layout.user_folder_icon_normalized, null);
    }

    private void addAnimationStartListeners(AnimatorSet a) {
        mLauncherDelegate.forEachVisibleWorkspacePage(
                visiblePage -> addAnimatorListenerForPage(a, (CellLayout) visiblePage));

        a.addListener(new AnimatorListenerAdapter() {
            @Override
            public void onAnimationStart(Animator animation) {
                setState(STATE_ANIMATING);
                mCurrentAnimator = a;
            }

            @Override
            public void onAnimationEnd(Animator animation) {
                mCurrentAnimator = null;
            }
        });
    }

    private void addAnimatorListenerForPage(AnimatorSet a, CellLayout currentCellLayout) {
        final boolean useHardware = shouldUseHardwareLayerForAnimation(currentCellLayout);
        final boolean wasHardwareAccelerated = currentCellLayout.isHardwareLayerEnabled();

        a.addListener(new AnimatorListenerAdapter() {
            @Override
            public void onAnimationStart(Animator animation) {
                if (useHardware) {
                    currentCellLayout.enableHardwareLayer(true);
                }
            }

            @Override
            public void onAnimationEnd(Animator animation) {
                if (useHardware) {
                    currentCellLayout.enableHardwareLayer(wasHardwareAccelerated);
                }
            }
        });
    }

    private boolean shouldUseHardwareLayerForAnimation(CellLayout currentCellLayout) {
        if (ALWAYS_USE_HARDWARE_OPTIMIZATION_FOR_FOLDER_ANIMATIONS.get())
            return true;

        int folderCount = 0;
        final ShortcutAndWidgetContainer container = currentCellLayout.getShortcutsAndWidgets();
        for (int i = container.getChildCount() - 1; i >= 0; --i) {
            final View child = container.getChildAt(i);
            if (child instanceof AppWidgetHostView)
                return false;
            if (child instanceof FolderIcon)
                ++folderCount;
        }
        return folderCount >= MIN_FOLDERS_FOR_HARDWARE_OPTIMIZATION;
    }

    /**
     * Opens the folder as part of a drag operation
     */
    public void beginExternalDrag() {
        mIsExternalDrag = true;
        mDragInProgress = true;

        // Since this folder opened by another controller, it might not get onDrop or
        // onDropComplete. Perform cleanup once drag-n-drop ends.
        mDragController.addDragListener(this);

        ArrayList<ItemInfo> items = new ArrayList<>(mInfo.getContents());
        mEmptyCellRank = items.size();
        items.add(null); // Add an empty spot at the end

        animateOpen(items, mEmptyCellRank / mContent.itemsPerPage());
    }

    /**
     * Opens the user folder described by the specified tag. The opening of the
     * folder
     * is animated relative to the specified View. If the View is null, no animation
     * is played.
     */
    public void animateOpen() {
        animateOpen(mInfo.getContents(), 0);
    }

    /**
     * Opens the user folder described by the specified tag. The opening of the
     * folder
     * is animated relative to the specified View. If the View is null, no animation
     * is played.
     */
    private void animateOpen(List<ItemInfo> items, int pageNo) {
        if (items == null || items.size() <= 1) {
            Log.d(TAG, "Couldn't animate folder open because items is: " + items);
            return;
        }

        Folder openFolder = getOpen(mActivityContext);
        if (openFolder != null && openFolder != this) {
            // Close any open folder before opening a folder.
            openFolder.close(true);
        }

        mContent.bindItems(items);
        centerAboutIcon();
        mItemsInvalidated = true;
        updateTextViewFocus();

        mIsOpen = true;

        BaseDragLayer dragLayer = mActivityContext.getDragLayer();
        // Just verify that the folder hasn't already been added to the DragLayer.
        // There was a one-off crash where the folder had a parent already.
        if (getParent() == null) {
            dragLayer.addView(this);
            mDragController.addDropTarget(this);
        } else {
            if (FeatureFlags.IS_STUDIO_BUILD) {
                Log.e(TAG, "Opening folder (" + this + ") which already has a parent:"
                        + getParent());
            }
        }

        mContent.completePendingPageChanges();
        mContent.setCurrentPage(pageNo);

        // This is set to true in close(), but isn't reset to false until
        // onDropCompleted(). This
        // leads to an inconsistent state if you drag out of the folder and drag back in
        // without
        // dropping. One resulting issue is that replaceFolderWithFinalItem() can be
        // called twice.
        mDeleteFolderOnDropCompleted = false;

        cancelRunningAnimations();
        FolderAnimationManager fam = new FolderAnimationManager(this, true /* isOpening */);
        AnimatorSet anim = fam.getAnimator();
        anim.addListener(new AnimatorListenerAdapter() {
            @Override
            public void onAnimationStart(Animator animation) {
                mFolderIcon.setIconVisible(false);
                mFolderIcon.drawLeaveBehindIfExists();
            }

            @Override
            public void onAnimationEnd(Animator animation) {
                setState(STATE_OPEN);
                announceAccessibilityChanges();
                AccessibilityManagerCompat.sendTestProtocolEventToTest(getContext(),
                        FOLDER_OPENED_MESSAGE);

                mContent.setFocusOnFirstChild();
            }
        });

        // Footer animation
        if (mContent.getPageCount() > 1 && !mInfo.hasOption(FolderInfo.FLAG_MULTI_PAGE_ANIMATION)) {
            int footerWidth = mContent.getDesiredWidth()
                    - mFooter.getPaddingLeft() - mFooter.getPaddingRight();

            float textWidth = mFolderName.getPaint().measureText(mFolderName.getText().toString());
            float translation = (footerWidth - textWidth) / 2;
            mFolderName.setTranslationX(mContent.mIsRtl ? -translation : translation);
            mPageIndicator.prepareEntryAnimation();

            // Do not update the flag if we are in drag mode. The flag will be updated, when
            // we
            // actually drop the icon.
            final boolean updateAnimationFlag = !mDragInProgress;
            anim.addListener(new AnimatorListenerAdapter() {

                @SuppressLint("InlinedApi")
                @Override
                public void onAnimationEnd(Animator animation) {
                    mFolderName.animate().setDuration(FOLDER_NAME_ANIMATION_DURATION)
                            .translationX(0)
                            .setInterpolator(AnimationUtils.loadInterpolator(
                                    getContext(), android.R.interpolator.fast_out_slow_in));
                    mPageIndicator.playEntryAnimation();

                    if (updateAnimationFlag) {
                        mInfo.setOption(FolderInfo.FLAG_MULTI_PAGE_ANIMATION, true,
                                mLauncherDelegate.getModelWriter());
                    }
                }
            });
        } else {
            mFolderName.setTranslationX(0);
        }

        mPageIndicator.stopAllAnimations();

        // b/282158620 because setCurrentPlayTime() below will start animator, we need to register
        // {@link AnimatorListener} before it so that {@link AnimatorListener#onAnimationStart} can
        // be called to register mCurrentAnimator, which will be used to cancel animator
        addAnimationStartListeners(anim);
        // Because t=0 has the folder match the folder icon, we can skip the
        // first frame and have the same movement one frame earlier.
        anim.setCurrentPlayTime(Math.min(getSingleFrameMs(getContext()), anim.getTotalDuration()));
        anim.start();

        // Make sure the folder picks up the last drag move even if the finger doesn't
        // move.
        if (mDragController.isDragging()) {
            mDragController.forceTouchMove();
        }
        mContent.verifyVisibleHighResIcons(mContent.getNextPage());
    }

    @Override
    protected boolean isOfType(int type) {
        return (type & TYPE_FOLDER) != 0;
    }

    @Override
    protected void handleClose(boolean animate) {
        mIsOpen = false;

        if (!animate && mCurrentAnimator != null && mCurrentAnimator.isRunning()) {
            mCurrentAnimator.cancel();
        }

        if (isEditingName()) {
            mFolderName.dispatchBackKey();
        }

        if (mFolderIcon != null) {
            mFolderIcon.clearLeaveBehindIfExists();
        }

        if (animate) {
            animateClosed();
        } else {
            closeComplete(false);
            post(this::announceAccessibilityChanges);
        }

        // Notify the accessibility manager that this folder "window" has disappeared
        // and no
        // longer occludes the workspace items
        mActivityContext.getDragLayer().sendAccessibilityEvent(
                AccessibilityEvent.TYPE_WINDOW_STATE_CHANGED);
    }

    private void cancelRunningAnimations() {
        if (mCurrentAnimator != null && mCurrentAnimator.isRunning()) {
            mCurrentAnimator.cancel();
        }
    }

    private void animateClosed() {
        if (mIsAnimatingClosed) {
            return;
        }

        int size = getIconsInReadingOrder().size();
        if (size <= 1) {
            Log.d(TAG, "Couldn't animate folder closed because there's " + size + " icons");
            closeComplete(false);
            post(this::announceAccessibilityChanges);
            return;
        }

        mContent.completePendingPageChanges();
        mContent.snapToPageImmediately(mContent.getDestinationPage());

        cancelRunningAnimations();
        AnimatorSet a = new FolderAnimationManager(this, false /* isOpening */).getAnimator();
        a.addListener(new AnimatorListenerAdapter() {
            @Override
            public void onAnimationStart(Animator animation) {
                setWindowInsetsAnimationCallback(null);
                mIsAnimatingClosed = true;
            }

            @Override
            public void onAnimationEnd(Animator animation) {
                if (mKeyboardInsetAnimationCallback != null) {
                    setWindowInsetsAnimationCallback(mKeyboardInsetAnimationCallback);
                }
                closeComplete(true);
                announceAccessibilityChanges();
                mIsAnimatingClosed = false;
            }
        });
        addAnimationStartListeners(a);
        a.start();
    }

    @Override
    protected Pair<View, String> getAccessibilityTarget() {
        return Pair.create(mContent, mIsOpen ? mContent.getAccessibilityDescription()
                : getContext().getString(R.string.folder_closed));
    }

    @Override
    protected View getAccessibilityInitialFocusView() {
        View firstItem = mContent.getFirstItem();
        return firstItem != null ? firstItem : super.getAccessibilityInitialFocusView();
    }

    private void closeComplete(boolean wasAnimated) {
        // TODO: Clear all active animations.
        BaseDragLayer parent = (BaseDragLayer) getParent();
        if (parent != null) {
            parent.removeView(this);
        }
        mDragController.removeDropTarget(this);
        clearFocus();
        if (mFolderIcon != null) {
            mFolderIcon.setVisibility(View.VISIBLE);
            mFolderIcon.setIconVisible(true);
            mFolderIcon.mFolderName.setTextVisibility(true);
            if (wasAnimated) {
                mFolderIcon.animateBgShadowAndStroke();
                mFolderIcon.onFolderClose(mContent.getCurrentPage());
                if (mFolderIcon.hasDot()) {
                    mFolderIcon.animateDotScale(0f, 1f);
                }
                mFolderIcon.requestFocus();
            }
        }

        if (mRearrangeOnClose) {
            rearrangeChildren();
            mRearrangeOnClose = false;
        }
        if (getItemCount() <= 1) {
            if (!mDragInProgress && !mSuppressFolderDeletion) {
                replaceFolderWithFinalItem();
            } else if (mDragInProgress) {
                mDeleteFolderOnDropCompleted = true;
            }
        } else if (!mDragInProgress) {
            mContent.unbindItems();
        }
        mSuppressFolderDeletion = false;
        clearDragInfo();
        setState(STATE_CLOSED);
        mContent.setCurrentPage(0);
    }

    @Override
    public boolean acceptDrop(DragObject d) {
        final ItemInfo item = d.dragInfo;
        final int itemType = item.itemType;
        return Folder.willAcceptItemType(itemType);
    }

    public void onDragEnter(DragObject d) {
        mPrevTargetRank = -1;
        mOnExitAlarm.cancelAlarm();
        // Get the area offset such that the folder only closes if half the drag icon
        // width
        // is outside the folder area
        mScrollAreaOffset = d.dragView.getDragRegionWidth() / 2 - d.xOffset;
    }

    OnAlarmListener mReorderAlarmListener = new OnAlarmListener() {
        public void onAlarm(Alarm alarm) {
            mContent.realTimeReorder(mEmptyCellRank, mTargetRank);
            mEmptyCellRank = mTargetRank;
        }
    };

    public boolean isLayoutRtl() {
        return (getLayoutDirection() == LAYOUT_DIRECTION_RTL);
    }

    private int getTargetRank(DragObject d, float[] recycle) {
        recycle = d.getVisualCenter(recycle);
        return mContent.findNearestArea(
                (int) recycle[0] - getPaddingLeft(), (int) recycle[1] - getPaddingTop());
    }

    @Override
    public void onDragOver(DragObject d) {
        if (mScrollPauseAlarm.alarmPending()) {
            return;
        }
        final float[] r = new float[2];
        mTargetRank = getTargetRank(d, r);

        if (mTargetRank != mPrevTargetRank) {
            mReorderAlarm.cancelAlarm();
            mReorderAlarm.setOnAlarmListener(mReorderAlarmListener);
            mReorderAlarm.setAlarm(REORDER_DELAY);
            mPrevTargetRank = mTargetRank;

            if (d.stateAnnouncer != null) {
                d.stateAnnouncer.announce(getContext().getString(R.string.move_to_position,
                        mTargetRank + 1));
            }
        }

        float x = r[0];
        int currentPage = mContent.getNextPage();

        float cellOverlap = mContent.getCurrentCellLayout().getCellWidth()
                * ICON_OVERSCROLL_WIDTH_FACTOR;
        boolean isOutsideLeftEdge = x < cellOverlap;
        boolean isOutsideRightEdge = x > (getWidth() - cellOverlap);

        if (currentPage > 0 && (mContent.mIsRtl ? isOutsideRightEdge : isOutsideLeftEdge)) {
            showScrollHint(SCROLL_LEFT, d);
        } else if (currentPage < (mContent.getPageCount() - 1)
                && (mContent.mIsRtl ? isOutsideLeftEdge : isOutsideRightEdge)) {
            showScrollHint(SCROLL_RIGHT, d);
        } else {
            mOnScrollHintAlarm.cancelAlarm();
            if (mScrollHintDir != SCROLL_NONE) {
                mContent.clearScrollHint();
                mScrollHintDir = SCROLL_NONE;
            }
        }
    }

    private void showScrollHint(int direction, DragObject d) {
        // Show scroll hint on the right
        if (mScrollHintDir != direction) {
            mContent.showScrollHint(direction);
            mScrollHintDir = direction;
        }

        // Set alarm for when the hint is complete
        if (!mOnScrollHintAlarm.alarmPending() || mCurrentScrollDir != direction) {
            mCurrentScrollDir = direction;
            mOnScrollHintAlarm.cancelAlarm();
            mOnScrollHintAlarm.setOnAlarmListener(new OnScrollHintListener(d));
            mOnScrollHintAlarm.setAlarm(SCROLL_HINT_DURATION);

            mReorderAlarm.cancelAlarm();
            mTargetRank = mEmptyCellRank;
        }
    }

    OnAlarmListener mOnExitAlarmListener = new OnAlarmListener() {
        public void onAlarm(Alarm alarm) {
            completeDragExit();
        }
    };

    public void completeDragExit() {
        if (mIsOpen) {
            close(true);
            mRearrangeOnClose = true;
        } else if (mState == STATE_ANIMATING) {
            mRearrangeOnClose = true;
        } else {
            rearrangeChildren();
            clearDragInfo();
        }
    }

    private void clearDragInfo() {
        mCurrentDragView = null;
        mIsExternalDrag = false;
    }

    public void onDragExit(DragObject d) {
        // We only close the folder if this is a true drag exit, ie. not because
        // a drop has occurred above the folder.
        if (!d.dragComplete) {
            mOnExitAlarm.setOnAlarmListener(mOnExitAlarmListener);
            mOnExitAlarm.setAlarm(ON_EXIT_CLOSE_DELAY);
        }
        mReorderAlarm.cancelAlarm();

        mOnScrollHintAlarm.cancelAlarm();
        mScrollPauseAlarm.cancelAlarm();
        if (mScrollHintDir != SCROLL_NONE) {
            mContent.clearScrollHint();
            mScrollHintDir = SCROLL_NONE;
        }
    }

    /**
     * When performing an accessibility drop, onDrop is sent immediately after
     * onDragEnter. So we
     * need to complete all transient states based on timers.
     */
    @Override
    public void prepareAccessibilityDrop() {
        if (mReorderAlarm.alarmPending()) {
            mReorderAlarm.cancelAlarm();
            mReorderAlarmListener.onAlarm(mReorderAlarm);
        }
    }

    @Override
    public void onDropCompleted(final View target, final DragObject d,
            final boolean success) {
        if (success) {
            if (getItemCount() <= 1) {
                mDeleteFolderOnDropCompleted = true;
            }
            if (mDeleteFolderOnDropCompleted && !mItemAddedBackToSelfViaIcon && target != this) {
                replaceFolderWithFinalItem();
            }
        } else {
            // The drag failed, we need to return the item to the folder
            ItemInfo info = d.dragInfo;
            View icon = (mCurrentDragView != null && mCurrentDragView.getTag() == info)
                    ? mCurrentDragView
                    : mContent.createNewView(info);
            ArrayList<View> views = getIconsInReadingOrder();
            info.rank = Utilities.boundToRange(info.rank, 0, views.size());
            views.add(info.rank, icon);
            mContent.arrangeChildren(views);
            mItemsInvalidated = true;

            try (SuppressInfoChanges s = new SuppressInfoChanges()) {
                mFolderIcon.onDrop(d, true /* itemReturnedOnFailedDrop */);
            }
        }

        if (target != this) {
            if (mOnExitAlarm.alarmPending()) {
                mOnExitAlarm.cancelAlarm();
                if (!success) {
                    mSuppressFolderDeletion = true;
                }
                mScrollPauseAlarm.cancelAlarm();
                completeDragExit();
            }
        }

        mDeleteFolderOnDropCompleted = false;
        mDragInProgress = false;
        mItemAddedBackToSelfViaIcon = false;
        mCurrentDragView = null;

        // Reordering may have occured, and we need to save the new item locations. We
        // do this once
        // at the end to prevent unnecessary database operations.
        updateItemLocationsInDatabaseBatch(false);
        // Use the item count to check for multi-page as the folder UI may not have
        // been refreshed yet.
        if (getItemCount() <= mContent.itemsPerPage()) {
            // Show the animation, next time something is added to the folder.
            mInfo.setOption(FolderInfo.FLAG_MULTI_PAGE_ANIMATION, false,
                    mLauncherDelegate.getModelWriter());
        }
    }

    private void updateItemLocationsInDatabaseBatch(boolean isBind) {
        FolderGridOrganizer verifier = new FolderGridOrganizer(
                mActivityContext.getDeviceProfile()).setFolderInfo(mInfo);

        ArrayList<ItemInfo> items = new ArrayList<>();
        int total = mInfo.getContents().size();
        for (int i = 0; i < total; i++) {
            ItemInfo itemInfo = mInfo.getContents().get(i);
            if (verifier.updateRankAndPos(itemInfo, i)) {
                items.add(itemInfo);
            }
        }

        if (!items.isEmpty()) {
            mLauncherDelegate.getModelWriter().moveItemsInDatabase(items, mInfo.id, 0);
        }
        if (!isBind && total > 1 /* no need to update if there's one icon */) {
            Executors.MODEL_EXECUTOR.post(() -> {
                FolderNameInfos nameInfos = new FolderNameInfos();
                FolderNameProvider fnp = FolderNameProvider.newInstance(getContext());
                fnp.getSuggestedFolderName(getContext(), mInfo.getAppContents(), nameInfos);
                mInfo.suggestedFolderNames = nameInfos;
            });
        }
    }

    public void notifyDrop() {
        if (mDragInProgress) {
            mItemAddedBackToSelfViaIcon = true;
        }
    }

    public boolean isDropEnabled() {
        return mState != STATE_ANIMATING;
    }

    private void centerAboutIcon() {
        BaseDragLayer.LayoutParams lp = (BaseDragLayer.LayoutParams) getLayoutParams();
        BaseDragLayer parent = mActivityContext.getDragLayer();
        int width = getFolderWidth();
        int height = getFolderHeight();

        parent.getDescendantRectRelativeToSelf(mFolderIcon, sTempRect);
        int centerX = sTempRect.centerX();
        int centerY = sTempRect.centerY();
        int centeredLeft = centerX - width / 2;
        int centeredTop = centerY - height / 2;

        sTempRect.set(mActivityContext.getFolderBoundingBox());
        int left = Utilities.boundToRange(centeredLeft, sTempRect.left, sTempRect.right - width);
        int top = Utilities.boundToRange(centeredTop, sTempRect.top, sTempRect.bottom - height);
        int[] inOutPosition = new int[] { left, top };
        mActivityContext.updateOpenFolderPosition(inOutPosition, sTempRect, width, height);
        left = inOutPosition[0];
        top = inOutPosition[1];

        int folderPivotX = width / 2 + (centeredLeft - left);
        int folderPivotY = height / 2 + (centeredTop - top);
        setPivotX(folderPivotX);
        setPivotY(folderPivotY);

        lp.width = width;
        lp.height = height;
        lp.x = left;
        lp.y = top;

        mBackground.setBounds(0, 0, width, height);
    }

    protected int getContentAreaHeight() {
        DeviceProfile grid = mActivityContext.getDeviceProfile();
        int maxContentAreaHeight = grid.availableHeightPx - grid.getTotalWorkspacePadding().y
                - mFooterHeight;
        int height = Math.min(maxContentAreaHeight,
                mContent.getDesiredHeight());
        return Math.max(height, MIN_CONTENT_DIMEN);
    }

    private int getContentAreaWidth() {
        return Math.max(mContent.getDesiredWidth(), MIN_CONTENT_DIMEN);
    }

    private int getFolderWidth() {
        return getPaddingLeft() + getPaddingRight() + mContent.getDesiredWidth();
    }

    private int getFolderHeight() {
        return getFolderHeight(getContentAreaHeight());
    }

    private int getFolderHeight(int contentAreaHeight) {
        return getPaddingTop() + getPaddingBottom() + contentAreaHeight + mFooterHeight;
    }

    protected void onMeasure(int widthMeasureSpec, int heightMeasureSpec) {
        int contentWidth = getContentAreaWidth();
        int contentHeight = getContentAreaHeight();

        int contentAreaWidthSpec = MeasureSpec.makeMeasureSpec(contentWidth, MeasureSpec.EXACTLY);
        int contentAreaHeightSpec = MeasureSpec.makeMeasureSpec(contentHeight, MeasureSpec.EXACTLY);

        mContent.setFixedSize(contentWidth, contentHeight);
        mContent.measure(contentAreaWidthSpec, contentAreaHeightSpec);

        mFooter.measure(contentAreaWidthSpec,
                MeasureSpec.makeMeasureSpec(mFooterHeight, MeasureSpec.EXACTLY));

        int folderWidth = getPaddingLeft() + getPaddingRight() + contentWidth;
        int folderHeight = getFolderHeight(contentHeight);
        setMeasuredDimension(folderWidth, folderHeight);
    }

    /**
     * Rearranges the children based on their rank.
     */
    public void rearrangeChildren() {
        if (!mContent.areViewsBound()) {
            return;
        }
        mContent.arrangeChildren(getIconsInReadingOrder());
        mItemsInvalidated = true;
    }

    public int getItemCount() {
        return mInfo.getContents().size();
    }

    void replaceFolderWithFinalItem() {
        mDestroyed = mLauncherDelegate.replaceFolderWithFinalItem(this);
    }

    public boolean isDestroyed() {
        return mDestroyed;
    }

    // This method keeps track of the first and last item in the folder for the
    // purposes
    // of keyboard focus
    public void updateTextViewFocus() {
        final View firstChild = mContent.getFirstItem();
        final View lastChild = mContent.getLastItem();
        if (firstChild != null && lastChild != null) {
            mFolderName.setNextFocusDownId(lastChild.getId());
            mFolderName.setNextFocusRightId(lastChild.getId());
            mFolderName.setNextFocusLeftId(lastChild.getId());
            mFolderName.setNextFocusUpId(lastChild.getId());
            // Hitting TAB from the folder name wraps around to the first item on the
            // current
            // folder page, and hitting SHIFT+TAB from that item wraps back to the folder
            // name.
            mFolderName.setNextFocusForwardId(firstChild.getId());
            // When clicking off the folder when editing the name, this Folder gains focus.
            // When
            // pressing an arrow key from that state, give the focus to the first item.
            this.setNextFocusDownId(firstChild.getId());
            this.setNextFocusRightId(firstChild.getId());
            this.setNextFocusLeftId(firstChild.getId());
            this.setNextFocusUpId(firstChild.getId());
            // When pressing shift+tab in the above state, give the focus to the last item.
            setOnKeyListener(new OnKeyListener() {
                @Override
                public boolean onKey(View v, int keyCode, KeyEvent event) {
                    boolean isShiftPlusTab = keyCode == KeyEvent.KEYCODE_TAB &&
                            event.hasModifiers(KeyEvent.META_SHIFT_ON);
                    if (isShiftPlusTab && Folder.this.isFocused()) {
                        return lastChild.requestFocus();
                    }
                    return false;
                }
            });
        } else {
            setOnKeyListener(null);
        }
    }

    @Override
    public void onDrop(DragObject d, DragOptions options) {
        // If the icon was dropped while the page was being scrolled, we need to compute
        // the target location again such that the icon is placed of the final page.
        if (!mContent.rankOnCurrentPage(mEmptyCellRank)) {
            // Reorder again.
            mTargetRank = getTargetRank(d, null);

            // Rearrange items immediately.
            mReorderAlarmListener.onAlarm(mReorderAlarm);

            mOnScrollHintAlarm.cancelAlarm();
            mScrollPauseAlarm.cancelAlarm();
        }
        mContent.completePendingPageChanges();
        Launcher launcher = mLauncherDelegate.getLauncher();
        if (launcher == null) {
            return;
        }

        PendingAddShortcutInfo pasi = d.dragInfo instanceof PendingAddShortcutInfo
                ? (PendingAddShortcutInfo) d.dragInfo
                : null;
        WorkspaceItemInfo pasiSi = pasi != null ? pasi.getActivityInfo(launcher).createWorkspaceItemInfo() : null;
        if (pasi != null && pasiSi == null) {
            // There is no WorkspaceItemInfo, so we have to go through a configuration
            // activity.
            pasi.container = mInfo.id;
            pasi.rank = mEmptyCellRank;

            launcher.addPendingItem(pasi, pasi.container, pasi.screenId, null, pasi.spanX,
                    pasi.spanY);
            d.deferDragViewCleanupPostAnimation = false;
            mRearrangeOnClose = true;
        } else {
            final ItemInfo si;
            if (pasiSi != null) {
                si = pasiSi;
            } else if (d.dragInfo instanceof WorkspaceItemFactory) {
                // Came from all apps -- make a copy.
                si = ((WorkspaceItemFactory) d.dragInfo).makeWorkspaceItem(launcher);
            } else {
                // WorkspaceItemInfo or AppPairInfo
                si = d.dragInfo;
            }

            View currentDragView;
            if (mIsExternalDrag) {
                currentDragView = mContent.createAndAddViewForRank(si, mEmptyCellRank);

                // Actually move the item in the database if it was an external drag. Call this
                // before creating the view, so that the ItemInfo is updated appropriately.
                mLauncherDelegate.getModelWriter().addOrMoveItemInDatabase(
                        si, mInfo.id, 0, si.cellX, si.cellY);
                mIsExternalDrag = false;
            } else {
                currentDragView = mCurrentDragView;
                mContent.addViewForRank(currentDragView, si, mEmptyCellRank);
            }

            if (d.dragView.hasDrawn()) {
                // Temporarily reset the scale such that the animation target gets calculated
                // correctly.
                float scaleX = getScaleX();
                float scaleY = getScaleY();
                setScaleX(1.0f);
                setScaleY(1.0f);
                launcher.getDragLayer().animateViewIntoPosition(d.dragView, currentDragView, null);
                setScaleX(scaleX);
                setScaleY(scaleY);
            } else {
                d.deferDragViewCleanupPostAnimation = false;
                currentDragView.setVisibility(VISIBLE);
            }

            mItemsInvalidated = true;
            rearrangeChildren();

            // Temporarily suppress the listener, as we did all the work already here.
            try (SuppressInfoChanges s = new SuppressInfoChanges()) {
                mInfo.add(si, mEmptyCellRank, false);
            }

            // We only need to update the locations if it doesn't get handled in
            // #onDropCompleted.
            if (d.dragSource != this) {
                updateItemLocationsInDatabaseBatch(false);
            }
        }

        // Clear the drag info, as it is no longer being dragged.
        mDragInProgress = false;

        if (mContent.getPageCount() > 1) {
            // The animation has already been shown while opening the folder.
            mInfo.setOption(FolderInfo.FLAG_MULTI_PAGE_ANIMATION, true,
                    mLauncherDelegate.getModelWriter());
        }

        if (!launcher.isInState(EDIT_MODE)) {
            launcher.getStateManager().goToState(NORMAL, SPRING_LOADED_EXIT_DELAY);
        }

        if (d.stateAnnouncer != null) {
            d.stateAnnouncer.completeAction(R.string.item_moved);
        }
        mStatsLogManager.logger().withItemInfo(d.dragInfo).withInstanceId(d.logInstanceId)
                .log(LAUNCHER_ITEM_DROP_COMPLETED);
    }

    // This is used so the item doesn't immediately appear in the folder when added.
    // In one case
    // we need to create the illusion that the item isn't added back to the folder
    // yet, to
    // to correspond to the animation of the icon back into the folder. This is
    public void hideItem(ItemInfo info) {
        View v = getViewForInfo(info);
        if (v != null) {
            v.setVisibility(INVISIBLE);
        }
    }

    public void showItem(ItemInfo info) {
        View v = getViewForInfo(info);
        if (v != null) {
            v.setVisibility(VISIBLE);
        }
    }

    @Override
    public void onAdd(ItemInfo item, int rank) {
        FolderGridOrganizer verifier = new FolderGridOrganizer(
                mActivityContext.getDeviceProfile()).setFolderInfo(mInfo);
        verifier.updateRankAndPos(item, rank);
        mLauncherDelegate.getModelWriter().addOrMoveItemInDatabase(item, mInfo.id, 0, item.cellX,
                item.cellY);
        updateItemLocationsInDatabaseBatch(false);

        if (mContent.areViewsBound()) {
            mContent.createAndAddViewForRank(item, rank);
        }
        mItemsInvalidated = true;
    }

    @Override
    public void onRemove(List<ItemInfo> items) {
        mItemsInvalidated = true;
        items.stream().map(this::getViewForInfo).forEach(mContent::removeItem);
        if (mState == STATE_ANIMATING) {
            mRearrangeOnClose = true;
        } else {
            rearrangeChildren();
        }
        if (getItemCount() <= 1) {
            if (mIsOpen) {
                close(true);
            } else {
                replaceFolderWithFinalItem();
            }
        }
    }

    private View getViewForInfo(final ItemInfo item) {
        return mContent.iterateOverItems((info, view) -> info == item);
    }

    @Override
    public void onItemsChanged(boolean animate) {
        updateTextViewFocus();
    }

    @Override
    public void onTitleChanged(CharSequence title) {
        mFolderName.setText(title);
    }

    /**
     * Utility methods to iterate over items of the view
     */
    public void iterateOverItems(ItemOperator op) {
        mContent.iterateOverItems(op);
    }

    /**
     * Returns the sorted list of all the icons in the folder
     */
    public ArrayList<View> getIconsInReadingOrder() {
        if (mItemsInvalidated) {
            mItemsInReadingOrder.clear();
            mContent.iterateOverItems((i, v) -> !mItemsInReadingOrder.add(v));
            mItemsInvalidated = false;
        }
        return mItemsInReadingOrder;
    }

    public List<View> getItemsOnPage(int page) {
        ArrayList<View> allItems = getIconsInReadingOrder();
        int lastPage = mContent.getPageCount() - 1;
        int totalItemsInFolder = allItems.size();
        int itemsPerPage = mContent.itemsPerPage();
        int numItemsOnCurrentPage = page == lastPage
                ? totalItemsInFolder - (itemsPerPage * page)
                : itemsPerPage;

        int startIndex = page * itemsPerPage;
        int endIndex = Math.min(startIndex + numItemsOnCurrentPage, allItems.size());

        List<View> itemsOnCurrentPage = new ArrayList<>(numItemsOnCurrentPage);
        for (int i = startIndex; i < endIndex; ++i) {
            itemsOnCurrentPage.add(allItems.get(i));
        }
        return itemsOnCurrentPage;
    }

    @Override
    public void onFocusChange(View v, boolean hasFocus) {
        if (v == mFolderName) {
            if (hasFocus) {
                mFromLabelState = mInfo.getFromLabelState();
                mFromTitle = mInfo.title;
                startEditingFolderName();
            } else {
                StatsLogger statsLogger = mStatsLogManager.logger()
                        .withItemInfo(mInfo)
                        .withFromState(mFromLabelState);

                // If the folder label is suggested, it is logged to improve prediction model.
                // When both old and new labels are logged together delimiter is used.
                StringJoiner labelInfoBuilder = new StringJoiner(FOLDER_LABEL_DELIMITER);
                if (mFromLabelState.equals(FromState.FROM_SUGGESTED)) {
                    labelInfoBuilder.add(mFromTitle);
                }

                ToState toLabelState;
                if (mFromTitle != null && mFromTitle.equals(mInfo.title)) {
                    toLabelState = ToState.UNCHANGED;
                } else {
                    toLabelState = mInfo.getToLabelState();
                    if (toLabelState.toString().startsWith("TO_SUGGESTION")) {
                        labelInfoBuilder.add(mInfo.title);
                    }
                }
                statsLogger.withToState(toLabelState);

                if (labelInfoBuilder.length() > 0) {
                    statsLogger.withEditText(labelInfoBuilder.toString());
                }

                statsLogger.log(LAUNCHER_FOLDER_LABEL_UPDATED);
                mFolderName.dispatchBackKey();
            }
        }
    }

    @Override
    public void getHitRectRelativeToDragLayer(Rect outRect) {
        getHitRect(outRect);
        outRect.left -= mScrollAreaOffset;
        outRect.right += mScrollAreaOffset;
    }

    private class OnScrollHintListener implements OnAlarmListener {

        private final DragObject mDragObject;

        OnScrollHintListener(DragObject object) {
            mDragObject = object;
        }

        /**
         * Scroll hint has been shown long enough. Now scroll to appropriate page.
         */
        @Override
        public void onAlarm(Alarm alarm) {
            if (mCurrentScrollDir == SCROLL_LEFT) {
                mContent.scrollLeft();
                mScrollHintDir = SCROLL_NONE;
            } else if (mCurrentScrollDir == SCROLL_RIGHT) {
                mContent.scrollRight();
                mScrollHintDir = SCROLL_NONE;
            } else {
                // This should not happen
                return;
            }
            mCurrentScrollDir = SCROLL_NONE;

            // Pause drag event until the scrolling is finished
            mScrollPauseAlarm.setOnAlarmListener(new OnScrollFinishedListener(mDragObject));
            int rescrollDelay = getResources().getInteger(
                    R.integer.config_pageSnapAnimationDuration) + RESCROLL_EXTRA_DELAY;
            mScrollPauseAlarm.setAlarm(rescrollDelay);
        }
    }

    private class OnScrollFinishedListener implements OnAlarmListener {

        private final DragObject mDragObject;

        OnScrollFinishedListener(DragObject object) {
            mDragObject = object;
        }

        /**
         * Page scroll is complete.
         */
        @Override
        public void onAlarm(Alarm alarm) {
            // Reorder immediately on page change.
            onDragOver(mDragObject);
        }
    }

    // Compares item position based on rank and position giving priority to the
    // rank.
    public static final Comparator<ItemInfo> ITEM_POS_COMPARATOR = new Comparator<ItemInfo>() {

        @Override
        public int compare(ItemInfo lhs, ItemInfo rhs) {
            if (lhs.rank != rhs.rank) {
                return lhs.rank - rhs.rank;
            } else if (lhs.cellY != rhs.cellY) {
                return lhs.cellY - rhs.cellY;
            } else {
                return lhs.cellX - rhs.cellX;
            }
        }
    };

    /**
     * Temporary resource held while we don't want to handle info changes
     */
    private class SuppressInfoChanges implements AutoCloseable {

        SuppressInfoChanges() {
            mInfo.removeListener(Folder.this);
        }

        @Override
        public void close() {
            mInfo.addListener(Folder.this);
            updateTextViewFocus();
        }
    }

    /**
     * Returns a folder which is already open or null
     */
    public static Folder getOpen(ActivityContext activityContext) {
        return getOpenView(activityContext, TYPE_FOLDER);
    }

    /** Navigation bar back key or hardware input back key has been issued. */
    @Override
    public void onBackInvoked() {
        if (isEditingName()) {
            mFolderName.dispatchBackKey();
        } else {
            super.onBackInvoked();
        }
    }

    @Override
    public boolean onControllerInterceptTouchEvent(MotionEvent ev) {
        if (ev.getAction() == MotionEvent.ACTION_DOWN) {
            BaseDragLayer dl = (BaseDragLayer) getParent();

            if (isEditingName()) {
                if (!dl.isEventOverView(mFolderName, ev)) {
                    mFolderName.dispatchBackKey();
                    return true;
                }
                return false;
            } else if (!dl.isEventOverView(this, ev)
                    && mLauncherDelegate.interceptOutsideTouch(ev, dl, this)) {
                return true;
            }
        }
        return false;
    }

    @Override
    public boolean canInterceptEventsInSystemGestureRegion() {
        return true;
    }

    /**
     * Alternative to using {@link #getClipToOutline()} as it only works with
     * derivatives of
     * rounded rect.
     */
    @Override
    public void setClipPath(Path clipPath) {
        mClipPath = clipPath;
        invalidate();
    }

    @Override
    protected void dispatchDraw(Canvas canvas) {
        if (mClipPath != null) {
            int count = canvas.save();
            canvas.clipPath(mClipPath);
            mBackground.draw(canvas);
            canvas.restoreToCount(count);
            super.dispatchDraw(canvas);
        } else {
            mBackground.draw(canvas);
            super.dispatchDraw(canvas);
        }
    }

    public FolderPagedView getContent() {
        return mContent;
    }

    /**
     * Returns the height of the current folder's bottom edge from the bottom of the
     * screen.
     */
    private int getHeightFromBottom() {
        BaseDragLayer.LayoutParams layoutParams = (BaseDragLayer.LayoutParams) getLayoutParams();
        int folderBottomPx = layoutParams.y + layoutParams.height;
        int windowBottomPx = mActivityContext.getDeviceProfile().heightPx;

        return windowBottomPx - folderBottomPx;
    }

    /**
     * Save this listener for the special case of when we update the state and concurrently
     * add another listener to {@link #mOnFolderStateChangedListeners} to avoid a
     * ConcurrentModificationException
     */
    public void setPriorityOnFolderStateChangedListener(OnFolderStateChangedListener listener) {
        mPriorityOnFolderStateChangedListener = listener;
    }

    private void setState(@FolderState int newState) {
        mState = newState;
        if (mPriorityOnFolderStateChangedListener != null) {
            mPriorityOnFolderStateChangedListener.onFolderStateChanged(mState);
        }
        for (OnFolderStateChangedListener listener : mOnFolderStateChangedListeners) {
            if (listener != null) {
                listener.onFolderStateChanged(mState);
            }
        }
    }

    /**
     * Adds the provided listener to the running list of Folder listeners
     * {@link #mOnFolderStateChangedListeners}
     */
    public void addOnFolderStateChangedListener(@Nullable OnFolderStateChangedListener listener) {
        if (listener != null) {
            mOnFolderStateChangedListeners.add(listener);
        }
    }

    /** Removes the provided listener from the running list of Folder listeners */
    public void removeOnFolderStateChangedListener(OnFolderStateChangedListener listener) {
        mOnFolderStateChangedListeners.remove(listener);
    }

<<<<<<< HEAD
    /**
     * Listener that can be registered via
     * {@link Folder#setOnFolderStateChangedListener}
     */
=======
    /** Listener that can be registered via {@link #addOnFolderStateChangedListener} */
>>>>>>> 904a97c6
    public interface OnFolderStateChangedListener {
        /** See {@link Folder.FolderState} */
        void onFolderStateChanged(@FolderState int newState);
    }
}<|MERGE_RESOLUTION|>--- conflicted
+++ resolved
@@ -333,7 +333,6 @@
                 mFolderName.getPaddingRight(),
                 (mFooterHeight - mFolderName.getLineHeight()) / 2);
 
-<<<<<<< HEAD
         @ColorInt
         int accentColor = Themes.getColorAccent(mFolderName.getContext());
         EditTextExtensions.setCursorColor(mFolderName, accentColor);
@@ -350,10 +349,6 @@
             mKeyboardInsetAnimationCallback = new KeyboardInsetAnimationCallback(this);
             setWindowInsetsAnimationCallback(mKeyboardInsetAnimationCallback);
         }
-=======
-        mKeyboardInsetAnimationCallback = new KeyboardInsetAnimationCallback(this);
-        setWindowInsetsAnimationCallback(mKeyboardInsetAnimationCallback);
->>>>>>> 904a97c6
     }
 
     public boolean onLongClick(View v) {
@@ -398,19 +393,10 @@
         mContent.removeItem(mCurrentDragView);
         mItemsInvalidated = true;
 
-<<<<<<< HEAD
-            // We do not want to get events for the item being removed, as they will get
-            // handled
-            // when the drop completes
-            try (SuppressInfoChanges s = new SuppressInfoChanges()) {
-                mInfo.remove((WorkspaceItemInfo) dragObject.dragInfo, true);
-            }
-=======
         // We do not want to get events for the item being removed, as they will get handled
         // when the drop completes
         try (SuppressInfoChanges s = new SuppressInfoChanges()) {
             mInfo.remove(dragObject.dragInfo, true);
->>>>>>> 904a97c6
         }
         mDragInProgress = true;
         mItemAddedBackToSelfViaIcon = false;
@@ -1808,14 +1794,7 @@
         mOnFolderStateChangedListeners.remove(listener);
     }
 
-<<<<<<< HEAD
-    /**
-     * Listener that can be registered via
-     * {@link Folder#setOnFolderStateChangedListener}
-     */
-=======
     /** Listener that can be registered via {@link #addOnFolderStateChangedListener} */
->>>>>>> 904a97c6
     public interface OnFolderStateChangedListener {
         /** See {@link Folder.FolderState} */
         void onFolderStateChanged(@FolderState int newState);
