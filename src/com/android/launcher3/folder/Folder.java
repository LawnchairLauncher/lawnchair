/*
 * Copyright (C) 2008 The Android Open Source Project
 *
 * Licensed under the Apache License, Version 2.0 (the "License");
 * you may not use this file except in compliance with the License.
 * You may obtain a copy of the License at
 *
 *      http://www.apache.org/licenses/LICENSE-2.0
 *
 * Unless required by applicable law or agreed to in writing, software
 * distributed under the License is distributed on an "AS IS" BASIS,
 * WITHOUT WARRANTIES OR CONDITIONS OF ANY KIND, either express or implied.
 * See the License for the specific language governing permissions and
 * limitations under the License.
 *
 * Modifications copyright 2021, Lawnchair
 */

package com.android.launcher3.folder;

import static android.text.TextUtils.isEmpty;
import static com.android.launcher3.LauncherAnimUtils.SPRING_LOADED_EXIT_DELAY;
import static com.android.launcher3.LauncherState.NORMAL;
import static com.android.launcher3.compat.AccessibilityManagerCompat.sendCustomAccessibilityEvent;
import static com.android.launcher3.config.FeatureFlags.ALWAYS_USE_HARDWARE_OPTIMIZATION_FOR_FOLDER_ANIMATIONS;
import static com.android.launcher3.logging.StatsLogManager.LauncherEvent.LAUNCHER_FOLDER_LABEL_UPDATED;
import static com.android.launcher3.logging.StatsLogManager.LauncherEvent.LAUNCHER_ITEM_DROP_COMPLETED;
import static com.android.launcher3.util.window.RefreshRateTracker.getSingleFrameMs;

import android.animation.Animator;
import android.animation.AnimatorListenerAdapter;
import android.animation.AnimatorSet;
import android.annotation.SuppressLint;
import android.appwidget.AppWidgetHostView;
import android.content.Context;
import android.graphics.Canvas;
import android.graphics.Insets;
import android.graphics.Path;
import android.graphics.Rect;
import android.graphics.drawable.Drawable;
import android.graphics.drawable.GradientDrawable;
import android.text.InputType;
import android.text.Selection;
import android.text.TextUtils;
import android.util.AttributeSet;
import android.util.Log;
import android.util.Pair;
import android.util.TypedValue;
import android.view.FocusFinder;
import android.view.KeyEvent;
import android.view.LayoutInflater;
import android.view.MotionEvent;
import android.view.View;
import android.view.ViewDebug;
import android.view.WindowInsets;
import android.view.accessibility.AccessibilityEvent;
import android.view.animation.AnimationUtils;
import android.view.inputmethod.EditorInfo;
import android.widget.TextView;

<<<<<<< HEAD
import androidx.annotation.ColorInt;
import androidx.core.graphics.ColorUtils;
=======
import androidx.annotation.IntDef;
>>>>>>> fc786807
import androidx.annotation.Nullable;
import androidx.core.content.res.ResourcesCompat;

import com.android.launcher3.AbstractFloatingView;
import com.android.launcher3.Alarm;
import com.android.launcher3.BubbleTextView;
import com.android.launcher3.CellLayout;
import com.android.launcher3.DeviceProfile;
import com.android.launcher3.DragSource;
import com.android.launcher3.DropTarget;
import com.android.launcher3.ExtendedEditText;
import com.android.launcher3.Launcher;
import com.android.launcher3.LauncherSettings;
import com.android.launcher3.OnAlarmListener;
import com.android.launcher3.R;
import com.android.launcher3.ShortcutAndWidgetContainer;
import com.android.launcher3.Utilities;
import com.android.launcher3.accessibility.AccessibleDragListenerAdapter;
import com.android.launcher3.accessibility.FolderAccessibilityHelper;
import com.android.launcher3.anim.KeyboardInsetAnimationCallback;
import com.android.launcher3.compat.AccessibilityManagerCompat;
import com.android.launcher3.config.FeatureFlags;
import com.android.launcher3.dragndrop.DragController;
import com.android.launcher3.dragndrop.DragController.DragListener;
import com.android.launcher3.dragndrop.DragOptions;
import com.android.launcher3.logger.LauncherAtom.FromState;
import com.android.launcher3.logger.LauncherAtom.ToState;
import com.android.launcher3.logging.StatsLogManager;
import com.android.launcher3.logging.StatsLogManager.StatsLogger;
import com.android.launcher3.model.data.FolderInfo;
import com.android.launcher3.model.data.FolderInfo.FolderListener;
import com.android.launcher3.model.data.ItemInfo;
import com.android.launcher3.model.data.WorkspaceItemFactory;
import com.android.launcher3.model.data.WorkspaceItemInfo;
import com.android.launcher3.pageindicators.PageIndicatorDots;
import com.android.launcher3.util.Executors;
import com.android.launcher3.util.Themes;
import com.android.launcher3.util.LauncherBindableItemsContainer.ItemOperator;
import com.android.launcher3.util.Thunk;
import com.android.launcher3.views.ActivityContext;
import com.android.launcher3.views.BaseDragLayer;
import com.android.launcher3.views.ClipPathView;
import com.android.launcher3.widget.PendingAddShortcutInfo;

import java.lang.annotation.Retention;
import java.lang.annotation.RetentionPolicy;
import java.util.ArrayList;
import java.util.Collections;
import java.util.Comparator;
import java.util.List;
import java.util.Objects;
import java.util.StringJoiner;
import java.util.stream.Collectors;
import java.util.stream.Stream;

import app.lawnchair.theme.drawable.DrawableTokens;
import app.lawnchair.util.EditTextExtensions;

/**
 * Represents a set of icons chosen by the user or generated by the system.
 */
public class Folder extends AbstractFloatingView implements ClipPathView, DragSource,
        View.OnLongClickListener, DropTarget, FolderListener, TextView.OnEditorActionListener,
        View.OnFocusChangeListener, DragListener, ExtendedEditText.OnBackKeyListener {
    private static final String TAG = "Launcher.Folder";
    private static final boolean DEBUG = false;

    /**
     * Used for separating folder title when logging together.
     */
    private static final CharSequence FOLDER_LABEL_DELIMITER = "~";

    /**
     * We avoid measuring {@link #mContent} with a 0 width or height, as this
     * results in CellLayout being measured as UNSPECIFIED, which it does not support.
     */
    private static final int MIN_CONTENT_DIMEN = 5;

    public static final int STATE_CLOSED = 0;
    public static final int STATE_ANIMATING = 1;
    public static final int STATE_OPEN = 2;

    @Retention(RetentionPolicy.SOURCE)
    @IntDef({STATE_CLOSED, STATE_ANIMATING, STATE_OPEN})
    public @interface FolderState {}

    /**
     * Time for which the scroll hint is shown before automatically changing page.
     */
    public static final int SCROLL_HINT_DURATION = 500;
    private static final int RESCROLL_EXTRA_DELAY = 150;

    public static final int SCROLL_NONE = -1;
    public static final int SCROLL_LEFT = 0;
    public static final int SCROLL_RIGHT = 1;

    /**
     * Fraction of icon width which behave as scroll region.
     */
    private static final float ICON_OVERSCROLL_WIDTH_FACTOR = 0.45f;

    private static final int FOLDER_NAME_ANIMATION_DURATION = 633;
    private static final int FOLDER_COLOR_ANIMATION_DURATION = 200;

    private static final int REORDER_DELAY = 250;
    private static final int ON_EXIT_CLOSE_DELAY = 400;
    private static final Rect sTempRect = new Rect();
    private static final int MIN_FOLDERS_FOR_HARDWARE_OPTIMIZATION = 10;

    private final Alarm mReorderAlarm = new Alarm();
    private final Alarm mOnExitAlarm = new Alarm();
    private final Alarm mOnScrollHintAlarm = new Alarm();
    final Alarm mScrollPauseAlarm = new Alarm();

    final ArrayList<View> mItemsInReadingOrder = new ArrayList<View>();

    private AnimatorSet mCurrentAnimator;
    private boolean mIsAnimatingClosed = false;

    // Folder can be displayed in Launcher's activity or a separate window (e.g. Taskbar).
    // Anything specific to Launcher should use mLauncherDelegate, otherwise should
    // use mActivityContext.
    protected final LauncherDelegate mLauncherDelegate;
    protected final ActivityContext mActivityContext;

    protected DragController mDragController;
    public FolderInfo mInfo;
    private CharSequence mFromTitle;
    private FromState mFromLabelState;

    @Thunk
    FolderIcon mFolderIcon;

    @Thunk
    FolderPagedView mContent;
    public FolderNameEditText mFolderName;
    private PageIndicatorDots mPageIndicator;

    protected View mFooter;
    private int mFooterHeight;

    // Cell ranks used for drag and drop
    @Thunk
    int mTargetRank, mPrevTargetRank, mEmptyCellRank;

    private Path mClipPath;

    @ViewDebug.ExportedProperty(category = "launcher",
            mapping = {
                    @ViewDebug.IntToString(from = STATE_CLOSED, to = "STATE_CLOSED"),
                    @ViewDebug.IntToString(from = STATE_ANIMATING, to = "STATE_ANIMATING"),
                    @ViewDebug.IntToString(from = STATE_OPEN, to = "STATE_OPEN"),
            })
    private int mState = STATE_CLOSED;
    private OnFolderStateChangedListener mOnFolderStateChangedListener;
    @ViewDebug.ExportedProperty(category = "launcher")
    private boolean mRearrangeOnClose = false;
    boolean mItemsInvalidated = false;
    private View mCurrentDragView;
    private boolean mIsExternalDrag;
    private boolean mDragInProgress = false;
    private boolean mDeleteFolderOnDropCompleted = false;
    private boolean mSuppressFolderDeletion = false;
    private boolean mItemAddedBackToSelfViaIcon = false;
    private boolean mIsEditingName = false;

    @ViewDebug.ExportedProperty(category = "launcher")
    private boolean mDestroyed;

    // Folder scrolling
    private int mScrollAreaOffset;

    @Thunk
    int mScrollHintDir = SCROLL_NONE;
    @Thunk
    int mCurrentScrollDir = SCROLL_NONE;

    private StatsLogManager mStatsLogManager;

    @Nullable
    private KeyboardInsetAnimationCallback mKeyboardInsetAnimationCallback;

    private GradientDrawable mBackground;

    /**
     * Used to inflate the Workspace from XML.
     *
     * @param context The application's context.
     * @param attrs   The attributes set containing the Workspace's customization values.
     */
    public Folder(Context context, AttributeSet attrs) {
        super(context, attrs);
        setAlwaysDrawnWithCacheEnabled(false);

        mActivityContext = ActivityContext.lookupContext(context);
        mLauncherDelegate = LauncherDelegate.from(mActivityContext);

        mStatsLogManager = StatsLogManager.newInstance(context);
        // We need this view to be focusable in touch mode so that when text editing of the folder
        // name is complete, we have something to focus on, thus hiding the cursor and giving
        // reliable behavior when clicking the text field (since it will always gain focus on
        // click).
        setFocusableInTouchMode(true);

    }

    @Override
    public Drawable getBackground() {
        return mBackground;
    }

    @Override
    protected void onFinishInflate() {
        super.onFinishInflate();
        final DeviceProfile dp = mActivityContext.getDeviceProfile();
        final int paddingLeftRight = dp.folderContentPaddingLeftRight;

        mBackground = DrawableTokens.RoundRectFolder.resolve(getContext());

        mContent = findViewById(R.id.folder_content);
        mContent.setPadding(paddingLeftRight, dp.folderContentPaddingTop, paddingLeftRight, 0);
        mContent.setFolder(this);

        mPageIndicator = findViewById(R.id.folder_page_indicator);
        mFolderName = findViewById(R.id.folder_name);
        mFolderName.setTextSize(TypedValue.COMPLEX_UNIT_PX, dp.folderLabelTextSizePx);
        mFolderName.setOnBackKeyListener(this);
        mFolderName.setOnEditorActionListener(this);
        mFolderName.setSelectAllOnFocus(true);
        mFolderName.setInputType(mFolderName.getInputType()
                & ~InputType.TYPE_TEXT_FLAG_AUTO_CORRECT
                | InputType.TYPE_TEXT_FLAG_NO_SUGGESTIONS
                | InputType.TYPE_TEXT_FLAG_CAP_WORDS);
        mFolderName.forceDisableSuggestions(true);

        @ColorInt int accentColor = Themes.getColorAccent(mFolderName.getContext());
        EditTextExtensions.setCursorColor(mFolderName, accentColor);
        EditTextExtensions.setTextSelectHandleColor(mFolderName, accentColor);

        if (Utilities.ATLEAST_O) {
            mFolderName.setHighlightColor(ColorUtils.setAlphaComponent(accentColor, 82));
        }

        mFooter = findViewById(R.id.folder_footer);
        mFooterHeight = dp.folderFooterHeightPx;

        if (Utilities.ATLEAST_R) {
            mKeyboardInsetAnimationCallback = new KeyboardInsetAnimationCallback(this);
            setWindowInsetsAnimationCallback(mKeyboardInsetAnimationCallback);
        }
    }

    public boolean onLongClick(View v) {
        // Return if global dragging is not enabled
        if (!mLauncherDelegate.isDraggingEnabled()) return true;
        return startDrag(v, new DragOptions());
    }

    public boolean startDrag(View v, DragOptions options) {
        Object tag = v.getTag();
        if (tag instanceof WorkspaceItemInfo) {
            WorkspaceItemInfo item = (WorkspaceItemInfo) tag;

            mEmptyCellRank = item.rank;
            mCurrentDragView = v;

            mDragController.addDragListener(this);
            if (options.isAccessibleDrag) {
                mDragController.addDragListener(new AccessibleDragListenerAdapter(
                        mContent, FolderAccessibilityHelper::new) {
                    @Override
                    protected void enableAccessibleDrag(boolean enable) {
                        super.enableAccessibleDrag(enable);
                        mFooter.setImportantForAccessibility(enable
                                ? IMPORTANT_FOR_ACCESSIBILITY_NO_HIDE_DESCENDANTS
                                : IMPORTANT_FOR_ACCESSIBILITY_AUTO);
                    }
                });
            }

            mLauncherDelegate.beginDragShared(v, this, options);
        }
        return true;
    }

    @Override
    public void onDragStart(DropTarget.DragObject dragObject, DragOptions options) {
        if (dragObject.dragSource != this) {
            return;
        }

        mContent.removeItem(mCurrentDragView);
        if (dragObject.dragInfo instanceof WorkspaceItemInfo) {
            mItemsInvalidated = true;

            // We do not want to get events for the item being removed, as they will get handled
            // when the drop completes
            try (SuppressInfoChanges s = new SuppressInfoChanges()) {
                mInfo.remove((WorkspaceItemInfo) dragObject.dragInfo, true);
            }
        }
        mDragInProgress = true;
        mItemAddedBackToSelfViaIcon = false;
    }

    @Override
    public void onDragEnd() {
        if (mIsExternalDrag && mDragInProgress) {
            completeDragExit();
        }
        mDragInProgress = false;
        mDragController.removeDragListener(this);
    }

    public boolean isEditingName() {
        return mIsEditingName;
    }

    public void startEditingFolderName() {
        post(() -> {
            showLabelSuggestions();
            mFolderName.setHint("");
            mIsEditingName = true;
        });
    }

    @Override
    public boolean onBackKey() {
        // Convert to a string here to ensure that no other state associated with the text field
        // gets saved.
        String newTitle = mFolderName.getText().toString();
        if (DEBUG) {
            Log.d(TAG, "onBackKey newTitle=" + newTitle);
        }
        mInfo.setTitle(newTitle, mLauncherDelegate.getModelWriter());
        mFolderIcon.onTitleChanged(newTitle);

        if (TextUtils.isEmpty(mInfo.title)) {
            mFolderName.setHint(R.string.folder_hint_text);
            mFolderName.setText("");
        } else {
            mFolderName.setHint(null);
        }

        sendCustomAccessibilityEvent(
                this, AccessibilityEvent.TYPE_WINDOW_STATE_CHANGED,
                getContext().getString(R.string.folder_renamed, newTitle));

        // This ensures that focus is gained every time the field is clicked, which selects all
        // the text and brings up the soft keyboard if necessary.
        mFolderName.clearFocus();

        Selection.setSelection(mFolderName.getText(), 0, 0);
        mIsEditingName = false;
        return true;
    }

    public boolean onEditorAction(TextView v, int actionId, KeyEvent event) {
        if (DEBUG) {
            Log.d(TAG, "onEditorAction actionId=" + actionId + " key="
                    + (event != null ? event.getKeyCode() : "null event"));
        }
        if (actionId == EditorInfo.IME_ACTION_DONE) {
            mFolderName.dispatchBackKey();
            return true;
        }
        return false;
    }

    @Override
    public WindowInsets onApplyWindowInsets(WindowInsets windowInsets) {
        if (Utilities.ATLEAST_R) {
            this.setTranslationY(0);

            if (windowInsets.isVisible(WindowInsets.Type.ime())) {
                Insets keyboardInsets = windowInsets.getInsets(WindowInsets.Type.ime());
                int folderHeightFromBottom = getHeightFromBottom();

                if (keyboardInsets.bottom > folderHeightFromBottom) {
                    // Translate this folder above the keyboard, then add the folder name's padding
                    this.setTranslationY(folderHeightFromBottom - keyboardInsets.bottom
                            - mFolderName.getPaddingBottom());
                }
            }
        }

        return windowInsets;
    }

    public FolderIcon getFolderIcon() {
        return mFolderIcon;
    }

    public void setDragController(DragController dragController) {
        mDragController = dragController;
    }

    public void setFolderIcon(FolderIcon icon) {
        mFolderIcon = icon;
        mLauncherDelegate.init(this, icon);
    }

    @Override
    protected void onAttachedToWindow() {
        // requestFocus() causes the focus onto the folder itself, which doesn't cause visual
        // effect but the next arrow key can start the keyboard focus inside of the folder, not
        // the folder itself.
        requestFocus();
        super.onAttachedToWindow();
        mFolderName.addOnFocusChangeListener(this);
    }

    @Override
    protected void onDetachedFromWindow() {
        super.onDetachedFromWindow();
        mFolderName.removeOnFocusChangeListener(this);
    }

    @Override
    public boolean dispatchPopulateAccessibilityEvent(AccessibilityEvent event) {
        // When the folder gets focus, we don't want to announce the list of items.
        return true;
    }

    @Override
    public View focusSearch(int direction) {
        // When the folder is focused, further focus search should be within the folder contents.
        return FocusFinder.getInstance().findNextFocus(this, null, direction);
    }

    /**
     * @return the FolderInfo object associated with this folder
     */
    public FolderInfo getInfo() {
        return mInfo;
    }

    void bind(FolderInfo info) {
        mInfo = info;
        mFromTitle = info.title;
        mFromLabelState = info.getFromLabelState();
        ArrayList<WorkspaceItemInfo> children = info.contents;
        Collections.sort(children, ITEM_POS_COMPARATOR);
        updateItemLocationsInDatabaseBatch(true);

        BaseDragLayer.LayoutParams lp = (BaseDragLayer.LayoutParams) getLayoutParams();
        if (lp == null) {
            lp = new BaseDragLayer.LayoutParams(0, 0);
            lp.customPosition = true;
            setLayoutParams(lp);
        }
        mItemsInvalidated = true;
        mInfo.addListener(this);

        if (!isEmpty(mInfo.title)) {
            mFolderName.setText(mInfo.title);
            mFolderName.setHint(null);
        } else {
            mFolderName.setText("");
            mFolderName.setHint(R.string.folder_hint_text);
        }
        // In case any children didn't come across during loading, clean up the folder accordingly
        mFolderIcon.post(() -> {
            if (getItemCount() <= 1) {
                replaceFolderWithFinalItem();
            }
        });
    }


    /**
     * Show suggested folder title in FolderEditText if the first suggestion is non-empty, push
     * rest of the suggestions to InputMethodManager.
     */
    private void showLabelSuggestions() {
        if (mInfo.suggestedFolderNames == null) {
            return;
        }
        if (mInfo.suggestedFolderNames.hasSuggestions()) {
            // update the primary suggestion if the folder name is empty.
            if (isEmpty(mFolderName.getText())) {
                if (mInfo.suggestedFolderNames.hasPrimary()) {
                    mFolderName.setHint("");
                    mFolderName.setText(mInfo.suggestedFolderNames.getLabels()[0]);
                    mFolderName.selectAll();
                }
            }
            mFolderName.showKeyboard();
            mFolderName.displayCompletions(
                    Stream.of(mInfo.suggestedFolderNames.getLabels())
                            .filter(Objects::nonNull)
                            .map(Object::toString)
                            .filter(s -> !s.isEmpty())
                            .filter(s -> !s.equalsIgnoreCase(mFolderName.getText().toString()))
                            .collect(Collectors.toList()));
        }
    }

    /**
     * Creates a new UserFolder, inflated from R.layout.user_folder.
     *
     * @param activityContext The main ActivityContext in which to inflate this Folder. It must also
     *                        be an instance or ContextWrapper around the Launcher activity context.
     * @return A new UserFolder.
     */
    @SuppressLint("InflateParams")
    static <T extends Context & ActivityContext> Folder fromXml(T activityContext) {
        return (Folder) LayoutInflater.from(activityContext).cloneInContext(activityContext)
                .inflate(R.layout.user_folder_icon_normalized, null);
    }

    private void startAnimation(final AnimatorSet a) {
        mLauncherDelegate.forEachVisibleWorkspacePage(
                visiblePage -> addAnimatorListenerForPage(a, (CellLayout) visiblePage));

        a.addListener(new AnimatorListenerAdapter() {
            @Override
            public void onAnimationStart(Animator animation) {
                setState(STATE_ANIMATING);
                mCurrentAnimator = a;
            }

            @Override
            public void onAnimationEnd(Animator animation) {
                mCurrentAnimator = null;
            }
        });
        a.start();
    }

    private void addAnimatorListenerForPage(AnimatorSet a, CellLayout currentCellLayout) {
        final boolean useHardware = shouldUseHardwareLayerForAnimation(currentCellLayout);
        final boolean wasHardwareAccelerated = currentCellLayout.isHardwareLayerEnabled();

        a.addListener(new AnimatorListenerAdapter() {
            @Override
            public void onAnimationStart(Animator animation) {
                if (useHardware) {
                    currentCellLayout.enableHardwareLayer(true);
                }
            }

            @Override
            public void onAnimationEnd(Animator animation) {
                if (useHardware) {
                    currentCellLayout.enableHardwareLayer(wasHardwareAccelerated);
                }
            }
        });
    }

    private boolean shouldUseHardwareLayerForAnimation(CellLayout currentCellLayout) {
        if (ALWAYS_USE_HARDWARE_OPTIMIZATION_FOR_FOLDER_ANIMATIONS.get()) return true;

        int folderCount = 0;
        final ShortcutAndWidgetContainer container = currentCellLayout.getShortcutsAndWidgets();
        for (int i = container.getChildCount() - 1; i >= 0; --i) {
            final View child = container.getChildAt(i);
            if (child instanceof AppWidgetHostView) return false;
            if (child instanceof FolderIcon) ++folderCount;
        }
        return folderCount >= MIN_FOLDERS_FOR_HARDWARE_OPTIMIZATION;
    }

    /**
     * Opens the folder as part of a drag operation
     */
    public void beginExternalDrag() {
        mIsExternalDrag = true;
        mDragInProgress = true;

        // Since this folder opened by another controller, it might not get onDrop or
        // onDropComplete. Perform cleanup once drag-n-drop ends.
        mDragController.addDragListener(this);

        ArrayList<WorkspaceItemInfo> items = new ArrayList<>(mInfo.contents);
        mEmptyCellRank = items.size();
        items.add(null);    // Add an empty spot at the end

        animateOpen(items, mEmptyCellRank / mContent.itemsPerPage());
    }

    /**
     * Opens the user folder described by the specified tag. The opening of the folder
     * is animated relative to the specified View. If the View is null, no animation
     * is played.
     */
    public void animateOpen() {
        animateOpen(mInfo.contents, 0);
    }

    /**
     * Opens the user folder described by the specified tag. The opening of the folder
     * is animated relative to the specified View. If the View is null, no animation
     * is played.
     */
    private void animateOpen(List<WorkspaceItemInfo> items, int pageNo) {
        Folder openFolder = getOpen(mActivityContext);
        if (openFolder != null && openFolder != this) {
            // Close any open folder before opening a folder.
            openFolder.close(true);
        }

        mContent.bindItems(items);
        centerAboutIcon();
        mItemsInvalidated = true;
        updateTextViewFocus();

        mIsOpen = true;

        BaseDragLayer dragLayer = mActivityContext.getDragLayer();
        // Just verify that the folder hasn't already been added to the DragLayer.
        // There was a one-off crash where the folder had a parent already.
        if (getParent() == null) {
            dragLayer.addView(this);
            mDragController.addDropTarget(this);
        } else {
            if (FeatureFlags.IS_STUDIO_BUILD) {
                Log.e(TAG, "Opening folder (" + this + ") which already has a parent:"
                        + getParent());
            }
        }

        mContent.completePendingPageChanges();
        mContent.setCurrentPage(pageNo);

        // This is set to true in close(), but isn't reset to false until onDropCompleted(). This
        // leads to an inconsistent state if you drag out of the folder and drag back in without
        // dropping. One resulting issue is that replaceFolderWithFinalItem() can be called twice.
        mDeleteFolderOnDropCompleted = false;

        cancelRunningAnimations();
        FolderAnimationManager fam = new FolderAnimationManager(this, true /* isOpening */);
        AnimatorSet anim = fam.getAnimator();
        anim.addListener(new AnimatorListenerAdapter() {
            @Override
            public void onAnimationStart(Animator animation) {
                mFolderIcon.setIconVisible(false);
                mFolderIcon.drawLeaveBehindIfExists();
            }

            @Override
            public void onAnimationEnd(Animator animation) {
                setState(STATE_OPEN);
                announceAccessibilityChanges();
                AccessibilityManagerCompat.sendFolderOpenedEventToTest(getContext());

                mContent.setFocusOnFirstChild();
            }
        });

        // Footer animation
        if (mContent.getPageCount() > 1 && !mInfo.hasOption(FolderInfo.FLAG_MULTI_PAGE_ANIMATION)) {
            int footerWidth = mContent.getDesiredWidth()
                    - mFooter.getPaddingLeft() - mFooter.getPaddingRight();

            float textWidth = mFolderName.getPaint().measureText(mFolderName.getText().toString());
            float translation = (footerWidth - textWidth) / 2;
            mFolderName.setTranslationX(mContent.mIsRtl ? -translation : translation);
            mPageIndicator.prepareEntryAnimation();

            // Do not update the flag if we are in drag mode. The flag will be updated, when we
            // actually drop the icon.
            final boolean updateAnimationFlag = !mDragInProgress;
            anim.addListener(new AnimatorListenerAdapter() {

                @SuppressLint("InlinedApi")
                @Override
                public void onAnimationEnd(Animator animation) {
                    mFolderName.animate().setDuration(FOLDER_NAME_ANIMATION_DURATION)
                            .translationX(0)
                            .setInterpolator(AnimationUtils.loadInterpolator(
                                    getContext(), android.R.interpolator.fast_out_slow_in));
                    mPageIndicator.playEntryAnimation();

                    if (updateAnimationFlag) {
                        mInfo.setOption(FolderInfo.FLAG_MULTI_PAGE_ANIMATION, true,
                                mLauncherDelegate.getModelWriter());
                    }
                }
            });
        } else {
            mFolderName.setTranslationX(0);
        }

        mPageIndicator.stopAllAnimations();
        startAnimation(anim);
        // Because t=0 has the folder match the folder icon, we can skip the
        // first frame and have the same movement one frame earlier.
        anim.setCurrentPlayTime(Math.min(getSingleFrameMs(getContext()), anim.getTotalDuration()));

        // Make sure the folder picks up the last drag move even if the finger doesn't move.
        if (mDragController.isDragging()) {
            mDragController.forceTouchMove();
        }
        mContent.verifyVisibleHighResIcons(mContent.getNextPage());
    }

    @Override
    protected boolean isOfType(int type) {
        return (type & TYPE_FOLDER) != 0;
    }

    @Override
    protected void handleClose(boolean animate) {
        mIsOpen = false;

        if (!animate && mCurrentAnimator != null && mCurrentAnimator.isRunning()) {
            mCurrentAnimator.cancel();
        }

        if (isEditingName()) {
            mFolderName.dispatchBackKey();
        }

        if (mFolderIcon != null) {
            mFolderIcon.clearLeaveBehindIfExists();
        }

        if (animate) {
            animateClosed();
        } else {
            closeComplete(false);
            post(this::announceAccessibilityChanges);
        }

        // Notify the accessibility manager that this folder "window" has disappeared and no
        // longer occludes the workspace items
        mActivityContext.getDragLayer().sendAccessibilityEvent(
                AccessibilityEvent.TYPE_WINDOW_STATE_CHANGED);
    }

    private void cancelRunningAnimations() {
        if (mCurrentAnimator != null && mCurrentAnimator.isRunning()) {
            mCurrentAnimator.cancel();
        }
    }

    private void animateClosed() {
        if (mIsAnimatingClosed) {
            return;
        }

        mContent.completePendingPageChanges();
        mContent.snapToPageImmediately(mContent.getDestinationPage());

        cancelRunningAnimations();
        AnimatorSet a = new FolderAnimationManager(this, false /* isOpening */).getAnimator();
        a.addListener(new AnimatorListenerAdapter() {
            @Override
            public void onAnimationStart(Animator animation) {
                if (Utilities.ATLEAST_R) {
                    setWindowInsetsAnimationCallback(null);
                }
                mIsAnimatingClosed = true;
            }

            @Override
            public void onAnimationEnd(Animator animation) {
                if (Utilities.ATLEAST_R && mKeyboardInsetAnimationCallback != null) {
                    setWindowInsetsAnimationCallback(mKeyboardInsetAnimationCallback);
                }
                closeComplete(true);
                announceAccessibilityChanges();
                mIsAnimatingClosed = false;
            }
        });
        startAnimation(a);
    }

    @Override
    protected Pair<View, String> getAccessibilityTarget() {
        return Pair.create(mContent, mIsOpen ? mContent.getAccessibilityDescription()
                : getContext().getString(R.string.folder_closed));
    }

    @Override
    protected View getAccessibilityInitialFocusView() {
        View firstItem = mContent.getFirstItem();
        return firstItem != null ? firstItem : super.getAccessibilityInitialFocusView();
    }

    private void closeComplete(boolean wasAnimated) {
        // TODO: Clear all active animations.
        BaseDragLayer parent = (BaseDragLayer) getParent();
        if (parent != null) {
            parent.removeView(this);
        }
        mDragController.removeDropTarget(this);
        clearFocus();
        if (mFolderIcon != null) {
            mFolderIcon.setVisibility(View.VISIBLE);
            mFolderIcon.setIconVisible(true);
            mFolderIcon.mFolderName.setTextVisibility(true);
            if (wasAnimated) {
                mFolderIcon.animateBgShadowAndStroke();
                mFolderIcon.onFolderClose(mContent.getCurrentPage());
                if (mFolderIcon.hasDot()) {
                    mFolderIcon.animateDotScale(0f, 1f);
                }
                mFolderIcon.requestFocus();
            }
        }

        if (mRearrangeOnClose) {
            rearrangeChildren();
            mRearrangeOnClose = false;
        }
        if (getItemCount() <= 1) {
            if (!mDragInProgress && !mSuppressFolderDeletion) {
                replaceFolderWithFinalItem();
            } else if (mDragInProgress) {
                mDeleteFolderOnDropCompleted = true;
            }
        } else if (!mDragInProgress) {
            mContent.unbindItems();
        }
        mSuppressFolderDeletion = false;
        clearDragInfo();
        setState(STATE_CLOSED);
        mContent.setCurrentPage(0);
    }

    @Override
    public boolean acceptDrop(DragObject d) {
        final ItemInfo item = d.dragInfo;
        final int itemType = item.itemType;
        return ((itemType == LauncherSettings.Favorites.ITEM_TYPE_APPLICATION ||
                itemType == LauncherSettings.Favorites.ITEM_TYPE_SHORTCUT ||
                itemType == LauncherSettings.Favorites.ITEM_TYPE_DEEP_SHORTCUT));
    }

    public void onDragEnter(DragObject d) {
        mPrevTargetRank = -1;
        mOnExitAlarm.cancelAlarm();
        // Get the area offset such that the folder only closes if half the drag icon width
        // is outside the folder area
        mScrollAreaOffset = d.dragView.getDragRegionWidth() / 2 - d.xOffset;
    }

    OnAlarmListener mReorderAlarmListener = new OnAlarmListener() {
        public void onAlarm(Alarm alarm) {
            mContent.realTimeReorder(mEmptyCellRank, mTargetRank);
            mEmptyCellRank = mTargetRank;
        }
    };

    public boolean isLayoutRtl() {
        return (getLayoutDirection() == LAYOUT_DIRECTION_RTL);
    }

    private int getTargetRank(DragObject d, float[] recycle) {
        recycle = d.getVisualCenter(recycle);
        return mContent.findNearestArea(
                (int) recycle[0] - getPaddingLeft(), (int) recycle[1] - getPaddingTop());
    }

    @Override
    public void onDragOver(DragObject d) {
        if (mScrollPauseAlarm.alarmPending()) {
            return;
        }
        final float[] r = new float[2];
        mTargetRank = getTargetRank(d, r);

        if (mTargetRank != mPrevTargetRank) {
            mReorderAlarm.cancelAlarm();
            mReorderAlarm.setOnAlarmListener(mReorderAlarmListener);
            mReorderAlarm.setAlarm(REORDER_DELAY);
            mPrevTargetRank = mTargetRank;

            if (d.stateAnnouncer != null) {
                d.stateAnnouncer.announce(getContext().getString(R.string.move_to_position,
                        mTargetRank + 1));
            }
        }

        float x = r[0];
        int currentPage = mContent.getNextPage();

        float cellOverlap = mContent.getCurrentCellLayout().getCellWidth()
                * ICON_OVERSCROLL_WIDTH_FACTOR;
        boolean isOutsideLeftEdge = x < cellOverlap;
        boolean isOutsideRightEdge = x > (getWidth() - cellOverlap);

        if (currentPage > 0 && (mContent.mIsRtl ? isOutsideRightEdge : isOutsideLeftEdge)) {
            showScrollHint(SCROLL_LEFT, d);
        } else if (currentPage < (mContent.getPageCount() - 1)
                && (mContent.mIsRtl ? isOutsideLeftEdge : isOutsideRightEdge)) {
            showScrollHint(SCROLL_RIGHT, d);
        } else {
            mOnScrollHintAlarm.cancelAlarm();
            if (mScrollHintDir != SCROLL_NONE) {
                mContent.clearScrollHint();
                mScrollHintDir = SCROLL_NONE;
            }
        }
    }

    private void showScrollHint(int direction, DragObject d) {
        // Show scroll hint on the right
        if (mScrollHintDir != direction) {
            mContent.showScrollHint(direction);
            mScrollHintDir = direction;
        }

        // Set alarm for when the hint is complete
        if (!mOnScrollHintAlarm.alarmPending() || mCurrentScrollDir != direction) {
            mCurrentScrollDir = direction;
            mOnScrollHintAlarm.cancelAlarm();
            mOnScrollHintAlarm.setOnAlarmListener(new OnScrollHintListener(d));
            mOnScrollHintAlarm.setAlarm(SCROLL_HINT_DURATION);

            mReorderAlarm.cancelAlarm();
            mTargetRank = mEmptyCellRank;
        }
    }

    OnAlarmListener mOnExitAlarmListener = new OnAlarmListener() {
        public void onAlarm(Alarm alarm) {
            completeDragExit();
        }
    };

    public void completeDragExit() {
        if (mIsOpen) {
            close(true);
            mRearrangeOnClose = true;
        } else if (mState == STATE_ANIMATING) {
            mRearrangeOnClose = true;
        } else {
            rearrangeChildren();
            clearDragInfo();
        }
    }

    private void clearDragInfo() {
        mCurrentDragView = null;
        mIsExternalDrag = false;
    }

    public void onDragExit(DragObject d) {
        // We only close the folder if this is a true drag exit, ie. not because
        // a drop has occurred above the folder.
        if (!d.dragComplete) {
            mOnExitAlarm.setOnAlarmListener(mOnExitAlarmListener);
            mOnExitAlarm.setAlarm(ON_EXIT_CLOSE_DELAY);
        }
        mReorderAlarm.cancelAlarm();

        mOnScrollHintAlarm.cancelAlarm();
        mScrollPauseAlarm.cancelAlarm();
        if (mScrollHintDir != SCROLL_NONE) {
            mContent.clearScrollHint();
            mScrollHintDir = SCROLL_NONE;
        }
    }

    /**
     * When performing an accessibility drop, onDrop is sent immediately after onDragEnter. So we
     * need to complete all transient states based on timers.
     */
    @Override
    public void prepareAccessibilityDrop() {
        if (mReorderAlarm.alarmPending()) {
            mReorderAlarm.cancelAlarm();
            mReorderAlarmListener.onAlarm(mReorderAlarm);
        }
    }

    @Override
    public void onDropCompleted(final View target, final DragObject d,
            final boolean success) {
        if (success) {
            if (mDeleteFolderOnDropCompleted && !mItemAddedBackToSelfViaIcon && target != this) {
                replaceFolderWithFinalItem();
            }
        } else {
            // The drag failed, we need to return the item to the folder
            WorkspaceItemInfo info = (WorkspaceItemInfo) d.dragInfo;
            View icon = (mCurrentDragView != null && mCurrentDragView.getTag() == info)
                    ? mCurrentDragView : mContent.createNewView(info);
            ArrayList<View> views = getIconsInReadingOrder();
            info.rank = Utilities.boundToRange(info.rank, 0, views.size());
            views.add(info.rank, icon);
            mContent.arrangeChildren(views);
            mItemsInvalidated = true;

            try (SuppressInfoChanges s = new SuppressInfoChanges()) {
                mFolderIcon.onDrop(d, true /* itemReturnedOnFailedDrop */);
            }
        }

        if (target != this) {
            if (mOnExitAlarm.alarmPending()) {
                mOnExitAlarm.cancelAlarm();
                if (!success) {
                    mSuppressFolderDeletion = true;
                }
                mScrollPauseAlarm.cancelAlarm();
                completeDragExit();
            }
        }

        mDeleteFolderOnDropCompleted = false;
        mDragInProgress = false;
        mItemAddedBackToSelfViaIcon = false;
        mCurrentDragView = null;

        // Reordering may have occured, and we need to save the new item locations. We do this once
        // at the end to prevent unnecessary database operations.
        updateItemLocationsInDatabaseBatch(false);
        // Use the item count to check for multi-page as the folder UI may not have
        // been refreshed yet.
        if (getItemCount() <= mContent.itemsPerPage()) {
            // Show the animation, next time something is added to the folder.
            mInfo.setOption(FolderInfo.FLAG_MULTI_PAGE_ANIMATION, false,
                    mLauncherDelegate.getModelWriter());
        }
    }

    private void updateItemLocationsInDatabaseBatch(boolean isBind) {
        FolderGridOrganizer verifier = new FolderGridOrganizer(
                mActivityContext.getDeviceProfile().inv).setFolderInfo(mInfo);

        ArrayList<ItemInfo> items = new ArrayList<>();
        int total = mInfo.contents.size();
        for (int i = 0; i < total; i++) {
            WorkspaceItemInfo itemInfo = mInfo.contents.get(i);
            if (verifier.updateRankAndPos(itemInfo, i)) {
                items.add(itemInfo);
            }
        }

        if (!items.isEmpty()) {
            mLauncherDelegate.getModelWriter().moveItemsInDatabase(items, mInfo.id, 0);
        }
        if (!isBind && total > 1 /* no need to update if there's one icon */) {
            Executors.MODEL_EXECUTOR.post(() -> {
                FolderNameInfos nameInfos = new FolderNameInfos();
                FolderNameProvider fnp = FolderNameProvider.newInstance(getContext());
                fnp.getSuggestedFolderName(
                        getContext(), mInfo.contents, nameInfos);
                mInfo.suggestedFolderNames = nameInfos;
            });
        }
    }

    public void notifyDrop() {
        if (mDragInProgress) {
            mItemAddedBackToSelfViaIcon = true;
        }
    }

    public boolean isDropEnabled() {
        return mState != STATE_ANIMATING;
    }

    private void centerAboutIcon() {
        BaseDragLayer.LayoutParams lp = (BaseDragLayer.LayoutParams) getLayoutParams();
        BaseDragLayer parent = mActivityContext.getDragLayer();
        int width = getFolderWidth();
        int height = getFolderHeight();

        parent.getDescendantRectRelativeToSelf(mFolderIcon, sTempRect);
        int centerX = sTempRect.centerX();
        int centerY = sTempRect.centerY();
        int centeredLeft = centerX - width / 2;
        int centeredTop = centerY - height / 2;

        sTempRect.set(mActivityContext.getFolderBoundingBox());
        int left = Utilities.boundToRange(centeredLeft, sTempRect.left, sTempRect.right - width);
        int top = Utilities.boundToRange(centeredTop, sTempRect.top, sTempRect.bottom - height);
        int[] inOutPosition = new int[]{left, top};
        mActivityContext.updateOpenFolderPosition(inOutPosition, sTempRect, width, height);
        left = inOutPosition[0];
        top = inOutPosition[1];

        int folderPivotX = width / 2 + (centeredLeft - left);
        int folderPivotY = height / 2 + (centeredTop - top);
        setPivotX(folderPivotX);
        setPivotY(folderPivotY);

        lp.width = width;
        lp.height = height;
        lp.x = left;
        lp.y = top;

        mBackground.setBounds(0, 0, width, height);
    }

    protected int getContentAreaHeight() {
        DeviceProfile grid = mActivityContext.getDeviceProfile();
        int maxContentAreaHeight = grid.availableHeightPx - grid.getTotalWorkspacePadding().y
                - mFooterHeight;
        int height = Math.min(maxContentAreaHeight,
                mContent.getDesiredHeight());
        return Math.max(height, MIN_CONTENT_DIMEN);
    }

    private int getContentAreaWidth() {
        return Math.max(mContent.getDesiredWidth(), MIN_CONTENT_DIMEN);
    }

    private int getFolderWidth() {
        return getPaddingLeft() + getPaddingRight() + mContent.getDesiredWidth();
    }

    private int getFolderHeight() {
        return getFolderHeight(getContentAreaHeight());
    }

    private int getFolderHeight(int contentAreaHeight) {
        return getPaddingTop() + getPaddingBottom() + contentAreaHeight + mFooterHeight;
    }

    protected void onMeasure(int widthMeasureSpec, int heightMeasureSpec) {
        int contentWidth = getContentAreaWidth();
        int contentHeight = getContentAreaHeight();

        int contentAreaWidthSpec = MeasureSpec.makeMeasureSpec(contentWidth, MeasureSpec.EXACTLY);
        int contentAreaHeightSpec = MeasureSpec.makeMeasureSpec(contentHeight, MeasureSpec.EXACTLY);

        mContent.setFixedSize(contentWidth, contentHeight);
        mContent.measure(contentAreaWidthSpec, contentAreaHeightSpec);

        mFooter.measure(contentAreaWidthSpec,
                MeasureSpec.makeMeasureSpec(mFooterHeight, MeasureSpec.EXACTLY));

        int folderWidth = getPaddingLeft() + getPaddingRight() + contentWidth;
        int folderHeight = getFolderHeight(contentHeight);
        setMeasuredDimension(folderWidth, folderHeight);
    }

    /**
     * Rearranges the children based on their rank.
     */
    public void rearrangeChildren() {
        if (!mContent.areViewsBound()) {
            return;
        }
        mContent.arrangeChildren(getIconsInReadingOrder());
        mItemsInvalidated = true;
    }

    public int getItemCount() {
        return mInfo.contents.size();
    }

    void replaceFolderWithFinalItem() {
        mDestroyed = mLauncherDelegate.replaceFolderWithFinalItem(this);
    }

    public boolean isDestroyed() {
        return mDestroyed;
    }

    // This method keeps track of the first and last item in the folder for the purposes
    // of keyboard focus
    public void updateTextViewFocus() {
        final View firstChild = mContent.getFirstItem();
        final View lastChild = mContent.getLastItem();
        if (firstChild != null && lastChild != null) {
            mFolderName.setNextFocusDownId(lastChild.getId());
            mFolderName.setNextFocusRightId(lastChild.getId());
            mFolderName.setNextFocusLeftId(lastChild.getId());
            mFolderName.setNextFocusUpId(lastChild.getId());
            // Hitting TAB from the folder name wraps around to the first item on the current
            // folder page, and hitting SHIFT+TAB from that item wraps back to the folder name.
            mFolderName.setNextFocusForwardId(firstChild.getId());
            // When clicking off the folder when editing the name, this Folder gains focus. When
            // pressing an arrow key from that state, give the focus to the first item.
            this.setNextFocusDownId(firstChild.getId());
            this.setNextFocusRightId(firstChild.getId());
            this.setNextFocusLeftId(firstChild.getId());
            this.setNextFocusUpId(firstChild.getId());
            // When pressing shift+tab in the above state, give the focus to the last item.
            setOnKeyListener(new OnKeyListener() {
                @Override
                public boolean onKey(View v, int keyCode, KeyEvent event) {
                    boolean isShiftPlusTab = keyCode == KeyEvent.KEYCODE_TAB &&
                            event.hasModifiers(KeyEvent.META_SHIFT_ON);
                    if (isShiftPlusTab && Folder.this.isFocused()) {
                        return lastChild.requestFocus();
                    }
                    return false;
                }
            });
        } else {
            setOnKeyListener(null);
        }
    }

    @Override
    public void onDrop(DragObject d, DragOptions options) {
        // If the icon was dropped while the page was being scrolled, we need to compute
        // the target location again such that the icon is placed of the final page.
        if (!mContent.rankOnCurrentPage(mEmptyCellRank)) {
            // Reorder again.
            mTargetRank = getTargetRank(d, null);

            // Rearrange items immediately.
            mReorderAlarmListener.onAlarm(mReorderAlarm);

            mOnScrollHintAlarm.cancelAlarm();
            mScrollPauseAlarm.cancelAlarm();
        }
        mContent.completePendingPageChanges();
        Launcher launcher = mLauncherDelegate.getLauncher();
        if (launcher == null) {
            return;
        }

        PendingAddShortcutInfo pasi = d.dragInfo instanceof PendingAddShortcutInfo
                ? (PendingAddShortcutInfo) d.dragInfo : null;
        WorkspaceItemInfo pasiSi =
                pasi != null ? pasi.getActivityInfo(launcher).createWorkspaceItemInfo() : null;
        if (pasi != null && pasiSi == null) {
            // There is no WorkspaceItemInfo, so we have to go through a configuration activity.
            pasi.container = mInfo.id;
            pasi.rank = mEmptyCellRank;

            launcher.addPendingItem(pasi, pasi.container, pasi.screenId, null, pasi.spanX,
                    pasi.spanY);
            d.deferDragViewCleanupPostAnimation = false;
            mRearrangeOnClose = true;
        } else {
            final WorkspaceItemInfo si;
            if (pasiSi != null) {
                si = pasiSi;
            } else if (d.dragInfo instanceof WorkspaceItemFactory) {
                // Came from all apps -- make a copy.
                si = ((WorkspaceItemFactory) d.dragInfo).makeWorkspaceItem(launcher);
            } else {
                // WorkspaceItemInfo
                si = (WorkspaceItemInfo) d.dragInfo;
            }

            View currentDragView;
            if (mIsExternalDrag) {
                currentDragView = mContent.createAndAddViewForRank(si, mEmptyCellRank);

                // Actually move the item in the database if it was an external drag. Call this
                // before creating the view, so that WorkspaceItemInfo is updated appropriately.
                mLauncherDelegate.getModelWriter().addOrMoveItemInDatabase(
                        si, mInfo.id, 0, si.cellX, si.cellY);
                mIsExternalDrag = false;
            } else {
                currentDragView = mCurrentDragView;
                mContent.addViewForRank(currentDragView, si, mEmptyCellRank);
            }

            if (d.dragView.hasDrawn()) {
                // Temporarily reset the scale such that the animation target gets calculated
                // correctly.
                float scaleX = getScaleX();
                float scaleY = getScaleY();
                setScaleX(1.0f);
                setScaleY(1.0f);
                launcher.getDragLayer().animateViewIntoPosition(d.dragView, currentDragView, null);
                setScaleX(scaleX);
                setScaleY(scaleY);
            } else {
                d.deferDragViewCleanupPostAnimation = false;
                currentDragView.setVisibility(VISIBLE);
            }

            mItemsInvalidated = true;
            rearrangeChildren();

            // Temporarily suppress the listener, as we did all the work already here.
            try (SuppressInfoChanges s = new SuppressInfoChanges()) {
                mInfo.add(si, mEmptyCellRank, false);
            }

            // We only need to update the locations if it doesn't get handled in
            // #onDropCompleted.
            if (d.dragSource != this) {
                updateItemLocationsInDatabaseBatch(false);
            }
        }

        // Clear the drag info, as it is no longer being dragged.
        mDragInProgress = false;

        if (mContent.getPageCount() > 1) {
            // The animation has already been shown while opening the folder.
            mInfo.setOption(FolderInfo.FLAG_MULTI_PAGE_ANIMATION, true,
                    mLauncherDelegate.getModelWriter());
        }

        launcher.getStateManager().goToState(NORMAL, SPRING_LOADED_EXIT_DELAY);
        if (d.stateAnnouncer != null) {
            d.stateAnnouncer.completeAction(R.string.item_moved);
        }
        mStatsLogManager.logger().withItemInfo(d.dragInfo).withInstanceId(d.logInstanceId)
                .log(LAUNCHER_ITEM_DROP_COMPLETED);
    }

    // This is used so the item doesn't immediately appear in the folder when added. In one case
    // we need to create the illusion that the item isn't added back to the folder yet, to
    // to correspond to the animation of the icon back into the folder. This is
    public void hideItem(WorkspaceItemInfo info) {
        View v = getViewForInfo(info);
        if (v != null) {
            v.setVisibility(INVISIBLE);
        }
    }

    public void showItem(WorkspaceItemInfo info) {
        View v = getViewForInfo(info);
        if (v != null) {
            v.setVisibility(VISIBLE);
        }
    }

    @Override
    public void onAdd(WorkspaceItemInfo item, int rank) {
        FolderGridOrganizer verifier = new FolderGridOrganizer(
                mActivityContext.getDeviceProfile().inv).setFolderInfo(mInfo);
        verifier.updateRankAndPos(item, rank);
        mLauncherDelegate.getModelWriter().addOrMoveItemInDatabase(item, mInfo.id, 0, item.cellX,
                item.cellY);
        updateItemLocationsInDatabaseBatch(false);

        if (mContent.areViewsBound()) {
            mContent.createAndAddViewForRank(item, rank);
        }
        mItemsInvalidated = true;
    }

    @Override
    public void onRemove(List<WorkspaceItemInfo> items) {
        mItemsInvalidated = true;
        items.stream().map(this::getViewForInfo).forEach(mContent::removeItem);
        if (mState == STATE_ANIMATING) {
            mRearrangeOnClose = true;
        } else {
            rearrangeChildren();
        }
        if (getItemCount() <= 1) {
            if (mIsOpen) {
                close(true);
            } else {
                replaceFolderWithFinalItem();
            }
        }
    }

    private View getViewForInfo(final WorkspaceItemInfo item) {
        return mContent.iterateOverItems((info, view) -> info == item);
    }

    @Override
    public void onItemsChanged(boolean animate) {
        updateTextViewFocus();
    }

    /**
     * Utility methods to iterate over items of the view
     */
    public void iterateOverItems(ItemOperator op) {
        mContent.iterateOverItems(op);
    }

    /**
     * Returns the sorted list of all the icons in the folder
     */
    public ArrayList<View> getIconsInReadingOrder() {
        if (mItemsInvalidated) {
            mItemsInReadingOrder.clear();
            mContent.iterateOverItems((i, v) -> !mItemsInReadingOrder.add(v));
            mItemsInvalidated = false;
        }
        return mItemsInReadingOrder;
    }

    public List<BubbleTextView> getItemsOnPage(int page) {
        ArrayList<View> allItems = getIconsInReadingOrder();
        int lastPage = mContent.getPageCount() - 1;
        int totalItemsInFolder = allItems.size();
        int itemsPerPage = mContent.itemsPerPage();
        int numItemsOnCurrentPage = page == lastPage
                ? totalItemsInFolder - (itemsPerPage * page)
                : itemsPerPage;

        int startIndex = page * itemsPerPage;
        int endIndex = Math.min(startIndex + numItemsOnCurrentPage, allItems.size());

        List<BubbleTextView> itemsOnCurrentPage = new ArrayList<>(numItemsOnCurrentPage);
        for (int i = startIndex; i < endIndex; ++i) {
            itemsOnCurrentPage.add((BubbleTextView) allItems.get(i));
        }
        return itemsOnCurrentPage;
    }

    @Override
    public void onFocusChange(View v, boolean hasFocus) {
        if (v == mFolderName) {
            if (hasFocus) {
                mFromLabelState = mInfo.getFromLabelState();
                mFromTitle = mInfo.title;
                startEditingFolderName();
            } else {
                StatsLogger statsLogger = mStatsLogManager.logger()
                        .withItemInfo(mInfo)
                        .withFromState(mFromLabelState);

                // If the folder label is suggested, it is logged to improve prediction model.
                // When both old and new labels are logged together delimiter is used.
                StringJoiner labelInfoBuilder = new StringJoiner(FOLDER_LABEL_DELIMITER);
                if (mFromLabelState.equals(FromState.FROM_SUGGESTED)) {
                    labelInfoBuilder.add(mFromTitle);
                }

                ToState toLabelState;
                if (mFromTitle != null && mFromTitle.equals(mInfo.title)) {
                    toLabelState = ToState.UNCHANGED;
                } else {
                    toLabelState = mInfo.getToLabelState();
                    if (toLabelState.toString().startsWith("TO_SUGGESTION")) {
                        labelInfoBuilder.add(mInfo.title);
                    }
                }
                statsLogger.withToState(toLabelState);

                if (labelInfoBuilder.length() > 0) {
                    statsLogger.withEditText(labelInfoBuilder.toString());
                }

                statsLogger.log(LAUNCHER_FOLDER_LABEL_UPDATED);
                mFolderName.dispatchBackKey();
            }
        }
    }

    @Override
    public void getHitRectRelativeToDragLayer(Rect outRect) {
        getHitRect(outRect);
        outRect.left -= mScrollAreaOffset;
        outRect.right += mScrollAreaOffset;
    }

    private class OnScrollHintListener implements OnAlarmListener {

        private final DragObject mDragObject;

        OnScrollHintListener(DragObject object) {
            mDragObject = object;
        }

        /**
         * Scroll hint has been shown long enough. Now scroll to appropriate page.
         */
        @Override
        public void onAlarm(Alarm alarm) {
            if (mCurrentScrollDir == SCROLL_LEFT) {
                mContent.scrollLeft();
                mScrollHintDir = SCROLL_NONE;
            } else if (mCurrentScrollDir == SCROLL_RIGHT) {
                mContent.scrollRight();
                mScrollHintDir = SCROLL_NONE;
            } else {
                // This should not happen
                return;
            }
            mCurrentScrollDir = SCROLL_NONE;

            // Pause drag event until the scrolling is finished
            mScrollPauseAlarm.setOnAlarmListener(new OnScrollFinishedListener(mDragObject));
            int rescrollDelay = getResources().getInteger(
                    R.integer.config_pageSnapAnimationDuration) + RESCROLL_EXTRA_DELAY;
            mScrollPauseAlarm.setAlarm(rescrollDelay);
        }
    }

    private class OnScrollFinishedListener implements OnAlarmListener {

        private final DragObject mDragObject;

        OnScrollFinishedListener(DragObject object) {
            mDragObject = object;
        }

        /**
         * Page scroll is complete.
         */
        @Override
        public void onAlarm(Alarm alarm) {
            // Reorder immediately on page change.
            onDragOver(mDragObject);
        }
    }

    // Compares item position based on rank and position giving priority to the rank.
    public static final Comparator<ItemInfo> ITEM_POS_COMPARATOR = new Comparator<ItemInfo>() {

        @Override
        public int compare(ItemInfo lhs, ItemInfo rhs) {
            if (lhs.rank != rhs.rank) {
                return lhs.rank - rhs.rank;
            } else if (lhs.cellY != rhs.cellY) {
                return lhs.cellY - rhs.cellY;
            } else {
                return lhs.cellX - rhs.cellX;
            }
        }
    };

    /**
     * Temporary resource held while we don't want to handle info changes
     */
    private class SuppressInfoChanges implements AutoCloseable {

        SuppressInfoChanges() {
            mInfo.removeListener(Folder.this);
        }

        @Override
        public void close() {
            mInfo.addListener(Folder.this);
            updateTextViewFocus();
        }
    }

    /**
     * Returns a folder which is already open or null
     */
    public static Folder getOpen(ActivityContext activityContext) {
        return getOpenView(activityContext, TYPE_FOLDER);
    }

    /** Navigation bar back key or hardware input back key has been issued. */
    @Override
    public void onBackInvoked() {
        if (isEditingName()) {
            mFolderName.dispatchBackKey();
        } else {
            super.onBackInvoked();
        }
    }

    @Override
    public boolean onControllerInterceptTouchEvent(MotionEvent ev) {
        if (ev.getAction() == MotionEvent.ACTION_DOWN) {
            BaseDragLayer dl = (BaseDragLayer) getParent();

            if (isEditingName()) {
                if (!dl.isEventOverView(mFolderName, ev)) {
                    mFolderName.dispatchBackKey();
                    return true;
                }
                return false;
            } else if (!dl.isEventOverView(this, ev)
                    && mLauncherDelegate.interceptOutsideTouch(ev, dl, this)) {
                return true;
            }
        }
        return false;
    }

    @Override
    public boolean canInterceptEventsInSystemGestureRegion() {
        return true;
    }

    /**
     * Alternative to using {@link #getClipToOutline()} as it only works with derivatives of
     * rounded rect.
     */
    @Override
    public void setClipPath(Path clipPath) {
        mClipPath = clipPath;
        invalidate();
    }

    @Override
    protected void dispatchDraw(Canvas canvas) {
        if (mClipPath != null) {
            int count = canvas.save();
            canvas.clipPath(mClipPath);
            mBackground.draw(canvas);
            canvas.restoreToCount(count);
            super.dispatchDraw(canvas);
        } else {
            mBackground.draw(canvas);
            super.dispatchDraw(canvas);
        }
    }

    public FolderPagedView getContent() {
        return mContent;
    }

    /** Returns the height of the current folder's bottom edge from the bottom of the screen. */
    private int getHeightFromBottom() {
        BaseDragLayer.LayoutParams layoutParams = (BaseDragLayer.LayoutParams) getLayoutParams();
        int folderBottomPx = layoutParams.y + layoutParams.height;
        int windowBottomPx = mActivityContext.getDeviceProfile().heightPx;

        return windowBottomPx - folderBottomPx;
    }

    private void setState(@FolderState int newState) {
        mState = newState;
        if (mOnFolderStateChangedListener != null) {
            mOnFolderStateChangedListener.onFolderStateChanged(mState);
        }
    }

    public void setOnFolderStateChangedListener(@Nullable OnFolderStateChangedListener listener) {
        mOnFolderStateChangedListener = listener;
    }

    /** Listener that can be registered via {@link Folder#setOnFolderStateChangedListener} */
    public interface OnFolderStateChangedListener {
        /** See {@link Folder.FolderState} */
        void onFolderStateChanged(@FolderState int newState);
    }
}<|MERGE_RESOLUTION|>--- conflicted
+++ resolved
@@ -58,12 +58,9 @@
 import android.view.inputmethod.EditorInfo;
 import android.widget.TextView;
 
-<<<<<<< HEAD
 import androidx.annotation.ColorInt;
 import androidx.core.graphics.ColorUtils;
-=======
 import androidx.annotation.IntDef;
->>>>>>> fc786807
 import androidx.annotation.Nullable;
 import androidx.core.content.res.ResourcesCompat;
 
@@ -138,7 +135,8 @@
 
     /**
      * We avoid measuring {@link #mContent} with a 0 width or height, as this
-     * results in CellLayout being measured as UNSPECIFIED, which it does not support.
+     * results in CellLayout being measured as UNSPECIFIED, which it does not
+     * support.
      */
     private static final int MIN_CONTENT_DIMEN = 5;
 
@@ -147,8 +145,9 @@
     public static final int STATE_OPEN = 2;
 
     @Retention(RetentionPolicy.SOURCE)
-    @IntDef({STATE_CLOSED, STATE_ANIMATING, STATE_OPEN})
-    public @interface FolderState {}
+    @IntDef({ STATE_CLOSED, STATE_ANIMATING, STATE_OPEN })
+    public @interface FolderState {
+    }
 
     /**
      * Time for which the scroll hint is shown before automatically changing page.
@@ -183,7 +182,8 @@
     private AnimatorSet mCurrentAnimator;
     private boolean mIsAnimatingClosed = false;
 
-    // Folder can be displayed in Launcher's activity or a separate window (e.g. Taskbar).
+    // Folder can be displayed in Launcher's activity or a separate window (e.g.
+    // Taskbar).
     // Anything specific to Launcher should use mLauncherDelegate, otherwise should
     // use mActivityContext.
     protected final LauncherDelegate mLauncherDelegate;
@@ -211,12 +211,11 @@
 
     private Path mClipPath;
 
-    @ViewDebug.ExportedProperty(category = "launcher",
-            mapping = {
-                    @ViewDebug.IntToString(from = STATE_CLOSED, to = "STATE_CLOSED"),
-                    @ViewDebug.IntToString(from = STATE_ANIMATING, to = "STATE_ANIMATING"),
-                    @ViewDebug.IntToString(from = STATE_OPEN, to = "STATE_OPEN"),
-            })
+    @ViewDebug.ExportedProperty(category = "launcher", mapping = {
+            @ViewDebug.IntToString(from = STATE_CLOSED, to = "STATE_CLOSED"),
+            @ViewDebug.IntToString(from = STATE_ANIMATING, to = "STATE_ANIMATING"),
+            @ViewDebug.IntToString(from = STATE_OPEN, to = "STATE_OPEN"),
+    })
     private int mState = STATE_CLOSED;
     private OnFolderStateChangedListener mOnFolderStateChangedListener;
     @ViewDebug.ExportedProperty(category = "launcher")
@@ -252,7 +251,8 @@
      * Used to inflate the Workspace from XML.
      *
      * @param context The application's context.
-     * @param attrs   The attributes set containing the Workspace's customization values.
+     * @param attrs   The attributes set containing the Workspace's customization
+     *                values.
      */
     public Folder(Context context, AttributeSet attrs) {
         super(context, attrs);
@@ -262,9 +262,12 @@
         mLauncherDelegate = LauncherDelegate.from(mActivityContext);
 
         mStatsLogManager = StatsLogManager.newInstance(context);
-        // We need this view to be focusable in touch mode so that when text editing of the folder
-        // name is complete, we have something to focus on, thus hiding the cursor and giving
-        // reliable behavior when clicking the text field (since it will always gain focus on
+        // We need this view to be focusable in touch mode so that when text editing of
+        // the folder
+        // name is complete, we have something to focus on, thus hiding the cursor and
+        // giving
+        // reliable behavior when clicking the text field (since it will always gain
+        // focus on
         // click).
         setFocusableInTouchMode(true);
 
@@ -299,7 +302,8 @@
                 | InputType.TYPE_TEXT_FLAG_CAP_WORDS);
         mFolderName.forceDisableSuggestions(true);
 
-        @ColorInt int accentColor = Themes.getColorAccent(mFolderName.getContext());
+        @ColorInt
+        int accentColor = Themes.getColorAccent(mFolderName.getContext());
         EditTextExtensions.setCursorColor(mFolderName, accentColor);
         EditTextExtensions.setTextSelectHandleColor(mFolderName, accentColor);
 
@@ -318,7 +322,8 @@
 
     public boolean onLongClick(View v) {
         // Return if global dragging is not enabled
-        if (!mLauncherDelegate.isDraggingEnabled()) return true;
+        if (!mLauncherDelegate.isDraggingEnabled())
+            return true;
         return startDrag(v, new DragOptions());
     }
 
@@ -359,7 +364,8 @@
         if (dragObject.dragInfo instanceof WorkspaceItemInfo) {
             mItemsInvalidated = true;
 
-            // We do not want to get events for the item being removed, as they will get handled
+            // We do not want to get events for the item being removed, as they will get
+            // handled
             // when the drop completes
             try (SuppressInfoChanges s = new SuppressInfoChanges()) {
                 mInfo.remove((WorkspaceItemInfo) dragObject.dragInfo, true);
@@ -392,7 +398,8 @@
 
     @Override
     public boolean onBackKey() {
-        // Convert to a string here to ensure that no other state associated with the text field
+        // Convert to a string here to ensure that no other state associated with the
+        // text field
         // gets saved.
         String newTitle = mFolderName.getText().toString();
         if (DEBUG) {
@@ -412,7 +419,8 @@
                 this, AccessibilityEvent.TYPE_WINDOW_STATE_CHANGED,
                 getContext().getString(R.string.folder_renamed, newTitle));
 
-        // This ensures that focus is gained every time the field is clicked, which selects all
+        // This ensures that focus is gained every time the field is clicked, which
+        // selects all
         // the text and brings up the soft keyboard if necessary.
         mFolderName.clearFocus();
 
@@ -468,8 +476,10 @@
 
     @Override
     protected void onAttachedToWindow() {
-        // requestFocus() causes the focus onto the folder itself, which doesn't cause visual
-        // effect but the next arrow key can start the keyboard focus inside of the folder, not
+        // requestFocus() causes the focus onto the folder itself, which doesn't cause
+        // visual
+        // effect but the next arrow key can start the keyboard focus inside of the
+        // folder, not
         // the folder itself.
         requestFocus();
         super.onAttachedToWindow();
@@ -490,7 +500,8 @@
 
     @Override
     public View focusSearch(int direction) {
-        // When the folder is focused, further focus search should be within the folder contents.
+        // When the folder is focused, further focus search should be within the folder
+        // contents.
         return FocusFinder.getInstance().findNextFocus(this, null, direction);
     }
 
@@ -525,7 +536,8 @@
             mFolderName.setText("");
             mFolderName.setHint(R.string.folder_hint_text);
         }
-        // In case any children didn't come across during loading, clean up the folder accordingly
+        // In case any children didn't come across during loading, clean up the folder
+        // accordingly
         mFolderIcon.post(() -> {
             if (getItemCount() <= 1) {
                 replaceFolderWithFinalItem();
@@ -533,9 +545,9 @@
         });
     }
 
-
-    /**
-     * Show suggested folder title in FolderEditText if the first suggestion is non-empty, push
+    /**
+     * Show suggested folder title in FolderEditText if the first suggestion is
+     * non-empty, push
      * rest of the suggestions to InputMethodManager.
      */
     private void showLabelSuggestions() {
@@ -565,8 +577,10 @@
     /**
      * Creates a new UserFolder, inflated from R.layout.user_folder.
      *
-     * @param activityContext The main ActivityContext in which to inflate this Folder. It must also
-     *                        be an instance or ContextWrapper around the Launcher activity context.
+     * @param activityContext The main ActivityContext in which to inflate this
+     *                        Folder. It must also
+     *                        be an instance or ContextWrapper around the Launcher
+     *                        activity context.
      * @return A new UserFolder.
      */
     @SuppressLint("InflateParams")
@@ -616,14 +630,17 @@
     }
 
     private boolean shouldUseHardwareLayerForAnimation(CellLayout currentCellLayout) {
-        if (ALWAYS_USE_HARDWARE_OPTIMIZATION_FOR_FOLDER_ANIMATIONS.get()) return true;
+        if (ALWAYS_USE_HARDWARE_OPTIMIZATION_FOR_FOLDER_ANIMATIONS.get())
+            return true;
 
         int folderCount = 0;
         final ShortcutAndWidgetContainer container = currentCellLayout.getShortcutsAndWidgets();
         for (int i = container.getChildCount() - 1; i >= 0; --i) {
             final View child = container.getChildAt(i);
-            if (child instanceof AppWidgetHostView) return false;
-            if (child instanceof FolderIcon) ++folderCount;
+            if (child instanceof AppWidgetHostView)
+                return false;
+            if (child instanceof FolderIcon)
+                ++folderCount;
         }
         return folderCount >= MIN_FOLDERS_FOR_HARDWARE_OPTIMIZATION;
     }
@@ -641,13 +658,14 @@
 
         ArrayList<WorkspaceItemInfo> items = new ArrayList<>(mInfo.contents);
         mEmptyCellRank = items.size();
-        items.add(null);    // Add an empty spot at the end
+        items.add(null); // Add an empty spot at the end
 
         animateOpen(items, mEmptyCellRank / mContent.itemsPerPage());
     }
 
     /**
-     * Opens the user folder described by the specified tag. The opening of the folder
+     * Opens the user folder described by the specified tag. The opening of the
+     * folder
      * is animated relative to the specified View. If the View is null, no animation
      * is played.
      */
@@ -656,7 +674,8 @@
     }
 
     /**
-     * Opens the user folder described by the specified tag. The opening of the folder
+     * Opens the user folder described by the specified tag. The opening of the
+     * folder
      * is animated relative to the specified View. If the View is null, no animation
      * is played.
      */
@@ -690,9 +709,12 @@
         mContent.completePendingPageChanges();
         mContent.setCurrentPage(pageNo);
 
-        // This is set to true in close(), but isn't reset to false until onDropCompleted(). This
-        // leads to an inconsistent state if you drag out of the folder and drag back in without
-        // dropping. One resulting issue is that replaceFolderWithFinalItem() can be called twice.
+        // This is set to true in close(), but isn't reset to false until
+        // onDropCompleted(). This
+        // leads to an inconsistent state if you drag out of the folder and drag back in
+        // without
+        // dropping. One resulting issue is that replaceFolderWithFinalItem() can be
+        // called twice.
         mDeleteFolderOnDropCompleted = false;
 
         cancelRunningAnimations();
@@ -725,7 +747,8 @@
             mFolderName.setTranslationX(mContent.mIsRtl ? -translation : translation);
             mPageIndicator.prepareEntryAnimation();
 
-            // Do not update the flag if we are in drag mode. The flag will be updated, when we
+            // Do not update the flag if we are in drag mode. The flag will be updated, when
+            // we
             // actually drop the icon.
             final boolean updateAnimationFlag = !mDragInProgress;
             anim.addListener(new AnimatorListenerAdapter() {
@@ -755,7 +778,8 @@
         // first frame and have the same movement one frame earlier.
         anim.setCurrentPlayTime(Math.min(getSingleFrameMs(getContext()), anim.getTotalDuration()));
 
-        // Make sure the folder picks up the last drag move even if the finger doesn't move.
+        // Make sure the folder picks up the last drag move even if the finger doesn't
+        // move.
         if (mDragController.isDragging()) {
             mDragController.forceTouchMove();
         }
@@ -790,7 +814,8 @@
             post(this::announceAccessibilityChanges);
         }
 
-        // Notify the accessibility manager that this folder "window" has disappeared and no
+        // Notify the accessibility manager that this folder "window" has disappeared
+        // and no
         // longer occludes the workspace items
         mActivityContext.getDragLayer().sendAccessibilityEvent(
                 AccessibilityEvent.TYPE_WINDOW_STATE_CHANGED);
@@ -899,7 +924,8 @@
     public void onDragEnter(DragObject d) {
         mPrevTargetRank = -1;
         mOnExitAlarm.cancelAlarm();
-        // Get the area offset such that the folder only closes if half the drag icon width
+        // Get the area offset such that the folder only closes if half the drag icon
+        // width
         // is outside the folder area
         mScrollAreaOffset = d.dragView.getDragRegionWidth() / 2 - d.xOffset;
     }
@@ -1023,7 +1049,8 @@
     }
 
     /**
-     * When performing an accessibility drop, onDrop is sent immediately after onDragEnter. So we
+     * When performing an accessibility drop, onDrop is sent immediately after
+     * onDragEnter. So we
      * need to complete all transient states based on timers.
      */
     @Override
@@ -1045,7 +1072,8 @@
             // The drag failed, we need to return the item to the folder
             WorkspaceItemInfo info = (WorkspaceItemInfo) d.dragInfo;
             View icon = (mCurrentDragView != null && mCurrentDragView.getTag() == info)
-                    ? mCurrentDragView : mContent.createNewView(info);
+                    ? mCurrentDragView
+                    : mContent.createNewView(info);
             ArrayList<View> views = getIconsInReadingOrder();
             info.rank = Utilities.boundToRange(info.rank, 0, views.size());
             views.add(info.rank, icon);
@@ -1073,7 +1101,8 @@
         mItemAddedBackToSelfViaIcon = false;
         mCurrentDragView = null;
 
-        // Reordering may have occured, and we need to save the new item locations. We do this once
+        // Reordering may have occured, and we need to save the new item locations. We
+        // do this once
         // at the end to prevent unnecessary database operations.
         updateItemLocationsInDatabaseBatch(false);
         // Use the item count to check for multi-page as the folder UI may not have
@@ -1137,7 +1166,7 @@
         sTempRect.set(mActivityContext.getFolderBoundingBox());
         int left = Utilities.boundToRange(centeredLeft, sTempRect.left, sTempRect.right - width);
         int top = Utilities.boundToRange(centeredTop, sTempRect.top, sTempRect.bottom - height);
-        int[] inOutPosition = new int[]{left, top};
+        int[] inOutPosition = new int[] { left, top };
         mActivityContext.updateOpenFolderPosition(inOutPosition, sTempRect, width, height);
         left = inOutPosition[0];
         top = inOutPosition[1];
@@ -1221,7 +1250,8 @@
         return mDestroyed;
     }
 
-    // This method keeps track of the first and last item in the folder for the purposes
+    // This method keeps track of the first and last item in the folder for the
+    // purposes
     // of keyboard focus
     public void updateTextViewFocus() {
         final View firstChild = mContent.getFirstItem();
@@ -1231,10 +1261,13 @@
             mFolderName.setNextFocusRightId(lastChild.getId());
             mFolderName.setNextFocusLeftId(lastChild.getId());
             mFolderName.setNextFocusUpId(lastChild.getId());
-            // Hitting TAB from the folder name wraps around to the first item on the current
-            // folder page, and hitting SHIFT+TAB from that item wraps back to the folder name.
+            // Hitting TAB from the folder name wraps around to the first item on the
+            // current
+            // folder page, and hitting SHIFT+TAB from that item wraps back to the folder
+            // name.
             mFolderName.setNextFocusForwardId(firstChild.getId());
-            // When clicking off the folder when editing the name, this Folder gains focus. When
+            // When clicking off the folder when editing the name, this Folder gains focus.
+            // When
             // pressing an arrow key from that state, give the focus to the first item.
             this.setNextFocusDownId(firstChild.getId());
             this.setNextFocusRightId(firstChild.getId());
@@ -1278,11 +1311,12 @@
         }
 
         PendingAddShortcutInfo pasi = d.dragInfo instanceof PendingAddShortcutInfo
-                ? (PendingAddShortcutInfo) d.dragInfo : null;
-        WorkspaceItemInfo pasiSi =
-                pasi != null ? pasi.getActivityInfo(launcher).createWorkspaceItemInfo() : null;
+                ? (PendingAddShortcutInfo) d.dragInfo
+                : null;
+        WorkspaceItemInfo pasiSi = pasi != null ? pasi.getActivityInfo(launcher).createWorkspaceItemInfo() : null;
         if (pasi != null && pasiSi == null) {
-            // There is no WorkspaceItemInfo, so we have to go through a configuration activity.
+            // There is no WorkspaceItemInfo, so we have to go through a configuration
+            // activity.
             pasi.container = mInfo.id;
             pasi.rank = mEmptyCellRank;
 
@@ -1363,8 +1397,10 @@
                 .log(LAUNCHER_ITEM_DROP_COMPLETED);
     }
 
-    // This is used so the item doesn't immediately appear in the folder when added. In one case
-    // we need to create the illusion that the item isn't added back to the folder yet, to
+    // This is used so the item doesn't immediately appear in the folder when added.
+    // In one case
+    // we need to create the illusion that the item isn't added back to the folder
+    // yet, to
     // to correspond to the animation of the icon back into the folder. This is
     public void hideItem(WorkspaceItemInfo info) {
         View v = getViewForInfo(info);
@@ -1558,7 +1594,8 @@
         }
     }
 
-    // Compares item position based on rank and position giving priority to the rank.
+    // Compares item position based on rank and position giving priority to the
+    // rank.
     public static final Comparator<ItemInfo> ITEM_POS_COMPARATOR = new Comparator<ItemInfo>() {
 
         @Override
@@ -1631,7 +1668,8 @@
     }
 
     /**
-     * Alternative to using {@link #getClipToOutline()} as it only works with derivatives of
+     * Alternative to using {@link #getClipToOutline()} as it only works with
+     * derivatives of
      * rounded rect.
      */
     @Override
@@ -1658,7 +1696,10 @@
         return mContent;
     }
 
-    /** Returns the height of the current folder's bottom edge from the bottom of the screen. */
+    /**
+     * Returns the height of the current folder's bottom edge from the bottom of the
+     * screen.
+     */
     private int getHeightFromBottom() {
         BaseDragLayer.LayoutParams layoutParams = (BaseDragLayer.LayoutParams) getLayoutParams();
         int folderBottomPx = layoutParams.y + layoutParams.height;
@@ -1678,7 +1719,10 @@
         mOnFolderStateChangedListener = listener;
     }
 
-    /** Listener that can be registered via {@link Folder#setOnFolderStateChangedListener} */
+    /**
+     * Listener that can be registered via
+     * {@link Folder#setOnFolderStateChangedListener}
+     */
     public interface OnFolderStateChangedListener {
         /** See {@link Folder.FolderState} */
         void onFolderStateChanged(@FolderState int newState);
