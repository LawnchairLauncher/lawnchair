/*
 * Copyright (C) 2017 The Android Open Source Project
 *
 * Licensed under the Apache License, Version 2.0 (the "License");
 * you may not use this file except in compliance with the License.
 * You may obtain a copy of the License at
 *
 *      http://www.apache.org/licenses/LICENSE-2.0
 *
 * Unless required by applicable law or agreed to in writing, software
 * distributed under the License is distributed on an "AS IS" BASIS,
 * WITHOUT WARRANTIES OR CONDITIONS OF ANY KIND, either express or implied.
 * See the License for the specific language governing permissions and
 * limitations under the License.
 */

package com.android.launcher3.folder;

import static com.android.launcher3.folder.ClippedFolderIconLayoutRule.ENTER_INDEX;
import static com.android.launcher3.folder.ClippedFolderIconLayoutRule.EXIT_INDEX;
import static com.android.launcher3.folder.ClippedFolderIconLayoutRule.MAX_NUM_ITEMS_IN_PREVIEW;
import static com.android.launcher3.folder.FolderIcon.DROP_IN_ANIMATION_DURATION;
import static com.android.launcher3.graphics.PreloadIconDrawable.newPendingIcon;

import android.animation.Animator;
import android.animation.AnimatorListenerAdapter;
import android.animation.ObjectAnimator;
import android.animation.ValueAnimator;
import android.content.Context;
import android.graphics.Canvas;
import android.graphics.Path;
import android.graphics.PointF;
import android.graphics.Rect;
import android.graphics.drawable.Drawable;
import android.util.FloatProperty;
import android.view.View;

import androidx.annotation.NonNull;

import com.android.launcher3.BubbleTextView;
import com.android.launcher3.Utilities;
import com.android.launcher3.graphics.PreloadIconDrawable;
import com.android.launcher3.model.data.ItemInfoWithIcon;
import com.android.launcher3.model.data.WorkspaceItemInfo;
import com.android.launcher3.util.Themes;
import com.android.launcher3.views.ActivityContext;

import java.util.ArrayList;
import java.util.List;
import java.util.function.Predicate;

/**
 * Manages the drawing and animations of {@link PreviewItemDrawingParams} for a {@link FolderIcon}.
 */
public class PreviewItemManager {

    private static final FloatProperty<PreviewItemManager> CURRENT_PAGE_ITEMS_TRANS_X =
            new FloatProperty<PreviewItemManager>("currentPageItemsTransX") {
                @Override
                public void setValue(PreviewItemManager manager, float v) {
                    manager.mCurrentPageItemsTransX = v;
                    manager.onParamsChanged();
                }

                @Override
                public Float get(PreviewItemManager manager) {
                    return manager.mCurrentPageItemsTransX;
                }
            };

    private final Context mContext;
    private final FolderIcon mIcon;
    private final int mIconSize;

    // These variables are all associated with the drawing of the preview; they are stored
    // as member variables for shared usage and to avoid computation on each frame
    private float mIntrinsicIconSize = -1;
    private int mTotalWidth = -1;
    private int mPrevTopPadding = -1;
    private Drawable mReferenceDrawable = null;

    private int mNumOfPrevItems = 0;

    // These hold the first page preview items
    private ArrayList<PreviewItemDrawingParams> mFirstPageParams = new ArrayList<>();
    // These hold the current page preview items. It is empty if the current page is the first page.
    private ArrayList<PreviewItemDrawingParams> mCurrentPageParams = new ArrayList<>();

    // We clip the preview items during the middle of the animation, so that it does not go outside
    // of the visual shape. We stop clipping at this threshold, since the preview items ultimately
    // do not get cropped in their resting state.
    private final float mClipThreshold;
    private float mCurrentPageItemsTransX = 0;
    private boolean mShouldSlideInFirstPage;

    static final int INITIAL_ITEM_ANIMATION_DURATION = 350;
    private static final int FINAL_ITEM_ANIMATION_DURATION = 200;

    private static final int SLIDE_IN_FIRST_PAGE_ANIMATION_DURATION_DELAY = 100;
    private static final int SLIDE_IN_FIRST_PAGE_ANIMATION_DURATION = 300;
    private static final int ITEM_SLIDE_IN_OUT_DISTANCE_PX = 200;

    public PreviewItemManager(FolderIcon icon) {
        mContext = icon.getContext();
        mIcon = icon;
        mIconSize = ActivityContext.lookupContext(
                mContext).getDeviceProfile().folderChildIconSizePx;
        mClipThreshold = Utilities.dpToPx(1f);
    }

    /**
     * @param reverse If true, animates the final item in the preview to be full size. If false,
     *                animates the first item to its position in the preview.
     */
    public FolderPreviewItemAnim createFirstItemAnimation(final boolean reverse,
            final Runnable onCompleteRunnable) {
        return reverse
                ? new FolderPreviewItemAnim(this, mFirstPageParams.get(0), 0, 2, -1, -1,
                        FINAL_ITEM_ANIMATION_DURATION, onCompleteRunnable)
                : new FolderPreviewItemAnim(this, mFirstPageParams.get(0), -1, -1, 0, 2,
                        INITIAL_ITEM_ANIMATION_DURATION, onCompleteRunnable);
    }

    Drawable prepareCreateAnimation(final View destView) {
        Drawable animateDrawable = ((BubbleTextView) destView).getIcon();
        computePreviewDrawingParams(animateDrawable.getIntrinsicWidth(),
                destView.getMeasuredWidth());
        mReferenceDrawable = animateDrawable;
        return animateDrawable;
    }

    public void recomputePreviewDrawingParams() {
        if (mReferenceDrawable != null) {
            computePreviewDrawingParams(mReferenceDrawable.getIntrinsicWidth(),
                    mIcon.getMeasuredWidth());
        }
    }

    private void computePreviewDrawingParams(int drawableSize, int totalSize) {
        if (mIntrinsicIconSize != drawableSize || mTotalWidth != totalSize ||
                mPrevTopPadding != mIcon.getPaddingTop()) {
            mIntrinsicIconSize = drawableSize;
            mTotalWidth = totalSize;
            mPrevTopPadding = mIcon.getPaddingTop();

            mIcon.mBackground.setup(mIcon.getContext(), mIcon.mActivity, mIcon, mTotalWidth,
                    mIcon.getPaddingTop());
            mIcon.mPreviewLayoutRule.init(mIcon.mBackground.previewSize, mIntrinsicIconSize,
                    Utilities.isRtl(mIcon.getResources()));

            updatePreviewItems(false);
        }
    }

    PreviewItemDrawingParams computePreviewItemDrawingParams(int index, int curNumItems,
            PreviewItemDrawingParams params) {
        // We use an index of -1 to represent an icon on the workspace for the destroy and
        // create animations
        if (index == -1) {
            return getFinalIconParams(params);
        }
        return mIcon.mPreviewLayoutRule.computePreviewItemDrawingParams(index, curNumItems, params);
    }

    private PreviewItemDrawingParams getFinalIconParams(PreviewItemDrawingParams params) {
        float iconSize = mIcon.mActivity.getDeviceProfile().iconSizePx;

        final float scale = iconSize / mReferenceDrawable.getIntrinsicWidth();
        final float trans = (mIcon.mBackground.previewSize - iconSize) / 2;

        params.update(trans, trans, scale);
        return params;
    }

    public void drawParams(Canvas canvas, ArrayList<PreviewItemDrawingParams> params,
            PointF offset, boolean shouldClipPath, Path clipPath) {
        // The first item should be drawn last (ie. on top of later items)
        for (int i = params.size() - 1; i >= 0; i--) {
            PreviewItemDrawingParams p = params.get(i);
            if (!p.hidden) {
                // Exiting param should always be clipped.
                boolean isExiting = p.index == EXIT_INDEX;
                drawPreviewItem(canvas, p, offset, isExiting | shouldClipPath, clipPath);
            }
        }
    }

    /**
     * Draws the preview items on {@param canvas}.
     */
    public void draw(Canvas canvas) {
        int saveCount = canvas.getSaveCount();
        // The items are drawn in coordinates relative to the preview offset
        PreviewBackground bg = mIcon.getFolderBackground();
        Path clipPath = bg.getClipPath();
        float firstPageItemsTransX = 0;
        if (mShouldSlideInFirstPage) {
            PointF firstPageOffset = new PointF(bg.basePreviewOffsetX + mCurrentPageItemsTransX,
                    bg.basePreviewOffsetY);
            boolean shouldClip = mCurrentPageItemsTransX > mClipThreshold;
            drawParams(canvas, mCurrentPageParams, firstPageOffset, shouldClip, clipPath);
            firstPageItemsTransX = -ITEM_SLIDE_IN_OUT_DISTANCE_PX + mCurrentPageItemsTransX;
        }

        PointF firstPageOffset = new PointF(bg.basePreviewOffsetX + firstPageItemsTransX,
                bg.basePreviewOffsetY);
        boolean shouldClipFirstPage = firstPageItemsTransX < -mClipThreshold;
        drawParams(canvas, mFirstPageParams, firstPageOffset, shouldClipFirstPage, clipPath);
        canvas.restoreToCount(saveCount);
    }

    public void onParamsChanged() {
        mIcon.invalidate();
    }

    /**
     * Draws each preview item.
     *
     * @param offset The offset needed to draw the preview items.
     * @param shouldClipPath Iff true, clip path using {@param clipPath}.
     * @param clipPath The clip path of the folder icon.
     */
    private void drawPreviewItem(Canvas canvas, PreviewItemDrawingParams params, PointF offset,
            boolean shouldClipPath, Path clipPath) {
        canvas.save();
        if (shouldClipPath) {
            canvas.clipPath(clipPath);
        }
        canvas.translate(offset.x + params.transX, offset.y + params.transY);
        canvas.scale(params.scale, params.scale);
        Drawable d = params.drawable;

        if (d != null) {
            Rect bounds = d.getBounds();
            canvas.save();
            canvas.translate(-bounds.left, -bounds.top);
            canvas.scale(mIntrinsicIconSize / bounds.width(), mIntrinsicIconSize / bounds.height());
            d.draw(canvas);
            canvas.restore();
        }
        canvas.restore();
    }

    public void hidePreviewItem(int index, boolean hidden) {
        // If there are more params than visible in the preview, they are used for enter/exit
        // animation purposes and they were added to the front of the list.
        // To index the params properly, we need to skip these params.
        index = index + Math.max(mFirstPageParams.size() - MAX_NUM_ITEMS_IN_PREVIEW, 0);

        PreviewItemDrawingParams params = index < mFirstPageParams.size() ?
                mFirstPageParams.get(index) : null;
        if (params != null) {
            params.hidden = hidden;
        }
    }

    void buildParamsForPage(int page, ArrayList<PreviewItemDrawingParams> params, boolean animate) {
        List<WorkspaceItemInfo> items = mIcon.getPreviewItemsOnPage(page);

        // We adjust the size of the list to match the number of items in the preview.
        while (items.size() < params.size()) {
            params.remove(params.size() - 1);
        }
        while (items.size() > params.size()) {
            params.add(new PreviewItemDrawingParams(0, 0, 0));
        }

        int numItemsInFirstPagePreview = page == 0 ? items.size() : MAX_NUM_ITEMS_IN_PREVIEW;
        for (int i = 0; i < params.size(); i++) {
            PreviewItemDrawingParams p = params.get(i);
            setDrawable(p, items.get(i));

            if (!animate) {
                if (p.anim != null) {
                    p.anim.cancel();
                }
                computePreviewItemDrawingParams(i, numItemsInFirstPagePreview, p);
                if (mReferenceDrawable == null) {
                    mReferenceDrawable = p.drawable;
                }
            } else {
                FolderPreviewItemAnim anim = new FolderPreviewItemAnim(this, p, i,
                        mNumOfPrevItems, i, numItemsInFirstPagePreview, DROP_IN_ANIMATION_DURATION,
                        null);

                if (p.anim != null) {
                    if (p.anim.hasEqualFinalState(anim)) {
                        // do nothing, let the current animation finish
                        continue;
                    }
                    p.anim.cancel();
                }
                p.anim = anim;
                p.anim.start();
            }
        }
    }

    void onFolderClose(int currentPage) {
        // If we are not closing on the first page, we animate the current page preview items
        // out, and animate the first page preview items in.
        mShouldSlideInFirstPage = currentPage != 0;
        if (mShouldSlideInFirstPage) {
            mCurrentPageItemsTransX = 0;
            buildParamsForPage(currentPage, mCurrentPageParams, false);
            onParamsChanged();

            ValueAnimator slideAnimator = ObjectAnimator
                    .ofFloat(this, CURRENT_PAGE_ITEMS_TRANS_X, 0, ITEM_SLIDE_IN_OUT_DISTANCE_PX);
            slideAnimator.addListener(new AnimatorListenerAdapter() {
                @Override
                public void onAnimationEnd(Animator animation) {
                    mCurrentPageParams.clear();
                }
            });
            slideAnimator.setStartDelay(SLIDE_IN_FIRST_PAGE_ANIMATION_DURATION_DELAY);
            slideAnimator.setDuration(SLIDE_IN_FIRST_PAGE_ANIMATION_DURATION);
            slideAnimator.start();
        }
    }

    void updatePreviewItems(boolean animate) {
        int numOfPrevItemsAux = mFirstPageParams.size();
        buildParamsForPage(0, mFirstPageParams, animate);
        mNumOfPrevItems = numOfPrevItemsAux;
    }

    void updatePreviewItems(Predicate<WorkspaceItemInfo> itemCheck) {
        boolean modified = false;
        for (PreviewItemDrawingParams param : mFirstPageParams) {
            if (itemCheck.test(param.item)) {
                setDrawable(param, param.item);
                modified = true;
            }
        }
        for (PreviewItemDrawingParams param : mCurrentPageParams) {
            if (itemCheck.test(param.item)) {
                setDrawable(param, param.item);
                modified = true;
            }
        }
        if (modified) {
            mIcon.invalidate();
        }
    }

    boolean verifyDrawable(@NonNull Drawable who) {
        for (int i = 0; i < mFirstPageParams.size(); i++) {
            if (mFirstPageParams.get(i).drawable == who) {
                return true;
            }
        }
        return false;
    }

    float getIntrinsicIconSize() {
        return mIntrinsicIconSize;
    }

    /**
     * Handles the case where items in the preview are either:
     *  - Moving into the preview
     *  - Moving into a new position
     *  - Moving out of the preview
     *
     * @param oldItems The list of items in the old preview.
     * @param newItems The list of items in the new preview.
     * @param dropped The item that was dropped onto the FolderIcon.
     */
    public void onDrop(List<WorkspaceItemInfo> oldItems, List<WorkspaceItemInfo> newItems,
            WorkspaceItemInfo dropped) {
        int numItems = newItems.size();
        final ArrayList<PreviewItemDrawingParams> params = mFirstPageParams;
        buildParamsForPage(0, params, false);

        // New preview items for items that are moving in (except for the dropped item).
        List<WorkspaceItemInfo> moveIn = new ArrayList<>();
        for (WorkspaceItemInfo newItem : newItems) {
            if (!oldItems.contains(newItem) && !newItem.equals(dropped)) {
                moveIn.add(newItem);
            }
        }
        for (int i = 0; i < moveIn.size(); ++i) {
            int prevIndex = newItems.indexOf(moveIn.get(i));
            PreviewItemDrawingParams p = params.get(prevIndex);
            computePreviewItemDrawingParams(prevIndex, numItems, p);
            updateTransitionParam(p, moveIn.get(i), ENTER_INDEX, newItems.indexOf(moveIn.get(i)),
                    numItems);
        }

        // Items that are moving into new positions within the preview.
        for (int newIndex = 0; newIndex < newItems.size(); ++newIndex) {
            int oldIndex = oldItems.indexOf(newItems.get(newIndex));
            if (oldIndex >= 0 && newIndex != oldIndex) {
                PreviewItemDrawingParams p = params.get(newIndex);
                updateTransitionParam(p, newItems.get(newIndex), oldIndex, newIndex, numItems);
            }
        }

        // Old preview items that need to be moved out.
        List<WorkspaceItemInfo> moveOut = new ArrayList<>(oldItems);
        moveOut.removeAll(newItems);
        for (int i = 0; i < moveOut.size(); ++i) {
            WorkspaceItemInfo item = moveOut.get(i);
            int oldIndex = oldItems.indexOf(item);
            PreviewItemDrawingParams p = computePreviewItemDrawingParams(oldIndex, numItems, null);
            updateTransitionParam(p, item, oldIndex, EXIT_INDEX, numItems);
            params.add(0, p); // We want these items first so that they are on drawn last.
        }

        for (int i = 0; i < params.size(); ++i) {
            if (params.get(i).anim != null) {
                params.get(i).anim.start();
            }
        }
    }

    private void updateTransitionParam(final PreviewItemDrawingParams p, WorkspaceItemInfo item,
            int prevIndex, int newIndex, int numItems) {
        setDrawable(p, item);

        FolderPreviewItemAnim anim = new FolderPreviewItemAnim(this, p, prevIndex, numItems,
                newIndex, numItems, DROP_IN_ANIMATION_DURATION, null);
        if (p.anim != null && !p.anim.hasEqualFinalState(anim)) {
            p.anim.cancel();
        }
        p.anim = anim;
    }

    private void setDrawable(PreviewItemDrawingParams p, WorkspaceItemInfo item) {
        if (item.hasPromiseIconUi() || (item.runtimeStatusFlags
                    & ItemInfoWithIcon.FLAG_SHOW_DOWNLOAD_PROGRESS_MASK) != 0) {
            PreloadIconDrawable drawable = newPendingIcon(mContext, item);
            drawable.setLevel(item.getProgressLevel());
            p.drawable = drawable;
        } else {
<<<<<<< HEAD
            p.drawable = item.newIcon(mContext);
=======
            p.drawable = item.newIcon(mContext,
                    Themes.isThemedIconEnabled(mContext) ? FLAG_THEMED : 0);
>>>>>>> 96fe8417
        }
        p.drawable.setBounds(0, 0, mIconSize, mIconSize);
        p.item = item;

        // Set the callback to FolderIcon as it is responsible to drawing the icon. The
        // callback will be released when the folder is opened.
        p.drawable.setCallback(mIcon);
    }
}<|MERGE_RESOLUTION|>--- conflicted
+++ resolved
@@ -50,29 +50,31 @@
 import java.util.function.Predicate;
 
 /**
- * Manages the drawing and animations of {@link PreviewItemDrawingParams} for a {@link FolderIcon}.
+ * Manages the drawing and animations of {@link PreviewItemDrawingParams} for a
+ * {@link FolderIcon}.
  */
 public class PreviewItemManager {
 
-    private static final FloatProperty<PreviewItemManager> CURRENT_PAGE_ITEMS_TRANS_X =
-            new FloatProperty<PreviewItemManager>("currentPageItemsTransX") {
-                @Override
-                public void setValue(PreviewItemManager manager, float v) {
-                    manager.mCurrentPageItemsTransX = v;
-                    manager.onParamsChanged();
-                }
-
-                @Override
-                public Float get(PreviewItemManager manager) {
-                    return manager.mCurrentPageItemsTransX;
-                }
-            };
+    private static final FloatProperty<PreviewItemManager> CURRENT_PAGE_ITEMS_TRANS_X = new FloatProperty<PreviewItemManager>(
+            "currentPageItemsTransX") {
+        @Override
+        public void setValue(PreviewItemManager manager, float v) {
+            manager.mCurrentPageItemsTransX = v;
+            manager.onParamsChanged();
+        }
+
+        @Override
+        public Float get(PreviewItemManager manager) {
+            return manager.mCurrentPageItemsTransX;
+        }
+    };
 
     private final Context mContext;
     private final FolderIcon mIcon;
     private final int mIconSize;
 
-    // These variables are all associated with the drawing of the preview; they are stored
+    // These variables are all associated with the drawing of the preview; they are
+    // stored
     // as member variables for shared usage and to avoid computation on each frame
     private float mIntrinsicIconSize = -1;
     private int mTotalWidth = -1;
@@ -83,11 +85,14 @@
 
     // These hold the first page preview items
     private ArrayList<PreviewItemDrawingParams> mFirstPageParams = new ArrayList<>();
-    // These hold the current page preview items. It is empty if the current page is the first page.
+    // These hold the current page preview items. It is empty if the current page is
+    // the first page.
     private ArrayList<PreviewItemDrawingParams> mCurrentPageParams = new ArrayList<>();
 
-    // We clip the preview items during the middle of the animation, so that it does not go outside
-    // of the visual shape. We stop clipping at this threshold, since the preview items ultimately
+    // We clip the preview items during the middle of the animation, so that it does
+    // not go outside
+    // of the visual shape. We stop clipping at this threshold, since the preview
+    // items ultimately
     // do not get cropped in their resting state.
     private final float mClipThreshold;
     private float mCurrentPageItemsTransX = 0;
@@ -109,7 +114,8 @@
     }
 
     /**
-     * @param reverse If true, animates the final item in the preview to be full size. If false,
+     * @param reverse If true, animates the final item in the preview to be full
+     *                size. If false,
      *                animates the first item to its position in the preview.
      */
     public FolderPreviewItemAnim createFirstItemAnimation(final boolean reverse,
@@ -154,7 +160,8 @@
 
     PreviewItemDrawingParams computePreviewItemDrawingParams(int index, int curNumItems,
             PreviewItemDrawingParams params) {
-        // We use an index of -1 to represent an icon on the workspace for the destroy and
+        // We use an index of -1 to represent an icon on the workspace for the destroy
+        // and
         // create animations
         if (index == -1) {
             return getFinalIconParams(params);
@@ -216,9 +223,9 @@
     /**
      * Draws each preview item.
      *
-     * @param offset The offset needed to draw the preview items.
+     * @param offset         The offset needed to draw the preview items.
      * @param shouldClipPath Iff true, clip path using {@param clipPath}.
-     * @param clipPath The clip path of the folder icon.
+     * @param clipPath       The clip path of the folder icon.
      */
     private void drawPreviewItem(Canvas canvas, PreviewItemDrawingParams params, PointF offset,
             boolean shouldClipPath, Path clipPath) {
@@ -242,13 +249,13 @@
     }
 
     public void hidePreviewItem(int index, boolean hidden) {
-        // If there are more params than visible in the preview, they are used for enter/exit
+        // If there are more params than visible in the preview, they are used for
+        // enter/exit
         // animation purposes and they were added to the front of the list.
         // To index the params properly, we need to skip these params.
         index = index + Math.max(mFirstPageParams.size() - MAX_NUM_ITEMS_IN_PREVIEW, 0);
 
-        PreviewItemDrawingParams params = index < mFirstPageParams.size() ?
-                mFirstPageParams.get(index) : null;
+        PreviewItemDrawingParams params = index < mFirstPageParams.size() ? mFirstPageParams.get(index) : null;
         if (params != null) {
             params.hidden = hidden;
         }
@@ -297,7 +304,8 @@
     }
 
     void onFolderClose(int currentPage) {
-        // If we are not closing on the first page, we animate the current page preview items
+        // If we are not closing on the first page, we animate the current page preview
+        // items
         // out, and animate the first page preview items in.
         mShouldSlideInFirstPage = currentPage != 0;
         if (mShouldSlideInFirstPage) {
@@ -359,13 +367,13 @@
 
     /**
      * Handles the case where items in the preview are either:
-     *  - Moving into the preview
-     *  - Moving into a new position
-     *  - Moving out of the preview
+     * - Moving into the preview
+     * - Moving into a new position
+     * - Moving out of the preview
      *
      * @param oldItems The list of items in the old preview.
      * @param newItems The list of items in the new preview.
-     * @param dropped The item that was dropped onto the FolderIcon.
+     * @param dropped  The item that was dropped onto the FolderIcon.
      */
     public void onDrop(List<WorkspaceItemInfo> oldItems, List<WorkspaceItemInfo> newItems,
             WorkspaceItemInfo dropped) {
@@ -429,17 +437,14 @@
 
     private void setDrawable(PreviewItemDrawingParams p, WorkspaceItemInfo item) {
         if (item.hasPromiseIconUi() || (item.runtimeStatusFlags
-                    & ItemInfoWithIcon.FLAG_SHOW_DOWNLOAD_PROGRESS_MASK) != 0) {
+                & ItemInfoWithIcon.FLAG_SHOW_DOWNLOAD_PROGRESS_MASK) != 0) {
             PreloadIconDrawable drawable = newPendingIcon(mContext, item);
             drawable.setLevel(item.getProgressLevel());
             p.drawable = drawable;
         } else {
-<<<<<<< HEAD
             p.drawable = item.newIcon(mContext);
-=======
-            p.drawable = item.newIcon(mContext,
-                    Themes.isThemedIconEnabled(mContext) ? FLAG_THEMED : 0);
->>>>>>> 96fe8417
+            // p.drawable = item.newIcon(mContext,
+            // Themes.isThemedIconEnabled(mContext) ? FLAG_THEMED : 0);
         }
         p.drawable.setBounds(0, 0, mIconSize, mIconSize);
         p.item = item;
