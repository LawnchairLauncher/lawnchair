/*
 * Copyright (C) 2017 The Android Open Source Project
 *
 * Licensed under the Apache License, Version 2.0 (the "License");
 * you may not use this file except in compliance with the License.
 * You may obtain a copy of the License at
 *
 *      http://www.apache.org/licenses/LICENSE-2.0
 *
 * Unless required by applicable law or agreed to in writing, software
 * distributed under the License is distributed on an "AS IS" BASIS,
 * WITHOUT WARRANTIES OR CONDITIONS OF ANY KIND, either express or implied.
 * See the License for the specific language governing permissions and
 * limitations under the License.
 */

package com.android.launcher3.folder;

import static com.android.launcher3.folder.ClippedFolderIconLayoutRule.ENTER_INDEX;
import static com.android.launcher3.folder.ClippedFolderIconLayoutRule.EXIT_INDEX;
import static com.android.launcher3.folder.ClippedFolderIconLayoutRule.MAX_NUM_ITEMS_IN_PREVIEW;
import static com.android.launcher3.folder.FolderIcon.DROP_IN_ANIMATION_DURATION;
import static com.android.launcher3.graphics.PreloadIconDrawable.newPendingIcon;

import android.animation.Animator;
import android.animation.AnimatorListenerAdapter;
import android.animation.ObjectAnimator;
import android.animation.ValueAnimator;
import android.content.Context;
import android.graphics.Canvas;
import android.graphics.Path;
import android.graphics.PointF;
import android.graphics.Rect;
import android.graphics.drawable.Drawable;
import android.util.FloatProperty;
import android.view.View;

import androidx.annotation.NonNull;

import com.android.launcher3.BubbleTextView;
import com.android.launcher3.Utilities;
import com.android.launcher3.graphics.PreloadIconDrawable;
import com.android.launcher3.model.data.ItemInfoWithIcon;
import com.android.launcher3.model.data.WorkspaceItemInfo;
import com.android.launcher3.util.Themes;
import com.android.launcher3.views.ActivityContext;

import java.util.ArrayList;
import java.util.List;
import java.util.function.Predicate;

/**
 * Manages the drawing and animations of {@link PreviewItemDrawingParams} for a {@link FolderIcon}.
 */
public class PreviewItemManager {

    private static final FloatProperty<PreviewItemManager> CURRENT_PAGE_ITEMS_TRANS_X =
            new FloatProperty<PreviewItemManager>("currentPageItemsTransX") {
                @Override
                public void setValue(PreviewItemManager manager, float v) {
                    manager.mCurrentPageItemsTransX = v;
                    manager.onParamsChanged();
                }

                @Override
                public Float get(PreviewItemManager manager) {
                    return manager.mCurrentPageItemsTransX;
                }
            };

    private final Context mContext;
    private final FolderIcon mIcon;
    private final int mIconSize;

    // These variables are all associated with the drawing of the preview; they are stored
    // as member variables for shared usage and to avoid computation on each frame
    private float mIntrinsicIconSize = -1;
    private int mTotalWidth = -1;
    private int mPrevTopPadding = -1;
    private Drawable mReferenceDrawable = null;

    private int mNumOfPrevItems = 0;

    // These hold the first page preview items
    private ArrayList<PreviewItemDrawingParams> mFirstPageParams = new ArrayList<>();
    // These hold the current page preview items. It is empty if the current page is the first page.
    private ArrayList<PreviewItemDrawingParams> mCurrentPageParams = new ArrayList<>();

    // We clip the preview items during the middle of the animation, so that it does not go outside
    // of the visual shape. We stop clipping at this threshold, since the preview items ultimately
    // do not get cropped in their resting state.
    private final float mClipThreshold;
    private float mCurrentPageItemsTransX = 0;
    private boolean mShouldSlideInFirstPage;

    static final int INITIAL_ITEM_ANIMATION_DURATION = 350;
    private static final int FINAL_ITEM_ANIMATION_DURATION = 200;

    private static final int SLIDE_IN_FIRST_PAGE_ANIMATION_DURATION_DELAY = 100;
    private static final int SLIDE_IN_FIRST_PAGE_ANIMATION_DURATION = 300;
    private static final int ITEM_SLIDE_IN_OUT_DISTANCE_PX = 200;

    public PreviewItemManager(FolderIcon icon) {
        mContext = icon.getContext();
        mIcon = icon;
        mIconSize = ActivityContext.lookupContext(
                mContext).getDeviceProfile().folderChildIconSizePx;
        mClipThreshold = Utilities.dpToPx(1f);
    }

    /**
     * @param reverse If true, animates the final item in the preview to be full size. If false,
     *                animates the first item to its position in the preview.
     */
    public FolderPreviewItemAnim createFirstItemAnimation(final boolean reverse,
            final Runnable onCompleteRunnable) {
        return reverse
                ? new FolderPreviewItemAnim(this, mFirstPageParams.get(0), 0, 2, -1, -1,
                        FINAL_ITEM_ANIMATION_DURATION, onCompleteRunnable)
                : new FolderPreviewItemAnim(this, mFirstPageParams.get(0), -1, -1, 0, 2,
                        INITIAL_ITEM_ANIMATION_DURATION, onCompleteRunnable);
    }

    Drawable prepareCreateAnimation(final View destView) {
        Drawable animateDrawable = ((BubbleTextView) destView).getIcon();
        computePreviewDrawingParams(animateDrawable.getIntrinsicWidth(),
                destView.getMeasuredWidth());
        mReferenceDrawable = animateDrawable;
        return animateDrawable;
    }

    public void recomputePreviewDrawingParams() {
        if (mReferenceDrawable != null) {
            computePreviewDrawingParams(mReferenceDrawable.getIntrinsicWidth(),
                    mIcon.getMeasuredWidth());
        }
    }

    private void computePreviewDrawingParams(int drawableSize, int totalSize) {
        if (mIntrinsicIconSize != drawableSize || mTotalWidth != totalSize ||
                mPrevTopPadding != mIcon.getPaddingTop()) {
            mIntrinsicIconSize = drawableSize;
            mTotalWidth = totalSize;
            mPrevTopPadding = mIcon.getPaddingTop();

            mIcon.mBackground.setup(mIcon.getContext(), mIcon.mActivity, mIcon, mTotalWidth,
                    mIcon.getPaddingTop());
            mIcon.mPreviewLayoutRule.init(mIcon.mBackground.previewSize, mIntrinsicIconSize,
                    Utilities.isRtl(mIcon.getResources()));

            updatePreviewItems(false);
        }
    }

    PreviewItemDrawingParams computePreviewItemDrawingParams(int index, int curNumItems,
            PreviewItemDrawingParams params) {
        // We use an index of -1 to represent an icon on the workspace for the destroy and
        // create animations
        if (index == -1) {
            return getFinalIconParams(params);
        }
        return mIcon.mPreviewLayoutRule.computePreviewItemDrawingParams(index, curNumItems, params);
    }

    private PreviewItemDrawingParams getFinalIconParams(PreviewItemDrawingParams params) {
        float iconSize = mIcon.mActivity.getDeviceProfile().iconSizePx;

        final float scale = iconSize / mReferenceDrawable.getIntrinsicWidth();
        final float trans = (mIcon.mBackground.previewSize - iconSize) / 2;

        params.update(trans, trans, scale);
        return params;
    }

    public void drawParams(Canvas canvas, ArrayList<PreviewItemDrawingParams> params,
            PointF offset, boolean shouldClipPath, Path clipPath) {
        // The first item should be drawn last (ie. on top of later items)
        for (int i = params.size() - 1; i >= 0; i--) {
            PreviewItemDrawingParams p = params.get(i);
            if (!p.hidden) {
                // Exiting param should always be clipped.
                boolean isExiting = p.index == EXIT_INDEX;
                drawPreviewItem(canvas, p, offset, isExiting | shouldClipPath, clipPath);
            }
        }
    }

    /**
     * Draws the preview items on {@param canvas}.
     */
    public void draw(Canvas canvas) {
        int saveCount = canvas.getSaveCount();
        // The items are drawn in coordinates relative to the preview offset
        PreviewBackground bg = mIcon.getFolderBackground();
        Path clipPath = bg.getClipPath();
        float firstPageItemsTransX = 0;
        if (mShouldSlideInFirstPage) {
            PointF firstPageOffset = new PointF(bg.basePreviewOffsetX + mCurrentPageItemsTransX,
                    bg.basePreviewOffsetY);
            boolean shouldClip = mCurrentPageItemsTransX > mClipThreshold;
            drawParams(canvas, mCurrentPageParams, firstPageOffset, shouldClip, clipPath);
            firstPageItemsTransX = -ITEM_SLIDE_IN_OUT_DISTANCE_PX + mCurrentPageItemsTransX;
        }

        PointF firstPageOffset = new PointF(bg.basePreviewOffsetX + firstPageItemsTransX,
                bg.basePreviewOffsetY);
        boolean shouldClipFirstPage = firstPageItemsTransX < -mClipThreshold;
        drawParams(canvas, mFirstPageParams, firstPageOffset, shouldClipFirstPage, clipPath);
        canvas.restoreToCount(saveCount);
    }

    public void onParamsChanged() {
        mIcon.invalidate();
    }

    /**
     * Draws each preview item.
     *
     * @param offset The offset needed to draw the preview items.
     * @param shouldClipPath Iff true, clip path using {@param clipPath}.
     * @param clipPath The clip path of the folder icon.
     */
    private void drawPreviewItem(Canvas canvas, PreviewItemDrawingParams params, PointF offset,
            boolean shouldClipPath, Path clipPath) {
        canvas.save();
        if (shouldClipPath) {
            canvas.clipPath(clipPath);
        }
        canvas.translate(offset.x + params.transX, offset.y + params.transY);
        canvas.scale(params.scale, params.scale);
        Drawable d = params.drawable;

        if (d != null) {
            Rect bounds = d.getBounds();
            canvas.save();
            canvas.translate(-bounds.left, -bounds.top);
            canvas.scale(mIntrinsicIconSize / bounds.width(), mIntrinsicIconSize / bounds.height());
            d.draw(canvas);
            canvas.restore();
        }
        canvas.restore();
    }

    public void hidePreviewItem(int index, boolean hidden) {
        // If there are more params than visible in the preview, they are used for enter/exit
        // animation purposes and they were added to the front of the list.
        // To index the params properly, we need to skip these params.
        index = index + Math.max(mFirstPageParams.size() - MAX_NUM_ITEMS_IN_PREVIEW, 0);

        PreviewItemDrawingParams params = index < mFirstPageParams.size() ?
                mFirstPageParams.get(index) : null;
        if (params != null) {
            params.hidden = hidden;
        }
    }

    void buildParamsForPage(int page, ArrayList<PreviewItemDrawingParams> params, boolean animate) {
        List<WorkspaceItemInfo> items = mIcon.getPreviewItemsOnPage(page);

        // We adjust the size of the list to match the number of items in the preview.
        while (items.size() < params.size()) {
            params.remove(params.size() - 1);
        }
        while (items.size() > params.size()) {
            params.add(new PreviewItemDrawingParams(0, 0, 0));
        }

        int numItemsInFirstPagePreview = page == 0 ? items.size() : MAX_NUM_ITEMS_IN_PREVIEW;
        for (int i = 0; i < params.size(); i++) {
            PreviewItemDrawingParams p = params.get(i);
            setDrawable(p, items.get(i));

            if (!animate) {
                if (p.anim != null) {
                    p.anim.cancel();
                }
                computePreviewItemDrawingParams(i, numItemsInFirstPagePreview, p);
                if (mReferenceDrawable == null) {
                    mReferenceDrawable = p.drawable;
                }
            } else {
                FolderPreviewItemAnim anim = new FolderPreviewItemAnim(this, p, i,
                        mNumOfPrevItems, i, numItemsInFirstPagePreview, DROP_IN_ANIMATION_DURATION,
                        null);

                if (p.anim != null) {
                    if (p.anim.hasEqualFinalState(anim)) {
                        // do nothing, let the current animation finish
                        continue;
                    }
                    p.anim.cancel();
                }
                p.anim = anim;
                p.anim.start();
            }
        }
    }

    void onFolderClose(int currentPage) {
        // If we are not closing on the first page, we animate the current page preview items
        // out, and animate the first page preview items in.
        mShouldSlideInFirstPage = currentPage != 0;
        if (mShouldSlideInFirstPage) {
            mCurrentPageItemsTransX = 0;
            buildParamsForPage(currentPage, mCurrentPageParams, false);
            onParamsChanged();

            ValueAnimator slideAnimator = ObjectAnimator
                    .ofFloat(this, CURRENT_PAGE_ITEMS_TRANS_X, 0, ITEM_SLIDE_IN_OUT_DISTANCE_PX);
            slideAnimator.addListener(new AnimatorListenerAdapter() {
                @Override
                public void onAnimationEnd(Animator animation) {
                    mCurrentPageParams.clear();
                }
            });
            slideAnimator.setStartDelay(SLIDE_IN_FIRST_PAGE_ANIMATION_DURATION_DELAY);
            slideAnimator.setDuration(SLIDE_IN_FIRST_PAGE_ANIMATION_DURATION);
            slideAnimator.start();
        }
    }

    void updatePreviewItems(boolean animate) {
        int numOfPrevItemsAux = mFirstPageParams.size();
        buildParamsForPage(0, mFirstPageParams, animate);
        mNumOfPrevItems = numOfPrevItemsAux;
    }

    void updatePreviewItems(Predicate<WorkspaceItemInfo> itemCheck) {
        boolean modified = false;
        for (PreviewItemDrawingParams param : mFirstPageParams) {
            if (itemCheck.test(param.item)) {
                setDrawable(param, param.item);
                modified = true;
            }
        }
        for (PreviewItemDrawingParams param : mCurrentPageParams) {
            if (itemCheck.test(param.item)) {
                setDrawable(param, param.item);
                modified = true;
            }
        }
        if (modified) {
            mIcon.invalidate();
        }
    }

    boolean verifyDrawable(@NonNull Drawable who) {
        for (int i = 0; i < mFirstPageParams.size(); i++) {
            if (mFirstPageParams.get(i).drawable == who) {
                return true;
            }
        }
        return false;
    }

    float getIntrinsicIconSize() {
        return mIntrinsicIconSize;
    }

    /**
     * Handles the case where items in the preview are either:
     *  - Moving into the preview
     *  - Moving into a new position
     *  - Moving out of the preview
     *
     * @param oldItems The list of items in the old preview.
     * @param newItems The list of items in the new preview.
     * @param dropped The item that was dropped onto the FolderIcon.
     */
    public void onDrop(List<WorkspaceItemInfo> oldItems, List<WorkspaceItemInfo> newItems,
            WorkspaceItemInfo dropped) {
        int numItems = newItems.size();
        final ArrayList<PreviewItemDrawingParams> params = mFirstPageParams;
        buildParamsForPage(0, params, false);

        // New preview items for items that are moving in (except for the dropped item).
        List<WorkspaceItemInfo> moveIn = new ArrayList<>();
        for (WorkspaceItemInfo newItem : newItems) {
            if (!oldItems.contains(newItem) && !newItem.equals(dropped)) {
                moveIn.add(newItem);
            }
        }
        for (int i = 0; i < moveIn.size(); ++i) {
            int prevIndex = newItems.indexOf(moveIn.get(i));
            PreviewItemDrawingParams p = params.get(prevIndex);
            computePreviewItemDrawingParams(prevIndex, numItems, p);
            updateTransitionParam(p, moveIn.get(i), ENTER_INDEX, newItems.indexOf(moveIn.get(i)),
                    numItems);
        }

        // Items that are moving into new positions within the preview.
        for (int newIndex = 0; newIndex < newItems.size(); ++newIndex) {
            int oldIndex = oldItems.indexOf(newItems.get(newIndex));
            if (oldIndex >= 0 && newIndex != oldIndex) {
                PreviewItemDrawingParams p = params.get(newIndex);
                updateTransitionParam(p, newItems.get(newIndex), oldIndex, newIndex, numItems);
            }
        }

        // Old preview items that need to be moved out.
        List<WorkspaceItemInfo> moveOut = new ArrayList<>(oldItems);
        moveOut.removeAll(newItems);
        for (int i = 0; i < moveOut.size(); ++i) {
            WorkspaceItemInfo item = moveOut.get(i);
            int oldIndex = oldItems.indexOf(item);
            PreviewItemDrawingParams p = computePreviewItemDrawingParams(oldIndex, numItems, null);
            updateTransitionParam(p, item, oldIndex, EXIT_INDEX, numItems);
            params.add(0, p); // We want these items first so that they are on drawn last.
        }

        for (int i = 0; i < params.size(); ++i) {
            if (params.get(i).anim != null) {
                params.get(i).anim.start();
            }
        }
    }

    private void updateTransitionParam(final PreviewItemDrawingParams p, WorkspaceItemInfo item,
            int prevIndex, int newIndex, int numItems) {
        setDrawable(p, item);

        FolderPreviewItemAnim anim = new FolderPreviewItemAnim(this, p, prevIndex, numItems,
                newIndex, numItems, DROP_IN_ANIMATION_DURATION, null);
        if (p.anim != null && !p.anim.hasEqualFinalState(anim)) {
            p.anim.cancel();
        }
        p.anim = anim;
    }

    private void setDrawable(PreviewItemDrawingParams p, WorkspaceItemInfo item) {
        if (item.hasPromiseIconUi() || (item.runtimeStatusFlags
                    & ItemInfoWithIcon.FLAG_SHOW_DOWNLOAD_PROGRESS_MASK) != 0) {
            PreloadIconDrawable drawable = newPendingIcon(mContext, item);
            drawable.setLevel(item.getProgressLevel());
            p.drawable = drawable;
        } else {
<<<<<<< HEAD
            p.drawable = item.newIcon(mContext);
=======
            p.drawable = item.newIcon(mContext,
                    Themes.isThemedIconEnabled(mContext) ? FLAG_THEMED : 0);
>>>>>>> 5f635e80
        }
        p.drawable.setBounds(0, 0, mIconSize, mIconSize);
        p.item = item;

        // Set the callback to FolderIcon as it is responsible to drawing the icon. The
        // callback will be released when the folder is opened.
        p.drawable.setCallback(mIcon);
    }
}<|MERGE_RESOLUTION|>--- conflicted
+++ resolved
@@ -434,12 +434,8 @@
             drawable.setLevel(item.getProgressLevel());
             p.drawable = drawable;
         } else {
-<<<<<<< HEAD
-            p.drawable = item.newIcon(mContext);
-=======
             p.drawable = item.newIcon(mContext,
                     Themes.isThemedIconEnabled(mContext) ? FLAG_THEMED : 0);
->>>>>>> 5f635e80
         }
         p.drawable.setBounds(0, 0, mIconSize, mIconSize);
         p.item = item;
