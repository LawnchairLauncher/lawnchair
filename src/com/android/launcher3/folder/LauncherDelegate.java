--- conflicted
+++ resolved
@@ -93,17 +93,10 @@
                         // folder
                         CellLayout cellLayout = mLauncher.getCellLayout(info.container,
                                 mLauncher.getCellPosMapper().mapModelToPresenter(info).screenId);
-<<<<<<< HEAD
-                        if (cellLayout == null) {
-                            return;
-                        }
-                        finalItem = info.contents.remove(0);
-                        newIcon = mLauncher.createShortcut(cellLayout, finalItem);
-=======
-                        finalItem =  info.getContents().remove(0);
+                        if (cellLayout == null)
+                            return finalItem = info.getContents().remove(0);
                         newIcon = mLauncher.getItemInflater().inflateItem(
                                 finalItem, mLauncher.getModelWriter(), cellLayout);
->>>>>>> 904a97c6
                         mLauncher.getModelWriter().addOrMoveItemInDatabase(finalItem,
                                 info.container, info.screenId, info.cellX, info.cellY);
                     }
