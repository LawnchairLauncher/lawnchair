/*
 * Copyright (C) 2021 The Android Open Source Project
 *
 * Licensed under the Apache License, Version 2.0 (the "License");
 * you may not use this file except in compliance with the License.
 * You may obtain a copy of the License at
 *
 *      http://www.apache.org/licenses/LICENSE-2.0
 *
 * Unless required by applicable law or agreed to in writing, software
 * distributed under the License is distributed on an "AS IS" BASIS,
 * WITHOUT WARRANTIES OR CONDITIONS OF ANY KIND, either express or implied.
 * See the License for the specific language governing permissions and
 * limitations under the License.
 */
package com.android.launcher3.folder;

import static com.android.launcher3.logging.StatsLogManager.LauncherEvent.LAUNCHER_FOLDER_CONVERTED_TO_ICON;

import android.content.Context;
import android.view.MotionEvent;
import android.view.View;

import androidx.annotation.Nullable;

import com.android.launcher3.CellLayout;
import com.android.launcher3.DragSource;
import com.android.launcher3.DropTarget;
import com.android.launcher3.Launcher;
import com.android.launcher3.LauncherAppState;
import com.android.launcher3.celllayout.CellPosMapper;
import com.android.launcher3.dragndrop.DragOptions;
import com.android.launcher3.logging.InstanceId;
import com.android.launcher3.logging.StatsLogManager.StatsLogger;
import com.android.launcher3.model.ModelWriter;
import com.android.launcher3.model.data.FolderInfo;
import com.android.launcher3.model.data.WorkspaceItemInfo;
import com.android.launcher3.views.ActivityContext;
import com.android.launcher3.views.BaseDragLayer;

import java.util.Optional;
import java.util.function.Consumer;

/**
 * Wrapper around Launcher methods to allow folders in non-launcher context
 */
public class LauncherDelegate {

    private final Launcher mLauncher;

    private LauncherDelegate(Launcher launcher) {
        mLauncher = launcher;
    }

    void init(Folder folder, FolderIcon icon) {
        folder.setDragController(mLauncher.getDragController());
        icon.setOnFocusChangeListener(mLauncher.getFocusHandler());
    }

    boolean isDraggingEnabled() {
        return mLauncher.isDraggingEnabled();
    }

    void beginDragShared(View child, DragSource source, DragOptions options) {
        mLauncher.getWorkspace().beginDragShared(child, source, options);
    }

    ModelWriter getModelWriter() {
        return mLauncher.getModelWriter();
    }

    void forEachVisibleWorkspacePage(Consumer<View> callback) {
        mLauncher.getWorkspace().forEachVisiblePage(callback);
    }

    @Nullable
    Launcher getLauncher() {
        return mLauncher;
    }

    boolean replaceFolderWithFinalItem(Folder folder) {
        // Add the last remaining child to the workspace in place of the folder
        Runnable onCompleteRunnable = new Runnable() {
            @Override
            public void run() {
                int itemCount = folder.getItemCount();
                FolderInfo info = folder.mInfo;
                if (itemCount <= 1) {
                    View newIcon = null;
                    WorkspaceItemInfo finalItem = null;

                    if (itemCount == 1) {
                        // Move the item from the folder to the workspace, in the position of the
                        // folder
                        CellLayout cellLayout = mLauncher.getCellLayout(info.container,
                                mLauncher.getCellPosMapper().mapModelToPresenter(info).screenId);
<<<<<<< HEAD
                        finalItem = info.contents.remove(0);
=======
                        if (cellLayout == null) {
                            return;
                        }
                        finalItem =  info.contents.remove(0);
>>>>>>> 5e0122d1
                        newIcon = mLauncher.createShortcut(cellLayout, finalItem);
                        mLauncher.getModelWriter().addOrMoveItemInDatabase(finalItem,
                                info.container, info.screenId, info.cellX, info.cellY);
                    }

                    // Remove the folder
                    mLauncher.removeItem(folder.mFolderIcon, info, true /* deleteFromDb */,
                            "folder removed because there's only 1 item in it");
                    if (folder.mFolderIcon instanceof DropTarget) {
                        folder.mDragController.removeDropTarget((DropTarget) folder.mFolderIcon);
                    }

                    if (newIcon != null) {
                        // We add the child after removing the folder to prevent both from existing
                        // at the same time in the CellLayout. We need to add the new item with
                        // addInScreenFromBind() to ensure that hotseat items are placed correctly.
                        mLauncher.getWorkspace().addInScreenFromBind(newIcon, info);

                        // Focus the newly created child
                        newIcon.requestFocus();
                    }
                    if (finalItem != null) {
                        StatsLogger logger = mLauncher.getStatsLogManager().logger()
                                .withItemInfo(finalItem);
                        ((Optional<InstanceId>) folder.mDragController.getLogInstanceId())
                                .map(logger::withInstanceId)
                                .orElse(logger)
                                .log(LAUNCHER_FOLDER_CONVERTED_TO_ICON);
                    }
                }
            }
        };
        View finalChild = folder.mContent.getLastItem();
        if (finalChild != null) {
            folder.mFolderIcon.performDestroyAnimation(onCompleteRunnable);
        } else {
            onCompleteRunnable.run();
        }
        return true;
    }

    boolean interceptOutsideTouch(MotionEvent ev, BaseDragLayer dl, Folder folder) {
        if (mLauncher.getAccessibilityDelegate().isInAccessibleDrag()) {
            // Do not close the container if in drag and drop.
            if (!dl.isEventOverView(mLauncher.getDropTargetBar(), ev)) {
                return true;
            }
        } else {
            // TODO: add ww log if need to gather tap outside to close folder
            folder.close(true);
            return true;
        }
        return false;
    }

    private static class FallbackDelegate extends LauncherDelegate {

        private final ActivityContext mContext;
        private ModelWriter mWriter;

        FallbackDelegate(ActivityContext context) {
            super(null);
            mContext = context;
        }

        @Override
        void init(Folder folder, FolderIcon icon) {
            folder.setDragController(mContext.getDragController());
        }

        @Override
        boolean isDraggingEnabled() {
            return false;
        }

        @Override
        void beginDragShared(View child, DragSource source, DragOptions options) {
        }

        @Override
        ModelWriter getModelWriter() {
            if (mWriter == null) {
                mWriter = LauncherAppState.getInstance((Context) mContext).getModel()
                        .getWriter(false, false, CellPosMapper.DEFAULT, null);
            }
            return mWriter;
        }

        @Override
        void forEachVisibleWorkspacePage(Consumer<View> callback) {
        }

        @Override
        Launcher getLauncher() {
            return null;
        }

        @Override
        boolean replaceFolderWithFinalItem(Folder folder) {
            return false;
        }

        @Override
        boolean interceptOutsideTouch(MotionEvent ev, BaseDragLayer dl, Folder folder) {
            folder.close(true);
            return true;
        }
    }

    static LauncherDelegate from(ActivityContext context) {
        return context instanceof Launcher
                ? new LauncherDelegate((Launcher) context)
                : new FallbackDelegate(context);
    }
}<|MERGE_RESOLUTION|>--- conflicted
+++ resolved
@@ -94,14 +94,10 @@
                         // folder
                         CellLayout cellLayout = mLauncher.getCellLayout(info.container,
                                 mLauncher.getCellPosMapper().mapModelToPresenter(info).screenId);
-<<<<<<< HEAD
-                        finalItem = info.contents.remove(0);
-=======
                         if (cellLayout == null) {
                             return;
                         }
-                        finalItem =  info.contents.remove(0);
->>>>>>> 5e0122d1
+                        finalItem = info.contents.remove(0);
                         newIcon = mLauncher.createShortcut(cellLayout, finalItem);
                         mLauncher.getModelWriter().addOrMoveItemInDatabase(finalItem,
                                 info.container, info.screenId, info.cellX, info.cellY);
