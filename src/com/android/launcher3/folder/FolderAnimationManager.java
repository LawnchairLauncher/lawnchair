/*
 * Copyright (C) 2017 The Android Open Source Project
 *
 * Licensed under the Apache License, Version 2.0 (the "License");
 * you may not use this file except in compliance with the License.
 * You may obtain a copy of the License at
 *
 *      http://www.apache.org/licenses/LICENSE-2.0
 *
 * Unless required by applicable law or agreed to in writing, software
 * distributed under the License is distributed on an "AS IS" BASIS,
 * WITHOUT WARRANTIES OR CONDITIONS OF ANY KIND, either express or implied.
 * See the License for the specific language governing permissions and
 * limitations under the License.
 *
 * Modifications copyright 2021, Lawnchair
 */

package com.android.launcher3.folder;

import static android.view.View.ALPHA;

import static com.android.launcher3.BubbleTextView.TEXT_ALPHA_PROPERTY;
import static com.android.launcher3.LauncherAnimUtils.SCALE_PROPERTY;
import static com.android.launcher3.folder.ClippedFolderIconLayoutRule.MAX_NUM_ITEMS_IN_PREVIEW;
import static com.android.launcher3.graphics.IconShape.getShape;
import static com.android.launcher3.icons.GraphicsUtils.setColorAlphaBound;

import android.animation.Animator;
import android.animation.AnimatorListenerAdapter;
import android.animation.AnimatorSet;
import android.animation.ObjectAnimator;
import android.animation.TimeInterpolator;
import android.content.Context;
import android.content.res.Resources;
import android.graphics.Rect;
import android.graphics.drawable.GradientDrawable;
import android.util.Property;
import android.view.View;
import android.view.animation.AnimationUtils;

import com.android.launcher3.BubbleTextView;
import com.android.launcher3.CellLayout;
import com.android.launcher3.DeviceProfile;
import com.android.launcher3.R;
import com.android.launcher3.ShortcutAndWidgetContainer;
import com.android.launcher3.Utilities;
import com.android.launcher3.anim.PropertyResetListener;
import com.android.launcher3.util.Themes;
import com.android.launcher3.views.BaseDragLayer;

import java.util.List;

/**
 * Manages the opening and closing animations for a {@link Folder}.
 *
 * All of the animations are done in the Folder.
 * ie. When the user taps on the FolderIcon, we immediately hide the FolderIcon and show the Folder
 * in its place before starting the animation.
 */
public class FolderAnimationManager {

    private static final int FOLDER_NAME_ALPHA_DURATION = 32;
    private static final int LARGE_FOLDER_FOOTER_DURATION = 128;

    private Folder mFolder;
    private FolderPagedView mContent;
    private GradientDrawable mFolderBackground;

    private FolderIcon mFolderIcon;
    private PreviewBackground mPreviewBackground;

    private Context mContext;

    private final boolean mIsOpening;

    private final int mDuration;
    private final int mDelay;

    private final TimeInterpolator mFolderInterpolator;
    private final TimeInterpolator mLargeFolderPreviewItemOpenInterpolator;
    private final TimeInterpolator mLargeFolderPreviewItemCloseInterpolator;

    private final PreviewItemDrawingParams mTmpParams = new PreviewItemDrawingParams(0, 0, 0);
    private final FolderGridOrganizer mPreviewVerifier;

    private ObjectAnimator mBgColorAnimator;

    private DeviceProfile mDeviceProfile;

    public FolderAnimationManager(Folder folder, boolean isOpening) {
        mFolder = folder;
        mContent = folder.mContent;
        mFolderBackground = (GradientDrawable) mFolder.getBackground();

        mFolderIcon = folder.mFolderIcon;
        mPreviewBackground = mFolderIcon.mBackground;

        mContext = folder.getContext();
        mDeviceProfile = folder.mActivityContext.getDeviceProfile();
        mPreviewVerifier = new FolderGridOrganizer(mDeviceProfile.inv);

        mIsOpening = isOpening;

        Resources res = mContent.getResources();
        mDuration = res.getInteger(R.integer.config_materialFolderExpandDuration);
        mDelay = res.getInteger(R.integer.config_folderDelay);

        mFolderInterpolator = AnimationUtils.loadInterpolator(mContext,
                R.interpolator.folder_interpolator);
        mLargeFolderPreviewItemOpenInterpolator = AnimationUtils.loadInterpolator(mContext,
                R.interpolator.large_folder_preview_item_open_interpolator);
        mLargeFolderPreviewItemCloseInterpolator = AnimationUtils.loadInterpolator(mContext,
                R.interpolator.large_folder_preview_item_close_interpolator);
    }

    /**
     * Returns the animator that changes the background color.
     */
    public ObjectAnimator getBgColorAnimator() {
        return mBgColorAnimator;
    }

    /**
     * Prepares the Folder for animating between open / closed states.
     */
    public AnimatorSet getAnimator() {
        final BaseDragLayer.LayoutParams lp =
                (BaseDragLayer.LayoutParams) mFolder.getLayoutParams();
        mFolderIcon.getPreviewItemManager().recomputePreviewDrawingParams();
        ClippedFolderIconLayoutRule rule = mFolderIcon.getLayoutRule();
        final List<BubbleTextView> itemsInPreview = getPreviewIconsOnPage(0);

        // Match position of the FolderIcon
        final Rect folderIconPos = new Rect();
        float scaleRelativeToDragLayer = mFolder.mActivityContext.getDragLayer()
                .getDescendantRectRelativeToSelf(mFolderIcon, folderIconPos);
        int scaledRadius = mPreviewBackground.getScaledRadius();
        float initialSize = (scaledRadius * 2) * scaleRelativeToDragLayer;

        // Match size/scale of icons in the preview
        float previewScale = rule.scaleForItem(itemsInPreview.size());
        float previewSize = rule.getIconSize() * previewScale;
        float initialScale = previewSize / itemsInPreview.get(0).getIconSize()
                * scaleRelativeToDragLayer;
        final float finalScale = 1f;
        float scale = mIsOpening ? initialScale : finalScale;
        mFolder.setPivotX(0);
        mFolder.setPivotY(0);

        // Scale the contents of the folder.
        mFolder.mContent.setScaleX(scale);
        mFolder.mContent.setScaleY(scale);
        mFolder.mContent.setPivotX(0);
        mFolder.mContent.setPivotY(0);
        mFolder.mFooter.setScaleX(scale);
        mFolder.mFooter.setScaleY(scale);
        mFolder.mFooter.setPivotX(0);
        mFolder.mFooter.setPivotY(0);

        // We want to create a small X offset for the preview items, so that they follow their
        // expected path to their final locations. ie. an icon should not move right, if it's final
        // location is to its left. This value is arbitrarily defined.
        int previewItemOffsetX = (int) (previewSize / 2);
        if (Utilities.isRtl(mContext.getResources())) {
            previewItemOffsetX = (int) (lp.width * initialScale - initialSize - previewItemOffsetX);
        }

        final int paddingOffsetX = (int) (mContent.getPaddingLeft() * initialScale);
        final int paddingOffsetY = (int) (mContent.getPaddingTop() * initialScale);

        int initialX = folderIconPos.left + mFolder.getPaddingLeft()
                + mPreviewBackground.getOffsetX() - paddingOffsetX - previewItemOffsetX;
        int initialY = folderIconPos.top + mFolder.getPaddingTop()
                + mPreviewBackground.getOffsetY() - paddingOffsetY;
        final float xDistance = initialX - lp.x;
        final float yDistance = initialY - lp.y;

        // Set up the Folder background.
        final int finalColor;
        int folderFillColor = Themes.getAttrColor(mContext, R.attr.folderFillColor);
        if (mIsOpening) {
            finalColor = folderFillColor;
        } else {
            finalColor = mFolderBackground.getColor().getDefaultColor();
        }
        final int initialColor = setColorAlphaBound(
                folderFillColor, mPreviewBackground.getBackgroundAlpha());
        mFolderBackground.mutate();
        mFolderBackground.setColor(mIsOpening ? initialColor : finalColor);

        // Set up the reveal animation that clips the Folder.
        int totalOffsetX = paddingOffsetX + previewItemOffsetX;
        Rect startRect = new Rect(totalOffsetX,
                paddingOffsetY,
                Math.round((totalOffsetX + initialSize)),
                Math.round((paddingOffsetY + initialSize)));
        Rect endRect = new Rect(0, 0, lp.width, lp.height);
<<<<<<< HEAD
        float finalRadius = mContext.getResources().getDimension(R.dimen.bg_round_rect_radius);
        if (Utilities.ATLEAST_P) {
            finalRadius = Themes.getDimension(mContext, android.R.attr.dialogCornerRadius, finalRadius);
        }
=======
        float finalRadius = mFolderBackground.getCornerRadius();
>>>>>>> af79a6ff

        // Create the animators.
        AnimatorSet a = new AnimatorSet();

        // Initialize the Folder items' text.
        PropertyResetListener colorResetListener =
                new PropertyResetListener<>(TEXT_ALPHA_PROPERTY, 1f);
        for (BubbleTextView icon : mFolder.getItemsOnPage(mFolder.mContent.getCurrentPage())) {
            if (mIsOpening) {
                icon.setTextVisibility(false);
            }
            ObjectAnimator anim = icon.createTextAlphaAnimator(mIsOpening);
            anim.addListener(colorResetListener);
            play(a, anim);
        }

        mBgColorAnimator = getAnimator(mFolderBackground, "color", initialColor, finalColor);
        play(a, mBgColorAnimator);
        play(a, getAnimator(mFolder, View.TRANSLATION_X, xDistance, 0f));
        play(a, getAnimator(mFolder, View.TRANSLATION_Y, yDistance, 0f));
        play(a, getAnimator(mFolder.mContent, SCALE_PROPERTY, initialScale, finalScale));
        play(a, getAnimator(mFolder.mFooter, SCALE_PROPERTY, initialScale, finalScale));

        final int footerAlphaDuration;
        final int footerStartDelay;
        if (isLargeFolder()) {
            if (mIsOpening) {
                footerAlphaDuration = LARGE_FOLDER_FOOTER_DURATION;
                footerStartDelay = mDuration - footerAlphaDuration;
            } else {
                footerAlphaDuration = 0;
                footerStartDelay = 0;
            }
        } else {
            footerStartDelay = 0;
            footerAlphaDuration = mDuration;
        }
        play(a, getAnimator(mFolder.mFooter, ALPHA, 0, 1f), footerStartDelay, footerAlphaDuration);

        // Create reveal animator for the folder background
        play(a, getShape().createRevealAnimator(
                mFolder, startRect, endRect, finalRadius, !mIsOpening));

        // Create reveal animator for the folder content (capture the top 4 icons 2x2)
        int width = mDeviceProfile.folderCellLayoutBorderSpacingPx
                + mDeviceProfile.folderCellWidthPx * 2;
        int height = mDeviceProfile.folderCellLayoutBorderSpacingPx
                + mDeviceProfile.folderCellHeightPx * 2;
        int page = mIsOpening ? mContent.getCurrentPage() : mContent.getDestinationPage();
        int left = mContent.getPaddingLeft() + page * lp.width;
        Rect contentStart = new Rect(left, 0, left + width, height);
        Rect contentEnd = new Rect(left, 0, left + lp.width, lp.height);
        play(a, getShape().createRevealAnimator(
                mFolder.getContent(), contentStart, contentEnd, finalRadius, !mIsOpening));


        // Fade in the folder name, as the text can overlap the icons when grid size is small.
        mFolder.mFolderName.setAlpha(mIsOpening ? 0f : 1f);
        play(a, getAnimator(mFolder.mFolderName, View.ALPHA, 0, 1),
                mIsOpening ? FOLDER_NAME_ALPHA_DURATION : 0,
                mIsOpening ? mDuration - FOLDER_NAME_ALPHA_DURATION : FOLDER_NAME_ALPHA_DURATION);

        // Translate the footer so that it tracks the bottom of the content.
        float normalHeight = mFolder.getContentAreaHeight();
        float scaledHeight = normalHeight * initialScale;
        float diff = normalHeight - scaledHeight;
        play(a, getAnimator(mFolder.mFooter, View.TRANSLATION_Y, -diff, 0f));

        // Animate the elevation midway so that the shadow is not noticeable in the background.
        int midDuration = mDuration / 2;
        Animator z = getAnimator(mFolder, View.TRANSLATION_Z, -mFolder.getElevation(), 0);
        play(a, z, mIsOpening ? midDuration : 0, midDuration);

        // Store clip variables
        CellLayout cellLayout = mContent.getCurrentCellLayout();
        boolean folderClipChildren = mFolder.getClipChildren();
        boolean folderClipToPadding = mFolder.getClipToPadding();
        boolean contentClipChildren = mContent.getClipChildren();
        boolean contentClipToPadding = mContent.getClipToPadding();
        boolean cellLayoutClipChildren = cellLayout.getClipChildren();
        boolean cellLayoutClipPadding = cellLayout.getClipToPadding();

        mFolder.setClipChildren(false);
        mFolder.setClipToPadding(false);
        mContent.setClipChildren(false);
        mContent.setClipToPadding(false);
        cellLayout.setClipChildren(false);
        cellLayout.setClipToPadding(false);

        a.addListener(new AnimatorListenerAdapter() {
            @Override
            public void onAnimationEnd(Animator animation) {
                super.onAnimationEnd(animation);
                mFolder.setTranslationX(0.0f);
                mFolder.setTranslationY(0.0f);
                mFolder.setTranslationZ(0.0f);
                mFolder.mContent.setScaleX(1f);
                mFolder.mContent.setScaleY(1f);
                mFolder.mFooter.setScaleX(1f);
                mFolder.mFooter.setScaleY(1f);
                mFolder.mFooter.setTranslationX(0f);
                mFolder.mFolderName.setAlpha(1f);

                mFolder.setClipChildren(folderClipChildren);
                mFolder.setClipToPadding(folderClipToPadding);
                mContent.setClipChildren(contentClipChildren);
                mContent.setClipToPadding(contentClipToPadding);
                cellLayout.setClipChildren(cellLayoutClipChildren);
                cellLayout.setClipToPadding(cellLayoutClipPadding);

            }
        });

        // We set the interpolator on all current child animators here, because the preview item
        // animators may use a different interpolator.
        for (Animator animator : a.getChildAnimations()) {
            animator.setInterpolator(mFolderInterpolator);
        }

        int radiusDiff = scaledRadius - mPreviewBackground.getRadius();
        addPreviewItemAnimators(a, initialScale / scaleRelativeToDragLayer,
                // Background can have a scaled radius in drag and drop mode, so we need to add the
                // difference to keep the preview items centered.
                previewItemOffsetX + radiusDiff, radiusDiff);
        return a;
    }

    /**
     * Returns the list of "preview items" on {@param page}.
     */
    private List<BubbleTextView> getPreviewIconsOnPage(int page) {
        return mPreviewVerifier.setFolderInfo(mFolder.mInfo)
                .previewItemsForPage(page, mFolder.getIconsInReadingOrder());
    }

    /**
     * Animate the items on the current page.
     */
    private void addPreviewItemAnimators(AnimatorSet animatorSet, final float folderScale,
            int previewItemOffsetX, int previewItemOffsetY) {
        ClippedFolderIconLayoutRule rule = mFolderIcon.getLayoutRule();
        boolean isOnFirstPage = mFolder.mContent.getCurrentPage() == 0;
        final List<BubbleTextView> itemsInPreview = getPreviewIconsOnPage(
                isOnFirstPage ? 0 : mFolder.mContent.getCurrentPage());
        final int numItemsInPreview = itemsInPreview.size();
        final int numItemsInFirstPagePreview = isOnFirstPage
                ? numItemsInPreview : MAX_NUM_ITEMS_IN_PREVIEW;

        TimeInterpolator previewItemInterpolator = getPreviewItemInterpolator();

        ShortcutAndWidgetContainer cwc = mContent.getPageAt(0).getShortcutsAndWidgets();
        for (int i = 0; i < numItemsInPreview; ++i) {
            final BubbleTextView btv = itemsInPreview.get(i);
            CellLayout.LayoutParams btvLp = (CellLayout.LayoutParams) btv.getLayoutParams();

            // Calculate the final values in the LayoutParams.
            btvLp.isLockedToGrid = true;
            cwc.setupLp(btv);

            // Match scale of icons in the preview of the items on the first page.
            float previewScale = rule.scaleForItem(numItemsInFirstPagePreview);
            float previewSize = rule.getIconSize() * previewScale;
            float iconScale = previewSize / itemsInPreview.get(i).getIconSize();

            final float initialScale = iconScale / folderScale;
            final float finalScale = 1f;
            float scale = mIsOpening ? initialScale : finalScale;
            btv.setScaleX(scale);
            btv.setScaleY(scale);

            // Match positions of the icons in the folder with their positions in the preview
            rule.computePreviewItemDrawingParams(i, numItemsInFirstPagePreview, mTmpParams);
            // The PreviewLayoutRule assumes that the icon size takes up the entire width so we
            // offset by the actual size.
            int iconOffsetX = (int) ((btvLp.width - btv.getIconSize()) * iconScale) / 2;

            final int previewPosX =
                    (int) ((mTmpParams.transX - iconOffsetX + previewItemOffsetX) / folderScale);
            final float paddingTop = btv.getPaddingTop() * iconScale;
            final int previewPosY = (int) ((mTmpParams.transY + previewItemOffsetY - paddingTop)
                    / folderScale);

            final float xDistance = previewPosX - btvLp.x;
            final float yDistance = previewPosY - btvLp.y;

            Animator translationX = getAnimator(btv, View.TRANSLATION_X, xDistance, 0f);
            translationX.setInterpolator(previewItemInterpolator);
            play(animatorSet, translationX);

            Animator translationY = getAnimator(btv, View.TRANSLATION_Y, yDistance, 0f);
            translationY.setInterpolator(previewItemInterpolator);
            play(animatorSet, translationY);

            Animator scaleAnimator = getAnimator(btv, SCALE_PROPERTY, initialScale, finalScale);
            scaleAnimator.setInterpolator(previewItemInterpolator);
            play(animatorSet, scaleAnimator);

            if (mFolder.getItemCount() > MAX_NUM_ITEMS_IN_PREVIEW) {
                // These delays allows the preview items to move as part of the Folder's motion,
                // and its only necessary for large folders because of differing interpolators.
                int delay = mIsOpening ? mDelay : mDelay * 2;
                if (mIsOpening) {
                    translationX.setStartDelay(delay);
                    translationY.setStartDelay(delay);
                    scaleAnimator.setStartDelay(delay);
                }
                translationX.setDuration(translationX.getDuration() - delay);
                translationY.setDuration(translationY.getDuration() - delay);
                scaleAnimator.setDuration(scaleAnimator.getDuration() - delay);
            }

            animatorSet.addListener(new AnimatorListenerAdapter() {
                @Override
                public void onAnimationStart(Animator animation) {
                    super.onAnimationStart(animation);
                    // Necessary to initialize values here because of the start delay.
                    if (mIsOpening) {
                        btv.setTranslationX(xDistance);
                        btv.setTranslationY(yDistance);
                        btv.setScaleX(initialScale);
                        btv.setScaleY(initialScale);
                    }
                }

                @Override
                public void onAnimationEnd(Animator animation) {
                    super.onAnimationEnd(animation);
                    btv.setTranslationX(0.0f);
                    btv.setTranslationY(0.0f);
                    btv.setScaleX(1f);
                    btv.setScaleY(1f);
                }
            });
        }
    }

    private void play(AnimatorSet as, Animator a) {
        play(as, a, a.getStartDelay(), mDuration);
    }

    private void play(AnimatorSet as, Animator a, long startDelay, int duration) {
        a.setStartDelay(startDelay);
        a.setDuration(duration);
        as.play(a);
    }

    private boolean isLargeFolder() {
        return mFolder.getItemCount() > MAX_NUM_ITEMS_IN_PREVIEW;
    }

    private TimeInterpolator getPreviewItemInterpolator() {
        if (isLargeFolder()) {
            // With larger folders, we want the preview items to reach their final positions faster
            // (when opening) and later (when closing) so that they appear aligned with the rest of
            // the folder items when they are both visible.
            return mIsOpening
                    ? mLargeFolderPreviewItemOpenInterpolator
                    : mLargeFolderPreviewItemCloseInterpolator;
        }
        return mFolderInterpolator;
    }

    private Animator getAnimator(View view, Property property, float v1, float v2) {
        return mIsOpening
                ? ObjectAnimator.ofFloat(view, property, v1, v2)
                : ObjectAnimator.ofFloat(view, property, v2, v1);
    }

    private ObjectAnimator getAnimator(GradientDrawable drawable, String property, int v1, int v2) {
        return mIsOpening
                ? ObjectAnimator.ofArgb(drawable, property, v1, v2)
                : ObjectAnimator.ofArgb(drawable, property, v2, v1);
    }
}<|MERGE_RESOLUTION|>--- conflicted
+++ resolved
@@ -196,14 +196,7 @@
                 Math.round((totalOffsetX + initialSize)),
                 Math.round((paddingOffsetY + initialSize)));
         Rect endRect = new Rect(0, 0, lp.width, lp.height);
-<<<<<<< HEAD
-        float finalRadius = mContext.getResources().getDimension(R.dimen.bg_round_rect_radius);
-        if (Utilities.ATLEAST_P) {
-            finalRadius = Themes.getDimension(mContext, android.R.attr.dialogCornerRadius, finalRadius);
-        }
-=======
         float finalRadius = mFolderBackground.getCornerRadius();
->>>>>>> af79a6ff
 
         // Create the animators.
         AnimatorSet a = new AnimatorSet();
