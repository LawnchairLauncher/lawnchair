--- conflicted
+++ resolved
@@ -49,13 +49,10 @@
 import com.android.launcher3.CellLayout;
 import com.android.launcher3.DeviceProfile;
 import com.android.launcher3.R;
-<<<<<<< HEAD
-=======
 import com.android.launcher3.celllayout.DelegatedCellDrawing;
 import com.android.launcher3.graphics.IconShape;
 import com.android.launcher3.graphics.IconShape.ShapeDelegate;
 import com.android.launcher3.util.Themes;
->>>>>>> 904a97c6
 import com.android.launcher3.views.ActivityContext;
 import com.patrykmichalik.opto.core.PreferenceExtensionsKt;
 
@@ -82,13 +79,9 @@
     @VisibleForTesting
     protected static final int HOVER_ANIMATION_DURATION = 300;
 
-<<<<<<< HEAD
-    private final PorterDuffXfermode mShadowPorterDuffXfermode = new PorterDuffXfermode(PorterDuff.Mode.DST_OUT);
-=======
     private final Context mContext;
     private final PorterDuffXfermode mShadowPorterDuffXfermode
             = new PorterDuffXfermode(PorterDuff.Mode.DST_OUT);
->>>>>>> 904a97c6
     private RadialGradient mShadowShader = null;
 
     private final Matrix mShaderMatrix = new Matrix();
