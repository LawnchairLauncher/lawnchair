--- conflicted
+++ resolved
@@ -49,6 +49,7 @@
 public abstract class AbstractFloatingView extends LinearLayout implements TouchController {
 
     @IntDef(flag = true, value = {
+            TYPE_COMPOSE_VIEW,
             TYPE_FOLDER,
             TYPE_ACTION_POPUP,
             TYPE_WIDGETS_BOTTOM_SHEET,
@@ -63,13 +64,8 @@
             TYPE_TASK_MENU,
             TYPE_OPTIONS_POPUP,
             TYPE_ICON_SURFACE,
-<<<<<<< HEAD
-
-            TYPE_COMPOSE_VIEW
-=======
             TYPE_PIN_WIDGET_FROM_EXTERNAL_POPUP,
             TYPE_WIDGETS_EDUCATION_DIALOG
->>>>>>> af79a6ff
     })
     @Retention(RetentionPolicy.SOURCE)
     public @interface FloatingViewType {}
@@ -94,27 +90,19 @@
     public static final int TYPE_WIDGETS_EDUCATION_DIALOG = 1 << 15;
 
     // Custom compose popups
-    public static final int TYPE_COMPOSE_VIEW = 1 << 13;
+    public static final int TYPE_COMPOSE_VIEW = 1 << 16;
 
     public static final int TYPE_ALL = TYPE_FOLDER | TYPE_ACTION_POPUP
             | TYPE_WIDGETS_BOTTOM_SHEET | TYPE_WIDGET_RESIZE_FRAME | TYPE_WIDGETS_FULL_SHEET
             | TYPE_ON_BOARD_POPUP | TYPE_DISCOVERY_BOUNCE | TYPE_TASK_MENU
             | TYPE_OPTIONS_POPUP | TYPE_SNACKBAR | TYPE_LISTENER | TYPE_ALL_APPS_EDU
-<<<<<<< HEAD
-            | TYPE_ICON_SURFACE | TYPE_COMPOSE_VIEW;
-=======
             | TYPE_ICON_SURFACE | TYPE_DRAG_DROP_POPUP | TYPE_PIN_WIDGET_FROM_EXTERNAL_POPUP
-            | TYPE_WIDGETS_EDUCATION_DIALOG;
->>>>>>> af79a6ff
+            | TYPE_WIDGETS_EDUCATION_DIALOG | TYPE_COMPOSE_VIEW;
 
     // Type of popups which should be kept open during launcher rebind
     public static final int TYPE_REBIND_SAFE = TYPE_WIDGETS_FULL_SHEET
             | TYPE_WIDGETS_BOTTOM_SHEET | TYPE_ON_BOARD_POPUP | TYPE_DISCOVERY_BOUNCE
-<<<<<<< HEAD
-            | TYPE_ALL_APPS_EDU | TYPE_ICON_SURFACE | TYPE_COMPOSE_VIEW;
-=======
-            | TYPE_ALL_APPS_EDU | TYPE_ICON_SURFACE | TYPE_WIDGETS_EDUCATION_DIALOG;
->>>>>>> af79a6ff
+            | TYPE_ALL_APPS_EDU | TYPE_ICON_SURFACE | TYPE_WIDGETS_EDUCATION_DIALOG | TYPE_COMPOSE_VIEW;
 
     // Usually we show the back button when a floating view is open. Instead, hide for these types.
     public static final int TYPE_HIDE_BACK_BUTTON = TYPE_ON_BOARD_POPUP | TYPE_DISCOVERY_BOUNCE
@@ -126,11 +114,7 @@
     // These view all have particular operation associated with swipe down interaction.
     public static final int TYPE_STATUS_BAR_SWIPE_DOWN_DISALLOW = TYPE_WIDGETS_BOTTOM_SHEET |
             TYPE_WIDGETS_FULL_SHEET | TYPE_WIDGET_RESIZE_FRAME | TYPE_ON_BOARD_POPUP |
-<<<<<<< HEAD
-            TYPE_DISCOVERY_BOUNCE | TYPE_TASK_MENU | TYPE_COMPOSE_VIEW;
-=======
-            TYPE_DISCOVERY_BOUNCE | TYPE_TASK_MENU | TYPE_DRAG_DROP_POPUP;
->>>>>>> af79a6ff
+            TYPE_DISCOVERY_BOUNCE | TYPE_TASK_MENU | TYPE_DRAG_DROP_POPUP | TYPE_COMPOSE_VIEW;
 
     protected boolean mIsOpen;
 
