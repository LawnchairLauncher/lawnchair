--- conflicted
+++ resolved
@@ -34,6 +34,8 @@
 import android.view.accessibility.AccessibilityNodeInfo;
 import android.view.animation.Interpolator;
 import android.widget.LinearLayout;
+import android.window.OnBackAnimationCallback;
+
 import androidx.annotation.IntDef;
 
 import com.android.launcher3.anim.PendingAnimation;
@@ -77,9 +79,7 @@
             TYPE_TASKBAR_PINNING_POPUP
     })
     @Retention(RetentionPolicy.SOURCE)
-    public @interface FloatingViewType {
-    }
-
+    public @interface FloatingViewType {}
     public static final int TYPE_FOLDER = 1 << 0;
     public static final int TYPE_ACTION_POPUP = 1 << 1;
     public static final int TYPE_WIDGETS_BOTTOM_SHEET = 1 << 2;
@@ -110,7 +110,6 @@
     // Custom compose popups
     public static final int TYPE_COMPOSE_VIEW = 1 << 22;
 
-
     public static final int TYPE_ALL = TYPE_FOLDER | TYPE_ACTION_POPUP
             | TYPE_WIDGETS_BOTTOM_SHEET | TYPE_WIDGET_RESIZE_FRAME | TYPE_WIDGETS_FULL_SHEET
             | TYPE_ON_BOARD_POPUP | TYPE_DISCOVERY_BOUNCE | TYPE_TASK_MENU
@@ -118,29 +117,22 @@
             | TYPE_ICON_SURFACE | TYPE_DRAG_DROP_POPUP | TYPE_PIN_WIDGET_FROM_EXTERNAL_POPUP
             | TYPE_WIDGETS_EDUCATION_DIALOG | TYPE_TASKBAR_EDUCATION_DIALOG | TYPE_TASKBAR_ALL_APPS
             | TYPE_OPTIONS_POPUP_DIALOG | TYPE_ADD_TO_HOME_CONFIRMATION
-<<<<<<< HEAD
-            | TYPE_TASKBAR_OVERLAY_PROXY | TYPE_TASKBAR_PINNING_POPUP | TYPE_COMPOSE_VIEW;
-=======
-            | TYPE_TASKBAR_OVERLAY_PROXY | TYPE_TASKBAR_PINNING_POPUP | TYPE_PIN_IME_POPUP;
->>>>>>> 5f635e80
+            | TYPE_TASKBAR_OVERLAY_PROXY | TYPE_TASKBAR_PINNING_POPUP | TYPE_PIN_IME_POPUP
+            | TYPE_COMPOSE_VIEW;
 
     // Type of popups which should be kept open during launcher rebind
     public static final int TYPE_REBIND_SAFE = TYPE_WIDGETS_FULL_SHEET
             | TYPE_WIDGETS_BOTTOM_SHEET | TYPE_ON_BOARD_POPUP | TYPE_DISCOVERY_BOUNCE
             | TYPE_ALL_APPS_EDU | TYPE_ICON_SURFACE | TYPE_WIDGETS_EDUCATION_DIALOG
             | TYPE_TASKBAR_EDUCATION_DIALOG | TYPE_TASKBAR_ALL_APPS | TYPE_OPTIONS_POPUP_DIALOG
-<<<<<<< HEAD
-            | TYPE_TASKBAR_OVERLAY_PROXY | TYPE_COMPOSE_VIEW;
-=======
-            | TYPE_TASKBAR_OVERLAY_PROXY | TYPE_PIN_IME_POPUP;
->>>>>>> 5f635e80
+            | TYPE_TASKBAR_OVERLAY_PROXY | TYPE_PIN_IME_POPUP
+            | TYPE_COMPOSE_VIEW;
 
     /** Type of popups that should get exclusive accessibility focus. */
     public static final int TYPE_ACCESSIBLE = TYPE_ALL & ~TYPE_DISCOVERY_BOUNCE & ~TYPE_LISTENER
             & ~TYPE_ALL_APPS_EDU & ~TYPE_TASKBAR_ALL_APPS & ~TYPE_PIN_IME_POPUP;
 
-    // These view all have particular operation associated with swipe down
-    // interaction.
+    // These view all have particular operation associated with swipe down interaction.
     public static final int TYPE_STATUS_BAR_SWIPE_DOWN_DISALLOW = TYPE_WIDGETS_BOTTOM_SHEET |
             TYPE_WIDGETS_FULL_SHEET | TYPE_WIDGET_RESIZE_FRAME | TYPE_ON_BOARD_POPUP |
             TYPE_DISCOVERY_BOUNCE | TYPE_TASK_MENU | TYPE_DRAG_DROP_POPUP | TYPE_COMPOSE_VIEW;
@@ -151,8 +143,6 @@
     public static final int TYPE_TASKBAR_OVERLAYS =
             TYPE_TASKBAR_ALL_APPS | TYPE_TASKBAR_EDUCATION_DIALOG;
 
-<<<<<<< HEAD
-=======
     // Floating views that a TouchController should not try to intercept touches from.
     public static final int TYPE_TOUCH_CONTROLLER_NO_INTERCEPT = TYPE_ALL & ~TYPE_DISCOVERY_BOUNCE
             & ~TYPE_LISTENER & ~TYPE_TASKBAR_OVERLAYS;
@@ -160,7 +150,6 @@
     public static final int TYPE_ALL_EXCEPT_ON_BOARD_POPUP = TYPE_ALL & ~TYPE_ON_BOARD_POPUP
             & ~TYPE_PIN_IME_POPUP;
 
->>>>>>> 5f635e80
     protected boolean mIsOpen;
 
     public AbstractFloatingView(Context context, AttributeSet attrs) {
@@ -172,8 +161,7 @@
     }
 
     /**
-     * We need to handle touch events to prevent them from falling through to the
-     * workspace below.
+     * We need to handle touch events to prevent them from falling through to the workspace below.
      */
     @SuppressLint("ClickableViewAccessibility")
     @Override
@@ -193,15 +181,11 @@
     protected abstract void handleClose(boolean animate);
 
     /**
-     * Creates a user-controlled animation to hint that the view will be closed if
-     * completed.
-     * 
-     * @param distanceToMove The max distance that elements should move from their
-     *                       starting point.
+     * Creates a user-controlled animation to hint that the view will be closed if completed.
+     * @param distanceToMove The max distance that elements should move from their starting point.
      */
     public void addHintCloseAnim(
-            float distanceToMove, Interpolator interpolator, PendingAnimation target) {
-    }
+            float distanceToMove, Interpolator interpolator, PendingAnimation target) { }
 
     public final boolean isOpen() {
         return mIsOpen;
@@ -258,16 +242,14 @@
     }
 
     /**
-     * Returns whether there is at least one view of the given type where
-     * {@link #isOpen()} == true.
+     * Returns whether there is at least one view of the given type where {@link #isOpen()} == true.
      */
     public static boolean hasOpenView(ActivityContext activity, @FloatingViewType int type) {
         return getOpenView(activity, type) != null;
     }
 
     /**
-     * Returns a view matching FloatingViewType, and {@link #isOpen()} may be false
-     * (if animating
+     * Returns a view matching FloatingViewType, and {@link #isOpen()} may be false (if animating
      * closed).
      */
     public static <T extends AbstractFloatingView> T getAnyView(
@@ -278,10 +260,8 @@
     private static <T extends AbstractFloatingView> T getView(
             ActivityContext activity, @FloatingViewType int type, boolean mustBeOpen) {
         BaseDragLayer dragLayer = activity.getDragLayer();
-        if (dragLayer == null)
-            return null;
-        // Iterate in reverse order. AbstractFloatingView is added later to the
-        // dragLayer,
+        if (dragLayer == null) return null;
+        // Iterate in reverse order. AbstractFloatingView is added later to the dragLayer,
         // and will be one of the last views.
         for (int i = dragLayer.getChildCount() - 1; i >= 0; i--) {
             View child = dragLayer.getChildAt(i);
@@ -306,8 +286,7 @@
     public static void closeOpenViews(ActivityContext activity, boolean animate,
             @FloatingViewType int type) {
         BaseDragLayer dragLayer = activity.getDragLayer();
-        // Iterate in reverse order. AbstractFloatingView is added later to the
-        // dragLayer,
+        // Iterate in reverse order. AbstractFloatingView is added later to the dragLayer,
         // and will be one of the last views.
         for (int i = dragLayer.getChildCount() - 1; i >= 0; i--) {
             View child = dragLayer.getChildAt(i);
@@ -330,13 +309,13 @@
     }
 
     public static void closeAllOpenViewsExcept(ActivityContext activity, boolean animate,
-            @FloatingViewType int type) {
+                                               @FloatingViewType int type) {
         closeOpenViews(activity, animate, TYPE_ALL & ~type);
         activity.finishAutoCancelActionMode();
     }
 
     public static void closeAllOpenViewsExcept(ActivityContext activity,
-            @FloatingViewType int type) {
+                                               @FloatingViewType int type) {
         closeAllOpenViewsExcept(activity, true, type);
     }
 
