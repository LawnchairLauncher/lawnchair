--- conflicted
+++ resolved
@@ -86,13 +86,8 @@
 
     public static final int TYPE_ALL = TYPE_FOLDER | TYPE_ACTION_POPUP
             | TYPE_WIDGETS_BOTTOM_SHEET | TYPE_WIDGET_RESIZE_FRAME | TYPE_WIDGETS_FULL_SHEET
-<<<<<<< HEAD
-            | TYPE_QUICKSTEP_PREVIEW | TYPE_ON_BOARD_POPUP | TYPE_DISCOVERY_BOUNCE | TYPE_TASK_MENU
-            | TYPE_OPTIONS_POPUP | TYPE_SETTINGS_SHEET;
-=======
             | TYPE_ON_BOARD_POPUP | TYPE_DISCOVERY_BOUNCE | TYPE_TASK_MENU
-            | TYPE_OPTIONS_POPUP | TYPE_SNACKBAR | TYPE_LISTENER;
->>>>>>> c87bbeea
+            | TYPE_OPTIONS_POPUP | TYPE_SNACKBAR | TYPE_LISTENER | TYPE_SETTINGS_SHEET;
 
     // Type of popups which should be kept open during launcher rebind
     public static final int TYPE_REBIND_SAFE = TYPE_WIDGETS_FULL_SHEET
