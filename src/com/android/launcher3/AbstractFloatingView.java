/*
 * Copyright (C) 2016 The Android Open Source Project
 *
 * Licensed under the Apache License, Version 2.0 (the "License");
 * you may not use this file except in compliance with the License.
 * You may obtain a copy of the License at
 *
 *      http://www.apache.org/licenses/LICENSE-2.0
 *
 * Unless required by applicable law or agreed to in writing, software
 * distributed under the License is distributed on an "AS IS" BASIS,
 * WITHOUT WARRANTIES OR CONDITIONS OF ANY KIND, either express or implied.
 * See the License for the specific language governing permissions and
 * limitations under the License.
 */

package com.android.launcher3;

import static android.view.accessibility.AccessibilityEvent.TYPE_WINDOW_CONTENT_CHANGED;
import static android.view.accessibility.AccessibilityEvent.TYPE_WINDOW_STATE_CHANGED;

import static com.android.launcher3.compat.AccessibilityManagerCompat.isAccessibilityEnabled;
import static com.android.launcher3.compat.AccessibilityManagerCompat.sendCustomAccessibilityEvent;

import android.annotation.SuppressLint;
import android.content.Context;
import android.util.AttributeSet;
import android.util.Pair;
import android.view.MotionEvent;
import android.view.View;
import android.view.accessibility.AccessibilityNodeInfo;
import android.view.animation.Interpolator;
import android.widget.LinearLayout;

import androidx.annotation.IntDef;

import com.android.launcher3.anim.PendingAnimation;
import com.android.launcher3.userevent.nano.LauncherLogProto.Action;
import com.android.launcher3.userevent.nano.LauncherLogProto.ContainerType;
import com.android.launcher3.util.TouchController;
import com.android.launcher3.views.ActivityContext;
import com.android.launcher3.views.BaseDragLayer;

import java.lang.annotation.Retention;
import java.lang.annotation.RetentionPolicy;

/**
 * Base class for a View which shows a floating UI on top of the launcher UI.
 */
public abstract class AbstractFloatingView extends LinearLayout implements TouchController {

    @IntDef(flag = true, value = {
            TYPE_FOLDER,
            TYPE_ACTION_POPUP,
            TYPE_WIDGETS_BOTTOM_SHEET,
            TYPE_WIDGET_RESIZE_FRAME,
            TYPE_WIDGETS_FULL_SHEET,
            TYPE_ON_BOARD_POPUP,
            TYPE_DISCOVERY_BOUNCE,
            TYPE_SNACKBAR,
            TYPE_LISTENER,
            TYPE_ALL_APPS_EDU,

            TYPE_TASK_MENU,
            TYPE_OPTIONS_POPUP,
<<<<<<< HEAD

            TYPE_SETTINGS_SHEET
=======
            TYPE_ICON_SURFACE
>>>>>>> 7b96ec1f
    })
    @Retention(RetentionPolicy.SOURCE)
    public @interface FloatingViewType {}
    public static final int TYPE_FOLDER = 1 << 0;
    public static final int TYPE_ACTION_POPUP = 1 << 1;
    public static final int TYPE_WIDGETS_BOTTOM_SHEET = 1 << 2;
    public static final int TYPE_WIDGET_RESIZE_FRAME = 1 << 3;
    public static final int TYPE_WIDGETS_FULL_SHEET = 1 << 4;
    public static final int TYPE_ON_BOARD_POPUP = 1 << 5;
    public static final int TYPE_DISCOVERY_BOUNCE = 1 << 6;
    public static final int TYPE_SNACKBAR = 1 << 7;
    public static final int TYPE_LISTENER = 1 << 8;
    public static final int TYPE_ALL_APPS_EDU = 1 << 9;

    // Popups related to quickstep UI
    public static final int TYPE_TASK_MENU = 1 << 10;
    public static final int TYPE_OPTIONS_POPUP = 1 << 11;
    public static final int TYPE_ICON_SURFACE = 1 << 12;

    // Custom popups
    public static final int TYPE_SETTINGS_SHEET = 1 << 10;

    public static final int TYPE_ALL = TYPE_FOLDER | TYPE_ACTION_POPUP
            | TYPE_WIDGETS_BOTTOM_SHEET | TYPE_WIDGET_RESIZE_FRAME | TYPE_WIDGETS_FULL_SHEET
            | TYPE_ON_BOARD_POPUP | TYPE_DISCOVERY_BOUNCE | TYPE_TASK_MENU
<<<<<<< HEAD
            | TYPE_OPTIONS_POPUP | TYPE_SNACKBAR | TYPE_LISTENER | TYPE_SETTINGS_SHEET;
=======
            | TYPE_OPTIONS_POPUP | TYPE_SNACKBAR | TYPE_LISTENER | TYPE_ALL_APPS_EDU
            | TYPE_ICON_SURFACE;
>>>>>>> 7b96ec1f

    // Type of popups which should be kept open during launcher rebind
    public static final int TYPE_REBIND_SAFE = TYPE_WIDGETS_FULL_SHEET
            | TYPE_WIDGETS_BOTTOM_SHEET | TYPE_ON_BOARD_POPUP | TYPE_DISCOVERY_BOUNCE
            | TYPE_ALL_APPS_EDU | TYPE_ICON_SURFACE;

    // Usually we show the back button when a floating view is open. Instead, hide for these types.
    public static final int TYPE_HIDE_BACK_BUTTON = TYPE_ON_BOARD_POPUP | TYPE_DISCOVERY_BOUNCE
            | TYPE_SNACKBAR | TYPE_WIDGET_RESIZE_FRAME | TYPE_LISTENER;

    public static final int TYPE_ACCESSIBLE = TYPE_ALL & ~TYPE_DISCOVERY_BOUNCE & ~TYPE_LISTENER
            & ~TYPE_ALL_APPS_EDU;

    // These view all have particular operation associated with swipe down interaction.
    public static final int TYPE_STATUS_BAR_SWIPE_DOWN_DISALLOW = TYPE_WIDGETS_BOTTOM_SHEET |
            TYPE_WIDGETS_FULL_SHEET | TYPE_WIDGET_RESIZE_FRAME | TYPE_ON_BOARD_POPUP |
            TYPE_DISCOVERY_BOUNCE | TYPE_TASK_MENU ;

    protected boolean mIsOpen;

    public AbstractFloatingView(Context context, AttributeSet attrs) {
        super(context, attrs);
    }

    public AbstractFloatingView(Context context, AttributeSet attrs, int defStyleAttr) {
        super(context, attrs, defStyleAttr);
    }

    /**
     * We need to handle touch events to prevent them from falling through to the workspace below.
     */
    @SuppressLint("ClickableViewAccessibility")
    @Override
    public boolean onTouchEvent(MotionEvent ev) {
        return true;
    }

    public final void close(boolean animate) {
        animate &= Utilities.areAnimationsEnabled(getContext());
        if (mIsOpen) {
            BaseActivity.fromContext(getContext()).getUserEventDispatcher()
                    .resetElapsedContainerMillis("container closed");
        }
        handleClose(animate);
        mIsOpen = false;
    }

    protected abstract void handleClose(boolean animate);

    /**
     * Creates a user-controlled animation to hint that the view will be closed if completed.
     * @param distanceToMove The max distance that elements should move from their starting point.
     */
    public void addHintCloseAnim(
            float distanceToMove, Interpolator interpolator, PendingAnimation target) { }

    public abstract void logActionCommand(int command);

    public int getLogContainerType() {
        return ContainerType.DEFAULT_CONTAINERTYPE;
    }

    public final boolean isOpen() {
        return mIsOpen;
    }

    protected abstract boolean isOfType(@FloatingViewType int type);

    /** @return Whether the back is consumed. If false, Launcher will handle the back as well. */
    public boolean onBackPressed() {
        logActionCommand(Action.Command.BACK);
        close(true);
        return true;
    }

    @Override
    public boolean onControllerTouchEvent(MotionEvent ev) {
        return false;
    }

    protected void announceAccessibilityChanges() {
        Pair<View, String> targetInfo = getAccessibilityTarget();
        if (targetInfo == null || !isAccessibilityEnabled(getContext())) {
            return;
        }
        sendCustomAccessibilityEvent(
                targetInfo.first, TYPE_WINDOW_STATE_CHANGED, targetInfo.second);

        if (mIsOpen) {
            getAccessibilityInitialFocusView().performAccessibilityAction(
                    AccessibilityNodeInfo.ACTION_ACCESSIBILITY_FOCUS, null);
        }
        ActivityContext.lookupContext(getContext()).getDragLayer()
                .sendAccessibilityEvent(TYPE_WINDOW_CONTENT_CHANGED);
    }

    protected Pair<View, String> getAccessibilityTarget() {
        return null;
    }

    /** Returns the View that Accessibility services should focus on first. */
    protected View getAccessibilityInitialFocusView() {
        return this;
    }

    /**
     * Returns a view matching FloatingViewType
     */
    public static <T extends AbstractFloatingView> T getOpenView(
            ActivityContext activity, @FloatingViewType int type) {
        BaseDragLayer dragLayer = activity.getDragLayer();
        if (dragLayer == null) return null;
        // Iterate in reverse order. AbstractFloatingView is added later to the dragLayer,
        // and will be one of the last views.
        if (dragLayer != null) {
            for (int i = dragLayer.getChildCount() - 1; i >= 0; i--) {
                View child = dragLayer.getChildAt(i);
                if (child instanceof AbstractFloatingView) {
                    AbstractFloatingView view = (AbstractFloatingView) child;
                    if (view.isOfType(type) && view.isOpen()) {
                        return (T) view;
                    }
                }
            }
        }
        return null;
    }

    public static void closeOpenContainer(ActivityContext activity,
            @FloatingViewType int type) {
        AbstractFloatingView view = getOpenView(activity, type);
        if (view != null) {
            view.close(true);
        }
    }

    public static void closeOpenViews(ActivityContext activity, boolean animate,
            @FloatingViewType int type) {
        BaseDragLayer dragLayer = activity.getDragLayer();
        // Iterate in reverse order. AbstractFloatingView is added later to the dragLayer,
        // and will be one of the last views.
        for (int i = dragLayer.getChildCount() - 1; i >= 0; i--) {
            View child = dragLayer.getChildAt(i);
            if (child instanceof AbstractFloatingView) {
                AbstractFloatingView abs = (AbstractFloatingView) child;
                if (abs.isOfType(type)) {
                    abs.close(animate);
                }
            }
        }
    }

    public static void closeAllOpenViews(ActivityContext activity, boolean animate) {
        closeOpenViews(activity, animate, TYPE_ALL);
        activity.finishAutoCancelActionMode();
    }

    public static void closeAllOpenViews(ActivityContext activity) {
        closeAllOpenViews(activity, true);
    }

    public static void closeAllOpenViewsExcept(ActivityContext activity, boolean animate,
                                               @FloatingViewType int type) {
        closeOpenViews(activity, animate, TYPE_ALL & ~type);
        activity.finishAutoCancelActionMode();
    }

    public static void closeAllOpenViewsExcept(ActivityContext activity,
                                               @FloatingViewType int type) {
        closeAllOpenViewsExcept(activity, true, type);
    }

    public static AbstractFloatingView getTopOpenView(ActivityContext activity) {
        return getTopOpenViewWithType(activity, TYPE_ALL);
    }

    public static AbstractFloatingView getTopOpenViewWithType(ActivityContext activity,
            @FloatingViewType int type) {
        return getOpenView(activity, type);
    }

    public boolean canInterceptEventsInSystemGestureRegion() {
        return false;
    }
}<|MERGE_RESOLUTION|>--- conflicted
+++ resolved
@@ -63,12 +63,9 @@
 
             TYPE_TASK_MENU,
             TYPE_OPTIONS_POPUP,
-<<<<<<< HEAD
+            TYPE_ICON_SURFACE,
 
             TYPE_SETTINGS_SHEET
-=======
-            TYPE_ICON_SURFACE
->>>>>>> 7b96ec1f
     })
     @Retention(RetentionPolicy.SOURCE)
     public @interface FloatingViewType {}
@@ -94,12 +91,8 @@
     public static final int TYPE_ALL = TYPE_FOLDER | TYPE_ACTION_POPUP
             | TYPE_WIDGETS_BOTTOM_SHEET | TYPE_WIDGET_RESIZE_FRAME | TYPE_WIDGETS_FULL_SHEET
             | TYPE_ON_BOARD_POPUP | TYPE_DISCOVERY_BOUNCE | TYPE_TASK_MENU
-<<<<<<< HEAD
-            | TYPE_OPTIONS_POPUP | TYPE_SNACKBAR | TYPE_LISTENER | TYPE_SETTINGS_SHEET;
-=======
             | TYPE_OPTIONS_POPUP | TYPE_SNACKBAR | TYPE_LISTENER | TYPE_ALL_APPS_EDU
-            | TYPE_ICON_SURFACE;
->>>>>>> 7b96ec1f
+            | TYPE_ICON_SURFACE| TYPE_SETTINGS_SHEET;
 
     // Type of popups which should be kept open during launcher rebind
     public static final int TYPE_REBIND_SAFE = TYPE_WIDGETS_FULL_SHEET
