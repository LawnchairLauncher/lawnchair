/*
 * Copyright (C) 2008 The Android Open Source Project
 *
 * Licensed under the Apache License, Version 2.0 (the "License");
 * you may not use this file except in compliance with the License.
 * You may obtain a copy of the License at
 *
 *      http://www.apache.org/licenses/LICENSE-2.0
 *
 * Unless required by applicable law or agreed to in writing, software
 * distributed under the License is distributed on an "AS IS" BASIS,
 * WITHOUT WARRANTIES OR CONDITIONS OF ANY KIND, either express or implied.
 * See the License for the specific language governing permissions and
 * limitations under the License.
 *
 * Modifications copyright 2021, Lawnchair
 */

package com.android.launcher3;

import static com.android.launcher3.LauncherAppState.ACTION_FORCE_ROLOAD;
import static com.android.launcher3.config.FeatureFlags.IS_STUDIO_BUILD;
import static com.android.launcher3.util.Executors.MAIN_EXECUTOR;
import static com.android.launcher3.util.Executors.MODEL_EXECUTOR;

import android.content.Context;
import android.content.Intent;
import android.content.pm.LauncherApps;
import android.content.pm.PackageInstaller;
import android.content.pm.ShortcutInfo;
import android.os.UserHandle;
import android.text.TextUtils;
import android.util.Log;
import android.util.Pair;

import androidx.annotation.Nullable;
import androidx.annotation.WorkerThread;

import com.android.launcher3.config.FeatureFlags;
import com.android.launcher3.icons.IconCache;
import com.android.launcher3.logging.FileLog;
import com.android.launcher3.model.AddWorkspaceItemsTask;
import com.android.launcher3.model.AllAppsList;
import com.android.launcher3.model.BaseModelUpdateTask;
import com.android.launcher3.model.BgDataModel;
import com.android.launcher3.model.BgDataModel.Callbacks;
import com.android.launcher3.model.CacheDataUpdatedTask;
import com.android.launcher3.model.ItemInstallQueue;
import com.android.launcher3.model.LoaderResults;
import com.android.launcher3.model.LoaderTask;
import com.android.launcher3.model.ModelDelegate;
import com.android.launcher3.model.ModelWriter;
import com.android.launcher3.model.PackageIncrementalDownloadUpdatedTask;
import com.android.launcher3.model.PackageInstallStateChangedTask;
import com.android.launcher3.model.PackageUpdatedTask;
import com.android.launcher3.model.ShortcutsChangedTask;
import com.android.launcher3.model.UserLockStateChangedTask;
import com.android.launcher3.model.data.AppInfo;
import com.android.launcher3.model.data.ItemInfo;
import com.android.launcher3.model.data.WorkspaceItemInfo;
import com.android.launcher3.pm.InstallSessionTracker;
import com.android.launcher3.pm.PackageInstallInfo;
import com.android.launcher3.pm.UserCache;
import com.android.launcher3.shortcuts.ShortcutRequest;
import com.android.launcher3.util.IntSet;
import com.android.launcher3.util.ItemInfoMatcher;
import com.android.launcher3.util.PackageUserKey;
import com.android.launcher3.util.Preconditions;

import java.io.FileDescriptor;
import java.io.PrintWriter;
import java.util.ArrayList;
import java.util.HashSet;
import java.util.List;
import java.util.concurrent.CancellationException;
import java.util.concurrent.Executor;
import java.util.function.Supplier;

/**
 * Maintains in-memory state of the Launcher. It is expected that there should be only one
 * LauncherModel object held in a static. Also provide APIs for updating the database state
 * for the Launcher.
 */
public class LauncherModel extends LauncherApps.Callback implements InstallSessionTracker.Callback {
    private static final boolean DEBUG_RECEIVER = false;

    static final String TAG = "Launcher.Model";

    private final LauncherAppState mApp;
    private final Object mLock = new Object();
<<<<<<< HEAD
    private final LooperExecutor mMainExecutor = MAIN_EXECUTOR;
    private final IconCache mIconCache;
=======
>>>>>>> af79a6ff

    private LoaderTask mLoaderTask;
    private boolean mIsLoaderTaskRunning;

    // Indicates whether the current model data is valid or not.
    // We start off with everything not loaded. After that, we assume that
    // our monitoring of the package manager provides all updates and we never
    // need to do a requery. This is only ever touched from the loader thread.
    private boolean mModelLoaded;
    public boolean isModelLoaded() {
        synchronized (mLock) {
            return mModelLoaded && mLoaderTask == null;
        }
    }

    private final ArrayList<Callbacks> mCallbacksList = new ArrayList<>(1);

    // < only access in worker thread >
    private final AllAppsList mBgAllAppsList;

    /**
     * All the static data should be accessed on the background thread, A lock should be acquired
     * on this object when accessing any data from this model.
     */
    private final BgDataModel mBgDataModel = new BgDataModel();

    private final ModelDelegate mModelDelegate;

    // Runnable to check if the shortcuts permission has changed.
    private final Runnable mDataValidationCheck = new Runnable() {
        @Override
        public void run() {
            if (mModelLoaded) {
                mModelDelegate.validateData();
            }
        }
    };

    LauncherModel(Context context, LauncherAppState app, IconCache iconCache, AppFilter appFilter) {
        mApp = app;
        mBgAllAppsList = new AllAppsList(iconCache, appFilter);
<<<<<<< HEAD
        mIconCache = iconCache;
=======
        mModelDelegate = ModelDelegate.newInstance(context, app, mBgAllAppsList, mBgDataModel);
    }

    public ModelDelegate getModelDelegate() {
        return mModelDelegate;
>>>>>>> af79a6ff
    }

    /**
     * Adds the provided items to the workspace.
     */
    public void addAndBindAddedWorkspaceItems(List<Pair<ItemInfo, Object>> itemList) {
        for (Callbacks cb : getCallbacks()) {
            cb.preAddApps();
        }
        enqueueModelUpdateTask(new AddWorkspaceItemsTask(itemList));
    }

    public ModelWriter getWriter(boolean hasVerticalHotseat, boolean verifyChanges) {
        return new ModelWriter(mApp.getContext(), this, mBgDataModel,
                hasVerticalHotseat, verifyChanges);
    }

    @Override
    public void onPackageChanged(String packageName, UserHandle user) {
        int op = PackageUpdatedTask.OP_UPDATE;
        enqueueModelUpdateTask(new PackageUpdatedTask(op, user, packageName));
    }

    @Override
    public void onPackageRemoved(String packageName, UserHandle user) {
        onPackagesRemoved(user, packageName);
    }

    public void onPackagesRemoved(UserHandle user, String... packages) {
        int op = PackageUpdatedTask.OP_REMOVE;
        FileLog.d(TAG, "package removed received " + TextUtils.join(",", packages));
        enqueueModelUpdateTask(new PackageUpdatedTask(op, user, packages));
    }

    @Override
    public void onPackageAdded(String packageName, UserHandle user) {
        int op = PackageUpdatedTask.OP_ADD;
        enqueueModelUpdateTask(new PackageUpdatedTask(op, user, packageName));
    }

    @Override
    public void onPackagesAvailable(String[] packageNames, UserHandle user,
            boolean replacing) {
        enqueueModelUpdateTask(
                new PackageUpdatedTask(PackageUpdatedTask.OP_UPDATE, user, packageNames));
    }

    @Override
    public void onPackagesUnavailable(String[] packageNames, UserHandle user,
            boolean replacing) {
        if (!replacing) {
            enqueueModelUpdateTask(new PackageUpdatedTask(
                    PackageUpdatedTask.OP_UNAVAILABLE, user, packageNames));
        }
    }

    @Override
    public void onPackagesSuspended(String[] packageNames, UserHandle user) {
        enqueueModelUpdateTask(new PackageUpdatedTask(
                PackageUpdatedTask.OP_SUSPEND, user, packageNames));
    }

    @Override
    public void onPackagesUnsuspended(String[] packageNames, UserHandle user) {
        enqueueModelUpdateTask(new PackageUpdatedTask(
                PackageUpdatedTask.OP_UNSUSPEND, user, packageNames));
    }

    @Override
    public void onPackageLoadingProgressChanged(
                String packageName, UserHandle user, float progress) {
        if (Utilities.ATLEAST_S) {
            enqueueModelUpdateTask(new PackageIncrementalDownloadUpdatedTask(
                    packageName, user, progress));
        }
    }

    @Override
    public void onShortcutsChanged(String packageName, List<ShortcutInfo> shortcuts,
            UserHandle user) {
        enqueueModelUpdateTask(new ShortcutsChangedTask(packageName, shortcuts, user, true));
    }

    /**
     * Called when the icon for an app changes, outside of package event
     */
    @WorkerThread
    public void onAppIconChanged(String packageName, UserHandle user) {
        // Update the icon for the calendar package
        Context context = mApp.getContext();
        onPackageChanged(packageName, user);

        List<ShortcutInfo> pinnedShortcuts = new ShortcutRequest(context, user)
                .forPackage(packageName).query(ShortcutRequest.PINNED);
        if (!pinnedShortcuts.isEmpty()) {
            enqueueModelUpdateTask(new ShortcutsChangedTask(packageName, pinnedShortcuts, user,
                    false));
        }
    }

    /**
     * Called when the workspace items have drastically changed
     */
    public void onWorkspaceUiChanged() {
        MODEL_EXECUTOR.execute(mModelDelegate::workspaceLoadComplete);
    }

    /**
     * Called when the model is destroyed
     */
    public void destroy() {
        MODEL_EXECUTOR.execute(mModelDelegate::destroy);
    }

    public void onBroadcastIntent(Intent intent) {
        if (DEBUG_RECEIVER) Log.d(TAG, "onReceive intent=" + intent);
        final String action = intent.getAction();
        if (Intent.ACTION_LOCALE_CHANGED.equals(action)) {
            // If we have changed locale we need to clear out the labels in all apps/workspace.
            forceReload();
        } else if (Intent.ACTION_MANAGED_PROFILE_AVAILABLE.equals(action) ||
                Intent.ACTION_MANAGED_PROFILE_UNAVAILABLE.equals(action) ||
                Intent.ACTION_MANAGED_PROFILE_UNLOCKED.equals(action)) {
            UserHandle user = intent.getParcelableExtra(Intent.EXTRA_USER);
            if (user != null) {
                if (Intent.ACTION_MANAGED_PROFILE_AVAILABLE.equals(action) ||
                        Intent.ACTION_MANAGED_PROFILE_UNAVAILABLE.equals(action)) {
                    enqueueModelUpdateTask(new PackageUpdatedTask(
                            PackageUpdatedTask.OP_USER_AVAILABILITY_CHANGE, user));
                }

                // ACTION_MANAGED_PROFILE_UNAVAILABLE sends the profile back to locked mode, so
                // we need to run the state change task again.
                if (Intent.ACTION_MANAGED_PROFILE_UNAVAILABLE.equals(action) ||
                        Intent.ACTION_MANAGED_PROFILE_UNLOCKED.equals(action)) {
                    enqueueModelUpdateTask(new UserLockStateChangedTask(
                            user, Intent.ACTION_MANAGED_PROFILE_UNLOCKED.equals(action)));
                }
            }
        } else if (IS_STUDIO_BUILD && ACTION_FORCE_ROLOAD.equals(action)) {
            for (Callbacks cb : getCallbacks()) {
                if (cb instanceof Launcher) {
                    ((Launcher) cb).recreate();
                }
            }
        }
    }

    /**
     * Reloads the workspace items from the DB and re-binds the workspace. This should generally
     * not be called as DB updates are automatically followed by UI update
     */
    public void forceReload() {
        synchronized (mLock) {
            // Stop any existing loaders first, so they don't set mModelLoaded to true later
            stopLoader();
            mModelLoaded = false;
        }

        // Start the loader if launcher is already running, otherwise the loader will run,
        // the next time launcher starts
        if (hasCallbacks()) {
            startLoader();
        }
    }

    /**
     * Rebinds all existing callbacks with already loaded model
     */
    public void rebindCallbacks() {
        if (hasCallbacks()) {
            startLoader();
        }
    }

    /**
     * Removes an existing callback
     */
    public void removeCallbacks(Callbacks callbacks) {
        synchronized (mCallbacksList) {
            Preconditions.assertUIThread();
            if (mCallbacksList.remove(callbacks)) {
                if (stopLoader()) {
                    // Rebind existing callbacks
                    startLoader();
                }
            }
        }
    }

    /**
     * Adds a callbacks to receive model updates
     * @return true if workspace load was performed synchronously
     */
    public boolean addCallbacksAndLoad(Callbacks callbacks) {
        synchronized (mLock) {
            addCallbacks(callbacks);
            return startLoader();

        }
    }

    /**
     * Adds a callbacks to receive model updates
     */
    public void addCallbacks(Callbacks callbacks) {
        Preconditions.assertUIThread();
        synchronized (mCallbacksList) {
            mCallbacksList.add(callbacks);
        }
    }

    /**
     * Starts the loader. Tries to bind {@params synchronousBindPage} synchronously if possible.
     * @return true if the page could be bound synchronously.
     */
    public boolean startLoader() {
        // Enable queue before starting loader. It will get disabled in Launcher#finishBindingItems
        ItemInstallQueue.INSTANCE.get(mApp.getContext())
                .pauseModelPush(ItemInstallQueue.FLAG_LOADER_RUNNING);
        synchronized (mLock) {
            // Don't bother to start the thread if we know it's not going to do anything
            final Callbacks[] callbacksList = getCallbacks();
            if (callbacksList.length > 0) {
                // Clear any pending bind-runnables from the synchronized load process.
                for (Callbacks cb : callbacksList) {
                    MAIN_EXECUTOR.execute(cb::clearPendingBinds);
                }

                // If there is already one running, tell it to stop.
                stopLoader();
                LoaderResults loaderResults = new LoaderResults(
                        mApp, mBgDataModel, mBgAllAppsList, callbacksList);
                if (mModelLoaded && !mIsLoaderTaskRunning) {
                    // Divide the set of loaded items into those that we are binding synchronously,
                    // and everything else that is to be bound normally (asynchronously).
                    loaderResults.bindWorkspace();
                    // For now, continue posting the binding of AllApps as there are other
                    // issues that arise from that.
                    loaderResults.bindAllApps();
                    loaderResults.bindDeepShortcuts();
                    loaderResults.bindWidgets();
                    return true;
                } else {
                    startLoaderForResults(loaderResults);
                }
            }
        }
        return false;
    }

    /**
     * If there is already a loader task running, tell it to stop.
     * @return true if an existing loader was stopped.
     */
    public boolean stopLoader() {
        synchronized (mLock) {
            LoaderTask oldTask = mLoaderTask;
            mLoaderTask = null;
            if (oldTask != null) {
                oldTask.stopLocked();
                return true;
            }
            return false;
        }
    }

    public void startLoaderForResults(LoaderResults results) {
        synchronized (mLock) {
            stopLoader();
            mLoaderTask = new LoaderTask(
                    mApp, mBgAllAppsList, mBgDataModel, mModelDelegate, results);

            // Always post the loader task, instead of running directly (even on same thread) so
            // that we exit any nested synchronized blocks
            MODEL_EXECUTOR.post(mLoaderTask);
        }
    }

    public void startLoaderForResultsIfNotLoaded(LoaderResults results) {
        synchronized (mLock) {
            if (!isModelLoaded()) {
                Log.d(TAG, "Workspace not loaded, loading now");
                startLoaderForResults(results);
            }
        }
    }

    @Override
    public void onInstallSessionCreated(final PackageInstallInfo sessionInfo) {
        if (FeatureFlags.PROMISE_APPS_IN_ALL_APPS.get()) {
            enqueueModelUpdateTask(new BaseModelUpdateTask() {
                @Override
                public void execute(LauncherAppState app, BgDataModel dataModel, AllAppsList apps) {
                    apps.addPromiseApp(app.getContext(), sessionInfo);
                    bindApplicationsIfNeeded();
                }
            });
        }
    }

    @Override
    public void onSessionFailure(String packageName, UserHandle user) {
        if (!FeatureFlags.PROMISE_APPS_NEW_INSTALLS.get()) {
            return;
        }
        enqueueModelUpdateTask(new BaseModelUpdateTask() {
            @Override
            public void execute(LauncherAppState app, BgDataModel dataModel, AllAppsList apps) {
                final IntSet removedIds = new IntSet();
                synchronized (dataModel) {
                    for (ItemInfo info : dataModel.itemsIdMap) {
                        if (info instanceof WorkspaceItemInfo
                                && ((WorkspaceItemInfo) info).hasPromiseIconUi()
                                && user.equals(info.user)
                                && info.getIntent() != null
                                && TextUtils.equals(packageName, info.getIntent().getPackage())) {
                            removedIds.add(info.id);
                        }
                    }
                }

                if (!removedIds.isEmpty()) {
                    deleteAndBindComponentsRemoved(ItemInfoMatcher.ofItemIds(removedIds));
                }
            }
        });
    }

    @Override
    public void onPackageStateChanged(PackageInstallInfo installInfo) {
        enqueueModelUpdateTask(new PackageInstallStateChangedTask(installInfo));
    }

    /**
     * Updates the icons and label of all pending icons for the provided package name.
     */
    @Override
    public void onUpdateSessionDisplay(PackageUserKey key, PackageInstaller.SessionInfo info) {
        mApp.getIconCache().updateSessionCache(key, info);

        HashSet<String> packages = new HashSet<>();
        packages.add(key.mPackageName);
        enqueueModelUpdateTask(new CacheDataUpdatedTask(
                CacheDataUpdatedTask.OP_SESSION_UPDATE, key.mUser, packages));
    }

    public class LoaderTransaction implements AutoCloseable {

        private final LoaderTask mTask;

        private LoaderTransaction(LoaderTask task) throws CancellationException {
            synchronized (mLock) {
                if (mLoaderTask != task) {
                    throw new CancellationException("Loader already stopped");
                }
                mTask = task;
                mIsLoaderTaskRunning = true;
                mModelLoaded = false;
            }
        }

        public void commit() {
            synchronized (mLock) {
                // Everything loaded bind the data.
                mModelLoaded = true;
            }
        }

        @Override
        public void close() {
            synchronized (mLock) {
                // If we are still the last one to be scheduled, remove ourselves.
                if (mLoaderTask == mTask) {
                    mLoaderTask = null;
                }
                mIsLoaderTaskRunning = false;
            }
        }
    }

    public LoaderTransaction beginLoader(LoaderTask task) throws CancellationException {
        return new LoaderTransaction(task);
    }

    /**
     * Refreshes the cached shortcuts if the shortcut permission has changed.
     * Current implementation simply reloads the workspace, but it can be optimized to
     * use partial updates similar to {@link UserCache}
     */
    public void validateModelDataOnResume() {
        MODEL_EXECUTOR.getHandler().removeCallbacks(mDataValidationCheck);
        MODEL_EXECUTOR.post(mDataValidationCheck);
    }

    /**
     * Called when the icons for packages have been updated in the icon cache.
     */
    public void onPackageIconsUpdated(HashSet<String> updatedPackages, UserHandle user) {
        // If any package icon has changed (app was updated while launcher was dead),
        // update the corresponding shortcuts.
        enqueueModelUpdateTask(new CacheDataUpdatedTask(
                CacheDataUpdatedTask.OP_CACHE_UPDATE, user, updatedPackages));
    }

    /**
     * Called when the labels for the widgets has updated in the icon cache.
     */
    public void onWidgetLabelsUpdated(HashSet<String> updatedPackages, UserHandle user) {
        enqueueModelUpdateTask(new BaseModelUpdateTask() {
            @Override
            public void execute(LauncherAppState app, BgDataModel dataModel, AllAppsList apps) {
                dataModel.widgetsModel.onPackageIconsUpdated(updatedPackages, user, app);
                bindUpdatedWidgets(dataModel);
            }
        });
    }

    public void enqueueModelUpdateTask(ModelUpdateTask task) {
        task.init(mApp, this, mBgDataModel, mBgAllAppsList, MAIN_EXECUTOR);
        MODEL_EXECUTOR.execute(task);
    }

    /**
     * A task to be executed on the current callbacks on the UI thread.
     * If there is no current callbacks, the task is ignored.
     */
    public interface CallbackTask {

        void execute(Callbacks callbacks);
    }

    /**
     * A runnable which changes/updates the data model of the launcher based on certain events.
     */
    public interface ModelUpdateTask extends Runnable {

        /**
         * Called before the task is posted to initialize the internal state.
         */
        void init(LauncherAppState app, LauncherModel model,
                BgDataModel dataModel, AllAppsList allAppsList, Executor uiExecutor);

    }

    public void updateAndBindWorkspaceItem(WorkspaceItemInfo si, ShortcutInfo info) {
        updateAndBindWorkspaceItem(() -> {
            si.updateFromDeepShortcutInfo(info, mApp.getContext());
            mApp.getIconCache().getShortcutIcon(si, info);
            return si;
        });
    }

    /**
     * Utility method to update a shortcut on the background thread.
     */
    public void updateAndBindWorkspaceItem(final Supplier<WorkspaceItemInfo> itemProvider) {
        enqueueModelUpdateTask(new BaseModelUpdateTask() {
            @Override
            public void execute(LauncherAppState app, BgDataModel dataModel, AllAppsList apps) {
                WorkspaceItemInfo info = itemProvider.get();
                getModelWriter().updateItemInDatabase(info);
                ArrayList<WorkspaceItemInfo> update = new ArrayList<>();
                update.add(info);
                bindUpdatedWorkspaceItems(update);
            }
        });
    }

    public void refreshAndBindWidgetsAndShortcuts(@Nullable final PackageUserKey packageUser) {
        enqueueModelUpdateTask(new BaseModelUpdateTask() {
            @Override
            public void execute(LauncherAppState app, BgDataModel dataModel, AllAppsList apps) {
                dataModel.widgetsModel.update(app, packageUser);
                bindUpdatedWidgets(dataModel);
            }
        });
    }

    public void dumpState(String prefix, FileDescriptor fd, PrintWriter writer, String[] args) {
        if (args.length > 0 && TextUtils.equals(args[0], "--all")) {
            writer.println(prefix + "All apps list: size=" + mBgAllAppsList.data.size());
            for (AppInfo info : mBgAllAppsList.data) {
                writer.println(prefix + "   title=\"" + info.title
                        + "\" bitmapIcon=" + info.bitmap.icon
                        + " componentName=" + info.componentName.getPackageName());
            }
            writer.println();
        }
        mModelDelegate.dump(prefix, fd, writer, args);
        mBgDataModel.dump(prefix, fd, writer, args);
    }

    /**
     * Returns true if there are any callbacks attached to the model
     */
    public boolean hasCallbacks() {
        synchronized (mCallbacksList) {
            return !mCallbacksList.isEmpty();
        }
    }

    /**
     * Returns an array of currently attached callbacks
     */
    public Callbacks[] getCallbacks() {
        synchronized (mCallbacksList) {
            return mCallbacksList.toArray(new Callbacks[mCallbacksList.size()]);
        }
    }
}<|MERGE_RESOLUTION|>--- conflicted
+++ resolved
@@ -88,11 +88,6 @@
 
     private final LauncherAppState mApp;
     private final Object mLock = new Object();
-<<<<<<< HEAD
-    private final LooperExecutor mMainExecutor = MAIN_EXECUTOR;
-    private final IconCache mIconCache;
-=======
->>>>>>> af79a6ff
 
     private LoaderTask mLoaderTask;
     private boolean mIsLoaderTaskRunning;
@@ -134,15 +129,11 @@
     LauncherModel(Context context, LauncherAppState app, IconCache iconCache, AppFilter appFilter) {
         mApp = app;
         mBgAllAppsList = new AllAppsList(iconCache, appFilter);
-<<<<<<< HEAD
-        mIconCache = iconCache;
-=======
         mModelDelegate = ModelDelegate.newInstance(context, app, mBgAllAppsList, mBgDataModel);
     }
 
     public ModelDelegate getModelDelegate() {
         return mModelDelegate;
->>>>>>> af79a6ff
     }
 
     /**
