--- conflicted
+++ resolved
@@ -289,7 +289,8 @@
         } else if (ACTION_PROFILE_AVAILABLE.equals(action)
                 || ACTION_PROFILE_UNAVAILABLE.equals(action)) {
             /*
-             * This broadcast is only available when android.os.Flags.allowPrivateProfile() is set.
+             * This broadcast is only available when android.os.Flags.allowPrivateProfile()
+             * is set.
              * For Work-profile this broadcast will be sent in addition to
              * ACTION_MANAGED_PROFILE_AVAILABLE/UNAVAILABLE.
              * So effectively, this if block only handles the non-work profile case.
@@ -612,7 +613,7 @@
      */
     public void onWidgetLabelsUpdated(@NonNull final HashSet<String> updatedPackages,
             @NonNull final UserHandle user) {
-        enqueueModelUpdateTask((taskController, dataModel, apps) ->  {
+        enqueueModelUpdateTask((taskController, dataModel, apps) -> {
             dataModel.widgetsModel.onPackageIconsUpdated(updatedPackages, user, mApp);
             taskController.bindUpdatedWidgets(dataModel);
         });
@@ -642,22 +643,7 @@
         void execute(@NonNull Callbacks callbacks);
     }
 
-<<<<<<< HEAD
-    /**
-     * A runnable which changes/updates the data model of the launcher based on
-     * certain events.
-     */
-    public interface ModelUpdateTask extends Runnable {
-
-        /**
-         * Called before the task is posted to initialize the internal state.
-         */
-        void init(@NonNull LauncherAppState app, @NonNull LauncherModel model,
-                @NonNull BgDataModel dataModel, @NonNull AllAppsList allAppsList,
-                @NonNull Executor uiExecutor);
-=======
     public interface ModelUpdateTask {
->>>>>>> 904a97c6
 
         void execute(@NonNull ModelTaskController taskController,
                 @NonNull BgDataModel dataModel, @NonNull AllAppsList apps);
@@ -677,7 +663,7 @@
      */
     public void updateAndBindWorkspaceItem(
             @NonNull final Supplier<WorkspaceItemInfo> itemProvider) {
-        enqueueModelUpdateTask((taskController, dataModel, apps) ->  {
+        enqueueModelUpdateTask((taskController, dataModel, apps) -> {
             WorkspaceItemInfo info = itemProvider.get();
             taskController.getModelWriter().updateItemInDatabase(info);
             ArrayList<WorkspaceItemInfo> update = new ArrayList<>();
@@ -687,7 +673,7 @@
     }
 
     public void refreshAndBindWidgetsAndShortcuts(@Nullable final PackageUserKey packageUser) {
-        enqueueModelUpdateTask((taskController, dataModel, apps) ->  {
+        enqueueModelUpdateTask((taskController, dataModel, apps) -> {
             dataModel.widgetsModel.update(taskController.getApp(), packageUser);
             taskController.bindUpdatedWidgets(dataModel);
         });
