--- conflicted
+++ resolved
@@ -28,22 +28,16 @@
     public static final int SPRING_LOADED_STATE_ORDINAL = 1;
     public static final int OVERVIEW_STATE_ORDINAL = 2;
     public static final int OVERVIEW_PEEK_STATE_ORDINAL = 3;
-<<<<<<< HEAD
-    public static final int QUICK_SWITCH_STATE_ORDINAL = 4;
-    public static final int ALL_APPS_STATE_ORDINAL = 5;
-    public static final int BACKGROUND_APP_STATE_ORDINAL = 6;
-    public static final int OPTIONS_STATE_ORDINAL = 7;
-=======
     public static final int OVERVIEW_MODAL_TASK_STATE_ORDINAL = 4;
     public static final int QUICK_SWITCH_STATE_ORDINAL = 5;
     public static final int ALL_APPS_STATE_ORDINAL = 6;
     public static final int BACKGROUND_APP_STATE_ORDINAL = 7;
     public static final int HINT_STATE_ORDINAL = 8;
+    public static final int OPTIONS_STATE_ORDINAL = 9;
     public static final String TAPL_EVENTS_TAG = "TaplEvents";
     public static final String SEQUENCE_MAIN = "Main";
     public static final String SEQUENCE_TIS = "TIS";
     public static final String SEQUENCE_PILFER = "Pilfer";
->>>>>>> 7b96ec1f
 
     public static String stateOrdinalToString(int ordinal) {
         switch (ordinal) {
@@ -82,6 +76,7 @@
             "home-to-all-apps-swipe-height";
     public static final String REQUEST_ICON_HEIGHT =
             "icon-height";
+
     public static final String REQUEST_HOTSEAT_TOP = "hotseat-top";
     public static final String REQUEST_IS_LAUNCHER_INITIALIZED = "is-launcher-initialized";
     public static final String REQUEST_FREEZE_APP_LIST = "freeze-app-list";
@@ -99,6 +94,8 @@
     public static final String REQUEST_GET_TEST_EVENTS = "get-test-events";
     public static final String REQUEST_STOP_EVENT_LOGGING = "stop-event-logging";
     public static final String REQUEST_CLEAR_DATA = "clear-data";
+    public static final String REQUEST_OVERVIEW_LEFT_GESTURE_MARGIN = "overview-left-margin";
+    public static final String REQUEST_OVERVIEW_RIGHT_GESTURE_MARGIN = "overview-right-margin";
 
     public static boolean sDebugTracing = false;
     public static final String REQUEST_ENABLE_DEBUG_TRACING = "enable-debug-tracing";
@@ -115,4 +112,5 @@
     public static final String OVERIEW_NOT_ALLAPPS = "b/156095088";
     public static final String NO_SWIPE_TO_HOME = "b/158017601";
     public static final String WORK_PROFILE_REMOVED = "b/159671700";
+    public static final String NO_BACKGROUND_TO_OVERVIEW_TAG = "b/138251824";
 }