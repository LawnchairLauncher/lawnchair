--- conflicted
+++ resolved
@@ -22,11 +22,8 @@
 import static android.view.MotionEvent.ACTION_UP;
 
 import static com.android.launcher3.LauncherState.NORMAL;
-<<<<<<< HEAD
 import static com.android.launcher3.LauncherState.OPTIONS;
-=======
 import static com.android.launcher3.logging.StatsLogManager.LauncherEvent.LAUNCHER_WORKSPACE_LONGPRESS;
->>>>>>> 7b96ec1f
 
 import android.graphics.PointF;
 import android.graphics.Rect;
@@ -50,13 +47,8 @@
 import com.android.launcher3.testing.TestLogging;
 import com.android.launcher3.testing.TestProtocol;
 import com.android.launcher3.views.OptionsPopupView;
-<<<<<<< HEAD
-import com.android.launcher3.userevent.nano.LauncherLogProto.Action;
-import com.android.launcher3.userevent.nano.LauncherLogProto.ContainerType;
 import com.android.launcher3.views.OptionsPopupView.OptionItem;
 import java.util.ArrayList;
-=======
->>>>>>> 7b96ec1f
 
 /**
  * Helper class to handle touch on empty space in workspace and show options popup on long press
@@ -193,15 +185,8 @@
 
                 mWorkspace.performHapticFeedback(HapticFeedbackConstants.LONG_PRESS,
                         HapticFeedbackConstants.FLAG_IGNORE_VIEW_SETTING);
-<<<<<<< HEAD
-                mLauncher.getUserEventDispatcher().logActionOnContainer(Action.Touch.LONGPRESS,
-                        Action.Direction.NONE, ContainerType.WORKSPACE,
-                        mWorkspace.getCurrentPage());
+                mLauncher.getStatsLogManager().logger().log(LAUNCHER_WORKSPACE_LONGPRESS);
                 doLongPressAction();
-=======
-                mLauncher.getStatsLogManager().logger().log(LAUNCHER_WORKSPACE_LONGPRESS);
-                OptionsPopupView.showDefaultOptions(mLauncher, mTouchDownPoint.x, mTouchDownPoint.y);
->>>>>>> 7b96ec1f
             } else {
                 cancelLongPress();
             }
