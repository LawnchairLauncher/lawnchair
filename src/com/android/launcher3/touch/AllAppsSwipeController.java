/*
 * Copyright (C) 2015 The Android Open Source Project
 *
 * Licensed under the Apache License, Version 2.0 (the "License");
 * you may not use this file except in compliance with the License.
 * You may obtain a copy of the License at
 *
 *      http://www.apache.org/licenses/LICENSE-2.0
 *
 * Unless required by applicable law or agreed to in writing, software
 * distributed under the License is distributed on an "AS IS" BASIS,
 * WITHOUT WARRANTIES OR CONDITIONS OF ANY KIND, either express or implied.
 * See the License for the specific language governing permissions and
 * limitations under the License.
 */
package com.android.launcher3.touch;

import static com.android.app.animation.Interpolators.DECELERATED_EASE;
import static com.android.app.animation.Interpolators.EMPHASIZED;
import static com.android.app.animation.Interpolators.EMPHASIZED_ACCELERATE;
import static com.android.app.animation.Interpolators.EMPHASIZED_DECELERATE;
import static com.android.app.animation.Interpolators.FINAL_FRAME;
import static com.android.app.animation.Interpolators.INSTANT;
import static com.android.app.animation.Interpolators.LINEAR;
import static com.android.app.animation.Interpolators.clampToProgress;
import static com.android.app.animation.Interpolators.mapToProgress;
import static com.android.launcher3.LauncherState.ALL_APPS;
import static com.android.launcher3.LauncherState.NORMAL;
import static com.android.launcher3.states.StateAnimationConfig.ANIM_ALL_APPS_BOTTOM_SHEET_FADE;
import static com.android.launcher3.states.StateAnimationConfig.ANIM_ALL_APPS_FADE;
import static com.android.launcher3.states.StateAnimationConfig.ANIM_ALL_APPS_KEYBOARD_FADE;
import static com.android.launcher3.states.StateAnimationConfig.ANIM_DEPTH;
import static com.android.launcher3.states.StateAnimationConfig.ANIM_HOTSEAT_FADE;
import static com.android.launcher3.states.StateAnimationConfig.ANIM_HOTSEAT_SCALE;
import static com.android.launcher3.states.StateAnimationConfig.ANIM_HOTSEAT_TRANSLATE;
import static com.android.launcher3.states.StateAnimationConfig.ANIM_SCRIM_FADE;
import static com.android.launcher3.states.StateAnimationConfig.ANIM_VERTICAL_PROGRESS;
import static com.android.launcher3.states.StateAnimationConfig.ANIM_WORKSPACE_FADE;
import static com.android.launcher3.states.StateAnimationConfig.ANIM_WORKSPACE_SCALE;
import static com.android.launcher3.states.StateAnimationConfig.ANIM_WORKSPACE_TRANSLATE;
import static com.android.launcher3.states.StateAnimationConfig.SKIP_OVERVIEW;

import android.view.MotionEvent;
import android.view.animation.Interpolator;

import com.android.app.animation.Interpolators;
import com.android.launcher3.AbstractFloatingView;
import com.android.launcher3.DeviceProfile;
import com.android.launcher3.Launcher;
import com.android.launcher3.LauncherState;
import com.android.launcher3.states.StateAnimationConfig;

/**
 * TouchController to switch between NORMAL and ALL_APPS state.
 */
public class AllAppsSwipeController extends AbstractStateChangeTouchController {

        private static final float ALL_APPS_CONTENT_FADE_MAX_CLAMPING_THRESHOLD = 0.8f;
        private static final float ALL_APPS_CONTENT_FADE_MIN_CLAMPING_THRESHOLD = 0.5f;
        private static final float ALL_APPS_SCRIM_VISIBLE_THRESHOLD = 0.1f;
        private static final float ALL_APPS_STAGGERED_FADE_THRESHOLD = 0.5f;

        public static final Interpolator ALL_APPS_SCRIM_RESPONDER = Interpolators.clampToProgress(
                        LINEAR, ALL_APPS_SCRIM_VISIBLE_THRESHOLD, ALL_APPS_STAGGERED_FADE_THRESHOLD);
        public static final Interpolator ALL_APPS_CLAMPING_RESPONDER = Interpolators.clampToProgress(
                        LINEAR,
                        1 - ALL_APPS_CONTENT_FADE_MAX_CLAMPING_THRESHOLD,
                        1 - ALL_APPS_CONTENT_FADE_MIN_CLAMPING_THRESHOLD);

        // ---- Custom interpolators for NORMAL -> ALL_APPS on phones only. ----

        public static final float ALL_APPS_STATE_TRANSITION_ATOMIC = 0.3333f;
        public static final float ALL_APPS_STATE_TRANSITION_MANUAL = 0.4f;
        private static final float ALL_APPS_FADE_END_ATOMIC = 0.8333f;
        private static final float ALL_APPS_FADE_END_MANUAL = 0.8f;
        private static final float ALL_APPS_FULL_DEPTH_PROGRESS = 0.5f;
        private static final float SCRIM_FADE_START_ATOMIC = 0.2642f;
        private static final float SCRIM_FADE_START_MANUAL = 0.117f;
        private static final float WORKSPACE_MOTION_START_ATOMIC = 0.1667f;

        private static final Interpolator LINEAR_EARLY_MANUAL = Interpolators.clampToProgress(LINEAR, 0f,
                        ALL_APPS_STATE_TRANSITION_MANUAL);
        private static final Interpolator STEP_TRANSITION_ATOMIC = Interpolators.clampToProgress(FINAL_FRAME, 0f,
                        ALL_APPS_STATE_TRANSITION_ATOMIC);
        private static final Interpolator STEP_TRANSITION_MANUAL = Interpolators.clampToProgress(FINAL_FRAME, 0f,
                        ALL_APPS_STATE_TRANSITION_MANUAL);

        // The blur to All Apps is set to be complete when the interpolator is at 0.5.
        private static final Interpolator BLUR_ADJUSTED = Interpolators.mapToProgress(LINEAR, 0f,
                        ALL_APPS_FULL_DEPTH_PROGRESS);
        public static final Interpolator BLUR_ATOMIC = Interpolators.clampToProgress(
                        BLUR_ADJUSTED, WORKSPACE_MOTION_START_ATOMIC, ALL_APPS_STATE_TRANSITION_ATOMIC);
        public static final Interpolator BLUR_MANUAL = Interpolators.clampToProgress(BLUR_ADJUSTED, 0f,
                        ALL_APPS_STATE_TRANSITION_MANUAL);

        public static final Interpolator WORKSPACE_FADE_ATOMIC = STEP_TRANSITION_ATOMIC;
        public static final Interpolator WORKSPACE_FADE_MANUAL = STEP_TRANSITION_MANUAL;

        public static final Interpolator WORKSPACE_SCALE_ATOMIC = Interpolators.clampToProgress(
                        EMPHASIZED_ACCELERATE, WORKSPACE_MOTION_START_ATOMIC,
                        ALL_APPS_STATE_TRANSITION_ATOMIC);
        public static final Interpolator WORKSPACE_SCALE_MANUAL = LINEAR_EARLY_MANUAL;

        public static final Interpolator HOTSEAT_FADE_ATOMIC = STEP_TRANSITION_ATOMIC;
        public static final Interpolator HOTSEAT_FADE_MANUAL = STEP_TRANSITION_MANUAL;

        public static final Interpolator HOTSEAT_SCALE_ATOMIC = Interpolators.clampToProgress(
                        EMPHASIZED_ACCELERATE, WORKSPACE_MOTION_START_ATOMIC,
                        ALL_APPS_STATE_TRANSITION_ATOMIC);
        public static final Interpolator HOTSEAT_SCALE_MANUAL = LINEAR_EARLY_MANUAL;

        public static final Interpolator HOTSEAT_TRANSLATE_ATOMIC = STEP_TRANSITION_ATOMIC;
        public static final Interpolator HOTSEAT_TRANSLATE_MANUAL = STEP_TRANSITION_MANUAL;

        public static final Interpolator SCRIM_FADE_ATOMIC = Interpolators.clampToProgress(
                        Interpolators.mapToProgress(LINEAR, 0f, 0.8f),
                        SCRIM_FADE_START_ATOMIC, ALL_APPS_STATE_TRANSITION_ATOMIC);
        public static final Interpolator SCRIM_FADE_MANUAL = Interpolators.clampToProgress(
                        LINEAR, SCRIM_FADE_START_MANUAL, ALL_APPS_STATE_TRANSITION_MANUAL);

        public static final Interpolator ALL_APPS_FADE_ATOMIC = Interpolators.clampToProgress(
                        Interpolators.mapToProgress(EMPHASIZED_DECELERATE, 0.2f, 1f),
                        ALL_APPS_STATE_TRANSITION_ATOMIC, ALL_APPS_FADE_END_ATOMIC);
        public static final Interpolator ALL_APPS_FADE_MANUAL = Interpolators.clampToProgress(
                        LINEAR, ALL_APPS_STATE_TRANSITION_MANUAL, ALL_APPS_FADE_END_MANUAL);

        public static final Interpolator ALL_APPS_VERTICAL_PROGRESS_ATOMIC = Interpolators.clampToProgress(
                        Interpolators.mapToProgress(EMPHASIZED_DECELERATE, 0.4f, 1f),
                        ALL_APPS_STATE_TRANSITION_ATOMIC, 1f);
        public static final Interpolator ALL_APPS_VERTICAL_PROGRESS_MANUAL = LINEAR;

        // --------

        public AllAppsSwipeController(Launcher l) {
                super(l, SingleAxisSwipeDetector.VERTICAL);
        }

        @Override
        protected boolean canInterceptTouch(MotionEvent ev) {
                if (mCurrentAnimation != null) {
                        // If we are already animating from a previous state, we can intercept.
                        return true;
                }
                if (AbstractFloatingView.getTopOpenView(mLauncher) != null) {
                        return false;
                }
                if (!mLauncher.isInState(NORMAL) && !mLauncher.isInState(ALL_APPS)) {
                        // Don't listen for the swipe gesture if we are already in some other state.
                        return false;
                }
                if (mLauncher.isInState(ALL_APPS) && !mLauncher.getAppsView().shouldContainerScroll(ev)) {
                        return false;
                }
                return true;
        }

<<<<<<< HEAD
        @Override
        protected LauncherState getTargetState(LauncherState fromState, boolean isDragTowardPositive) {
                if (fromState == NORMAL && isDragTowardPositive) {
                        return ALL_APPS;
                } else if (fromState == ALL_APPS && !isDragTowardPositive) {
                        return NORMAL;
                }
                return fromState;
=======
    @Override
    protected LauncherState getTargetState(LauncherState fromState, boolean isDragTowardPositive) {
        if (fromState == NORMAL && shouldOpenAllApps(isDragTowardPositive)) {
            return ALL_APPS;
        } else if (fromState == ALL_APPS && !isDragTowardPositive) {
            return NORMAL;
>>>>>>> 904a97c6
        }

        @Override
        protected float initCurrentAnimation() {
                float range = getShiftRange();
                StateAnimationConfig config = getConfigForStates(mFromState, mToState);
                config.duration = (long) (2 * range);

                mCurrentAnimation = mLauncher.getStateManager()
                                .createAnimationToNewWorkspace(mToState, config);
                float startVerticalShift = mFromState.getVerticalProgress(mLauncher) * range;
                float endVerticalShift = mToState.getVerticalProgress(mLauncher) * range;
                float totalShift = endVerticalShift - startVerticalShift;
                return 1 / totalShift;
        }

<<<<<<< HEAD
        @Override
        protected StateAnimationConfig getConfigForStates(LauncherState fromState,
                        LauncherState toState) {
                StateAnimationConfig config = super.getConfigForStates(fromState, toState);
                config.userControlled = true;
                if (fromState == NORMAL && toState == ALL_APPS) {
                        applyNormalToAllAppsAnimConfig(mLauncher, config);
                } else if (fromState == ALL_APPS && toState == NORMAL) {
                        applyAllAppsToNormalConfig(mLauncher, config);
                }
                return config;
=======
    @Override
    protected StateAnimationConfig getConfigForStates(LauncherState fromState,
            LauncherState toState) {
        StateAnimationConfig config = super.getConfigForStates(fromState, toState);
        config.animProps |= StateAnimationConfig.USER_CONTROLLED;
        if (fromState == NORMAL && toState == ALL_APPS) {
            applyNormalToAllAppsAnimConfig(mLauncher, config);
        } else if (fromState == ALL_APPS && toState == NORMAL) {
            applyAllAppsToNormalConfig(mLauncher, config);
>>>>>>> 904a97c6
        }

<<<<<<< HEAD
        /**
         * Applies Animation config values for transition from all apps to home.
         */
        public static void applyAllAppsToNormalConfig(Launcher launcher, StateAnimationConfig config) {
                if (launcher.getDeviceProfile().isTablet) {
                        config.setInterpolator(ANIM_SCRIM_FADE,
                                        Interpolators.reverse(ALL_APPS_SCRIM_RESPONDER));
                        config.setInterpolator(ANIM_ALL_APPS_FADE, FINAL_FRAME);
                        if (!config.userControlled) {
                                config.setInterpolator(ANIM_VERTICAL_PROGRESS, EMPHASIZED);
                        }
                        config.setInterpolator(ANIM_WORKSPACE_SCALE, DECELERATED_EASE);
                        config.setInterpolator(ANIM_DEPTH, DECELERATED_EASE);
                } else {
                        if (config.userControlled) {
                                config.setInterpolator(ANIM_DEPTH, Interpolators.reverse(BLUR_MANUAL));
                                config.setInterpolator(ANIM_WORKSPACE_FADE,
                                                Interpolators.reverse(WORKSPACE_FADE_MANUAL));
                                config.setInterpolator(ANIM_WORKSPACE_SCALE,
                                                Interpolators.reverse(WORKSPACE_SCALE_MANUAL));
                                config.setInterpolator(ANIM_HOTSEAT_FADE,
                                                Interpolators.reverse(HOTSEAT_FADE_MANUAL));
                                config.setInterpolator(ANIM_HOTSEAT_SCALE,
                                                Interpolators.reverse(HOTSEAT_SCALE_MANUAL));
                                config.setInterpolator(ANIM_HOTSEAT_TRANSLATE,
                                                Interpolators.reverse(HOTSEAT_TRANSLATE_MANUAL));
                                config.setInterpolator(ANIM_SCRIM_FADE, Interpolators.reverse(SCRIM_FADE_MANUAL));
                                config.setInterpolator(ANIM_ALL_APPS_FADE,
                                                Interpolators.reverse(ALL_APPS_FADE_MANUAL));
                                config.setInterpolator(ANIM_VERTICAL_PROGRESS,
                                                Interpolators.reverse(ALL_APPS_VERTICAL_PROGRESS_MANUAL));
                        } else {
                                config.setInterpolator(ANIM_SCRIM_FADE,
                                                Interpolators.reverse(ALL_APPS_SCRIM_RESPONDER));
                                config.setInterpolator(ANIM_ALL_APPS_FADE, ALL_APPS_CLAMPING_RESPONDER);
                                config.setInterpolator(ANIM_WORKSPACE_FADE, INSTANT);
                                config.setInterpolator(ANIM_VERTICAL_PROGRESS, EMPHASIZED_ACCELERATE);
                        }
                }
=======
    /**
     * Applies Animation config values for transition from all apps to home.
     */
    public static void applyAllAppsToNormalConfig(Launcher launcher, StateAnimationConfig config) {
        if (launcher.getDeviceProfile().isTablet) {
            config.setInterpolator(ANIM_SCRIM_FADE,
                    Interpolators.reverse(ALL_APPS_SCRIM_RESPONDER));
            config.setInterpolator(ANIM_ALL_APPS_FADE, FINAL_FRAME);
            if (!config.isUserControlled()) {
                config.setInterpolator(ANIM_VERTICAL_PROGRESS, EMPHASIZED);
            }
            config.setInterpolator(ANIM_WORKSPACE_SCALE, DECELERATED_EASE);
            config.setInterpolator(ANIM_DEPTH, DECELERATED_EASE);
        } else {
            if (config.isUserControlled()) {
                config.setInterpolator(ANIM_DEPTH, Interpolators.reverse(BLUR_MANUAL));
                config.setInterpolator(ANIM_WORKSPACE_FADE,
                        Interpolators.reverse(WORKSPACE_FADE_MANUAL));
                config.setInterpolator(ANIM_WORKSPACE_SCALE,
                        Interpolators.reverse(WORKSPACE_SCALE_MANUAL));
                config.setInterpolator(ANIM_HOTSEAT_FADE,
                        Interpolators.reverse(HOTSEAT_FADE_MANUAL));
                config.setInterpolator(ANIM_HOTSEAT_SCALE,
                        Interpolators.reverse(HOTSEAT_SCALE_MANUAL));
                config.setInterpolator(ANIM_HOTSEAT_TRANSLATE,
                        Interpolators.reverse(HOTSEAT_TRANSLATE_MANUAL));
                config.setInterpolator(ANIM_SCRIM_FADE, Interpolators.reverse(SCRIM_FADE_MANUAL));
                config.setInterpolator(ANIM_ALL_APPS_FADE,
                        Interpolators.reverse(ALL_APPS_FADE_MANUAL));
                config.setInterpolator(ANIM_VERTICAL_PROGRESS,
                        Interpolators.reverse(ALL_APPS_VERTICAL_PROGRESS_MANUAL));
            } else {
                config.setInterpolator(ANIM_SCRIM_FADE,
                        Interpolators.reverse(ALL_APPS_SCRIM_RESPONDER));
                config.setInterpolator(ANIM_ALL_APPS_FADE, ALL_APPS_CLAMPING_RESPONDER);
                config.setInterpolator(ANIM_WORKSPACE_FADE, INSTANT);
                config.setInterpolator(ANIM_VERTICAL_PROGRESS, EMPHASIZED_ACCELERATE);
            }
>>>>>>> 904a97c6
        }

<<<<<<< HEAD
        /**
         * Applies Animation config values for transition from home to all apps.
         */
        public static void applyNormalToAllAppsAnimConfig(
                        Launcher launcher, StateAnimationConfig config) {
                if (launcher.getDeviceProfile().isTablet) {
                        config.setInterpolator(ANIM_ALL_APPS_FADE, INSTANT);
                        config.setInterpolator(ANIM_SCRIM_FADE, ALL_APPS_SCRIM_RESPONDER);
                        if (!config.userControlled) {
                                config.setInterpolator(ANIM_VERTICAL_PROGRESS, EMPHASIZED);
                        }
                        config.setInterpolator(ANIM_WORKSPACE_SCALE, DECELERATED_EASE);
                        config.setInterpolator(ANIM_DEPTH, DECELERATED_EASE);
                } else {
                        config.setInterpolator(ANIM_DEPTH, config.userControlled ? BLUR_MANUAL : BLUR_ATOMIC);
                        config.setInterpolator(ANIM_WORKSPACE_FADE,
                                        config.userControlled ? WORKSPACE_FADE_MANUAL : WORKSPACE_FADE_ATOMIC);
                        config.setInterpolator(ANIM_WORKSPACE_SCALE,
                                        config.userControlled ? WORKSPACE_SCALE_MANUAL : WORKSPACE_SCALE_ATOMIC);
                        config.setInterpolator(ANIM_HOTSEAT_FADE,
                                        config.userControlled ? HOTSEAT_FADE_MANUAL : HOTSEAT_FADE_ATOMIC);
                        config.setInterpolator(ANIM_HOTSEAT_SCALE,
                                        config.userControlled ? HOTSEAT_SCALE_MANUAL : HOTSEAT_SCALE_ATOMIC);
                        config.setInterpolator(ANIM_HOTSEAT_TRANSLATE,
                                        config.userControlled ? HOTSEAT_TRANSLATE_MANUAL : HOTSEAT_TRANSLATE_ATOMIC);
                        config.setInterpolator(ANIM_SCRIM_FADE,
                                        config.userControlled ? SCRIM_FADE_MANUAL : SCRIM_FADE_ATOMIC);
                        config.setInterpolator(ANIM_ALL_APPS_FADE,
                                        config.userControlled ? ALL_APPS_FADE_MANUAL : ALL_APPS_FADE_ATOMIC);
                        config.setInterpolator(ANIM_VERTICAL_PROGRESS,
                                        config.userControlled
                                                        ? ALL_APPS_VERTICAL_PROGRESS_MANUAL
                                                        : ALL_APPS_VERTICAL_PROGRESS_ATOMIC);
                }
=======
    /**
     * Applies Animation config values for transition from home to all apps.
     */
    public static void applyNormalToAllAppsAnimConfig(
            Launcher launcher, StateAnimationConfig config) {
        if (launcher.getDeviceProfile().isTablet) {
            config.setInterpolator(ANIM_ALL_APPS_FADE, INSTANT);
            config.setInterpolator(ANIM_SCRIM_FADE, ALL_APPS_SCRIM_RESPONDER);
            if (!config.isUserControlled()) {
                config.setInterpolator(ANIM_VERTICAL_PROGRESS, EMPHASIZED);
            }
            config.setInterpolator(ANIM_WORKSPACE_SCALE, DECELERATED_EASE);
            config.setInterpolator(ANIM_DEPTH, DECELERATED_EASE);
        } else {
            config.setInterpolator(ANIM_DEPTH,
                    config.isUserControlled() ? BLUR_MANUAL : BLUR_ATOMIC);
            config.setInterpolator(ANIM_WORKSPACE_FADE,
                    config.isUserControlled() ? WORKSPACE_FADE_MANUAL : WORKSPACE_FADE_ATOMIC);
            config.setInterpolator(ANIM_WORKSPACE_SCALE,
                    config.isUserControlled() ? WORKSPACE_SCALE_MANUAL : WORKSPACE_SCALE_ATOMIC);
            config.setInterpolator(ANIM_HOTSEAT_FADE,
                    config.isUserControlled() ? HOTSEAT_FADE_MANUAL : HOTSEAT_FADE_ATOMIC);
            config.setInterpolator(ANIM_HOTSEAT_SCALE,
                    config.isUserControlled() ? HOTSEAT_SCALE_MANUAL : HOTSEAT_SCALE_ATOMIC);
            config.setInterpolator(ANIM_HOTSEAT_TRANSLATE,
                    config.isUserControlled()
                            ? HOTSEAT_TRANSLATE_MANUAL
                            : HOTSEAT_TRANSLATE_ATOMIC);
            config.setInterpolator(ANIM_SCRIM_FADE,
                    config.isUserControlled() ? SCRIM_FADE_MANUAL : SCRIM_FADE_ATOMIC);
            config.setInterpolator(ANIM_ALL_APPS_FADE,
                    config.isUserControlled() ? ALL_APPS_FADE_MANUAL : ALL_APPS_FADE_ATOMIC);
            config.setInterpolator(ANIM_VERTICAL_PROGRESS,
                    config.isUserControlled()
                            ? ALL_APPS_VERTICAL_PROGRESS_MANUAL
                            : ALL_APPS_VERTICAL_PROGRESS_ATOMIC);
>>>>>>> 904a97c6
        }

<<<<<<< HEAD
        /**
         * Applies Animation config values for transition from overview to all apps.
         *
         * @param threshold progress at which all apps will open upon release
         */
        public static void applyOverviewToAllAppsAnimConfig(
                        DeviceProfile deviceProfile, StateAnimationConfig config, float threshold) {
                config.userControlled = true;
                config.animFlags = SKIP_OVERVIEW;
                if (deviceProfile.isTablet) {
                        config.setInterpolator(ANIM_ALL_APPS_FADE, INSTANT);
                        config.setInterpolator(ANIM_SCRIM_FADE, ALL_APPS_SCRIM_RESPONDER);
                        // The fact that we end on Workspace is not very ideal, but since we do, fade it
                        // in at
                        // the end of the transition. Don't scale/translate it.
                        config.setInterpolator(ANIM_WORKSPACE_FADE, clampToProgress(LINEAR, 0.8f, 1));
                        config.setInterpolator(ANIM_WORKSPACE_SCALE, INSTANT);
                        config.setInterpolator(ANIM_WORKSPACE_TRANSLATE, INSTANT);
                } else {
                        // Pop the background panel, keyboard, and content in at full opacity at the
                        // threshold.
                        config.setInterpolator(ANIM_ALL_APPS_BOTTOM_SHEET_FADE,
                                        thresholdInterpolator(threshold, INSTANT));
                        config.setInterpolator(ANIM_ALL_APPS_KEYBOARD_FADE,
                                        thresholdInterpolator(threshold, INSTANT));
                        config.setInterpolator(ANIM_ALL_APPS_FADE, thresholdInterpolator(threshold, INSTANT));
=======
    /**
     * Applies Animation config values for transition from overview to all apps.
     *
     * @param threshold progress at which all apps will open upon release
     */
    public static void applyOverviewToAllAppsAnimConfig(
            DeviceProfile deviceProfile, StateAnimationConfig config, float threshold) {
        config.animProps |= StateAnimationConfig.USER_CONTROLLED;
        config.animFlags = SKIP_OVERVIEW;
        if (deviceProfile.isTablet) {
            config.setInterpolator(ANIM_ALL_APPS_FADE, INSTANT);
            config.setInterpolator(ANIM_SCRIM_FADE, ALL_APPS_SCRIM_RESPONDER);
            // The fact that we end on Workspace is not very ideal, but since we do, fade it in at
            // the end of the transition. Don't scale/translate it.
            config.setInterpolator(ANIM_WORKSPACE_FADE, clampToProgress(LINEAR, 0.8f, 1));
            config.setInterpolator(ANIM_WORKSPACE_SCALE, INSTANT);
            config.setInterpolator(ANIM_WORKSPACE_TRANSLATE, INSTANT);
        } else {
            // Pop the background panel, keyboard, and content in at full opacity at the threshold.
            config.setInterpolator(ANIM_ALL_APPS_BOTTOM_SHEET_FADE,
                    thresholdInterpolator(threshold, INSTANT));
            config.setInterpolator(ANIM_ALL_APPS_KEYBOARD_FADE,
                    thresholdInterpolator(threshold, INSTANT));
            config.setInterpolator(ANIM_ALL_APPS_FADE, thresholdInterpolator(threshold, INSTANT));
>>>>>>> 904a97c6

                        config.setInterpolator(ANIM_VERTICAL_PROGRESS,
                                        thresholdInterpolator(threshold, mapToProgress(LINEAR, threshold, 1f)));
                }
        }

        /**
         * Creates an interpolator that is 0 until the threshold, then follows given
         * interpolator.
         */
        private static Interpolator thresholdInterpolator(float threshold, Interpolator interpolator) {
                return progress -> progress <= threshold ? 0 : interpolator.getInterpolation(progress);
        }
}<|MERGE_RESOLUTION|>--- conflicted
+++ resolved
@@ -154,7 +154,6 @@
                 return true;
         }
 
-<<<<<<< HEAD
         @Override
         protected LauncherState getTargetState(LauncherState fromState, boolean isDragTowardPositive) {
                 if (fromState == NORMAL && isDragTowardPositive) {
@@ -163,14 +162,28 @@
                         return NORMAL;
                 }
                 return fromState;
-=======
+        }
+
+        @Override
+        protected float initCurrentAnimation() {
+                float range = getShiftRange();
+                StateAnimationConfig config = getConfigForStates(mFromState, mToState);
+                config.duration = (long) (2 * range);
+
+                mCurrentAnimation = mLauncher.getStateManager()
+                                .createAnimationToNewWorkspace(mToState, config);
+                float startVerticalShift = mFromState.getVerticalProgress(mLauncher) * range;
+                float endVerticalShift = mToState.getVerticalProgress(mLauncher) * range;
+                float totalShift = endVerticalShift - startVerticalShift;
+                return 1 / totalShift;
+        }
+
     @Override
     protected LauncherState getTargetState(LauncherState fromState, boolean isDragTowardPositive) {
         if (fromState == NORMAL && shouldOpenAllApps(isDragTowardPositive)) {
             return ALL_APPS;
         } else if (fromState == ALL_APPS && !isDragTowardPositive) {
             return NORMAL;
->>>>>>> 904a97c6
         }
 
         @Override
@@ -187,19 +200,6 @@
                 return 1 / totalShift;
         }
 
-<<<<<<< HEAD
-        @Override
-        protected StateAnimationConfig getConfigForStates(LauncherState fromState,
-                        LauncherState toState) {
-                StateAnimationConfig config = super.getConfigForStates(fromState, toState);
-                config.userControlled = true;
-                if (fromState == NORMAL && toState == ALL_APPS) {
-                        applyNormalToAllAppsAnimConfig(mLauncher, config);
-                } else if (fromState == ALL_APPS && toState == NORMAL) {
-                        applyAllAppsToNormalConfig(mLauncher, config);
-                }
-                return config;
-=======
     @Override
     protected StateAnimationConfig getConfigForStates(LauncherState fromState,
             LauncherState toState) {
@@ -209,50 +209,8 @@
             applyNormalToAllAppsAnimConfig(mLauncher, config);
         } else if (fromState == ALL_APPS && toState == NORMAL) {
             applyAllAppsToNormalConfig(mLauncher, config);
->>>>>>> 904a97c6
-        }
-
-<<<<<<< HEAD
-        /**
-         * Applies Animation config values for transition from all apps to home.
-         */
-        public static void applyAllAppsToNormalConfig(Launcher launcher, StateAnimationConfig config) {
-                if (launcher.getDeviceProfile().isTablet) {
-                        config.setInterpolator(ANIM_SCRIM_FADE,
-                                        Interpolators.reverse(ALL_APPS_SCRIM_RESPONDER));
-                        config.setInterpolator(ANIM_ALL_APPS_FADE, FINAL_FRAME);
-                        if (!config.userControlled) {
-                                config.setInterpolator(ANIM_VERTICAL_PROGRESS, EMPHASIZED);
-                        }
-                        config.setInterpolator(ANIM_WORKSPACE_SCALE, DECELERATED_EASE);
-                        config.setInterpolator(ANIM_DEPTH, DECELERATED_EASE);
-                } else {
-                        if (config.userControlled) {
-                                config.setInterpolator(ANIM_DEPTH, Interpolators.reverse(BLUR_MANUAL));
-                                config.setInterpolator(ANIM_WORKSPACE_FADE,
-                                                Interpolators.reverse(WORKSPACE_FADE_MANUAL));
-                                config.setInterpolator(ANIM_WORKSPACE_SCALE,
-                                                Interpolators.reverse(WORKSPACE_SCALE_MANUAL));
-                                config.setInterpolator(ANIM_HOTSEAT_FADE,
-                                                Interpolators.reverse(HOTSEAT_FADE_MANUAL));
-                                config.setInterpolator(ANIM_HOTSEAT_SCALE,
-                                                Interpolators.reverse(HOTSEAT_SCALE_MANUAL));
-                                config.setInterpolator(ANIM_HOTSEAT_TRANSLATE,
-                                                Interpolators.reverse(HOTSEAT_TRANSLATE_MANUAL));
-                                config.setInterpolator(ANIM_SCRIM_FADE, Interpolators.reverse(SCRIM_FADE_MANUAL));
-                                config.setInterpolator(ANIM_ALL_APPS_FADE,
-                                                Interpolators.reverse(ALL_APPS_FADE_MANUAL));
-                                config.setInterpolator(ANIM_VERTICAL_PROGRESS,
-                                                Interpolators.reverse(ALL_APPS_VERTICAL_PROGRESS_MANUAL));
-                        } else {
-                                config.setInterpolator(ANIM_SCRIM_FADE,
-                                                Interpolators.reverse(ALL_APPS_SCRIM_RESPONDER));
-                                config.setInterpolator(ANIM_ALL_APPS_FADE, ALL_APPS_CLAMPING_RESPONDER);
-                                config.setInterpolator(ANIM_WORKSPACE_FADE, INSTANT);
-                                config.setInterpolator(ANIM_VERTICAL_PROGRESS, EMPHASIZED_ACCELERATE);
-                        }
-                }
-=======
+        }
+
     /**
      * Applies Animation config values for transition from all apps to home.
      */
@@ -291,45 +249,8 @@
                 config.setInterpolator(ANIM_WORKSPACE_FADE, INSTANT);
                 config.setInterpolator(ANIM_VERTICAL_PROGRESS, EMPHASIZED_ACCELERATE);
             }
->>>>>>> 904a97c6
-        }
-
-<<<<<<< HEAD
-        /**
-         * Applies Animation config values for transition from home to all apps.
-         */
-        public static void applyNormalToAllAppsAnimConfig(
-                        Launcher launcher, StateAnimationConfig config) {
-                if (launcher.getDeviceProfile().isTablet) {
-                        config.setInterpolator(ANIM_ALL_APPS_FADE, INSTANT);
-                        config.setInterpolator(ANIM_SCRIM_FADE, ALL_APPS_SCRIM_RESPONDER);
-                        if (!config.userControlled) {
-                                config.setInterpolator(ANIM_VERTICAL_PROGRESS, EMPHASIZED);
-                        }
-                        config.setInterpolator(ANIM_WORKSPACE_SCALE, DECELERATED_EASE);
-                        config.setInterpolator(ANIM_DEPTH, DECELERATED_EASE);
-                } else {
-                        config.setInterpolator(ANIM_DEPTH, config.userControlled ? BLUR_MANUAL : BLUR_ATOMIC);
-                        config.setInterpolator(ANIM_WORKSPACE_FADE,
-                                        config.userControlled ? WORKSPACE_FADE_MANUAL : WORKSPACE_FADE_ATOMIC);
-                        config.setInterpolator(ANIM_WORKSPACE_SCALE,
-                                        config.userControlled ? WORKSPACE_SCALE_MANUAL : WORKSPACE_SCALE_ATOMIC);
-                        config.setInterpolator(ANIM_HOTSEAT_FADE,
-                                        config.userControlled ? HOTSEAT_FADE_MANUAL : HOTSEAT_FADE_ATOMIC);
-                        config.setInterpolator(ANIM_HOTSEAT_SCALE,
-                                        config.userControlled ? HOTSEAT_SCALE_MANUAL : HOTSEAT_SCALE_ATOMIC);
-                        config.setInterpolator(ANIM_HOTSEAT_TRANSLATE,
-                                        config.userControlled ? HOTSEAT_TRANSLATE_MANUAL : HOTSEAT_TRANSLATE_ATOMIC);
-                        config.setInterpolator(ANIM_SCRIM_FADE,
-                                        config.userControlled ? SCRIM_FADE_MANUAL : SCRIM_FADE_ATOMIC);
-                        config.setInterpolator(ANIM_ALL_APPS_FADE,
-                                        config.userControlled ? ALL_APPS_FADE_MANUAL : ALL_APPS_FADE_ATOMIC);
-                        config.setInterpolator(ANIM_VERTICAL_PROGRESS,
-                                        config.userControlled
-                                                        ? ALL_APPS_VERTICAL_PROGRESS_MANUAL
-                                                        : ALL_APPS_VERTICAL_PROGRESS_ATOMIC);
-                }
-=======
+        }
+
     /**
      * Applies Animation config values for transition from home to all apps.
      */
@@ -366,37 +287,8 @@
                     config.isUserControlled()
                             ? ALL_APPS_VERTICAL_PROGRESS_MANUAL
                             : ALL_APPS_VERTICAL_PROGRESS_ATOMIC);
->>>>>>> 904a97c6
-        }
-
-<<<<<<< HEAD
-        /**
-         * Applies Animation config values for transition from overview to all apps.
-         *
-         * @param threshold progress at which all apps will open upon release
-         */
-        public static void applyOverviewToAllAppsAnimConfig(
-                        DeviceProfile deviceProfile, StateAnimationConfig config, float threshold) {
-                config.userControlled = true;
-                config.animFlags = SKIP_OVERVIEW;
-                if (deviceProfile.isTablet) {
-                        config.setInterpolator(ANIM_ALL_APPS_FADE, INSTANT);
-                        config.setInterpolator(ANIM_SCRIM_FADE, ALL_APPS_SCRIM_RESPONDER);
-                        // The fact that we end on Workspace is not very ideal, but since we do, fade it
-                        // in at
-                        // the end of the transition. Don't scale/translate it.
-                        config.setInterpolator(ANIM_WORKSPACE_FADE, clampToProgress(LINEAR, 0.8f, 1));
-                        config.setInterpolator(ANIM_WORKSPACE_SCALE, INSTANT);
-                        config.setInterpolator(ANIM_WORKSPACE_TRANSLATE, INSTANT);
-                } else {
-                        // Pop the background panel, keyboard, and content in at full opacity at the
-                        // threshold.
-                        config.setInterpolator(ANIM_ALL_APPS_BOTTOM_SHEET_FADE,
-                                        thresholdInterpolator(threshold, INSTANT));
-                        config.setInterpolator(ANIM_ALL_APPS_KEYBOARD_FADE,
-                                        thresholdInterpolator(threshold, INSTANT));
-                        config.setInterpolator(ANIM_ALL_APPS_FADE, thresholdInterpolator(threshold, INSTANT));
-=======
+        }
+
     /**
      * Applies Animation config values for transition from overview to all apps.
      *
@@ -421,18 +313,8 @@
             config.setInterpolator(ANIM_ALL_APPS_KEYBOARD_FADE,
                     thresholdInterpolator(threshold, INSTANT));
             config.setInterpolator(ANIM_ALL_APPS_FADE, thresholdInterpolator(threshold, INSTANT));
->>>>>>> 904a97c6
-
-                        config.setInterpolator(ANIM_VERTICAL_PROGRESS,
-                                        thresholdInterpolator(threshold, mapToProgress(LINEAR, threshold, 1f)));
-                }
-        }
-
-        /**
-         * Creates an interpolator that is 0 until the threshold, then follows given
-         * interpolator.
-         */
-        private static Interpolator thresholdInterpolator(float threshold, Interpolator interpolator) {
-                return progress -> progress <= threshold ? 0 : interpolator.getInterpolation(progress);
+
+            config.setInterpolator(ANIM_VERTICAL_PROGRESS,
+                    thresholdInterpolator(threshold, mapToProgress(LINEAR, threshold, 1f)));
         }
 }