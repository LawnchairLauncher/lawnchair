--- conflicted
+++ resolved
@@ -42,13 +42,10 @@
 import com.android.launcher3.dragndrop.DragOptions;
 import com.android.launcher3.dragndrop.DragView;
 import com.android.launcher3.model.data.ItemInfo;
-<<<<<<< HEAD
 import com.android.launcher3.util.Themes;
 import app.lawnchair.theme.color.ColorTokens;
 import app.lawnchair.theme.drawable.DrawableToken;
 import app.lawnchair.theme.drawable.DrawableTokens;
-=======
->>>>>>> bcf36a18
 import com.android.launcher3.views.ActivityContext;
 
 /**
@@ -97,10 +94,7 @@
     public ButtonDropTarget(Context context) {
         this(context, null, 0);
     }
-<<<<<<< HEAD
-
-=======
->>>>>>> bcf36a18
+
     public ButtonDropTarget(Context context, AttributeSet attrs) {
         this(context, attrs, 0);
     }
@@ -247,12 +241,7 @@
     @Override
     public boolean isDropEnabled() {
         return mActive && (mAccessibleDrag ||
-<<<<<<< HEAD
                 mActivityContext.getDragController().getDistanceDragged() >= mDragDistanceThreshold);
-=======
-                mActivityContext.getDragController().getDistanceDragged()
-                        >= mDragDistanceThreshold);
->>>>>>> bcf36a18
     }
 
     @Override
