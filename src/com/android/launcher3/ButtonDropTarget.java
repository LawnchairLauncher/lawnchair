/*
 * Copyright (C) 2010 The Android Open Source Project
 *
 * Licensed under the Apache License, Version 2.0 (the "License");
 * you may not use this file except in compliance with the License.
 * You may obtain a copy of the License at
 *
 *      http://www.apache.org/licenses/LICENSE-2.0
 *
 * Unless required by applicable law or agreed to in writing, software
 * distributed under the License is distributed on an "AS IS" BASIS,
 * WITHOUT WARRANTIES OR CONDITIONS OF ANY KIND, either express or implied.
 * See the License for the specific language governing permissions and
 * limitations under the License.
 */

package com.android.launcher3;

import static android.view.ViewGroup.LayoutParams.WRAP_CONTENT;

import static com.android.launcher3.LauncherState.NORMAL;

import android.content.Context;
import android.content.res.ColorStateList;
import android.content.res.Resources;
import android.graphics.Rect;
import android.graphics.drawable.Drawable;
import android.text.InputType;
import android.text.TextUtils;
import android.util.AttributeSet;
import android.view.LayoutInflater;
import android.view.View;
import android.view.View.OnClickListener;
import android.view.accessibility.AccessibilityEvent;
import android.widget.PopupWindow;
import android.widget.TextView;

import com.android.launcher3.anim.Interpolators;
import com.android.launcher3.dragndrop.DragController;
import com.android.launcher3.dragndrop.DragLayer;
import com.android.launcher3.dragndrop.DragOptions;
import com.android.launcher3.dragndrop.DragView;
import com.android.launcher3.model.data.ItemInfo;
import com.android.launcher3.util.Themes;

import app.lawnchair.theme.color.ColorTokens;
import app.lawnchair.theme.drawable.DrawableToken;
import app.lawnchair.theme.drawable.DrawableTokens;

/**
 * Implements a DropTarget.
 */
public abstract class ButtonDropTarget extends TextView
        implements DropTarget, DragController.DragListener, OnClickListener {

    private static final int[] sTempCords = new int[2];
    private static final int DRAG_VIEW_DROP_DURATION = 285;
    private static final float DRAG_VIEW_HOVER_OVER_OPACITY = 0.65f;
    private static final int MAX_LINES_TEXT_MULTI_LINE = 2;
    private static final int MAX_LINES_TEXT_SINGLE_LINE = 1;

    public static final int TOOLTIP_DEFAULT = 0;
    public static final int TOOLTIP_LEFT = 1;
    public static final int TOOLTIP_RIGHT = 2;

    private final Rect mTempRect = new Rect();

    protected final Launcher mLauncher;

    protected DropTargetBar mDropTargetBar;

    /** Whether this drop target is active for the current drag */
    protected boolean mActive;
    /** Whether an accessible drag is in progress */
    private boolean mAccessibleDrag;
    /** An item must be dragged at least this many pixels before this drop target is enabled. */
    private final int mDragDistanceThreshold;
    /** The size of the drawable shown in the drop target. */
    private final int mDrawableSize;
    /** The padding, in pixels, between the text and drawable. */
    private final int mDrawablePadding;

    protected CharSequence mText;
    protected Drawable mDrawable;
    private boolean mTextVisible = true;
    private boolean mIconVisible = true;
    private boolean mTextMultiLine = true;

    private PopupWindow mToolTip;
    private int mToolTipLocation;

    public ButtonDropTarget(Context context, AttributeSet attrs) {
        this(context, attrs, 0);
    }

    public ButtonDropTarget(Context context, AttributeSet attrs, int defStyle) {
        super(context, attrs, defStyle);
        mLauncher = Launcher.getLauncher(context);

        Resources resources = getResources();
        mDragDistanceThreshold = resources.getDimensionPixelSize(R.dimen.drag_distanceThreshold);
        mDrawableSize = resources.getDimensionPixelSize(R.dimen.drop_target_button_drawable_size);
        mDrawablePadding = resources.getDimensionPixelSize(
                R.dimen.drop_target_button_drawable_padding);
    }

    @Override
    protected void onFinishInflate() {
        super.onFinishInflate();
        mText = getText();
        setContentDescription(mText);
        setBackground(DrawableTokens.DropTargetBackground.resolve(getContext()));
        setTextColor();
    }

    private void setTextColor() {
        int normalColor = ColorTokens.WorkspaceAccentColor.resolveColor(getContext());
        int selectedColor = Themes.getAttrColor(getContext(), R.attr.dropTargetHoverTextColor);
        setTextColor(new ColorStateList(
                new int[][]{new int[]{-android.R.attr.state_selected}, new int[]{android.R.attr.state_selected}},
                new int[]{normalColor, selectedColor}
        ));
    }

    protected void updateText(int resId) {
        setText(resId);
        mText = getText();
        setContentDescription(mText);
    }

    protected void setDrawable(int resId) {
        // We do not set the drawable in the xml as that inflates two drawables corresponding to
        // drawableLeft and drawableStart.
        mDrawable = getContext().getDrawable(resId).mutate();
        mDrawable.setTintList(getTextColors());
        updateIconVisibility();
    }

    public void setDropTargetBar(DropTargetBar dropTargetBar) {
        mDropTargetBar = dropTargetBar;
    }

    private void hideTooltip() {
        if (mToolTip != null) {
            mToolTip.dismiss();
            mToolTip = null;
        }
    }

    @Override
    public final void onDragEnter(DragObject d) {
        if (!mAccessibleDrag && !mTextVisible) {
            // Show tooltip
            hideTooltip();

            TextView message = (TextView) LayoutInflater.from(getContext()).inflate(
                    R.layout.drop_target_tool_tip, null);
            message.setText(mText);

            mToolTip = new PopupWindow(message, WRAP_CONTENT, WRAP_CONTENT);
            int x = 0, y = 0;
            if (mToolTipLocation != TOOLTIP_DEFAULT) {
                y = -getMeasuredHeight();
                message.measure(MeasureSpec.UNSPECIFIED, MeasureSpec.UNSPECIFIED);
                if (mToolTipLocation == TOOLTIP_LEFT) {
                    x = -getMeasuredWidth() - message.getMeasuredWidth() / 2;
                } else {
                    x = getMeasuredWidth() / 2 + message.getMeasuredWidth() / 2;
                }
            }
            mToolTip.showAsDropDown(this, x, y);
        }

        d.dragView.setAlpha(DRAG_VIEW_HOVER_OVER_OPACITY);
        setSelected(true);
        if (d.stateAnnouncer != null) {
            d.stateAnnouncer.cancel();
        }
        sendAccessibilityEvent(AccessibilityEvent.TYPE_VIEW_SELECTED);
    }

    @Override
    public void onDragOver(DragObject d) {
        // Do nothing
    }

    @Override
    public final void onDragExit(DragObject d) {
        hideTooltip();

        if (!d.dragComplete) {
            d.dragView.setAlpha(1f);
            setSelected(false);
        } else {
            d.dragView.setAlpha(DRAG_VIEW_HOVER_OVER_OPACITY);
        }
    }

    @Override
    public void onDragStart(DropTarget.DragObject dragObject, DragOptions options) {
        if (options.isKeyboardDrag) {
            mActive = false;
        } else {
            setupItemInfo(dragObject.dragInfo);
            mActive = supportsDrop(dragObject.dragInfo);
        }
        setVisibility(mActive ? View.VISIBLE : View.GONE);

        mAccessibleDrag = options.isAccessibleDrag;
        setOnClickListener(mAccessibleDrag ? this : null);
    }

    @Override
    public final boolean acceptDrop(DragObject dragObject) {
        return supportsDrop(dragObject.dragInfo);
    }

    /**
     * Setups button for the specified ItemInfo.
     */
    protected abstract void setupItemInfo(ItemInfo info);

    protected abstract boolean supportsDrop(ItemInfo info);

    public abstract boolean supportsAccessibilityDrop(ItemInfo info, View view);

    @Override
    public boolean isDropEnabled() {
        return mActive && (mAccessibleDrag ||
                mLauncher.getDragController().getDistanceDragged() >= mDragDistanceThreshold);
    }

    @Override
    public void onDragEnd() {
        mActive = false;
        setOnClickListener(null);
        setSelected(false);
    }

    /**
     * On drop animate the dropView to the icon.
     */
    @Override
    public void onDrop(final DragObject d, final DragOptions options) {
        if (options.isFlingToDelete) {
            // FlingAnimation handles the animation and then calls completeDrop().
            return;
        }
        final DragLayer dragLayer = mLauncher.getDragLayer();
        final DragView dragView = d.dragView;
        final Rect to = getIconRect(d);
        final float scale = (float) to.width() / dragView.getMeasuredWidth();
        dragView.detachContentView(/* reattachToPreviousParent= */ true);

        mDropTargetBar.deferOnDragEnd();

        Runnable onAnimationEndRunnable = () -> {
            completeDrop(d);
            mDropTargetBar.onDragEnd();
            mLauncher.getStateManager().goToState(NORMAL);
        };

        dragLayer.animateView(d.dragView, to, scale, 0.1f, 0.1f,
                DRAG_VIEW_DROP_DURATION,
                Interpolators.DEACCEL_2, onAnimationEndRunnable,
                DragLayer.ANIMATION_END_DISAPPEAR, null);
    }

    public abstract int getAccessibilityAction();

    @Override
    public void prepareAccessibilityDrop() { }

    public abstract void onAccessibilityDrop(View view, ItemInfo item);

    public abstract void completeDrop(DragObject d);

    @Override
    public void getHitRectRelativeToDragLayer(android.graphics.Rect outRect) {
        super.getHitRect(outRect);
        outRect.bottom += mLauncher.getDeviceProfile().dropTargetDragPaddingPx;

        sTempCords[0] = sTempCords[1] = 0;
        mLauncher.getDragLayer().getDescendantCoordRelativeToSelf(this, sTempCords);
        outRect.offsetTo(sTempCords[0], sTempCords[1]);
    }

    public Rect getIconRect(DragObject dragObject) {
        int viewWidth = dragObject.dragView.getMeasuredWidth();
        int viewHeight = dragObject.dragView.getMeasuredHeight();
        int drawableWidth = mDrawable.getIntrinsicWidth();
        int drawableHeight = mDrawable.getIntrinsicHeight();
        DragLayer dragLayer = mLauncher.getDragLayer();

        // Find the rect to animate to (the view is center aligned)
        Rect to = new Rect();
        dragLayer.getViewRectRelativeToSelf(this, to);

        final int width = drawableWidth;
        final int height = drawableHeight;

        final int left;
        final int right;

        if (Utilities.isRtl(getResources())) {
            right = to.right - getPaddingRight();
            left = right - width;
        } else {
            left = to.left + getPaddingLeft();
            right = left + width;
        }

        final int top = to.top + (getMeasuredHeight() - height) / 2;
        final int bottom = top + height;

        to.set(left, top, right, bottom);

        // Center the destination rect about the trash icon
        final int xOffset = -(viewWidth - width) / 2;
        final int yOffset = -(viewHeight - height) / 2;
        to.offset(xOffset, yOffset);

        return to;
    }

    private void centerIcon() {
        int x = mTextVisible ? 0
                : (getWidth() - getPaddingLeft() - getPaddingRight()) / 2 - mDrawableSize / 2;
        mDrawable.setBounds(x, 0, x + mDrawableSize, mDrawableSize);
    }

    @Override
    public void onClick(View v) {
        mLauncher.getAccessibilityDelegate().handleAccessibleDrop(this, null, null);
    }

    public void setTextVisible(boolean isVisible) {
        CharSequence newText = isVisible ? mText : "";
        if (mTextVisible != isVisible || !TextUtils.equals(newText, getText())) {
            mTextVisible = isVisible;
            setText(newText);
            updateIconVisibility();
        }
    }

    /**
     * Display button text over multiple lines when isMultiLine is true, single line otherwise.
     */
    public void setTextMultiLine(boolean isMultiLine) {
        if (mTextMultiLine != isMultiLine) {
            mTextMultiLine = isMultiLine;
            setSingleLine(!isMultiLine);
            setMaxLines(isMultiLine ? MAX_LINES_TEXT_MULTI_LINE : MAX_LINES_TEXT_SINGLE_LINE);
            int inputType = InputType.TYPE_CLASS_TEXT;
            if (isMultiLine) {
                inputType |= InputType.TYPE_TEXT_FLAG_MULTI_LINE;

            }
            setInputType(inputType);
        }
    }

    protected boolean isTextMultiLine() {
        return mTextMultiLine;
    }

    /**
     * Sets the button icon visible when isVisible is true, hides it otherwise.
     */
    public void setIconVisible(boolean isVisible) {
        if (mIconVisible != isVisible) {
            mIconVisible = isVisible;
            updateIconVisibility();
        }
    }

    private void updateIconVisibility() {
        if (mIconVisible) {
            centerIcon();
        }
        setCompoundDrawablesRelative(mIconVisible ? mDrawable : null, null, null, null);
        setCompoundDrawablePadding(mIconVisible && mTextVisible ? mDrawablePadding : 0);
    }

    @Override
    protected void onSizeChanged(int w, int h, int oldw, int oldh) {
        super.onSizeChanged(w, h, oldw, oldh);
        centerIcon();
    }

    public void setToolTipLocation(int location) {
        mToolTipLocation = location;
        hideTooltip();
    }

    /**
     * Returns if the text will be truncated within the provided availableWidth.
     */
    public boolean isTextTruncated(int availableWidth) {
<<<<<<< HEAD
        availableWidth -= (getPaddingLeft() + getPaddingRight() + mDrawable.getIntrinsicWidth()
                + mDrawablePadding);
        CharSequence displayedText = TextUtils.ellipsize(mText, getPaint(), availableWidth,
=======
        availableWidth -= getPaddingLeft() + getPaddingRight();
        if (mIconVisible) {
            availableWidth -= mDrawable.getIntrinsicWidth() + getCompoundDrawablePadding();
        }
        if (availableWidth <= 0) {
            return true;
        }
        CharSequence firstLine = TextUtils.ellipsize(mText, getPaint(), availableWidth,
>>>>>>> fc786807
                TextUtils.TruncateAt.END);
        if (!mTextMultiLine) {
            return !TextUtils.equals(mText, firstLine);
        }
        if (TextUtils.equals(mText, firstLine)) {
            // When multi-line is active, if it can display as one line, then text is not truncated.
            return false;
        }
        CharSequence secondLine =
                TextUtils.ellipsize(mText.subSequence(firstLine.length(), mText.length()),
                        getPaint(), availableWidth, TextUtils.TruncateAt.END);
        return !(TextUtils.equals(mText.subSequence(0, firstLine.length()), firstLine)
                && TextUtils.equals(mText.subSequence(firstLine.length(), secondLine.length()),
                secondLine));
    }

    /**
     * Returns if the text will be clipped vertically within the provided availableHeight.
     */
    private boolean isTextClippedVertically(int availableHeight) {
        availableHeight -= getPaddingTop() + getPaddingBottom();
        if (availableHeight <= 0) {
            return true;
        }

        getPaint().getTextBounds(mText.toString(), 0, mText.length(), mTempRect);
        // Add bounds bottom to height, as text bounds height measures from the text baseline and
        // above, which characters can descend below
        return mTempRect.bottom + mTempRect.height() >= availableHeight;
    }

    /**
     * Reduce the size of the text until it fits the measured width or reaches a minimum.
     *
     * The minimum size is defined by {@code R.dimen.button_drop_target_min_text_size} and
     * it diminishes by intervals defined by
     * {@code R.dimen.button_drop_target_resize_text_increment}
     * This functionality is very similar to the option
     * {@link TextView#setAutoSizeTextTypeWithDefaults(int)} but can't be used in this view because
     * the layout width is {@code WRAP_CONTENT}.
     *
     * @return The biggest text size in SP that makes the text fit or if the text can't fit returns
     *         the min available value
     */
    public float resizeTextToFit() {
        float minSize = Utilities.pxToSp(getResources()
                .getDimensionPixelSize(R.dimen.button_drop_target_min_text_size));
        float step = Utilities.pxToSp(getResources()
                .getDimensionPixelSize(R.dimen.button_drop_target_resize_text_increment));
        float textSize = Utilities.pxToSp(getTextSize());

        int availableWidth = getMeasuredWidth();
        int availableHeight = getMeasuredHeight();

        while (isTextTruncated(availableWidth) || isTextClippedVertically(availableHeight)) {
            textSize -= step;
            if (textSize < minSize) {
                textSize = minSize;
                setTextSize(textSize);
                break;
            }
            setTextSize(textSize);
        }
        return textSize;
    }
}<|MERGE_RESOLUTION|>--- conflicted
+++ resolved
@@ -73,7 +73,10 @@
     protected boolean mActive;
     /** Whether an accessible drag is in progress */
     private boolean mAccessibleDrag;
-    /** An item must be dragged at least this many pixels before this drop target is enabled. */
+    /**
+     * An item must be dragged at least this many pixels before this drop target is
+     * enabled.
+     */
     private final int mDragDistanceThreshold;
     /** The size of the drawable shown in the drop target. */
     private final int mDrawableSize;
@@ -117,9 +120,9 @@
         int normalColor = ColorTokens.WorkspaceAccentColor.resolveColor(getContext());
         int selectedColor = Themes.getAttrColor(getContext(), R.attr.dropTargetHoverTextColor);
         setTextColor(new ColorStateList(
-                new int[][]{new int[]{-android.R.attr.state_selected}, new int[]{android.R.attr.state_selected}},
-                new int[]{normalColor, selectedColor}
-        ));
+                new int[][] { new int[] { -android.R.attr.state_selected },
+                        new int[] { android.R.attr.state_selected } },
+                new int[] { normalColor, selectedColor }));
     }
 
     protected void updateText(int resId) {
@@ -129,7 +132,8 @@
     }
 
     protected void setDrawable(int resId) {
-        // We do not set the drawable in the xml as that inflates two drawables corresponding to
+        // We do not set the drawable in the xml as that inflates two drawables
+        // corresponding to
         // drawableLeft and drawableStart.
         mDrawable = getContext().getDrawable(resId).mutate();
         mDrawable.setTintList(getTextColors());
@@ -269,7 +273,8 @@
     public abstract int getAccessibilityAction();
 
     @Override
-    public void prepareAccessibilityDrop() { }
+    public void prepareAccessibilityDrop() {
+    }
 
     public abstract void onAccessibilityDrop(View view, ItemInfo item);
 
@@ -344,7 +349,8 @@
     }
 
     /**
-     * Display button text over multiple lines when isMultiLine is true, single line otherwise.
+     * Display button text over multiple lines when isMultiLine is true, single line
+     * otherwise.
      */
     public void setTextMultiLine(boolean isMultiLine) {
         if (mTextMultiLine != isMultiLine) {
@@ -397,11 +403,6 @@
      * Returns if the text will be truncated within the provided availableWidth.
      */
     public boolean isTextTruncated(int availableWidth) {
-<<<<<<< HEAD
-        availableWidth -= (getPaddingLeft() + getPaddingRight() + mDrawable.getIntrinsicWidth()
-                + mDrawablePadding);
-        CharSequence displayedText = TextUtils.ellipsize(mText, getPaint(), availableWidth,
-=======
         availableWidth -= getPaddingLeft() + getPaddingRight();
         if (mIconVisible) {
             availableWidth -= mDrawable.getIntrinsicWidth() + getCompoundDrawablePadding();
@@ -410,25 +411,25 @@
             return true;
         }
         CharSequence firstLine = TextUtils.ellipsize(mText, getPaint(), availableWidth,
->>>>>>> fc786807
                 TextUtils.TruncateAt.END);
         if (!mTextMultiLine) {
             return !TextUtils.equals(mText, firstLine);
         }
         if (TextUtils.equals(mText, firstLine)) {
-            // When multi-line is active, if it can display as one line, then text is not truncated.
+            // When multi-line is active, if it can display as one line, then text is not
+            // truncated.
             return false;
         }
-        CharSequence secondLine =
-                TextUtils.ellipsize(mText.subSequence(firstLine.length(), mText.length()),
-                        getPaint(), availableWidth, TextUtils.TruncateAt.END);
+        CharSequence secondLine = TextUtils.ellipsize(mText.subSequence(firstLine.length(), mText.length()),
+                getPaint(), availableWidth, TextUtils.TruncateAt.END);
         return !(TextUtils.equals(mText.subSequence(0, firstLine.length()), firstLine)
                 && TextUtils.equals(mText.subSequence(firstLine.length(), secondLine.length()),
-                secondLine));
-    }
-
-    /**
-     * Returns if the text will be clipped vertically within the provided availableHeight.
+                        secondLine));
+    }
+
+    /**
+     * Returns if the text will be clipped vertically within the provided
+     * availableHeight.
      */
     private boolean isTextClippedVertically(int availableHeight) {
         availableHeight -= getPaddingTop() + getPaddingBottom();
@@ -437,22 +438,27 @@
         }
 
         getPaint().getTextBounds(mText.toString(), 0, mText.length(), mTempRect);
-        // Add bounds bottom to height, as text bounds height measures from the text baseline and
+        // Add bounds bottom to height, as text bounds height measures from the text
+        // baseline and
         // above, which characters can descend below
         return mTempRect.bottom + mTempRect.height() >= availableHeight;
     }
 
     /**
-     * Reduce the size of the text until it fits the measured width or reaches a minimum.
+     * Reduce the size of the text until it fits the measured width or reaches a
+     * minimum.
      *
-     * The minimum size is defined by {@code R.dimen.button_drop_target_min_text_size} and
+     * The minimum size is defined by
+     * {@code R.dimen.button_drop_target_min_text_size} and
      * it diminishes by intervals defined by
      * {@code R.dimen.button_drop_target_resize_text_increment}
      * This functionality is very similar to the option
-     * {@link TextView#setAutoSizeTextTypeWithDefaults(int)} but can't be used in this view because
+     * {@link TextView#setAutoSizeTextTypeWithDefaults(int)} but can't be used in
+     * this view because
      * the layout width is {@code WRAP_CONTENT}.
      *
-     * @return The biggest text size in SP that makes the text fit or if the text can't fit returns
+     * @return The biggest text size in SP that makes the text fit or if the text
+     *         can't fit returns
      *         the min available value
      */
     public float resizeTextToFit() {
