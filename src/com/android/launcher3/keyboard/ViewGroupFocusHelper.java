/*
 * Copyright (C) 2016 The Android Open Source Project
 *
 * Licensed under the Apache License, Version 2.0 (the "License");
 * you may not use this file except in compliance with the License.
 * You may obtain a copy of the License at
 *
 *      http://www.apache.org/licenses/LICENSE-2.0
 *
 * Unless required by applicable law or agreed to in writing, software
 * distributed under the License is distributed on an "AS IS" BASIS,
 * WITHOUT WARRANTIES OR CONDITIONS OF ANY KIND, either express or implied.
 * See the License for the specific language governing permissions and
 * limitations under the License.
 */

package com.android.launcher3.keyboard;

import android.graphics.Rect;
import android.view.View;

import com.android.launcher3.Flags;
import com.android.launcher3.PagedView;

/**
 * {@link FocusIndicatorHelper} for a generic view group.
 */
public class ViewGroupFocusHelper extends FocusIndicatorHelper {

    private final View mContainer;
    private static final Rect sTempRect = new Rect();

    public ViewGroupFocusHelper(View container) {
        super(container);
        mContainer = container;
    }

    @Override
    protected boolean shouldDraw(View item) {
        if (Flags.enableFocusOutline()) {
            // Not draw outline in page transition because the outline just remains fully
            // persistent during the transition and does not look smooth
            return super.shouldDraw(item) && !isInPageTransition(item);
        } else {
            return super.shouldDraw(item);
        }
    }

    private boolean isInPageTransition(View view) {
        if (view == null || !(view.getParent() instanceof View)) {
            return false;
        }
        boolean isInTransition = false;
        if (view instanceof PagedView) {
            isInTransition = ((PagedView<?>) view).isPageInTransition();
        }
        return isInTransition || isInPageTransition((View) view.getParent());
    }

    @Override
    public void viewToRect(View v, Rect outRect) {
        // Using FocusedRect here allows views to provide their custom rect for drawing outline,
        // e.g. making the Rect bigger than the content to leave some padding between view and
        // outline
        v.getFocusedRect(sTempRect);
        outRect.left = sTempRect.left;
        outRect.top = sTempRect.top;

        computeLocationRelativeToContainer(v, outRect);

        // If a view is scaled, its position will also shift accordingly. For optimization, only
        // consider this for the last node.
        outRect.left = (int) (outRect.left + (1 - v.getScaleX()) * sTempRect.width() / 2);
        outRect.top = (int) (outRect.top + (1 - v.getScaleY()) * sTempRect.height() / 2);

        outRect.right = outRect.left + (int) (v.getScaleX() * sTempRect.width());
        outRect.bottom = outRect.top + (int) (v.getScaleY() * sTempRect.height());
    }

    private void computeLocationRelativeToContainer(View child, Rect outRect) {
        if (child == null) {
            return;
        }

        outRect.left += child.getX();
        outRect.top += child.getY();

<<<<<<< HEAD
        if (parent != null && parent != mContainer) {
=======
        if (child.getParent() == null || !(child.getParent() instanceof View)) {
            return;
        }

        View parent = (View) child.getParent();
        if (parent != mContainer) {
>>>>>>> 904a97c6
            if (parent instanceof PagedView) {
                PagedView page = (PagedView) parent;
                outRect.left -= page.getScrollForPage(page.indexOfChild(child));
            }

            computeLocationRelativeToContainer(parent, outRect);
        }
    }
}<|MERGE_RESOLUTION|>--- conflicted
+++ resolved
@@ -59,8 +59,10 @@
 
     @Override
     public void viewToRect(View v, Rect outRect) {
-        // Using FocusedRect here allows views to provide their custom rect for drawing outline,
-        // e.g. making the Rect bigger than the content to leave some padding between view and
+        // Using FocusedRect here allows views to provide their custom rect for drawing
+        // outline,
+        // e.g. making the Rect bigger than the content to leave some padding between
+        // view and
         // outline
         v.getFocusedRect(sTempRect);
         outRect.left = sTempRect.left;
@@ -68,7 +70,8 @@
 
         computeLocationRelativeToContainer(v, outRect);
 
-        // If a view is scaled, its position will also shift accordingly. For optimization, only
+        // If a view is scaled, its position will also shift accordingly. For
+        // optimization, only
         // consider this for the last node.
         outRect.left = (int) (outRect.left + (1 - v.getScaleX()) * sTempRect.width() / 2);
         outRect.top = (int) (outRect.top + (1 - v.getScaleY()) * sTempRect.height() / 2);
@@ -85,16 +88,12 @@
         outRect.left += child.getX();
         outRect.top += child.getY();
 
-<<<<<<< HEAD
-        if (parent != null && parent != mContainer) {
-=======
         if (child.getParent() == null || !(child.getParent() instanceof View)) {
             return;
         }
 
         View parent = (View) child.getParent();
         if (parent != mContainer) {
->>>>>>> 904a97c6
             if (parent instanceof PagedView) {
                 PagedView page = (PagedView) parent;
                 outRect.left -= page.getScrollForPage(page.indexOfChild(child));
