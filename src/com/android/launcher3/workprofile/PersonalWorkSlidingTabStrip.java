/*
 * Copyright (C) 2017 The Android Open Source Project
 *
 * Licensed under the Apache License, Version 2.0 (the "License");
 * you may not use this file except in compliance with the License.
 * You may obtain a copy of the License at
 *
 *      http://www.apache.org/licenses/LICENSE-2.0
 *
 * Unless required by applicable law or agreed to in writing, software
 * distributed under the License is distributed on an "AS IS" BASIS,
 * WITHOUT WARRANTIES OR CONDITIONS OF ANY KIND, either express or implied.
 * See the License for the specific language governing permissions and
 * limitations under the License.
 */
package com.android.launcher3.workprofile;

import android.content.Context;
<<<<<<< HEAD
import android.graphics.drawable.Drawable;
=======
import android.content.res.TypedArray;
>>>>>>> fc786807
import android.util.AttributeSet;
import android.widget.Button;
import android.widget.LinearLayout;

import androidx.annotation.NonNull;
import androidx.annotation.Nullable;

<<<<<<< HEAD
=======
import com.android.launcher3.DeviceProfile;
>>>>>>> fc786807
import com.android.launcher3.R;
import com.android.launcher3.pageindicators.PageIndicator;
import com.android.launcher3.views.ActivityContext;

import app.lawnchair.font.FontManager;
import app.lawnchair.theme.color.ColorStateListTokens;
import app.lawnchair.theme.drawable.DrawableTokens;

/**
 * Supports two indicator colors, dedicated for personal and work tabs.
 */
public class PersonalWorkSlidingTabStrip extends LinearLayout implements PageIndicator {
    private final boolean mIsAlignOnIcon;
    private OnActivePageChangedListener mOnActivePageChangedListener;
    private int mLastActivePage = 0;

    public PersonalWorkSlidingTabStrip(@NonNull Context context, @Nullable AttributeSet attrs) {
        super(context, attrs);
        TypedArray typedArray = context.obtainStyledAttributes(attrs,
                R.styleable.PersonalWorkSlidingTabStrip);
        mIsAlignOnIcon = typedArray.getBoolean(
                R.styleable.PersonalWorkSlidingTabStrip_alignOnIcon, false);
        typedArray.recycle();
    }

    @Override
    protected void onFinishInflate() {
        super.onFinishInflate();

        FontManager fontManager = FontManager.INSTANCE.get(getContext());
        for (int i = 0; i < getChildCount(); i++) {
            Button tab = (Button) getChildAt(i);
            tab.setAllCaps(false);
            tab.setBackground(DrawableTokens.AllAppsTabsBackground.resolve(getContext()));
            tab.setTextColor(ColorStateListTokens.AllAppsTabText.resolve(getContext()));
            fontManager.setCustomFont(tab, R.id.font_body_medium);
        }
    }

    /**
     * Highlights tab with index pos
     */
    public void updateTabTextColor(int pos) {
        for (int i = 0; i < getChildCount(); i++) {
            Button tab = (Button) getChildAt(i);
            tab.setSelected(i == pos);
        }
    }

    @Override
    public void setScroll(int currentScroll, int totalScroll) {
    }

    @Override
    public void setActiveMarker(int activePage) {
        updateTabTextColor(activePage);
        if (mOnActivePageChangedListener != null && mLastActivePage != activePage) {
            mOnActivePageChangedListener.onActivePageChanged(activePage);
        }
        mLastActivePage = activePage;
    }

    public void setOnActivePageChangedListener(OnActivePageChangedListener listener) {
        mOnActivePageChangedListener = listener;
    }

    @Override
    public void setMarkersCount(int numMarkers) {
    }

    @Override
    public boolean hasOverlappingRendering() {
        return false;
    }

    @Override
    protected void onMeasure(int widthMeasureSpec, int heightMeasureSpec) {
        if (mIsAlignOnIcon) {
            // If any padding is not specified, restrict the width to emulate padding
            int size = MeasureSpec.getSize(widthMeasureSpec);
            size = getTabWidth(getContext(), size);
            widthMeasureSpec = MeasureSpec.makeMeasureSpec(size, MeasureSpec.EXACTLY);
        }
        super.onMeasure(widthMeasureSpec, heightMeasureSpec);
    }

    /**
     * Returns distance between left and right app icons
     */
    public static int getTabWidth(Context context, int totalWidth) {
        DeviceProfile grid = ActivityContext.lookupContext(context).getDeviceProfile();
        int iconPadding = totalWidth / grid.numShownAllAppsColumns - grid.allAppsIconSizePx;
        return totalWidth - iconPadding;
    }

    /**
     * Interface definition for a callback to be invoked when an active page has been changed.
     */
    public interface OnActivePageChangedListener {
        /** Called when the active page has been changed. */
        void onActivePageChanged(int currentActivePage);
    }
}<|MERGE_RESOLUTION|>--- conflicted
+++ resolved
@@ -16,11 +16,8 @@
 package com.android.launcher3.workprofile;
 
 import android.content.Context;
-<<<<<<< HEAD
 import android.graphics.drawable.Drawable;
-=======
 import android.content.res.TypedArray;
->>>>>>> fc786807
 import android.util.AttributeSet;
 import android.widget.Button;
 import android.widget.LinearLayout;
@@ -28,10 +25,7 @@
 import androidx.annotation.NonNull;
 import androidx.annotation.Nullable;
 
-<<<<<<< HEAD
-=======
 import com.android.launcher3.DeviceProfile;
->>>>>>> fc786807
 import com.android.launcher3.R;
 import com.android.launcher3.pageindicators.PageIndicator;
 import com.android.launcher3.views.ActivityContext;
@@ -128,7 +122,8 @@
     }
 
     /**
-     * Interface definition for a callback to be invoked when an active page has been changed.
+     * Interface definition for a callback to be invoked when an active page has
+     * been changed.
      */
     public interface OnActivePageChangedListener {
         /** Called when the active page has been changed. */
