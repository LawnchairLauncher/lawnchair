--- conflicted
+++ resolved
@@ -12,8 +12,6 @@
  * WITHOUT WARRANTIES OR CONDITIONS OF ANY KIND, either express or implied.
  * See the License for the specific language governing permissions and
  * limitations under the License.
- *
- * Modifications copyright 2021, Lawnchair
  */
 
 package com.android.launcher3.qsb;
@@ -302,11 +300,7 @@
         }
 
         public boolean isQsbEnabled() {
-<<<<<<< HEAD
-            return FeatureFlags.topQsbOnFirstScreenEnabled(getContext());
-=======
-            return FeatureFlags.QSB_ON_FIRST_SCREEN && !shouldShowFirstPageWidget();
->>>>>>> 5f635e80
+            return FeatureFlags.topQsbOnFirstScreenEnabled(getContext()) && !shouldShowFirstPageWidget();
         }
 
         protected Bundle createBindOptions() {
@@ -322,17 +316,21 @@
                 requestQsbCreate();
                 View setupButton = v.findViewById(R.id.btn_qsb_setup);
                 setupButton.setVisibility(View.VISIBLE);
-                setupButton.setOnClickListener((v2) -> requestQsbCreate());
+                setupButton.setOnClickListener((v2) -> startActivityForResult(
+                        new Intent(ACTION_APPWIDGET_BIND)
+                                .putExtra(EXTRA_APPWIDGET_ID, mQsbWidgetHost.allocateAppWidgetId())
+                                .putExtra(EXTRA_APPWIDGET_PROVIDER, mWidgetInfo.provider),
+                        REQUEST_BIND_QSB));
             }
             return v;
         }
 
         void requestQsbCreate() {
             startActivityForResult(
-                    new Intent(ACTION_APPWIDGET_BIND)
-                            .putExtra(EXTRA_APPWIDGET_ID, mQsbWidgetHost.allocateAppWidgetId())
-                            .putExtra(EXTRA_APPWIDGET_PROVIDER, mWidgetInfo.provider),
-                    REQUEST_BIND_QSB);
+                new Intent(ACTION_APPWIDGET_BIND)
+                    .putExtra(EXTRA_APPWIDGET_ID, mQsbWidgetHost.allocateAppWidgetId())
+                    .putExtra(EXTRA_APPWIDGET_PROVIDER, mWidgetInfo.provider),
+                REQUEST_BIND_QSB);
         }
 
         /**
