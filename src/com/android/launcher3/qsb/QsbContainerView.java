--- conflicted
+++ resolved
@@ -55,10 +55,13 @@
 import com.android.launcher3.widget.util.WidgetSizes;
 
 /**
- * A frame layout which contains a QSB. This internally uses fragment to bind the view, which
- * allows it to contain the logic for {@link Fragment#startActivityForResult(Intent, int)}.
+ * A frame layout which contains a QSB. This internally uses fragment to bind
+ * the view, which
+ * allows it to contain the logic for
+ * {@link Fragment#startActivityForResult(Intent, int)}.
  *
- * Note: WidgetManagerHelper can be disabled using FeatureFlags. In QSB, we should use
+ * Note: WidgetManagerHelper can be disabled using FeatureFlags. In QSB, we
+ * should use
  * AppWidgetManager directly, so that it keeps working in that case.
  */
 public class QsbContainerView extends FrameLayout {
@@ -66,7 +69,9 @@
     public static final String SEARCH_ENGINE_SETTINGS_KEY = "selected_search_engine";
 
     /**
-     * Returns the package name for user configured search provider or from searchManager
+     * Returns the package name for user configured search provider or from
+     * searchManager
+     * 
      * @param context
      * @return String
      */
@@ -86,7 +91,9 @@
     }
 
     /**
-     * returns it's AppWidgetProviderInfo using package name from getSearchWidgetPackageName
+     * returns it's AppWidgetProviderInfo using package name from
+     * getSearchWidgetPackageName
+     * 
      * @param context
      * @return AppWidgetProviderInfo
      */
@@ -103,8 +110,7 @@
 
         AppWidgetProviderInfo defaultWidgetForSearchPackage = null;
         AppWidgetManager appWidgetManager = AppWidgetManager.getInstance(context);
-        for (AppWidgetProviderInfo info :
-                appWidgetManager.getInstalledProvidersForPackage(providerPkg, null)) {
+        for (AppWidgetProviderInfo info : appWidgetManager.getInstalledProvidersForPackage(providerPkg, null)) {
             if (info.provider.getPackageName().equals(providerPkg) && info.configure == null) {
                 if ((info.widgetCategory
                         & AppWidgetProviderInfo.WIDGET_CATEGORY_SEARCHBOX) != 0) {
@@ -122,15 +128,14 @@
      */
     @WorkerThread
     @Nullable
-    public static ComponentName getSearchComponentName(@NonNull  Context context) {
-        AppWidgetProviderInfo providerInfo =
-                QsbContainerView.getSearchWidgetProviderInfo(context);
+    public static ComponentName getSearchComponentName(@NonNull Context context) {
+        AppWidgetProviderInfo providerInfo = QsbContainerView.getSearchWidgetProviderInfo(context);
         if (providerInfo != null) {
             return providerInfo.provider;
         } else {
             String pkgName = QsbContainerView.getSearchWidgetPackageName(context);
             if (pkgName != null) {
-                //we don't know the class name yet. we'll put the package name as placeholder
+                // we don't know the class name yet. we'll put the package name as placeholder
                 return new ComponentName(pkgName, pkgName);
             }
             return null;
@@ -171,7 +176,8 @@
         protected AppWidgetProviderInfo mWidgetInfo;
         private QsbWidgetHostView mQsb;
 
-        // We need to store the orientation here, due to a bug (b/64916689) that results in widgets
+        // We need to store the orientation here, due to a bug (b/64916689) that results
+        // in widgets
         // being inflated in the wrong orientation.
         private int mOrientation;
 
@@ -302,12 +308,7 @@
         }
 
         public boolean isQsbEnabled() {
-<<<<<<< HEAD
             return FeatureFlags.topQsbOnFirstScreenEnabled(getContext());
-=======
-            return FeatureFlags.QSB_ON_FIRST_SCREEN
-                    && !SHOULD_SHOW_FIRST_PAGE_WIDGET;
->>>>>>> 904a97c6
         }
 
         protected Bundle createBindOptions() {
@@ -337,9 +338,11 @@
         }
 
         /**
-         * Returns a widget with category {@link AppWidgetProviderInfo#WIDGET_CATEGORY_SEARCHBOX}
+         * Returns a widget with category
+         * {@link AppWidgetProviderInfo#WIDGET_CATEGORY_SEARCHBOX}
          * provided by the package from getSearchProviderPackageName
-         * If widgetCategory is not supported, or no such widget is found, returns the first widget
+         * If widgetCategory is not supported, or no such widget is found, returns the
+         * first widget
          * provided by the package.
          */
         @WorkerThread
@@ -396,7 +399,8 @@
     }
 
     /**
-     * Returns true if {@param original} contains all entries defined in {@param updates} and
+     * Returns true if {@param original} contains all entries defined in
+     * {@param updates} and
      * have the same value.
      * The comparison uses {@link Object#equals(Object)} to compare the values.
      */
