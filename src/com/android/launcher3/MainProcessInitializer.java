/*
 * Copyright (C) 2018 The Android Open Source Project
 *
 * Licensed under the Apache License, Version 2.0 (the "License");
 * you may not use this file except in compliance with the License.
 * You may obtain a copy of the License at
 *
 *      http://www.apache.org/licenses/LICENSE-2.0
 *
 * Unless required by applicable law or agreed to in writing, software
 * distributed under the License is distributed on an "AS IS" BASIS,
 * WITHOUT WARRANTIES OR CONDITIONS OF ANY KIND, either express or implied.
 * See the License for the specific language governing permissions and
 * limitations under the License.
 */

package com.android.launcher3;

import android.content.Context;

<<<<<<< HEAD
import ch.deletescape.lawnchair.adaptive.IconShapeManager;
import ch.deletescape.lawnchair.folder.FolderShape;
=======
import com.android.launcher3.config.FeatureFlags;
import com.android.launcher3.graphics.IconShape;
>>>>>>> c87bbeea
import com.android.launcher3.logging.FileLog;
import com.android.launcher3.util.ResourceBasedOverride;

/**
 * Utility class to handle one time initializations of the main process
 */
public class MainProcessInitializer implements ResourceBasedOverride {

    public static void initialize(Context context) {
        Overrides.getObject(
                MainProcessInitializer.class, context, R.string.main_process_initializer_class)
                .init(context);
    }

    protected void init(Context context) {
        FileLog.setDir(context.getApplicationContext().getFilesDir());
<<<<<<< HEAD
        IconShapeManager.Companion.getInstance(context);
        SessionCommitReceiver.applyDefaultUserPrefs(context);
        FolderShape.init(context);
=======
        FeatureFlags.initialize(context);
        SessionCommitReceiver.applyDefaultUserPrefs(context);
        IconShape.init(context);
>>>>>>> c87bbeea
    }
}<|MERGE_RESOLUTION|>--- conflicted
+++ resolved
@@ -18,13 +18,10 @@
 
 import android.content.Context;
 
-<<<<<<< HEAD
 import ch.deletescape.lawnchair.adaptive.IconShapeManager;
 import ch.deletescape.lawnchair.folder.FolderShape;
-=======
 import com.android.launcher3.config.FeatureFlags;
 import com.android.launcher3.graphics.IconShape;
->>>>>>> c87bbeea
 import com.android.launcher3.logging.FileLog;
 import com.android.launcher3.util.ResourceBasedOverride;
 
@@ -41,14 +38,11 @@
 
     protected void init(Context context) {
         FileLog.setDir(context.getApplicationContext().getFilesDir());
-<<<<<<< HEAD
         IconShapeManager.Companion.getInstance(context);
         SessionCommitReceiver.applyDefaultUserPrefs(context);
         FolderShape.init(context);
-=======
         FeatureFlags.initialize(context);
         SessionCommitReceiver.applyDefaultUserPrefs(context);
         IconShape.init(context);
->>>>>>> c87bbeea
     }
 }