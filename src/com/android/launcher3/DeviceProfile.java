/*
 * Copyright (C) 2008 The Android Open Source Project
 *
 * Licensed under the Apache License, Version 2.0 (the "License");
 * you may not use this file except in compliance with the License.
 * You may obtain a copy of the License at
 *
 *      http://www.apache.org/licenses/LICENSE-2.0
 *
 * Unless required by applicable law or agreed to in writing, software
 * distributed under the License is distributed on an "AS IS" BASIS,
 * WITHOUT WARRANTIES OR CONDITIONS OF ANY KIND, either express or implied.
 * See the License for the specific language governing permissions and
 * limitations under the License.
 */

package com.android.launcher3;

import android.content.Context;
import android.content.res.Configuration;
import android.content.res.Resources;
import android.graphics.Point;
import android.graphics.PointF;
import android.graphics.Rect;
import android.util.DisplayMetrics;
import android.view.Surface;
import android.view.WindowManager;
import ch.deletescape.lawnchair.LawnchairPreferences;
import com.android.launcher3.CellLayout.ContainerType;
import com.android.launcher3.graphics.IconShape;
import com.android.launcher3.icons.DotRenderer;
import com.android.launcher3.icons.IconNormalizer;

public class DeviceProfile implements LawnchairPreferences.OnPreferenceChangeListener {

    private Context mContext;

    public final InvariantDeviceProfile inv;

    // Device properties
    public final boolean isTablet;
    public final boolean isLargeTablet;
    public final boolean isPhone;
    public final boolean transposeLayoutWithOrientation;
    public boolean isTallDevice;

    // Device properties in current orientation
    public final boolean isLandscape;
    public final boolean isMultiWindowMode;

<<<<<<< HEAD
    public int widthPx;
    public int heightPx;
    public int availableWidthPx;
    public int availableHeightPx;
=======
    public final int widthPx;
    public final int heightPx;
    public final int availableWidthPx;
    public final int availableHeightPx;

    public final float aspectRatio;

>>>>>>> c87bbeea
    /**
     * The maximum amount of left/right workspace padding as a percentage of the screen width.
     * To be clear, this means that up to 7% of the screen width can be used as left padding, and
     * 7% of the screen width can be used as right padding.
     */
    private static final float MAX_HORIZONTAL_PADDING_PERCENT = 0.14f;

    private static final float TALL_DEVICE_ASPECT_RATIO_THRESHOLD = 2.0f;

    // To evenly space the icons, increase the left/right margins for tablets in portrait mode.
    private static final int PORTRAIT_TABLET_LEFT_RIGHT_PADDING_MULTIPLIER = 4;

    // Workspace
    public final int desiredWorkspaceLeftRightMarginPx;
    public int cellLayoutPaddingLeftRightPx;
    public final int cellLayoutBottomPaddingPx;
    public final int edgeMarginPx;
    public float workspaceSpringLoadShrinkFactor;
    public final int workspaceSpringLoadedBottomSpace;
    public float workspaceOptionsShrinkFactor;

    // Drag handle
    public int verticalDragHandleSizePx;
    private final int verticalDragHandleOverlapWorkspace;

    // Workspace icons
    public int iconSizePx;
    public int iconSizeOriginalPx;
    public int iconTextSizePx;
    public int iconTextSizeOriginalPx;
    public int iconDrawablePaddingPx;
    public int iconDrawablePaddingOriginalPx;

    public int cellWidthPx;
    public int cellHeightPx;
    public int workspaceCellPaddingXPx;

    public int hotseatIconSizePx;
    public int hotseatIconSizeOriginalPx;

    // Folder
    public int folderIconSizePx;
    public int folderIconOffsetYPx;

    // Drawer folder
    public int allAppsFolderIconSizePx;
    public int allAppsFolderIconOffsetYPx;

    // Folder cell
    public int folderCellWidthPx;
    public int folderCellHeightPx;

    // Drawer folder cell
    public int allAppsFolderCellWidthPx;
    public int allAppsFolderCellHeightPx;

    // Folder child
    public int folderChildIconSizePx;
    public int folderChildTextSizePx;
    public int folderChildDrawablePaddingPx;

    // Drawer folder child
    public int allAppsFolderChildIconSizePx;
    public int allAppsFolderChildTextSizePx;
    public int allAppsFolderChildDrawablePaddingPx;

    // Hotseat
    public int hotseatCellHeightPx;
    // In portrait: size = height, in landscape: size = width
    public int hotseatBarSizePx;
    public int hotseatBarTopPaddingPx;
    public int hotseatBarBottomPaddingPx;
    // Start is the side next to the nav bar, end is the side next to the workspace
    public int hotseatBarSidePaddingStartPx;
    public int hotseatBarSidePaddingEndPx;
    public int hotseatIconTextSizePx;
    public int hotseatIconTextSizeOriginalPx;

    // All apps
    public int allAppsCellHeightPx;
    public int allAppsIconSizePx;
    public int allAppsIconDrawablePaddingPx;
    public float allAppsIconTextSizePx;
    public float allAppsIconTextSizeOriginalPx;

    // Widgets
    public final PointF appWidgetScale = new PointF(1.0f, 1.0f);

    // Drop Target
    public int dropTargetBarSizePx;

    // Insets
    private final Rect mInsets = new Rect();
    public final Rect workspacePadding = new Rect();
    private final Rect mHotseatPadding = new Rect();
    // When true, nav bar is on the left side of the screen.
    private boolean mIsSeascape;

    // Notification dots
    public DotRenderer mDotRenderer;

    private final Point minSize;
    private final Point maxSize;

    private final LawnchairPreferences prefs;

    public DeviceProfile(Context context, InvariantDeviceProfile inv,
            Point minSize, Point maxSize,
            int width, int height, boolean isLandscape, boolean isMultiWindowMode) {

        widthPx = width;
        heightPx = height;
        this.inv = inv;
        this.minSize = minSize;
        this.maxSize = maxSize;
        this.isLandscape = isLandscape;
        this.isMultiWindowMode = isMultiWindowMode;

        // Determine sizes.
        widthPx = width;
        heightPx = height;
        if (isLandscape) {
            availableWidthPx = maxSize.x;
            availableHeightPx = minSize.y;
        } else {
            availableWidthPx = minSize.x;
            availableHeightPx = maxSize.y;
        }

        Resources res = context.getResources();

        // Constants from resources
        isTablet = res.getBoolean(R.bool.is_tablet);
        isLargeTablet = res.getBoolean(R.bool.is_large_tablet);
        isPhone = !isTablet && !isLargeTablet;
<<<<<<< HEAD
=======
        aspectRatio = ((float) Math.max(widthPx, heightPx)) / Math.min(widthPx, heightPx);
        boolean isTallDevice = Float.compare(aspectRatio, TALL_DEVICE_ASPECT_RATIO_THRESHOLD) >= 0;
>>>>>>> c87bbeea

        // Some more constants
        transposeLayoutWithOrientation =
                res.getBoolean(R.bool.hotseat_transpose_layout_with_orientation);

        context = getContext(context, isVerticalBarLayout()
                ? Configuration.ORIENTATION_LANDSCAPE
                : Configuration.ORIENTATION_PORTRAIT);
        mContext = context;
        res = context.getResources();

        edgeMarginPx = res.getDimensionPixelSize(R.dimen.dynamic_grid_edge_margin);
        desiredWorkspaceLeftRightMarginPx = isVerticalBarLayout() ? 0 : edgeMarginPx;
<<<<<<< HEAD
        int cellLayoutPaddingLeftRightMultiplier = !isVerticalBarLayout() && isTablet
                ? PORTRAIT_TABLET_LEFT_RIGHT_PADDING_MULTIPLIER : 1;
        cellLayoutPaddingLeftRightPx = cellLayoutPaddingLeftRightMultiplier *
                res.getDimensionPixelSize(R.dimen.dynamic_grid_cell_layout_padding);
        cellLayoutBottomPaddingPx =
                res.getDimensionPixelSize(R.dimen.dynamic_grid_cell_layout_bottom_padding);
=======

        int cellLayoutPaddingLeftRightMultiplier = !isVerticalBarLayout() && isTablet
                ? PORTRAIT_TABLET_LEFT_RIGHT_PADDING_MULTIPLIER : 1;
        int cellLayoutPadding = res.getDimensionPixelSize(R.dimen.dynamic_grid_cell_layout_padding);
        if (isLandscape) {
            cellLayoutPaddingLeftRightPx = 0;
            cellLayoutBottomPaddingPx = cellLayoutPadding;
        } else {
            cellLayoutPaddingLeftRightPx = cellLayoutPaddingLeftRightMultiplier * cellLayoutPadding;
            cellLayoutBottomPaddingPx = 0;
        }

        verticalDragHandleSizePx = res.getDimensionPixelSize(
                R.dimen.vertical_drag_handle_size);
>>>>>>> c87bbeea
        verticalDragHandleOverlapWorkspace =
                res.getDimensionPixelSize(R.dimen.vertical_drag_handle_overlap_workspace);

        iconDrawablePaddingOriginalPx =
                res.getDimensionPixelSize(R.dimen.dynamic_grid_icon_drawable_padding);
        dropTargetBarSizePx = res.getDimensionPixelSize(R.dimen.dynamic_grid_drop_target_size);
        workspaceSpringLoadedBottomSpace =
                res.getDimensionPixelSize(R.dimen.dynamic_grid_min_spring_loaded_space);

        workspaceCellPaddingXPx = res.getDimensionPixelSize(R.dimen.dynamic_grid_cell_padding_x);

<<<<<<< HEAD
        prefs = Utilities.getLawnchairPrefs(context);
        prefs.addOnPreferenceChangeListener(this, "pref_fullWidthWidgets", "pref_dockSearchBar",
                "pref_twoRowDock", "pref_compactDock", "pref_allAppsPaddingScale", "pref_dockScale",
                "pref_iconTextScaleSB", "pref_allAppsIconTextScale",
                "pref_displayNotificationCount");
=======
        hotseatBarTopPaddingPx =
                res.getDimensionPixelSize(R.dimen.dynamic_grid_hotseat_top_padding);
        hotseatBarBottomPaddingPx = (isTallDevice ? 0
                : res.getDimensionPixelSize(R.dimen.dynamic_grid_hotseat_bottom_non_tall_padding))
                + res.getDimensionPixelSize(R.dimen.dynamic_grid_hotseat_bottom_padding);
        hotseatBarSidePaddingEndPx =
                res.getDimensionPixelSize(R.dimen.dynamic_grid_hotseat_side_padding);
        // Add a bit of space between nav bar and hotseat in vertical bar layout.
        hotseatBarSidePaddingStartPx = isVerticalBarLayout() ? verticalDragHandleSizePx : 0;
        hotseatBarSizePx = ResourceUtils.pxFromDp(inv.iconSize, dm) + (isVerticalBarLayout()
                ? (hotseatBarSidePaddingStartPx + hotseatBarSidePaddingEndPx)
                : (res.getDimensionPixelSize(R.dimen.dynamic_grid_hotseat_extra_vertical_size)
                        + hotseatBarTopPaddingPx + hotseatBarBottomPaddingPx));

        // Calculate all of the remaining variables.
        updateAvailableDimensions(dm, res);

        // Now that we have all of the variables calculated, we can tune certain sizes.
        if (!isVerticalBarLayout() && isPhone && isTallDevice) {
            // We increase the hotseat size when there is extra space.
            // ie. For a display with a large aspect ratio, we can keep the icons on the workspace
            // in portrait mode closer together by adding more height to the hotseat.
            // Note: This calculation was created after noticing a pattern in the design spec.
            int extraSpace = getCellSize().y - iconSizePx - iconDrawablePaddingPx * 2
                    - verticalDragHandleSizePx;
            hotseatBarSizePx += extraSpace;
            hotseatBarBottomPaddingPx += extraSpace;

            // Recalculate the available dimensions using the new hotseat size.
            updateAvailableDimensions(dm, res);
        }
        updateWorkspacePadding();

        // This is done last, after iconSizePx is calculated above.
        mDotRenderer = new DotRenderer(iconSizePx, IconShape.getShapePath(),
                IconShape.DEFAULT_PATH_SIZE);
>>>>>>> c87bbeea
    }

    public DeviceProfile copy(Context context) {
        Point size = new Point(availableWidthPx, availableHeightPx);
        return new DeviceProfile(context, inv, size, size, widthPx, heightPx, isLandscape,
                isMultiWindowMode);
    }

    public DeviceProfile getMultiWindowProfile(Context context, Point mwSize) {
        // We take the minimum sizes of this profile and it's multi-window variant to ensure that
        // the system decor is always excluded.
        mwSize.set(Math.min(availableWidthPx, mwSize.x), Math.min(availableHeightPx, mwSize.y));

        // In multi-window mode, we can have widthPx = availableWidthPx
        // and heightPx = availableHeightPx because Launcher uses the InvariantDeviceProfiles'
        // widthPx and heightPx values where it's needed.
        DeviceProfile profile = new DeviceProfile(context, inv, mwSize, mwSize, mwSize.x, mwSize.y,
                isLandscape, true);

        // If there isn't enough vertical cell padding with the labels displayed, hide the labels.
        float workspaceCellPaddingY = profile.getCellSize().y - profile.iconSizePx
                - iconDrawablePaddingPx - profile.iconTextSizePx;
        if (workspaceCellPaddingY < profile.iconDrawablePaddingPx * 2) {
            profile.adjustToHideWorkspaceLabels();
        }

        // We use these scales to measure and layout the widgets using their full invariant profile
        // sizes and then draw them scaled and centered to fit in their multi-window mode cellspans.
        float appWidgetScaleX = (float) profile.getCellSize().x / getCellSize().x;
        float appWidgetScaleY = (float) profile.getCellSize().y / getCellSize().y;
        profile.appWidgetScale.set(appWidgetScaleX, appWidgetScaleY);
        profile.updateWorkspacePadding();

        return profile;
    }

    /**
     * Inverse of {@link #getMultiWindowProfile(Context, Point)}
     *
     * @return device profile corresponding to the current orientation in non multi-window mode.
     */
    public DeviceProfile getFullScreenProfile() {
        return isLandscape ? inv.landscapeProfile : inv.portraitProfile;
    }

    /**
     * All values which (even indirectly) depend on preferences have to be calculated here. This
     * removes the need to completely restart the launcher to apply changes. A simple recreate
     * should be enough to apply this.
     */
    @Override
    public void onValueChanged(String key, LawnchairPreferences prefs, boolean force) {
        Resources res = mContext.getResources();
        DisplayMetrics dm = res.getDisplayMetrics();

        boolean fullWidthWidgets = prefs.getAllowFullWidthWidgets();
        boolean dockSearchBar = prefs.getDockSearchBar();
        boolean dockHidden = prefs.getDockHide();
        int dockRows = prefs.getDockRowsCount();
        float dockScale = prefs.getDockScale();

        cellLayoutPaddingLeftRightPx = (!isVerticalBarLayout() && fullWidthWidgets) ? 0
                : res.getDimensionPixelSize(R.dimen.dynamic_grid_cell_layout_padding);

        float aspectRatio = ((float) Math.max(widthPx, heightPx)) / Math.min(widthPx, heightPx);
        isTallDevice = Float.compare(aspectRatio, TALL_DEVICE_ASPECT_RATIO_THRESHOLD) >= 0;

        hotseatBarTopPaddingPx =
                res.getDimensionPixelSize(dockSearchBar ?
                        R.dimen.dynamic_grid_hotseat_top_padding :
                        R.dimen.v1_dynamic_grid_hotseat_top_padding);
        int extraHotseatBottomPadding = !prefs.getDockGradientStyle() ? 0
                : res.getDimensionPixelSize(R.dimen.dynamic_grid_hotseat_bottom_non_tall_padding);
        hotseatBarBottomPaddingPx = extraHotseatBottomPadding
                + res.getDimensionPixelSize(dockSearchBar ?
                R.dimen.dynamic_grid_hotseat_bottom_padding :
                R.dimen.v1_dynamic_grid_hotseat_bottom_padding);
        hotseatBarSidePaddingEndPx =
                res.getDimensionPixelSize(R.dimen.dynamic_grid_hotseat_side_padding);
        // Add a bit of space between nav bar and hotseat.
        hotseatBarSidePaddingStartPx = res.getDimensionPixelSize(R.dimen.hotseat_navbar_padding);
        hotseatBarSizePx = isVerticalBarLayout()
                ? hotseatIconSizePx + hotseatBarSidePaddingStartPx
                + hotseatBarSidePaddingEndPx
                : res.getDimensionPixelSize(dockSearchBar ?
                        R.dimen.dynamic_grid_hotseat_size :
                        R.dimen.v1_dynamic_grid_hotseat_size) * dockRows
                        + hotseatBarTopPaddingPx + hotseatBarBottomPaddingPx;
        verticalDragHandleSizePx = res.getDimensionPixelSize(
                R.dimen.vertical_drag_handle_size);

        // Calculate all of the remaining variables.
        updateAvailableDimensions(dm, res);

        iconTextSizePx = (int) (iconTextSizeOriginalPx * prefs.getDesktopTextScale());
        allAppsIconTextSizePx = (int) (allAppsIconTextSizeOriginalPx * prefs.getDrawerTextScale());
        float dockTextScale = prefs.getDockTextScale();
        if (dockTextScale < 0) {
            hotseatIconTextSizePx = iconTextSizePx;
        } else {
            hotseatIconTextSizePx = (int) (hotseatIconTextSizeOriginalPx * dockTextScale);
        }

        // Calculate again to apply text size
        updateAvailableDimensions(dm, res);

        int extraSpaceFromY = Math.max(0, getCellSizeOriginal().y - iconSizeOriginalPx
                - iconDrawablePaddingOriginalPx * 2 - verticalDragHandleSizePx
                - extraHotseatBottomPadding);
        int extraSpaceFromScale;
        if (dockScale < 0f) {
            extraSpaceFromScale = extraSpaceFromY;
        } else {
            extraSpaceFromScale = (int) (hotseatBarSizePx * (dockScale - 1));
        }
        // Now that we have all of the variables calculated, we can tune certain sizes.
        if (!isVerticalBarLayout() && isPhone && isTallDevice) {
            // We increase the hotseat size when there is extra space.
            // ie. For a display with a large aspect ratio, we can keep the icons on the workspace
            // in portrait mode closer together by adding more height to the hotseat.
            // Note: This calculation was created after noticing a pattern in the design spec.
            int extraSpace = Utilities.boundToRange(extraSpaceFromScale, 0, extraSpaceFromY);
            hotseatBarSizePx += extraSpace;
            if (prefs.getDockGradientStyle()) {
                hotseatBarBottomPaddingPx += extraSpace;
            } else {
                hotseatBarBottomPaddingPx += extraSpace / 2;
                hotseatBarTopPaddingPx += extraSpace / 2;
            }

            // Recalculate the available dimensions using the new hotseat size.
            updateAvailableDimensions(dm, res);
            extraSpaceFromScale -= extraSpace;
        }

        if (dockHidden) {
            hotseatBarSizePx = 0;
            verticalDragHandleSizePx = 0;

            updateAvailableDimensions(dm, res);
        } else if (!isVerticalBarLayout()) {
            float adjustedDockScale = (float) extraSpaceFromScale / hotseatBarSizePx + 1;
            int qsbHeight = res.getDimensionPixelSize(R.dimen.qsb_widget_height);
            verticalDragHandleSizePx *= adjustedDockScale;
            int bottomPaddingNew = Math.max((int)(hotseatBarBottomPaddingPx * adjustedDockScale), dockSearchBar ? qsbHeight : 0);
            if (prefs.getDockGradientStyle()) {
                hotseatBarTopPaddingPx *= adjustedDockScale;
                hotseatBarBottomPaddingPx = bottomPaddingNew;
            } else {
                int difference = hotseatBarBottomPaddingPx - bottomPaddingNew;
                hotseatBarTopPaddingPx -= difference;
                hotseatBarBottomPaddingPx = bottomPaddingNew;
            }

            int minHeight = hotseatCellHeightPx * dockRows + hotseatBarBottomPaddingPx + hotseatBarTopPaddingPx;
            hotseatBarSizePx = Math.max(minHeight, (int) (hotseatBarSizePx * adjustedDockScale));
        }

        updateWorkspacePadding();

        // This is done last, after iconSizePx is calculated above.
        mBadgeRenderer = new BadgeRenderer(iconSizePx, prefs.getDisplayNotificationCount());
    }

    /**
     * Adjusts the profile so that the labels on the Workspace are hidden.
     * It is important to call this method after the All Apps variables have been set.
     */
    private void adjustToHideWorkspaceLabels() {
        iconTextSizePx = 0;
        iconDrawablePaddingPx = 0;
        cellHeightPx = iconSizePx;

        int labelRows = prefs.getDrawerLabelRows();

        // In normal cases, All Apps cell height should equal the Workspace cell height.
        // Since we are removing labels from the Workspace, we need to manually compute the
        // All Apps cell height.
        int topBottomPadding = allAppsIconDrawablePaddingPx * (isVerticalBarLayout() ? 2 : 1);
        allAppsCellHeightPx = allAppsIconSizePx + allAppsIconDrawablePaddingPx
                + Utilities.calculateTextHeight(allAppsIconTextSizePx) * labelRows
                + topBottomPadding * 2;
    }

    private void updateAvailableDimensions(DisplayMetrics dm, Resources res) {
        updateIconSize(1f, res, dm);

        // Check to see if the icons fit within the available height.  If not, then scale down.
        float usedHeight = (cellHeightPx * inv.numRows);
        int maxHeight = (availableHeightPx - getTotalWorkspacePadding().y);
        if (usedHeight > maxHeight) {
            float scale = maxHeight / usedHeight;
            updateIconSize(scale, res, dm);
        }
        updateAvailableFolderCellDimensions(dm, res);
    }

    private void updateIconSize(float scale, Resources res, DisplayMetrics dm) {
        boolean dockVisible = !prefs.getDockHide();
        int labelRowCount = prefs.getHomeLabelRows();
        int drawerLabelRowCount = prefs.getDrawerLabelRows();
        int dockLabelRowCount = prefs.getDockLabelRows();
        // Workspace
        final boolean isVerticalLayout = isVerticalBarLayout();
        float invIconSizePx = isVerticalLayout ? inv.landscapeIconSize : inv.iconSize;
<<<<<<< HEAD
        iconSizeOriginalPx = Utilities.pxFromDp(invIconSizePx, dm);
        iconSizePx = (int) (iconSizeOriginalPx * scale);
        iconTextSizeOriginalPx = (int) (Utilities.pxFromSp(inv.iconTextSize, dm) * scale);
        iconTextSizePx = (int) (iconTextSizePx * scale);
        iconDrawablePaddingPx =
                (int) (iconDrawablePaddingOriginalPx * scale) -
                        (iconTextSizeOriginalPx - iconTextSizePx);

        int textHeight = Utilities.calculateTextHeight(iconTextSizePx) * labelRowCount;
        cellHeightPx = iconSizePx + iconDrawablePaddingPx + textHeight;
=======
        iconSizePx = Math.max(1, (int) (ResourceUtils.pxFromDp(invIconSizePx, dm) * scale));
        iconTextSizePx = (int) (Utilities.pxFromSp(inv.iconTextSize, dm) * scale);
        iconDrawablePaddingPx = (int) (iconDrawablePaddingOriginalPx * scale);

        cellHeightPx = iconSizePx + iconDrawablePaddingPx
                + Utilities.calculateTextHeight(iconTextSizePx);
>>>>>>> c87bbeea
        int cellYPadding = (getCellSize().y - cellHeightPx) / 2;
        if (iconDrawablePaddingPx > cellYPadding && !isVerticalLayout
                && !isMultiWindowMode) {
            // Ensures that the label is closer to its corresponding icon. This is not an issue
            // with vertical bar layout or multi-window mode since the issue is handled separately
            // with their calls to {@link #adjustToHideWorkspaceLabels}.
            cellHeightPx -= (iconDrawablePaddingPx - cellYPadding);
            iconDrawablePaddingPx = cellYPadding;
        }
        cellWidthPx = iconSizePx + iconDrawablePaddingPx;

        // All apps
        float invAllAppsIconSizePx = isVerticalLayout ? inv.landscapeAllAppsIconSize : inv.allAppsIconSize;
        allAppsIconTextSizeOriginalPx = (int) (Utilities.pxFromSp(inv.iconTextSize, dm) * scale);
        allAppsIconTextSizePx = (int) (allAppsIconTextSizePx * scale);
        textHeight = Utilities.calculateTextHeight(allAppsIconTextSizePx) * drawerLabelRowCount;
        allAppsIconSizePx = (int) (Utilities.pxFromDp(invAllAppsIconSizePx, dm) * scale);
        allAppsIconDrawablePaddingPx = (int) (iconDrawablePaddingOriginalPx * scale) -
                (int) (allAppsIconTextSizeOriginalPx - allAppsIconTextSizePx);

        int additionalPadding = (int) (
                res.getDimensionPixelSize(R.dimen.dynamic_grid_drawer_additional_padding) * prefs
                        .getDrawerPaddingScale());
        allAppsCellHeightPx = allAppsIconSizePx + allAppsIconDrawablePaddingPx + textHeight
                + additionalPadding;

        // TODO: We might eventually also need some calculations to ensure that the label is close
        // TODO: enough to the label, but I couldn't yet figure out how to make a variant of
        // TODO: #getCellSize which properly works for all apps cells

        if (isVerticalLayout) {
            // Always hide the Workspace text with vertical bar layout.
            adjustToHideWorkspaceLabels();
        }

        // Hotseat
        float invHotseatIconSizePx = isVerticalLayout ? inv.landscapeHotseatIconSize : inv.hotseatIconSize;
        hotseatIconTextSizeOriginalPx = (int) (Utilities.pxFromSp(inv.iconTextSize, dm) * scale);
        hotseatIconTextSizePx = (int) (hotseatIconTextSizeOriginalPx * scale);
        textHeight = Utilities.calculateTextHeight(hotseatIconTextSizePx) * dockLabelRowCount;
        hotseatIconSizeOriginalPx = Utilities.pxFromDp(invHotseatIconSizePx, dm);
        hotseatIconSizePx = (int) (hotseatIconSizeOriginalPx * scale);
        if (isVerticalLayout) {
            hotseatBarSizePx =
                    hotseatIconSizePx * prefs.getDockRowsCount()
                    + hotseatBarSidePaddingStartPx + hotseatBarSidePaddingEndPx;
        }
        int additionalHeight =
                prefs.getHideDockLabels() ? 0 : (int) (textHeight + (iconDrawablePaddingOriginalPx
                        * scale));
        hotseatCellHeightPx = hotseatIconSizePx + additionalHeight;

        if (!isVerticalLayout) {
<<<<<<< HEAD
            int expectedWorkspaceHeight = availableHeightPx - (dockVisible ? hotseatBarSizePx : 0)
                    - verticalDragHandleSizePx - topWorkspacePadding;
=======
            int expectedWorkspaceHeight = availableHeightPx - hotseatBarSizePx
                    - verticalDragHandleSizePx - edgeMarginPx;
>>>>>>> c87bbeea
            float minRequiredHeight = dropTargetBarSizePx + workspaceSpringLoadedBottomSpace;
            workspaceSpringLoadShrinkFactor = Math.min(
                    res.getInteger(R.integer.config_workspaceSpringLoadShrinkPercentage) / 100.0f,
                    1 - (minRequiredHeight / expectedWorkspaceHeight));
        } else {
            workspaceSpringLoadShrinkFactor =
                    res.getInteger(R.integer.config_workspaceSpringLoadShrinkPercentage) / 100.0f;
        }
        workspaceOptionsShrinkFactor =
                res.getInteger(R.integer.config_workspaceOptionsShrinkPercentage) / 100.0f;

        // Folder icon
        folderIconSizePx = IconNormalizer.getNormalizedCircleSize(iconSizePx);
        folderIconOffsetYPx = (iconSizePx - folderIconSizePx) / 2;
        allAppsFolderIconSizePx = IconNormalizer.getNormalizedCircleSize(allAppsIconSizePx);
        allAppsFolderIconOffsetYPx = (allAppsIconSizePx - allAppsFolderIconSizePx) / 2;
    }

    private void updateAvailableFolderCellDimensions(DisplayMetrics dm, Resources res) {
        int folderBottomPanelSize = res.getDimensionPixelSize(R.dimen.folder_label_padding_top)
                + res.getDimensionPixelSize(R.dimen.folder_label_padding_bottom)
                + Utilities.calculateTextHeight(res.getDimension(R.dimen.folder_label_text_size));

        // Home Folders

        updateFolderCellSize(1f, dm, res);

        // Don't let the folder get too close to the edges of the screen.
        int folderMargin = edgeMarginPx * 2;
        Point totalWorkspacePadding = getTotalWorkspacePadding();

        // Check if the icons fit within the available height.
        float usedHeight = folderCellHeightPx * inv.numFolderRows + folderBottomPanelSize;
        int maxHeight = availableHeightPx - totalWorkspacePadding.y - folderMargin;
        float scaleY = maxHeight / usedHeight;

        // Check if the icons fit within the available width.
        float usedWidth = folderCellWidthPx * inv.numFolderColumns;
        int maxWidth = availableWidthPx - totalWorkspacePadding.x - folderMargin;
        float scaleX = maxWidth / usedWidth;

        float scale = Math.min(scaleX, scaleY);
        if (scale < 1f) {
            updateFolderCellSize(scale, dm, res);
        }

        // Drawer Folders
        updateDrawerFolderCellSize(1f, dm, res);

        // Check if the icons fit within the available height.
        usedHeight = allAppsFolderCellHeightPx * inv.numFolderRows + folderBottomPanelSize;
        maxHeight = availableHeightPx - totalWorkspacePadding.y - folderMargin;
        scaleY = maxHeight / usedHeight;

        // Check if the icons fit within the available width.
        usedWidth = allAppsFolderCellWidthPx * inv.numFolderColumns;
        maxWidth = availableWidthPx - totalWorkspacePadding.x - folderMargin;
        scaleX = maxWidth / usedWidth;

        scale = Math.min(scaleX, scaleY);
        if (scale < 1f) {
            updateDrawerFolderCellSize(scale, dm, res);
        }
    }

    private void updateFolderCellSize(float scale, DisplayMetrics dm, Resources res) {
<<<<<<< HEAD
        // Home Folders
        int folderLabelRowCount = prefs.getHomeLabelRows();
        
        folderChildIconSizePx = (int) (Utilities.pxFromDp(inv.iconSize, dm) * scale);
=======
        folderChildIconSizePx = (int) (ResourceUtils.pxFromDp(inv.iconSize, dm) * scale);
>>>>>>> c87bbeea
        folderChildTextSizePx =
                (int) (res.getDimensionPixelSize(R.dimen.folder_child_text_size) * scale);

        int textHeight = Utilities.calculateTextHeight(folderChildTextSizePx) * folderLabelRowCount;
        int cellPaddingX = (int) (res.getDimensionPixelSize(R.dimen.folder_cell_x_padding) * scale);
        int cellPaddingY = (int) (res.getDimensionPixelSize(R.dimen.folder_cell_y_padding) * scale);

        folderCellWidthPx = folderChildIconSizePx + 2 * cellPaddingX;
        folderCellHeightPx = folderChildIconSizePx + 2 * cellPaddingY + textHeight;
        folderChildDrawablePaddingPx = Math.max(0,
                (folderCellHeightPx - folderChildIconSizePx - textHeight) / 3);
    }

    private void updateDrawerFolderCellSize(float scale, DisplayMetrics dm, Resources res) {
        // Drawer folders
        int folderLabelRowCount = prefs.getHomeLabelRows();

        allAppsFolderChildIconSizePx = (int) (Utilities.pxFromDp(inv.allAppsIconSize, dm) * scale);
        allAppsFolderChildTextSizePx =
                (int) (res.getDimensionPixelSize(R.dimen.folder_child_text_size) * scale);

        int textHeight =
                Utilities.calculateTextHeight(allAppsFolderChildTextSizePx) * folderLabelRowCount;
        int cellPaddingX = (int) (res.getDimensionPixelSize(R.dimen.folder_cell_x_padding) * scale);
        int cellPaddingY = (int) (res.getDimensionPixelSize(R.dimen.folder_cell_y_padding) * scale);

        allAppsFolderCellWidthPx = allAppsFolderChildIconSizePx + 2 * cellPaddingX;
        allAppsFolderCellHeightPx = allAppsFolderChildIconSizePx + 2 * cellPaddingY + textHeight;
        allAppsFolderChildDrawablePaddingPx = Math.max(0,
                (allAppsFolderCellHeightPx - allAppsFolderChildIconSizePx - textHeight) / 3);
    }

    public void updateInsets(Rect insets) {
        mInsets.set(insets);
        updateWorkspacePadding();
    }

    /**
     * The current device insets. This is generally same as the insets being dispatched to
     * {@link Insettable} elements, but can differ if the element is using a different profile.
     */
    public Rect getInsets() {
        return mInsets;
    }

    public Point getCellSize() {
        Point result = new Point();
        // Since we are only concerned with the overall padding, layout direction does
        // not matter.
        Point padding = getTotalWorkspacePadding();
        result.x = calculateCellWidth(availableWidthPx - padding.x
                - cellLayoutPaddingLeftRightPx * 2, inv.numColumns);
        result.y = calculateCellHeight(availableHeightPx - padding.y
                - cellLayoutBottomPaddingPx, inv.numRows);
        return result;
    }

    public Point getCellSizeOriginal() {
        Point result = new Point();
        // Since we are only concerned with the overall padding, layout direction does
        // not matter.
        Point padding = getTotalWorkspacePadding();
        result.x = calculateCellWidth(availableWidthPx - padding.x
                - cellLayoutPaddingLeftRightPx * 2, inv.numColumnsOriginal);
        result.y = calculateCellHeight(availableHeightPx - padding.y
                - cellLayoutBottomPaddingPx, inv.numRowsOriginal);
        return result;
    }

    public Point getTotalWorkspacePadding() {
        updateWorkspacePadding();
        return new Point(workspacePadding.left + workspacePadding.right,
                workspacePadding.top + workspacePadding.bottom);
    }

    /**
     * Updates {@link #workspacePadding} as a result of any internal value change to reflect the
     * new workspace padding
     */
    private void updateWorkspacePadding() {
        boolean dockVisible = !prefs.getDockHide();
        Rect padding = workspacePadding;
        if (isVerticalBarLayout()) {
            padding.top = 0;
            padding.bottom = edgeMarginPx;
            if (isSeascape()) {
                padding.left = dockVisible ? hotseatBarSizePx : 0;
                padding.right = verticalDragHandleSizePx;
            } else {
                padding.left = verticalDragHandleSizePx;
                padding.right = dockVisible ? hotseatBarSizePx : 0;
            }
        } else {
            int paddingBottom = (dockVisible ? hotseatBarSizePx : 0) + verticalDragHandleSizePx
                    - verticalDragHandleOverlapWorkspace;
            if (isTablet) {
                // Pad the left and right of the workspace to ensure consistent spacing
                // between all icons
                // The amount of screen space available for left/right padding.
                int availablePaddingX = Math.max(0, widthPx - ((inv.numColumns * cellWidthPx) +
                        ((inv.numColumns - 1) * cellWidthPx)));
                availablePaddingX = (int) Math.min(availablePaddingX,
                        widthPx * MAX_HORIZONTAL_PADDING_PERCENT);
                int availablePaddingY = Math.max(0, heightPx - edgeMarginPx - paddingBottom
                        - (2 * inv.numRows * cellHeightPx) - hotseatBarTopPaddingPx
                        - hotseatBarBottomPaddingPx);
                padding.set(availablePaddingX / 2, edgeMarginPx + availablePaddingY / 2,
                        availablePaddingX / 2, paddingBottom + availablePaddingY / 2);
            } else {
                int horizontalPadding = Utilities.getLawnchairPrefs(mContext)
                        .getAllowFullWidthWidgets() ? 0 : desiredWorkspaceLeftRightMarginPx;

                // Pad the top and bottom of the workspace with search/hotseat bar sizes
<<<<<<< HEAD
                padding.set(horizontalPadding,
                        topWorkspacePadding,
                        horizontalPadding,
=======
                padding.set(desiredWorkspaceLeftRightMarginPx,
                        edgeMarginPx,
                        desiredWorkspaceLeftRightMarginPx,
>>>>>>> c87bbeea
                        paddingBottom);
            }
        }
    }

    public Rect getHotseatLayoutPadding() {
        if (isVerticalBarLayout()) {
            if (isSeascape()) {
                mHotseatPadding.set(mInsets.left + hotseatBarSidePaddingStartPx,
                        mInsets.top, hotseatBarSidePaddingEndPx, mInsets.bottom);
            } else {
                mHotseatPadding.set(hotseatBarSidePaddingEndPx, mInsets.top,
                        mInsets.right + hotseatBarSidePaddingStartPx, mInsets.bottom);
            }
        } else {

            // We want the edges of the hotseat to line up with the edges of the workspace, but the
            // icons in the hotseat are a different size, and so don't line up perfectly. To account
            // for this, we pad the left and right of the hotseat with half of the difference of a
            // workspace cell vs a hotseat cell.
            float workspaceCellWidth = (float) widthPx / inv.numColumns;
            float hotseatCellWidth = (float) widthPx / inv.numHotseatIcons;
            int hotseatAdjustment = Math.round((workspaceCellWidth - hotseatCellWidth) / 2);
            mHotseatPadding.set(
                    hotseatAdjustment + workspacePadding.left + cellLayoutPaddingLeftRightPx,
                    hotseatBarTopPaddingPx,
                    hotseatAdjustment + workspacePadding.right + cellLayoutPaddingLeftRightPx,
                    hotseatBarBottomPaddingPx + mInsets.bottom + cellLayoutBottomPaddingPx);
        }
        return mHotseatPadding;
    }

    /**
     * @return the bounds for which the open folders should be contained within
     */
    public Rect getAbsoluteOpenFolderBounds() {
        if (isVerticalBarLayout()) {
            // Folders should only appear right of the drop target bar and left of the hotseat
            return new Rect(mInsets.left + dropTargetBarSizePx + edgeMarginPx,
                    mInsets.top,
                    mInsets.left + availableWidthPx - hotseatBarSizePx - edgeMarginPx,
                    mInsets.top + availableHeightPx);
        } else {
            // Folders should only appear below the drop target bar and above the hotseat
            return new Rect(mInsets.left + edgeMarginPx,
                    mInsets.top + dropTargetBarSizePx + edgeMarginPx,
                    mInsets.left + availableWidthPx - edgeMarginPx,
                    mInsets.top + availableHeightPx - hotseatBarSizePx
                            - verticalDragHandleSizePx - edgeMarginPx);
        }
    }

    public static int calculateCellWidth(int width, int countX) {
        return width / countX;
    }
    public static int calculateCellHeight(int height, int countY) {
        return height / countY;
    }

    /**
     * When {@code true}, the device is in landscape mode and the hotseat is on the right column.
     * When {@code false}, either device is in portrait mode or the device is in landscape mode and
     * the hotseat is on the bottom row.
     */
    public boolean isVerticalBarLayout() {
        return isLandscape && transposeLayoutWithOrientation;
    }

    /**
     * Updates orientation information and returns true if it has changed from the previous value.
     */
    public boolean updateIsSeascape(WindowManager wm) {
        if (isVerticalBarLayout()) {
            boolean isSeascape = wm.getDefaultDisplay().getRotation() == Surface.ROTATION_270;
            if (mIsSeascape != isSeascape) {
                mIsSeascape = isSeascape;
                return true;
            }
        }
        return false;
    }

    public boolean isSeascape() {
        return isVerticalBarLayout() && mIsSeascape;
    }

    public boolean shouldFadeAdjacentWorkspaceScreens() {
        return isVerticalBarLayout() || isLargeTablet;
    }

    public int getCellHeight(@ContainerType int containerType) {
        switch (containerType) {
            case CellLayout.WORKSPACE:
                return cellHeightPx;
            case CellLayout.FOLDER:
                return folderCellHeightPx;
            case CellLayout.HOTSEAT:
                return hotseatCellHeightPx;
            default:
                // ??
                return 0;
        }
    }

    private static Context getContext(Context c, int orientation) {
        Configuration context = new Configuration(c.getResources().getConfiguration());
        context.orientation = orientation;
        return c.createConfigurationContext(context);
    }

    /**
     * Callback when a component changes the DeviceProfile associated with it, as a result of
     * configuration change
     */
    public interface OnDeviceProfileChangeListener {

        /**
         * Called when the device profile is reassigned. Note that for layout and measurements, it
         * is sufficient to listen for inset changes. Use this callback when you need to perform
         * a one time operation.
         */
        void onDeviceProfileChanged(DeviceProfile dp);
    }
}<|MERGE_RESOLUTION|>--- conflicted
+++ resolved
@@ -25,15 +25,14 @@
 import android.util.DisplayMetrics;
 import android.view.Surface;
 import android.view.WindowManager;
-import ch.deletescape.lawnchair.LawnchairPreferences;
+
 import com.android.launcher3.CellLayout.ContainerType;
+import com.android.launcher3.config.FeatureFlags;
 import com.android.launcher3.graphics.IconShape;
 import com.android.launcher3.icons.DotRenderer;
 import com.android.launcher3.icons.IconNormalizer;
 
-public class DeviceProfile implements LawnchairPreferences.OnPreferenceChangeListener {
-
-    private Context mContext;
+public class DeviceProfile {
 
     public final InvariantDeviceProfile inv;
 
@@ -42,18 +41,11 @@
     public final boolean isLargeTablet;
     public final boolean isPhone;
     public final boolean transposeLayoutWithOrientation;
-    public boolean isTallDevice;
 
     // Device properties in current orientation
     public final boolean isLandscape;
     public final boolean isMultiWindowMode;
 
-<<<<<<< HEAD
-    public int widthPx;
-    public int heightPx;
-    public int availableWidthPx;
-    public int availableHeightPx;
-=======
     public final int widthPx;
     public final int heightPx;
     public final int availableWidthPx;
@@ -61,7 +53,6 @@
 
     public final float aspectRatio;
 
->>>>>>> c87bbeea
     /**
      * The maximum amount of left/right workspace padding as a percentage of the screen width.
      * To be clear, this means that up to 7% of the screen width can be used as left padding, and
@@ -76,22 +67,19 @@
 
     // Workspace
     public final int desiredWorkspaceLeftRightMarginPx;
-    public int cellLayoutPaddingLeftRightPx;
+    public final int cellLayoutPaddingLeftRightPx;
     public final int cellLayoutBottomPaddingPx;
     public final int edgeMarginPx;
     public float workspaceSpringLoadShrinkFactor;
     public final int workspaceSpringLoadedBottomSpace;
-    public float workspaceOptionsShrinkFactor;
 
     // Drag handle
-    public int verticalDragHandleSizePx;
+    public final int verticalDragHandleSizePx;
     private final int verticalDragHandleOverlapWorkspace;
 
     // Workspace icons
     public int iconSizePx;
-    public int iconSizeOriginalPx;
     public int iconTextSizePx;
-    public int iconTextSizeOriginalPx;
     public int iconDrawablePaddingPx;
     public int iconDrawablePaddingOriginalPx;
 
@@ -99,53 +87,34 @@
     public int cellHeightPx;
     public int workspaceCellPaddingXPx;
 
-    public int hotseatIconSizePx;
-    public int hotseatIconSizeOriginalPx;
-
     // Folder
     public int folderIconSizePx;
     public int folderIconOffsetYPx;
 
-    // Drawer folder
-    public int allAppsFolderIconSizePx;
-    public int allAppsFolderIconOffsetYPx;
-
     // Folder cell
     public int folderCellWidthPx;
     public int folderCellHeightPx;
-
-    // Drawer folder cell
-    public int allAppsFolderCellWidthPx;
-    public int allAppsFolderCellHeightPx;
 
     // Folder child
     public int folderChildIconSizePx;
     public int folderChildTextSizePx;
     public int folderChildDrawablePaddingPx;
 
-    // Drawer folder child
-    public int allAppsFolderChildIconSizePx;
-    public int allAppsFolderChildTextSizePx;
-    public int allAppsFolderChildDrawablePaddingPx;
-
     // Hotseat
     public int hotseatCellHeightPx;
     // In portrait: size = height, in landscape: size = width
     public int hotseatBarSizePx;
-    public int hotseatBarTopPaddingPx;
+    public final int hotseatBarTopPaddingPx;
     public int hotseatBarBottomPaddingPx;
     // Start is the side next to the nav bar, end is the side next to the workspace
-    public int hotseatBarSidePaddingStartPx;
-    public int hotseatBarSidePaddingEndPx;
-    public int hotseatIconTextSizePx;
-    public int hotseatIconTextSizeOriginalPx;
+    public final int hotseatBarSidePaddingStartPx;
+    public final int hotseatBarSidePaddingEndPx;
 
     // All apps
     public int allAppsCellHeightPx;
     public int allAppsIconSizePx;
     public int allAppsIconDrawablePaddingPx;
     public float allAppsIconTextSizePx;
-    public float allAppsIconTextSizeOriginalPx;
 
     // Widgets
     public final PointF appWidgetScale = new PointF(1.0f, 1.0f);
@@ -163,20 +132,11 @@
     // Notification dots
     public DotRenderer mDotRenderer;
 
-    private final Point minSize;
-    private final Point maxSize;
-
-    private final LawnchairPreferences prefs;
-
     public DeviceProfile(Context context, InvariantDeviceProfile inv,
             Point minSize, Point maxSize,
             int width, int height, boolean isLandscape, boolean isMultiWindowMode) {
 
-        widthPx = width;
-        heightPx = height;
         this.inv = inv;
-        this.minSize = minSize;
-        this.maxSize = maxSize;
         this.isLandscape = isLandscape;
         this.isMultiWindowMode = isMultiWindowMode;
 
@@ -192,16 +152,14 @@
         }
 
         Resources res = context.getResources();
+        DisplayMetrics dm = res.getDisplayMetrics();
 
         // Constants from resources
         isTablet = res.getBoolean(R.bool.is_tablet);
         isLargeTablet = res.getBoolean(R.bool.is_large_tablet);
         isPhone = !isTablet && !isLargeTablet;
-<<<<<<< HEAD
-=======
         aspectRatio = ((float) Math.max(widthPx, heightPx)) / Math.min(widthPx, heightPx);
         boolean isTallDevice = Float.compare(aspectRatio, TALL_DEVICE_ASPECT_RATIO_THRESHOLD) >= 0;
->>>>>>> c87bbeea
 
         // Some more constants
         transposeLayoutWithOrientation =
@@ -210,19 +168,10 @@
         context = getContext(context, isVerticalBarLayout()
                 ? Configuration.ORIENTATION_LANDSCAPE
                 : Configuration.ORIENTATION_PORTRAIT);
-        mContext = context;
         res = context.getResources();
 
         edgeMarginPx = res.getDimensionPixelSize(R.dimen.dynamic_grid_edge_margin);
         desiredWorkspaceLeftRightMarginPx = isVerticalBarLayout() ? 0 : edgeMarginPx;
-<<<<<<< HEAD
-        int cellLayoutPaddingLeftRightMultiplier = !isVerticalBarLayout() && isTablet
-                ? PORTRAIT_TABLET_LEFT_RIGHT_PADDING_MULTIPLIER : 1;
-        cellLayoutPaddingLeftRightPx = cellLayoutPaddingLeftRightMultiplier *
-                res.getDimensionPixelSize(R.dimen.dynamic_grid_cell_layout_padding);
-        cellLayoutBottomPaddingPx =
-                res.getDimensionPixelSize(R.dimen.dynamic_grid_cell_layout_bottom_padding);
-=======
 
         int cellLayoutPaddingLeftRightMultiplier = !isVerticalBarLayout() && isTablet
                 ? PORTRAIT_TABLET_LEFT_RIGHT_PADDING_MULTIPLIER : 1;
@@ -237,7 +186,6 @@
 
         verticalDragHandleSizePx = res.getDimensionPixelSize(
                 R.dimen.vertical_drag_handle_size);
->>>>>>> c87bbeea
         verticalDragHandleOverlapWorkspace =
                 res.getDimensionPixelSize(R.dimen.vertical_drag_handle_overlap_workspace);
 
@@ -249,13 +197,6 @@
 
         workspaceCellPaddingXPx = res.getDimensionPixelSize(R.dimen.dynamic_grid_cell_padding_x);
 
-<<<<<<< HEAD
-        prefs = Utilities.getLawnchairPrefs(context);
-        prefs.addOnPreferenceChangeListener(this, "pref_fullWidthWidgets", "pref_dockSearchBar",
-                "pref_twoRowDock", "pref_compactDock", "pref_allAppsPaddingScale", "pref_dockScale",
-                "pref_iconTextScaleSB", "pref_allAppsIconTextScale",
-                "pref_displayNotificationCount");
-=======
         hotseatBarTopPaddingPx =
                 res.getDimensionPixelSize(R.dimen.dynamic_grid_hotseat_top_padding);
         hotseatBarBottomPaddingPx = (isTallDevice ? 0
@@ -292,7 +233,6 @@
         // This is done last, after iconSizePx is calculated above.
         mDotRenderer = new DotRenderer(iconSizePx, IconShape.getShapePath(),
                 IconShape.DEFAULT_PATH_SIZE);
->>>>>>> c87bbeea
     }
 
     public DeviceProfile copy(Context context) {
@@ -331,130 +271,10 @@
 
     /**
      * Inverse of {@link #getMultiWindowProfile(Context, Point)}
-     *
      * @return device profile corresponding to the current orientation in non multi-window mode.
      */
     public DeviceProfile getFullScreenProfile() {
         return isLandscape ? inv.landscapeProfile : inv.portraitProfile;
-    }
-
-    /**
-     * All values which (even indirectly) depend on preferences have to be calculated here. This
-     * removes the need to completely restart the launcher to apply changes. A simple recreate
-     * should be enough to apply this.
-     */
-    @Override
-    public void onValueChanged(String key, LawnchairPreferences prefs, boolean force) {
-        Resources res = mContext.getResources();
-        DisplayMetrics dm = res.getDisplayMetrics();
-
-        boolean fullWidthWidgets = prefs.getAllowFullWidthWidgets();
-        boolean dockSearchBar = prefs.getDockSearchBar();
-        boolean dockHidden = prefs.getDockHide();
-        int dockRows = prefs.getDockRowsCount();
-        float dockScale = prefs.getDockScale();
-
-        cellLayoutPaddingLeftRightPx = (!isVerticalBarLayout() && fullWidthWidgets) ? 0
-                : res.getDimensionPixelSize(R.dimen.dynamic_grid_cell_layout_padding);
-
-        float aspectRatio = ((float) Math.max(widthPx, heightPx)) / Math.min(widthPx, heightPx);
-        isTallDevice = Float.compare(aspectRatio, TALL_DEVICE_ASPECT_RATIO_THRESHOLD) >= 0;
-
-        hotseatBarTopPaddingPx =
-                res.getDimensionPixelSize(dockSearchBar ?
-                        R.dimen.dynamic_grid_hotseat_top_padding :
-                        R.dimen.v1_dynamic_grid_hotseat_top_padding);
-        int extraHotseatBottomPadding = !prefs.getDockGradientStyle() ? 0
-                : res.getDimensionPixelSize(R.dimen.dynamic_grid_hotseat_bottom_non_tall_padding);
-        hotseatBarBottomPaddingPx = extraHotseatBottomPadding
-                + res.getDimensionPixelSize(dockSearchBar ?
-                R.dimen.dynamic_grid_hotseat_bottom_padding :
-                R.dimen.v1_dynamic_grid_hotseat_bottom_padding);
-        hotseatBarSidePaddingEndPx =
-                res.getDimensionPixelSize(R.dimen.dynamic_grid_hotseat_side_padding);
-        // Add a bit of space between nav bar and hotseat.
-        hotseatBarSidePaddingStartPx = res.getDimensionPixelSize(R.dimen.hotseat_navbar_padding);
-        hotseatBarSizePx = isVerticalBarLayout()
-                ? hotseatIconSizePx + hotseatBarSidePaddingStartPx
-                + hotseatBarSidePaddingEndPx
-                : res.getDimensionPixelSize(dockSearchBar ?
-                        R.dimen.dynamic_grid_hotseat_size :
-                        R.dimen.v1_dynamic_grid_hotseat_size) * dockRows
-                        + hotseatBarTopPaddingPx + hotseatBarBottomPaddingPx;
-        verticalDragHandleSizePx = res.getDimensionPixelSize(
-                R.dimen.vertical_drag_handle_size);
-
-        // Calculate all of the remaining variables.
-        updateAvailableDimensions(dm, res);
-
-        iconTextSizePx = (int) (iconTextSizeOriginalPx * prefs.getDesktopTextScale());
-        allAppsIconTextSizePx = (int) (allAppsIconTextSizeOriginalPx * prefs.getDrawerTextScale());
-        float dockTextScale = prefs.getDockTextScale();
-        if (dockTextScale < 0) {
-            hotseatIconTextSizePx = iconTextSizePx;
-        } else {
-            hotseatIconTextSizePx = (int) (hotseatIconTextSizeOriginalPx * dockTextScale);
-        }
-
-        // Calculate again to apply text size
-        updateAvailableDimensions(dm, res);
-
-        int extraSpaceFromY = Math.max(0, getCellSizeOriginal().y - iconSizeOriginalPx
-                - iconDrawablePaddingOriginalPx * 2 - verticalDragHandleSizePx
-                - extraHotseatBottomPadding);
-        int extraSpaceFromScale;
-        if (dockScale < 0f) {
-            extraSpaceFromScale = extraSpaceFromY;
-        } else {
-            extraSpaceFromScale = (int) (hotseatBarSizePx * (dockScale - 1));
-        }
-        // Now that we have all of the variables calculated, we can tune certain sizes.
-        if (!isVerticalBarLayout() && isPhone && isTallDevice) {
-            // We increase the hotseat size when there is extra space.
-            // ie. For a display with a large aspect ratio, we can keep the icons on the workspace
-            // in portrait mode closer together by adding more height to the hotseat.
-            // Note: This calculation was created after noticing a pattern in the design spec.
-            int extraSpace = Utilities.boundToRange(extraSpaceFromScale, 0, extraSpaceFromY);
-            hotseatBarSizePx += extraSpace;
-            if (prefs.getDockGradientStyle()) {
-                hotseatBarBottomPaddingPx += extraSpace;
-            } else {
-                hotseatBarBottomPaddingPx += extraSpace / 2;
-                hotseatBarTopPaddingPx += extraSpace / 2;
-            }
-
-            // Recalculate the available dimensions using the new hotseat size.
-            updateAvailableDimensions(dm, res);
-            extraSpaceFromScale -= extraSpace;
-        }
-
-        if (dockHidden) {
-            hotseatBarSizePx = 0;
-            verticalDragHandleSizePx = 0;
-
-            updateAvailableDimensions(dm, res);
-        } else if (!isVerticalBarLayout()) {
-            float adjustedDockScale = (float) extraSpaceFromScale / hotseatBarSizePx + 1;
-            int qsbHeight = res.getDimensionPixelSize(R.dimen.qsb_widget_height);
-            verticalDragHandleSizePx *= adjustedDockScale;
-            int bottomPaddingNew = Math.max((int)(hotseatBarBottomPaddingPx * adjustedDockScale), dockSearchBar ? qsbHeight : 0);
-            if (prefs.getDockGradientStyle()) {
-                hotseatBarTopPaddingPx *= adjustedDockScale;
-                hotseatBarBottomPaddingPx = bottomPaddingNew;
-            } else {
-                int difference = hotseatBarBottomPaddingPx - bottomPaddingNew;
-                hotseatBarTopPaddingPx -= difference;
-                hotseatBarBottomPaddingPx = bottomPaddingNew;
-            }
-
-            int minHeight = hotseatCellHeightPx * dockRows + hotseatBarBottomPaddingPx + hotseatBarTopPaddingPx;
-            hotseatBarSizePx = Math.max(minHeight, (int) (hotseatBarSizePx * adjustedDockScale));
-        }
-
-        updateWorkspacePadding();
-
-        // This is done last, after iconSizePx is calculated above.
-        mBadgeRenderer = new BadgeRenderer(iconSizePx, prefs.getDisplayNotificationCount());
     }
 
     /**
@@ -465,15 +285,13 @@
         iconTextSizePx = 0;
         iconDrawablePaddingPx = 0;
         cellHeightPx = iconSizePx;
-
-        int labelRows = prefs.getDrawerLabelRows();
 
         // In normal cases, All Apps cell height should equal the Workspace cell height.
         // Since we are removing labels from the Workspace, we need to manually compute the
         // All Apps cell height.
         int topBottomPadding = allAppsIconDrawablePaddingPx * (isVerticalBarLayout() ? 2 : 1);
         allAppsCellHeightPx = allAppsIconSizePx + allAppsIconDrawablePaddingPx
-                + Utilities.calculateTextHeight(allAppsIconTextSizePx) * labelRows
+                + Utilities.calculateTextHeight(allAppsIconTextSizePx)
                 + topBottomPadding * 2;
     }
 
@@ -491,32 +309,15 @@
     }
 
     private void updateIconSize(float scale, Resources res, DisplayMetrics dm) {
-        boolean dockVisible = !prefs.getDockHide();
-        int labelRowCount = prefs.getHomeLabelRows();
-        int drawerLabelRowCount = prefs.getDrawerLabelRows();
-        int dockLabelRowCount = prefs.getDockLabelRows();
         // Workspace
         final boolean isVerticalLayout = isVerticalBarLayout();
         float invIconSizePx = isVerticalLayout ? inv.landscapeIconSize : inv.iconSize;
-<<<<<<< HEAD
-        iconSizeOriginalPx = Utilities.pxFromDp(invIconSizePx, dm);
-        iconSizePx = (int) (iconSizeOriginalPx * scale);
-        iconTextSizeOriginalPx = (int) (Utilities.pxFromSp(inv.iconTextSize, dm) * scale);
-        iconTextSizePx = (int) (iconTextSizePx * scale);
-        iconDrawablePaddingPx =
-                (int) (iconDrawablePaddingOriginalPx * scale) -
-                        (iconTextSizeOriginalPx - iconTextSizePx);
-
-        int textHeight = Utilities.calculateTextHeight(iconTextSizePx) * labelRowCount;
-        cellHeightPx = iconSizePx + iconDrawablePaddingPx + textHeight;
-=======
         iconSizePx = Math.max(1, (int) (ResourceUtils.pxFromDp(invIconSizePx, dm) * scale));
         iconTextSizePx = (int) (Utilities.pxFromSp(inv.iconTextSize, dm) * scale);
         iconDrawablePaddingPx = (int) (iconDrawablePaddingOriginalPx * scale);
 
         cellHeightPx = iconSizePx + iconDrawablePaddingPx
                 + Utilities.calculateTextHeight(iconTextSizePx);
->>>>>>> c87bbeea
         int cellYPadding = (getCellSize().y - cellHeightPx) / 2;
         if (iconDrawablePaddingPx > cellYPadding && !isVerticalLayout
                 && !isMultiWindowMode) {
@@ -529,23 +330,10 @@
         cellWidthPx = iconSizePx + iconDrawablePaddingPx;
 
         // All apps
-        float invAllAppsIconSizePx = isVerticalLayout ? inv.landscapeAllAppsIconSize : inv.allAppsIconSize;
-        allAppsIconTextSizeOriginalPx = (int) (Utilities.pxFromSp(inv.iconTextSize, dm) * scale);
-        allAppsIconTextSizePx = (int) (allAppsIconTextSizePx * scale);
-        textHeight = Utilities.calculateTextHeight(allAppsIconTextSizePx) * drawerLabelRowCount;
-        allAppsIconSizePx = (int) (Utilities.pxFromDp(invAllAppsIconSizePx, dm) * scale);
-        allAppsIconDrawablePaddingPx = (int) (iconDrawablePaddingOriginalPx * scale) -
-                (int) (allAppsIconTextSizeOriginalPx - allAppsIconTextSizePx);
-
-        int additionalPadding = (int) (
-                res.getDimensionPixelSize(R.dimen.dynamic_grid_drawer_additional_padding) * prefs
-                        .getDrawerPaddingScale());
-        allAppsCellHeightPx = allAppsIconSizePx + allAppsIconDrawablePaddingPx + textHeight
-                + additionalPadding;
-
-        // TODO: We might eventually also need some calculations to ensure that the label is close
-        // TODO: enough to the label, but I couldn't yet figure out how to make a variant of
-        // TODO: #getCellSize which properly works for all apps cells
+        allAppsIconTextSizePx = iconTextSizePx;
+        allAppsIconSizePx = iconSizePx;
+        allAppsIconDrawablePaddingPx = iconDrawablePaddingPx;
+        allAppsCellHeightPx = getCellSize().y;
 
         if (isVerticalLayout) {
             // Always hide the Workspace text with vertical bar layout.
@@ -553,30 +341,15 @@
         }
 
         // Hotseat
-        float invHotseatIconSizePx = isVerticalLayout ? inv.landscapeHotseatIconSize : inv.hotseatIconSize;
-        hotseatIconTextSizeOriginalPx = (int) (Utilities.pxFromSp(inv.iconTextSize, dm) * scale);
-        hotseatIconTextSizePx = (int) (hotseatIconTextSizeOriginalPx * scale);
-        textHeight = Utilities.calculateTextHeight(hotseatIconTextSizePx) * dockLabelRowCount;
-        hotseatIconSizeOriginalPx = Utilities.pxFromDp(invHotseatIconSizePx, dm);
-        hotseatIconSizePx = (int) (hotseatIconSizeOriginalPx * scale);
         if (isVerticalLayout) {
-            hotseatBarSizePx =
-                    hotseatIconSizePx * prefs.getDockRowsCount()
-                    + hotseatBarSidePaddingStartPx + hotseatBarSidePaddingEndPx;
-        }
-        int additionalHeight =
-                prefs.getHideDockLabels() ? 0 : (int) (textHeight + (iconDrawablePaddingOriginalPx
-                        * scale));
-        hotseatCellHeightPx = hotseatIconSizePx + additionalHeight;
+            hotseatBarSizePx = iconSizePx + hotseatBarSidePaddingStartPx
+                    + hotseatBarSidePaddingEndPx;
+        }
+        hotseatCellHeightPx = iconSizePx;
 
         if (!isVerticalLayout) {
-<<<<<<< HEAD
-            int expectedWorkspaceHeight = availableHeightPx - (dockVisible ? hotseatBarSizePx : 0)
-                    - verticalDragHandleSizePx - topWorkspacePadding;
-=======
             int expectedWorkspaceHeight = availableHeightPx - hotseatBarSizePx
                     - verticalDragHandleSizePx - edgeMarginPx;
->>>>>>> c87bbeea
             float minRequiredHeight = dropTargetBarSizePx + workspaceSpringLoadedBottomSpace;
             workspaceSpringLoadShrinkFactor = Math.min(
                     res.getInteger(R.integer.config_workspaceSpringLoadShrinkPercentage) / 100.0f,
@@ -585,14 +358,10 @@
             workspaceSpringLoadShrinkFactor =
                     res.getInteger(R.integer.config_workspaceSpringLoadShrinkPercentage) / 100.0f;
         }
-        workspaceOptionsShrinkFactor =
-                res.getInteger(R.integer.config_workspaceOptionsShrinkPercentage) / 100.0f;
 
         // Folder icon
         folderIconSizePx = IconNormalizer.getNormalizedCircleSize(iconSizePx);
         folderIconOffsetYPx = (iconSizePx - folderIconSizePx) / 2;
-        allAppsFolderIconSizePx = IconNormalizer.getNormalizedCircleSize(allAppsIconSizePx);
-        allAppsFolderIconOffsetYPx = (allAppsIconSizePx - allAppsFolderIconSizePx) / 2;
     }
 
     private void updateAvailableFolderCellDimensions(DisplayMetrics dm, Resources res) {
@@ -600,8 +369,6 @@
                 + res.getDimensionPixelSize(R.dimen.folder_label_padding_bottom)
                 + Utilities.calculateTextHeight(res.getDimension(R.dimen.folder_label_text_size));
 
-        // Home Folders
-
         updateFolderCellSize(1f, dm, res);
 
         // Don't let the folder get too close to the edges of the screen.
@@ -622,39 +389,14 @@
         if (scale < 1f) {
             updateFolderCellSize(scale, dm, res);
         }
-
-        // Drawer Folders
-        updateDrawerFolderCellSize(1f, dm, res);
-
-        // Check if the icons fit within the available height.
-        usedHeight = allAppsFolderCellHeightPx * inv.numFolderRows + folderBottomPanelSize;
-        maxHeight = availableHeightPx - totalWorkspacePadding.y - folderMargin;
-        scaleY = maxHeight / usedHeight;
-
-        // Check if the icons fit within the available width.
-        usedWidth = allAppsFolderCellWidthPx * inv.numFolderColumns;
-        maxWidth = availableWidthPx - totalWorkspacePadding.x - folderMargin;
-        scaleX = maxWidth / usedWidth;
-
-        scale = Math.min(scaleX, scaleY);
-        if (scale < 1f) {
-            updateDrawerFolderCellSize(scale, dm, res);
-        }
     }
 
     private void updateFolderCellSize(float scale, DisplayMetrics dm, Resources res) {
-<<<<<<< HEAD
-        // Home Folders
-        int folderLabelRowCount = prefs.getHomeLabelRows();
-        
-        folderChildIconSizePx = (int) (Utilities.pxFromDp(inv.iconSize, dm) * scale);
-=======
         folderChildIconSizePx = (int) (ResourceUtils.pxFromDp(inv.iconSize, dm) * scale);
->>>>>>> c87bbeea
         folderChildTextSizePx =
                 (int) (res.getDimensionPixelSize(R.dimen.folder_child_text_size) * scale);
 
-        int textHeight = Utilities.calculateTextHeight(folderChildTextSizePx) * folderLabelRowCount;
+        int textHeight = Utilities.calculateTextHeight(folderChildTextSizePx);
         int cellPaddingX = (int) (res.getDimensionPixelSize(R.dimen.folder_cell_x_padding) * scale);
         int cellPaddingY = (int) (res.getDimensionPixelSize(R.dimen.folder_cell_y_padding) * scale);
 
@@ -662,25 +404,6 @@
         folderCellHeightPx = folderChildIconSizePx + 2 * cellPaddingY + textHeight;
         folderChildDrawablePaddingPx = Math.max(0,
                 (folderCellHeightPx - folderChildIconSizePx - textHeight) / 3);
-    }
-
-    private void updateDrawerFolderCellSize(float scale, DisplayMetrics dm, Resources res) {
-        // Drawer folders
-        int folderLabelRowCount = prefs.getHomeLabelRows();
-
-        allAppsFolderChildIconSizePx = (int) (Utilities.pxFromDp(inv.allAppsIconSize, dm) * scale);
-        allAppsFolderChildTextSizePx =
-                (int) (res.getDimensionPixelSize(R.dimen.folder_child_text_size) * scale);
-
-        int textHeight =
-                Utilities.calculateTextHeight(allAppsFolderChildTextSizePx) * folderLabelRowCount;
-        int cellPaddingX = (int) (res.getDimensionPixelSize(R.dimen.folder_cell_x_padding) * scale);
-        int cellPaddingY = (int) (res.getDimensionPixelSize(R.dimen.folder_cell_y_padding) * scale);
-
-        allAppsFolderCellWidthPx = allAppsFolderChildIconSizePx + 2 * cellPaddingX;
-        allAppsFolderCellHeightPx = allAppsFolderChildIconSizePx + 2 * cellPaddingY + textHeight;
-        allAppsFolderChildDrawablePaddingPx = Math.max(0,
-                (allAppsFolderCellHeightPx - allAppsFolderChildIconSizePx - textHeight) / 3);
     }
 
     public void updateInsets(Rect insets) {
@@ -708,18 +431,6 @@
         return result;
     }
 
-    public Point getCellSizeOriginal() {
-        Point result = new Point();
-        // Since we are only concerned with the overall padding, layout direction does
-        // not matter.
-        Point padding = getTotalWorkspacePadding();
-        result.x = calculateCellWidth(availableWidthPx - padding.x
-                - cellLayoutPaddingLeftRightPx * 2, inv.numColumnsOriginal);
-        result.y = calculateCellHeight(availableHeightPx - padding.y
-                - cellLayoutBottomPaddingPx, inv.numRowsOriginal);
-        return result;
-    }
-
     public Point getTotalWorkspacePadding() {
         updateWorkspacePadding();
         return new Point(workspacePadding.left + workspacePadding.right,
@@ -731,20 +442,19 @@
      * new workspace padding
      */
     private void updateWorkspacePadding() {
-        boolean dockVisible = !prefs.getDockHide();
         Rect padding = workspacePadding;
         if (isVerticalBarLayout()) {
             padding.top = 0;
             padding.bottom = edgeMarginPx;
             if (isSeascape()) {
-                padding.left = dockVisible ? hotseatBarSizePx : 0;
+                padding.left = hotseatBarSizePx;
                 padding.right = verticalDragHandleSizePx;
             } else {
                 padding.left = verticalDragHandleSizePx;
-                padding.right = dockVisible ? hotseatBarSizePx : 0;
+                padding.right = hotseatBarSizePx;
             }
         } else {
-            int paddingBottom = (dockVisible ? hotseatBarSizePx : 0) + verticalDragHandleSizePx
+            int paddingBottom = hotseatBarSizePx + verticalDragHandleSizePx
                     - verticalDragHandleOverlapWorkspace;
             if (isTablet) {
                 // Pad the left and right of the workspace to ensure consistent spacing
@@ -760,19 +470,10 @@
                 padding.set(availablePaddingX / 2, edgeMarginPx + availablePaddingY / 2,
                         availablePaddingX / 2, paddingBottom + availablePaddingY / 2);
             } else {
-                int horizontalPadding = Utilities.getLawnchairPrefs(mContext)
-                        .getAllowFullWidthWidgets() ? 0 : desiredWorkspaceLeftRightMarginPx;
-
                 // Pad the top and bottom of the workspace with search/hotseat bar sizes
-<<<<<<< HEAD
-                padding.set(horizontalPadding,
-                        topWorkspacePadding,
-                        horizontalPadding,
-=======
                 padding.set(desiredWorkspaceLeftRightMarginPx,
                         edgeMarginPx,
                         desiredWorkspaceLeftRightMarginPx,
->>>>>>> c87bbeea
                         paddingBottom);
             }
         }
