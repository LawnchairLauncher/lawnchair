--- conflicted
+++ resolved
@@ -24,11 +24,8 @@
 import android.graphics.Point;
 import android.graphics.PointF;
 import android.graphics.Rect;
-<<<<<<< HEAD
 import android.util.DisplayMetrics;
 import android.util.Log;
-=======
->>>>>>> 7b96ec1f
 import android.view.Surface;
 
 import ch.deletescape.lawnchair.LawnchairPreferences;
@@ -153,18 +150,12 @@
     public DotRenderer mDotRendererWorkSpace;
     public DotRenderer mDotRendererAllApps;
 
-<<<<<<< HEAD
     private LawnchairPreferences prefs;
 
-    public DeviceProfile(Context context, InvariantDeviceProfile inv,
-            Point minSize, Point maxSize,
-            int width, int height, boolean isLandscape, boolean isMultiWindowMode) {
-=======
     DeviceProfile(Context context, InvariantDeviceProfile inv, DefaultDisplay.Info info,
             Point minSize, Point maxSize, int width, int height, boolean isLandscape,
             boolean isMultiWindowMode, boolean transposeLayoutWithOrientation,
             Point windowPosition) {
->>>>>>> 7b96ec1f
 
         prefs = Utilities.getLawnchairPrefs(context);
 
@@ -262,14 +253,9 @@
         hotseatBarSidePaddingEndPx =
                 res.getDimensionPixelSize(hotseatSidePaddingRes);
         // Add a bit of space between nav bar and hotseat in vertical bar layout.
-<<<<<<< HEAD
-        hotseatBarSidePaddingStartPx = isVerticalBarLayout() ? verticalDragHandleSizePx : 0;
-        hotseatBarSizePx = ResourceUtils.pxFromDp(inv.hotseatIconSize, dm) + (isVerticalBarLayout()
-=======
         hotseatBarSidePaddingStartPx = isVerticalBarLayout() ? workspacePageIndicatorHeight : 0;
-        hotseatBarSizePx = ResourceUtils.pxFromDp(inv.iconSize, mInfo.metrics)
+        hotseatBarSizePx = ResourceUtils.pxFromDp(inv.hotseatIconSize, mInfo.metrics)
                 + (isVerticalBarLayout()
->>>>>>> 7b96ec1f
                 ? (hotseatBarSidePaddingStartPx + hotseatBarSidePaddingEndPx)
                 : (res.getDimensionPixelSize(hotseatExtraVerticalSizeRes)
                         + hotseatBarTopPaddingPx + hotseatBarBottomPaddingPx));
@@ -442,15 +428,6 @@
         cellWidthPx = iconSizePx + iconDrawablePaddingPx;
 
         // All apps
-<<<<<<< HEAD
-        invIconSizePx = isVerticalLayout ? inv.landscapeAllAppsIconSize : inv.allAppsIconSize;
-        allAppsIconSizePx = Math.max(1, (int) (ResourceUtils.pxFromDp(invIconSizePx, dm) * scale));
-        allAppsIconTextSizePx = (int) (Utilities.pxFromSp(inv.allAppsIconTextSize, dm) * scale);
-        allAppsIconDrawablePaddingPx = (int) (iconDrawablePaddingOriginalPx * scale);
-        int minAllAppsCellHeightPx = allAppsIconSizePx + allAppsIconDrawablePaddingPx
-                + Utilities.calculateTextHeight(allAppsIconTextSizePx);
-        allAppsCellHeightPx = Math.max(minAllAppsCellHeightPx, (int) (getCellSizeOriginal().y * prefs.getDrawerPaddingScale()));
-=======
         if (allAppsHasDifferentNumColumns()) {
             allAppsIconSizePx = ResourceUtils.pxFromDp(inv.allAppsIconSize, mInfo.metrics);
             allAppsIconTextSizePx = Utilities.pxFromSp(inv.allAppsIconTextSize, mInfo.metrics);
@@ -465,7 +442,6 @@
             allAppsCellHeightPx = getCellSize().y;
         }
         allAppsCellWidthPx = allAppsIconSizePx + allAppsIconDrawablePaddingPx;
->>>>>>> 7b96ec1f
 
         if (isVerticalBarLayout()) {
             // Always hide the Workspace text with vertical bar layout.
@@ -566,11 +542,7 @@
         // not matter.
         Point padding = getTotalWorkspacePadding();
         result.x = calculateCellWidth(availableWidthPx - padding.x
-<<<<<<< HEAD
-                - cellLayoutPaddingLeftPx -cellLayoutPaddingRightPx, inv.numColumns);
-=======
-                - cellLayoutPaddingLeftRightPx * 2, numColumns);
->>>>>>> 7b96ec1f
+                - cellLayoutPaddingLeftPx - cellLayoutPaddingRightPx, numColumns);
         result.y = calculateCellHeight(availableHeightPx - padding.y
                 - cellLayoutBottomPaddingPx, numRows);
         return result;
@@ -661,17 +633,11 @@
             float hotseatCellWidth = (float) widthPx / inv.numHotseatIcons;
             int hotseatAdjustment = round((workspaceCellWidth - hotseatCellWidth) / 2);
             mHotseatPadding.set(
-<<<<<<< HEAD
-                    hotseatAdjustment + workspacePadding.left + cellLayoutPaddingLeftPx,
-                    hotseatBarTopPaddingPx,
-                    hotseatAdjustment + workspacePadding.right + cellLayoutPaddingRightPx,
-=======
-                    hotseatAdjustment + workspacePadding.left + cellLayoutPaddingLeftRightPx
+                    hotseatAdjustment + workspacePadding.left + cellLayoutPaddingLeftPx
                             + mInsets.left,
                     hotseatBarTopPaddingPx,
-                    hotseatAdjustment + workspacePadding.right + cellLayoutPaddingLeftRightPx
+                    hotseatAdjustment + workspacePadding.right + cellLayoutPaddingRightPx
                             + mInsets.right,
->>>>>>> 7b96ec1f
                     hotseatBarBottomPaddingPx + mInsets.bottom + cellLayoutBottomPaddingPx);
         }
         return mHotseatPadding;
