--- conflicted
+++ resolved
@@ -184,13 +184,10 @@
         defaultWidgetPadding = AppWidgetHostView.getDefaultPaddingForWidget(context, cn, null);
         edgeMarginPx = res.getDimensionPixelSize(R.dimen.dynamic_grid_edge_margin);
         desiredWorkspaceLeftRightMarginPx = isVerticalBarLayout() ? 0 : edgeMarginPx;
-<<<<<<< HEAD
-=======
         int cellLayoutPaddingLeftRightMultiplier = !isVerticalBarLayout() && isTablet
                 ? PORTRAIT_TABLET_LEFT_RIGHT_PADDING_MULTIPLIER : 1;
         cellLayoutPaddingLeftRightPx = cellLayoutPaddingLeftRightMultiplier *
                 res.getDimensionPixelSize(R.dimen.dynamic_grid_cell_layout_padding);
->>>>>>> d0c1bc47
         cellLayoutBottomPaddingPx =
                 res.getDimensionPixelSize(R.dimen.dynamic_grid_cell_layout_bottom_padding);
         verticalDragHandleOverlapWorkspace =
