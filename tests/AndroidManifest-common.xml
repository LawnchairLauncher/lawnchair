<?xml version="1.0" encoding="utf-8"?>
<!-- Copyright (C) 2017 The Android Open Source Project

    Licensed under the Apache License, Version 2.0 (the "License");
    you may not use this file except in compliance with the License.
    You may obtain a copy of the License at

         http://www.apache.org/licenses/LICENSE-2.0

    Unless required by applicable law or agreed to in writing, software
    distributed under the License is distributed on an "AS IS" BASIS,
    WITHOUT WARRANTIES OR CONDITIONS OF ANY KIND, either express or implied.
    See the License for the specific language governing permissions and
    limitations under the License.
-->

<manifest
    xmlns:android="http://schemas.android.com/apk/res/android"
    package="com.android.launcher3.tests">

<<<<<<< HEAD
    <!-- <uses-sdk android:targetSdkVersion="25" android:minSdkVersion="21"/> -->

=======
>>>>>>> 73859d05
    <application android:debuggable="true">
        <uses-library android:name="android.test.runner" />

        <receiver
            android:name="com.android.launcher3.testcomponent.AppWidgetNoConfig"
            android:label="No Config">
            <intent-filter>
                <action android:name="android.appwidget.action.APPWIDGET_UPDATE" />
            </intent-filter>
            <meta-data android:name="android.appwidget.provider"
                       android:resource="@xml/appwidget_no_config" />
        </receiver>


        <receiver
            android:name="com.android.launcher3.testcomponent.AppWdigetHidden"
            android:label="Hidden widget">
            <intent-filter>
                <action android:name="android.appwidget.action.APPWIDGET_UPDATE" />
            </intent-filter>
            <meta-data android:name="android.appwidget.provider"
                android:resource="@xml/appwidget_hidden" />
        </receiver>

        <receiver
            android:name="com.android.launcher3.testcomponent.AppWidgetWithConfig"
            android:label="With Config">
            <intent-filter>
                <action android:name="android.appwidget.action.APPWIDGET_UPDATE" />
            </intent-filter>
            <meta-data android:name="android.appwidget.provider"
                       android:resource="@xml/appwidget_with_config" />
        </receiver>

        <activity
            android:name="com.android.launcher3.testcomponent.WidgetConfigActivity">
            <intent-filter>
                <action android:name="android.appwidget.action.APPWIDGET_CONFIGURE"/>
            </intent-filter>
        </activity>
        <activity
            android:name="com.android.launcher3.testcomponent.RequestPinItemActivity"
            android:label="Test Pin Item"
            android:icon="@drawable/test_drawable_pin_item">
            <intent-filter>
                <action android:name="android.intent.action.MAIN"/>
                <category android:name="android.intent.category.LAUNCHER"/>
                <category android:name="android.intent.category.DEFAULT"/>
            </intent-filter>
        </activity>
    </application>
</manifest><|MERGE_RESOLUTION|>--- conflicted
+++ resolved
@@ -18,11 +18,6 @@
     xmlns:android="http://schemas.android.com/apk/res/android"
     package="com.android.launcher3.tests">
 
-<<<<<<< HEAD
-    <!-- <uses-sdk android:targetSdkVersion="25" android:minSdkVersion="21"/> -->
-
-=======
->>>>>>> 73859d05
     <application android:debuggable="true">
         <uses-library android:name="android.test.runner" />
 
