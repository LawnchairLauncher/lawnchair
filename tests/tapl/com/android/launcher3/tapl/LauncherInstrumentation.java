--- conflicted
+++ resolved
@@ -19,10 +19,6 @@
 import static android.content.pm.PackageManager.MATCH_ALL;
 import static android.content.pm.PackageManager.MATCH_DISABLED_COMPONENTS;
 import static android.view.MotionEvent.AXIS_GESTURE_SWIPE_FINGER_COUNT;
-<<<<<<< HEAD
-=======
-
->>>>>>> bcf36a18
 import static com.android.launcher3.tapl.Folder.FOLDER_CONTENT_RES_ID;
 import static com.android.launcher3.tapl.TestHelpers.getOverviewPackageName;
 import static com.android.launcher3.testing.shared.TestProtocol.NORMAL_STATE_ORDINAL;
@@ -92,15 +88,8 @@
     private static final String TAG = "Tapl";
     private static final int ZERO_BUTTON_STEPS_FROM_BACKGROUND_TO_HOME = 15;
     private static final int GESTURE_STEP_MS = 16;
-<<<<<<< HEAD
     static final Pattern EVENT_PILFER_POINTERS = Pattern.compile("pilferPointers");
     static final Pattern EVENT_START = Pattern.compile("start:");
-=======
-
-    static final Pattern EVENT_PILFER_POINTERS = Pattern.compile("pilferPointers");
-    static final Pattern EVENT_START = Pattern.compile("start:");
-
->>>>>>> bcf36a18
     private static final Pattern EVENT_KEY_BACK_DOWN =
             getKeyEventPattern("ACTION_DOWN", "KEYCODE_BACK");
     private static final Pattern EVENT_KEY_BACK_UP =
@@ -116,29 +105,17 @@
         LAUNCHED_APP, TASKBAR_ALL_APPS
     }
     public enum NavigationModel {ZERO_BUTTON, THREE_BUTTON}
-<<<<<<< HEAD
-=======
-
->>>>>>> bcf36a18
     // Defines whether the gesture recognition triggers pilfer.
     public enum GestureScope {
         DONT_EXPECT_PILFER,
         EXPECT_PILFER,
     }
-<<<<<<< HEAD
-=======
-
->>>>>>> bcf36a18
     public enum TrackpadGestureType {
         NONE,
         TWO_FINGER,
         THREE_FINGER,
         FOUR_FINGER
     }
-<<<<<<< HEAD
-=======
-
->>>>>>> bcf36a18
     // Base class for launcher containers.
     abstract static class VisibleContainer {
         protected final LauncherInstrumentation mLauncher;
@@ -161,10 +138,6 @@
     public interface Closable extends AutoCloseable {
         void close();
     }
-<<<<<<< HEAD
-=======
-
->>>>>>> bcf36a18
     static final String WORKSPACE_RES_ID = "workspace";
     private static final String APPS_RES_ID = "apps_view";
     private static final String OVERVIEW_RES_ID = "overview_panel";
@@ -190,15 +163,8 @@
     private LogEventChecker mEventChecker;
     private boolean mCheckEventsForSuccessfulGestures = false;
     private Runnable mOnLauncherCrashed;
-<<<<<<< HEAD
     private TrackpadGestureType mTrackpadGestureType = TrackpadGestureType.NONE;
     private int mPointerCount = 0;
-=======
-
-    private TrackpadGestureType mTrackpadGestureType = TrackpadGestureType.NONE;
-    private int mPointerCount = 0;
-
->>>>>>> bcf36a18
     private static Pattern getKeyEventPattern(String action, String keyCode) {
         return Pattern.compile("Key event: KeyEvent.*action=" + action + ".*keyCode=" + keyCode);
     }
@@ -648,17 +614,9 @@
     public void setExpectedRotation(Integer expectedRotation) {
         mExpectedRotation = expectedRotation;
     }
-<<<<<<< HEAD
     public void setExpectedRotationCheckEnabled(boolean expectedRotationCheckEnabled) {
         mExpectedRotationCheckEnabled = expectedRotationCheckEnabled;
     }
-=======
-
-    public void setExpectedRotationCheckEnabled(boolean expectedRotationCheckEnabled) {
-        mExpectedRotationCheckEnabled = expectedRotationCheckEnabled;
-    }
-
->>>>>>> bcf36a18
     public String getNavigationModeMismatchError(boolean waitForCorrectState) {
         final int waitTime = waitForCorrectState ? WAIT_TIME_MS : 0;
         final NavigationModel navigationModel = getNavigationModel();
@@ -688,10 +646,6 @@
     }
     private UiObject2 verifyContainerType(ContainerType containerType) {
         waitForLauncherInitialized();
-<<<<<<< HEAD
-=======
-
->>>>>>> bcf36a18
         if (mExpectedRotationCheckEnabled && mExpectedRotation != null) {
             assertEquals("Unexpected display rotation",
                     mExpectedRotation, mDevice.getDisplayRotation());
@@ -921,10 +875,6 @@
                     log(action = "already at home");
                 } else {
                     action = "swiping up to home";
-<<<<<<< HEAD
-=======
-
->>>>>>> bcf36a18
                     int startY = isThreeFingerTrackpadGesture ? displaySize.y * 3 / 4
                             : displaySize.y - 1;
                     int endY = isThreeFingerTrackpadGesture ? displaySize.y / 4 : displaySize.y / 2;
@@ -938,10 +888,6 @@
                 log("Hierarchy before clicking home:");
                 dumpViewHierarchy();
                 action = "clicking home button";
-<<<<<<< HEAD
-=======
-
->>>>>>> bcf36a18
                 runToState(
                         waitForNavigationUiObject("home")::click,
                         NORMAL_STATE_ORDINAL,
@@ -1430,11 +1376,7 @@
     // Inject a swipe gesture. Inject exactly 'steps' motion points, incrementing event time by a
     // fixed interval each time.
     public void linearGesture(int startX, int startY, int endX, int endY, int steps,
-<<<<<<< HEAD
                               boolean slowDown, GestureScope gestureScope) {
-=======
-            boolean slowDown, GestureScope gestureScope) {
->>>>>>> bcf36a18
         log("linearGesture: " + startX + ", " + startY + " -> " + endX + ", " + endY);
         final long downTime = SystemClock.uptimeMillis();
         final Point start = new Point(startX, startY);
@@ -1466,17 +1408,9 @@
         }
         sendPointer(downTime, endTime, MotionEvent.ACTION_UP, end, gestureScope);
     }
-<<<<<<< HEAD
     private static int getPointerAction(int action, int index) {
         return action + (index << MotionEvent.ACTION_POINTER_INDEX_SHIFT);
     }
-=======
-
-    private static int getPointerAction(int action, int index) {
-        return action + (index << MotionEvent.ACTION_POINTER_INDEX_SHIFT);
-    }
-
->>>>>>> bcf36a18
     long movePointer(Point start, Point end, int steps, boolean isDecelerating, long downTime,
                      long startTime, boolean slowDown, GestureScope gestureScope) {
         long endTime = movePointer(downTime, startTime, steps * GESTURE_STEP_MS,
@@ -1496,14 +1430,8 @@
     public Resources getResources() {
         return getContext().getResources();
     }
-<<<<<<< HEAD
     private static MotionEvent getTrackpadMotionEvent(long downTime, long eventTime,
                                                       int action, float x, float y, int pointerCount, TrackpadGestureType gestureType) {
-=======
-
-    private static MotionEvent getTrackpadMotionEvent(long downTime, long eventTime,
-            int action, float x, float y, int pointerCount, TrackpadGestureType gestureType) {
->>>>>>> bcf36a18
         MotionEvent.PointerProperties[] pointerProperties =
                 new MotionEvent.PointerProperties[pointerCount];
         MotionEvent.PointerCoords[] pointerCoords = new MotionEvent.PointerCoords[pointerCount];
@@ -1522,33 +1450,19 @@
                 isMultiFingerGesture ? MotionEvent.CLASSIFICATION_MULTI_FINGER_SWIPE
                         : MotionEvent.CLASSIFICATION_TWO_FINGER_SWIPE);
     }
-<<<<<<< HEAD
     private static MotionEvent getMotionEvent(long downTime, long eventTime, int action,
                                               float x, float y, int source) {
-=======
-
-    private static MotionEvent getMotionEvent(long downTime, long eventTime, int action,
-            float x, float y, int source) {
->>>>>>> bcf36a18
         return MotionEvent.obtain(downTime, eventTime, action, 1,
                 new MotionEvent.PointerProperties[]{getPointerProperties(0)},
                 new MotionEvent.PointerCoords[]{getPointerCoords(x, y)},
                 0, 0, 1.0f, 1.0f, 0, 0, source, 0);
     }
-<<<<<<< HEAD
-=======
-
->>>>>>> bcf36a18
     private static MotionEvent.PointerProperties getPointerProperties(int pointerId) {
         MotionEvent.PointerProperties properties = new MotionEvent.PointerProperties();
         properties.id = pointerId;
         properties.toolType = Configurator.getInstance().getToolType();
         return properties;
     }
-<<<<<<< HEAD
-=======
-
->>>>>>> bcf36a18
     private static MotionEvent.PointerCoords getPointerCoords(float x, float y) {
         MotionEvent.PointerCoords coords = new MotionEvent.PointerCoords();
         coords.pressure = 1;
@@ -1560,7 +1474,6 @@
     private boolean hasTIS() {
         return getTestInfo(TestProtocol.REQUEST_HAS_TIS).getBoolean(
                 TestProtocol.TEST_INFO_RESPONSE_FIELD);
-<<<<<<< HEAD
     }
     boolean isGridOnlyOverviewEnabled() {
         return getTestInfo(TestProtocol.REQUEST_FLAG_ENABLE_GRID_ONLY_OVERVIEW).getBoolean(
@@ -1575,26 +1488,6 @@
                             GestureScope gestureScope, int source) {
         final boolean hasTIS = hasTIS();
         int pointerCount = mPointerCount;
-=======
-    }
-
-    boolean isGridOnlyOverviewEnabled() {
-        return getTestInfo(TestProtocol.REQUEST_FLAG_ENABLE_GRID_ONLY_OVERVIEW).getBoolean(
-                TestProtocol.TEST_INFO_RESPONSE_FIELD);
-    }
-
-    public void sendPointer(long downTime, long currentTime, int action, Point point,
-            GestureScope gestureScope) {
-        sendPointer(downTime, currentTime, action, point, gestureScope,
-                InputDevice.SOURCE_TOUCHSCREEN);
-    }
-
-    public void sendPointer(long downTime, long currentTime, int action, Point point,
-            GestureScope gestureScope, int source) {
-        final boolean hasTIS = hasTIS();
-        int pointerCount = mPointerCount;
-
->>>>>>> bcf36a18
         boolean isTrackpadGesture = mTrackpadGestureType != TrackpadGestureType.NONE;
         switch (action & MotionEvent.ACTION_MASK) {
             case MotionEvent.ACTION_DOWN:
@@ -1617,18 +1510,10 @@
                 mPointerCount--;
                 break;
         }
-<<<<<<< HEAD
         final MotionEvent event = isTrackpadGesture
                 ? getTrackpadMotionEvent(
                 downTime, currentTime, action, point.x, point.y, pointerCount,
                 mTrackpadGestureType)
-=======
-
-        final MotionEvent event = isTrackpadGesture
-                ? getTrackpadMotionEvent(
-                        downTime, currentTime, action, point.x, point.y, pointerCount,
-                        mTrackpadGestureType)
->>>>>>> bcf36a18
                 : getMotionEvent(downTime, currentTime, action, point.x, point.y, source);
         if (action == MotionEvent.ACTION_BUTTON_PRESS
                 || action == MotionEvent.ACTION_BUTTON_RELEASE) {
@@ -1639,11 +1524,7 @@
         event.recycle();
     }
     public long movePointer(long downTime, long startTime, long duration, Point from, Point to,
-<<<<<<< HEAD
                             GestureScope gestureScope) {
-=======
-            GestureScope gestureScope) {
->>>>>>> bcf36a18
         return movePointer(downTime, startTime, duration, false, from, to, gestureScope);
     }
     public long movePointer(long downTime, long startTime, long duration, boolean isDecelerating,
@@ -1757,10 +1638,6 @@
         final Bundle testInfo = getTestInfo(TestProtocol.REQUEST_PID);
         return testInfo != null ? testInfo.getInt(TestProtocol.TEST_INFO_RESPONSE_FIELD) : null;
     }
-<<<<<<< HEAD
-=======
-
->>>>>>> bcf36a18
     public ArrayList<ComponentName> getRecentTasks() {
         ArrayList<ComponentName> tasks = new ArrayList<>();
         ArrayList<String> components = getTestInfo(TestProtocol.REQUEST_RECENT_TASKS_LIST)
@@ -1770,26 +1647,14 @@
         }
         return tasks;
     }
-<<<<<<< HEAD
-=======
-
->>>>>>> bcf36a18
     /** Reinitializes the workspace to its default layout. */
     public void reinitializeLauncherData() {
         getTestInfo(TestProtocol.REQUEST_REINITIALIZE_DATA);
     }
-<<<<<<< HEAD
-=======
-
->>>>>>> bcf36a18
     /** Clears the workspace, leaving it empty. */
     public void clearLauncherData() {
         getTestInfo(TestProtocol.REQUEST_CLEAR_DATA);
     }
-<<<<<<< HEAD
-=======
-
->>>>>>> bcf36a18
     /** Shows the taskbar if it is hidden, otherwise does nothing. */
     public void showTaskbarIfHidden() {
         getTestInfo(TestProtocol.REQUEST_UNSTASH_TASKBAR_IF_STASHED);
@@ -1929,10 +1794,6 @@
     void touchOutsideContainer(UiObject2 container, boolean tapRight) {
         touchOutsideContainer(container, tapRight, true);
     }
-<<<<<<< HEAD
-=======
-
->>>>>>> bcf36a18
     /**
      * Taps outside the container, to the right or left, and centered vertically.
      *
@@ -1944,10 +1805,6 @@
         try (LauncherInstrumentation.Closable c = addContextLayer(
                 "want to tap outside container on the " + (tapRight ? "right" : "left"))) {
             Rect containerBounds = getVisibleBounds(container);
-<<<<<<< HEAD
-=======
-
->>>>>>> bcf36a18
             int x;
             if (halfwayToEdge) {
                 x = tapRight
@@ -1959,10 +1816,6 @@
                         : containerBounds.left - 1;
             }
             int y = containerBounds.top + containerBounds.height() / 2;
-<<<<<<< HEAD
-=======
-
->>>>>>> bcf36a18
             final long downTime = SystemClock.uptimeMillis();
             final Point tapTarget = new Point(x, y);
             sendPointer(downTime, downTime, MotionEvent.ACTION_DOWN, tapTarget,
