/*
 * Copyright (C) 2018 The Android Open Source Project
 *
 * Licensed under the Apache License, Version 2.0 (the "License");
 * you may not use this file except in compliance with the License.
 * You may obtain a copy of the License at
 *
 *      http://www.apache.org/licenses/LICENSE-2.0
 *
 * Unless required by applicable law or agreed to in writing, software
 * distributed under the License is distributed on an "AS IS" BASIS,
 * WITHOUT WARRANTIES OR CONDITIONS OF ANY KIND, either express or implied.
 * See the License for the specific language governing permissions and
 * limitations under the License.
 */
package com.android.launcher3.testing.shared;
import android.util.Log;
/**
 * Protocol for custom accessibility events for communication with UI Automation tests.
 */
public final class TestProtocol {
    public static final String STATE_FIELD = "state";
    public static final String SWITCHED_TO_STATE_MESSAGE = "TAPL_SWITCHED_TO_STATE";
    public static final String SCROLL_FINISHED_MESSAGE = "TAPL_SCROLL_FINISHED";
    public static final String PAUSE_DETECTED_MESSAGE = "TAPL_PAUSE_DETECTED";
    public static final String DISMISS_ANIMATION_ENDS_MESSAGE = "TAPL_DISMISS_ANIMATION_ENDS";
    public static final String FOLDER_OPENED_MESSAGE = "TAPL_FOLDER_OPENED";
    public static final String SEARCH_RESULT_COMPLETE = "SEARCH_RESULT_COMPLETE";
    public static final String LAUNCHER_ACTIVITY_STOPPED_MESSAGE = "TAPL_LAUNCHER_ACTIVITY_STOPPED";
    public static final String WALLPAPER_OPEN_ANIMATION_FINISHED_MESSAGE =
            "TAPL_WALLPAPER_OPEN_ANIMATION_FINISHED";
    public static final int NORMAL_STATE_ORDINAL = 0;
    public static final int SPRING_LOADED_STATE_ORDINAL = 1;
    public static final int OVERVIEW_STATE_ORDINAL = 2;
    public static final int OVERVIEW_MODAL_TASK_STATE_ORDINAL = 3;
    public static final int QUICK_SWITCH_STATE_ORDINAL = 4;
    public static final int ALL_APPS_STATE_ORDINAL = 5;
    public static final int BACKGROUND_APP_STATE_ORDINAL = 6;
    public static final int HINT_STATE_ORDINAL = 7;
    public static final int HINT_STATE_TWO_BUTTON_ORDINAL = 8;
    public static final int OVERVIEW_SPLIT_SELECT_ORDINAL = 9;
    public static final int EDIT_MODE_STATE_ORDINAL = 10;
    public static final String SEQUENCE_MAIN = "Main";
    public static final String SEQUENCE_TIS = "TIS";
    public static final String SEQUENCE_PILFER = "Pilfer";
    public static String stateOrdinalToString(int ordinal) {
        switch (ordinal) {
            case NORMAL_STATE_ORDINAL:
                return "Normal";
            case SPRING_LOADED_STATE_ORDINAL:
                return "SpringLoaded";
            case OVERVIEW_STATE_ORDINAL:
                return "Overview";
            case OVERVIEW_MODAL_TASK_STATE_ORDINAL:
                return "OverviewModal";
            case QUICK_SWITCH_STATE_ORDINAL:
                return "QuickSwitch";
            case ALL_APPS_STATE_ORDINAL:
                return "AllApps";
            case BACKGROUND_APP_STATE_ORDINAL:
                return "Background";
            case HINT_STATE_ORDINAL:
                return "Hint";
            case HINT_STATE_TWO_BUTTON_ORDINAL:
                return "Hint2Button";
            case OVERVIEW_SPLIT_SELECT_ORDINAL:
                return "OverviewSplitSelect";
            case EDIT_MODE_STATE_ORDINAL:
                return "EditMode";
            default:
                return "Unknown";
        }
    }
    public static final String TEST_INFO_REQUEST_FIELD = "request";
    public static final String TEST_INFO_RESPONSE_FIELD = "response";
    public static final String REQUEST_HOME_TO_OVERVIEW_SWIPE_HEIGHT =
            "home-to-overview-swipe-height";
    public static final String REQUEST_BACKGROUND_TO_OVERVIEW_SWIPE_HEIGHT =
            "background-to-overview-swipe-height";
    public static final String REQUEST_HOME_TO_ALL_APPS_SWIPE_HEIGHT =
            "home-to-all-apps-swipe-height";
    public static final String REQUEST_ICON_HEIGHT =
            "icon-height";
    public static final String REQUEST_IS_LAUNCHER_INITIALIZED = "is-launcher-initialized";
    public static final String REQUEST_IS_LAUNCHER_LAUNCHER_ACTIVITY_STARTED =
            "is-launcher-activity-started";
    public static final String REQUEST_FREEZE_APP_LIST = "freeze-app-list";
    public static final String REQUEST_UNFREEZE_APP_LIST = "unfreeze-app-list";
    public static final String REQUEST_ENABLE_BLOCK_TIMEOUT = "enable-block-timeout";
    public static final String REQUEST_DISABLE_BLOCK_TIMEOUT = "disable-block-timeout";
    public static final String REQUEST_ENABLE_TRANSIENT_TASKBAR = "enable-transient-taskbar";
    public static final String REQUEST_DISABLE_TRANSIENT_TASKBAR = "disable-transient-taskbar";
    public static final String REQUEST_IS_TRANSIENT_TASKBAR = "is-transient-taskbar";
    public static final String REQUEST_UNSTASH_TASKBAR_IF_STASHED = "unstash-taskbar-if-stashed";
    public static final String REQUEST_TASKBAR_FROM_NAV_THRESHOLD = "taskbar-from-nav-threshold";
    public static final String REQUEST_STASHED_TASKBAR_SCALE = "taskbar-stash-handle-scale";
    public static final String REQUEST_RECREATE_TASKBAR = "recreate-taskbar";
    public static final String REQUEST_APP_LIST_FREEZE_FLAGS = "app-list-freeze-flags";
    public static final String REQUEST_APPS_LIST_SCROLL_Y = "apps-list-scroll-y";
    public static final String REQUEST_TASKBAR_APPS_LIST_SCROLL_Y = "taskbar-apps-list-scroll-y";
    public static final String REQUEST_WIDGETS_SCROLL_Y = "widgets-scroll-y";
    public static final String REQUEST_TARGET_INSETS = "target-insets";
    public static final String REQUEST_WINDOW_INSETS = "window-insets";
    public static final String REQUEST_IME_INSETS = "ime-insets";
    public static final String REQUEST_PID = "pid";
    public static final String REQUEST_FORCE_GC = "gc";
    public static final String REQUEST_RECENT_TASKS_LIST = "recent-tasks-list";
    public static final String REQUEST_START_EVENT_LOGGING = "start-event-logging";
    public static final String REQUEST_GET_TEST_EVENTS = "get-test-events";
    public static final String REQUEST_GET_HAD_NONTEST_EVENTS = "get-had-nontest-events";
    public static final String REQUEST_STOP_EVENT_LOGGING = "stop-event-logging";
    public static final String REQUEST_REINITIALIZE_DATA = "reinitialize-data";
    public static final String REQUEST_CLEAR_DATA = "clear-data";
    public static final String REQUEST_HOTSEAT_ICON_NAMES = "get-hotseat-icon-names";
    public static final String REQUEST_IS_TABLET = "is-tablet";
    public static final String REQUEST_NUM_ALL_APPS_COLUMNS = "num-all-apps-columns";
    public static final String REQUEST_IS_TWO_PANELS = "is-two-panel";
    public static final String REQUEST_START_DRAG_THRESHOLD = "start-drag-threshold";
    public static final String REQUEST_SHELL_DRAG_READY = "shell-drag-ready";
    public static final String REQUEST_GET_ACTIVITIES_CREATED_COUNT =
            "get-activities-created-count";
    public static final String REQUEST_GET_ACTIVITIES = "get-activities";
    public static final String REQUEST_HAS_TIS = "has-touch-interaction-service";
    public static final String REQUEST_TASKBAR_ALL_APPS_TOP_PADDING =
            "taskbar-all-apps-top-padding";
    public static final String REQUEST_ALL_APPS_TOP_PADDING = "all-apps-top-padding";
    public static final String REQUEST_ALL_APPS_BOTTOM_PADDING = "all-apps-bottom-padding";
<<<<<<< HEAD
=======
    public static final String REQUEST_REFRESH_OVERVIEW_TARGET = "refresh-overview-target";

>>>>>>> 96fe8417
    public static final String REQUEST_WORKSPACE_CELL_LAYOUT_SIZE = "workspace-cell-layout-size";
    public static final String REQUEST_WORKSPACE_CELL_CENTER = "workspace-cell-center";
    public static final String REQUEST_WORKSPACE_COLUMNS_ROWS = "workspace-columns-rows";
    public static final String REQUEST_WORKSPACE_CURRENT_PAGE_INDEX =
            "workspace-current-page-index";
    public static final String REQUEST_HOTSEAT_CELL_CENTER = "hotseat-cell-center";
    public static final String REQUEST_GET_FOCUSED_TASK_HEIGHT_FOR_TABLET =
            "get-focused-task-height-for-tablet";
    public static final String REQUEST_GET_GRID_TASK_SIZE_RECT_FOR_TABLET =
            "get-grid-task-size-rect-for-tablet";
    public static final String REQUEST_GET_OVERVIEW_PAGE_SPACING = "get-overview-page-spacing";
    public static final String REQUEST_ENABLE_ROTATION = "enable_rotation";
    public static final String REQUEST_ENABLE_SUGGESTION = "enable-suggestion";
    public static final String REQUEST_MODEL_QUEUE_CLEARED = "model-queue-cleared";
    public static boolean sDebugTracing = false;
    public static final String REQUEST_ENABLE_DEBUG_TRACING = "enable-debug-tracing";
    public static final String REQUEST_DISABLE_DEBUG_TRACING = "disable-debug-tracing";
    public static boolean sDisableSensorRotation;
    public static final String REQUEST_MOCK_SENSOR_ROTATION = "mock-sensor-rotation";
    public static final String PERMANENT_DIAG_TAG = "TaplTarget";
    public static final String TWO_NEXUS_LAUNCHER_ACTIVITY_WHILE_UNLOCKING = "b/273347463";
    public static final String TWO_TASKBAR_LONG_CLICKS = "b/262282528";
    public static final String ICON_MISSING = "b/282963545";
<<<<<<< HEAD
    public static final String LAUNCH_SPLIT_PAIR = "b/288939273";
=======
>>>>>>> 96fe8417
    public static final String OVERVIEW_OVER_HOME = "b/279059025";

    public static final String REQUEST_EMULATE_DISPLAY = "emulate-display";
    public static final String REQUEST_STOP_EMULATE_DISPLAY = "stop-emulate-display";
    public static final String REQUEST_IS_EMULATE_DISPLAY_RUNNING = "is-emulate-display-running";
    public static final String REQUEST_EMULATE_PRINT_DEVICE = "emulate-print-device";

    public static final String WORK_TAB_MISSING = "b/243688989";

    public static final String REQUEST_FLAG_ENABLE_GRID_ONLY_OVERVIEW = "enable-grid-only-overview";
    /** Logs {@link Log#d(String, String)} if {@link #sDebugTracing} is true. */
    public static void testLogD(String tag, String message) {
        if (!sDebugTracing) {
            return;
        }
        Log.d(tag, message);
    }
}<|MERGE_RESOLUTION|>--- conflicted
+++ resolved
@@ -13,8 +13,11 @@
  * See the License for the specific language governing permissions and
  * limitations under the License.
  */
+
 package com.android.launcher3.testing.shared;
+
 import android.util.Log;
+
 /**
  * Protocol for custom accessibility events for communication with UI Automation tests.
  */
@@ -43,6 +46,7 @@
     public static final String SEQUENCE_MAIN = "Main";
     public static final String SEQUENCE_TIS = "TIS";
     public static final String SEQUENCE_PILFER = "Pilfer";
+
     public static String stateOrdinalToString(int ordinal) {
         switch (ordinal) {
             case NORMAL_STATE_ORDINAL:
@@ -71,8 +75,10 @@
                 return "Unknown";
         }
     }
+
     public static final String TEST_INFO_REQUEST_FIELD = "request";
     public static final String TEST_INFO_RESPONSE_FIELD = "response";
+
     public static final String REQUEST_HOME_TO_OVERVIEW_SWIPE_HEIGHT =
             "home-to-overview-swipe-height";
     public static final String REQUEST_BACKGROUND_TO_OVERVIEW_SWIPE_HEIGHT =
@@ -125,17 +131,17 @@
             "taskbar-all-apps-top-padding";
     public static final String REQUEST_ALL_APPS_TOP_PADDING = "all-apps-top-padding";
     public static final String REQUEST_ALL_APPS_BOTTOM_PADDING = "all-apps-bottom-padding";
-<<<<<<< HEAD
-=======
     public static final String REQUEST_REFRESH_OVERVIEW_TARGET = "refresh-overview-target";
 
->>>>>>> 96fe8417
     public static final String REQUEST_WORKSPACE_CELL_LAYOUT_SIZE = "workspace-cell-layout-size";
     public static final String REQUEST_WORKSPACE_CELL_CENTER = "workspace-cell-center";
     public static final String REQUEST_WORKSPACE_COLUMNS_ROWS = "workspace-columns-rows";
+
     public static final String REQUEST_WORKSPACE_CURRENT_PAGE_INDEX =
             "workspace-current-page-index";
+
     public static final String REQUEST_HOTSEAT_CELL_CENTER = "hotseat-cell-center";
+
     public static final String REQUEST_GET_FOCUSED_TASK_HEIGHT_FOR_TABLET =
             "get-focused-task-height-for-tablet";
     public static final String REQUEST_GET_GRID_TASK_SIZE_RECT_FOR_TABLET =
@@ -144,19 +150,19 @@
     public static final String REQUEST_ENABLE_ROTATION = "enable_rotation";
     public static final String REQUEST_ENABLE_SUGGESTION = "enable-suggestion";
     public static final String REQUEST_MODEL_QUEUE_CLEARED = "model-queue-cleared";
+
     public static boolean sDebugTracing = false;
     public static final String REQUEST_ENABLE_DEBUG_TRACING = "enable-debug-tracing";
     public static final String REQUEST_DISABLE_DEBUG_TRACING = "disable-debug-tracing";
+
+
     public static boolean sDisableSensorRotation;
     public static final String REQUEST_MOCK_SENSOR_ROTATION = "mock-sensor-rotation";
+
     public static final String PERMANENT_DIAG_TAG = "TaplTarget";
     public static final String TWO_NEXUS_LAUNCHER_ACTIVITY_WHILE_UNLOCKING = "b/273347463";
     public static final String TWO_TASKBAR_LONG_CLICKS = "b/262282528";
     public static final String ICON_MISSING = "b/282963545";
-<<<<<<< HEAD
-    public static final String LAUNCH_SPLIT_PAIR = "b/288939273";
-=======
->>>>>>> 96fe8417
     public static final String OVERVIEW_OVER_HOME = "b/279059025";
 
     public static final String REQUEST_EMULATE_DISPLAY = "emulate-display";
@@ -164,9 +170,8 @@
     public static final String REQUEST_IS_EMULATE_DISPLAY_RUNNING = "is-emulate-display-running";
     public static final String REQUEST_EMULATE_PRINT_DEVICE = "emulate-print-device";
 
-    public static final String WORK_TAB_MISSING = "b/243688989";
+    public static final String REQUEST_FLAG_ENABLE_GRID_ONLY_OVERVIEW = "enable-grid-only-overview";
 
-    public static final String REQUEST_FLAG_ENABLE_GRID_ONLY_OVERVIEW = "enable-grid-only-overview";
     /** Logs {@link Log#d(String, String)} if {@link #sDebugTracing} is true. */
     public static void testLogD(String tag, String message) {
         if (!sDebugTracing) {
