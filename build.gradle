<<<<<<< HEAD
buildscript {
    ext {
        ANDROID_X_VERSION = "1+"
        BUILD_TOOLS_VERSION = "33.0.0"
        COMPILE_SDK = 33
        TARGET_SDK = 32
        MIN_SDK = 26
        kotlin_version = "1.7.10"
        compose_version = "1.2.0"
        compose_compiler_version = "1.3.0-rc02"
        accompanist_version = '0.25.0'
        libsu_version = '3.1.2'
        protocVersion = '3.18.0'
        room_version = '2.4.2'
    }
    repositories {
        mavenCentral()
        google()
    }
    dependencies {
        classpath 'com.android.tools.build:gradle:7.2.1'
        classpath 'com.google.protobuf:protobuf-gradle-plugin:0.8.16'
        classpath "org.jetbrains.kotlin:kotlin-gradle-plugin:$kotlin_version"
        classpath "org.jetbrains.kotlin:kotlin-serialization:$kotlin_version"
        classpath 'com.google.android.gms:oss-licenses-plugin:0.10.5'
        classpath 'dev.rikka.tools.refine:gradle-plugin:3.1.1'
        classpath "com.google.devtools.ksp:com.google.devtools.ksp.gradle.plugin:1.7.10-1.0.6"
    }
}

allprojects {
    repositories {
        google()
        mavenCentral()
        maven { url 'https://jitpack.io' }
=======
import com.android.build.gradle.BasePlugin
import org.jetbrains.kotlin.gradle.tasks.KotlinCompile

plugins {
    id 'com.android.application' version "7.3.1"
    id 'com.android.library' version "7.3.1" apply false
    id 'org.jetbrains.kotlin.android' version "1.7.20"
    id 'org.jetbrains.kotlin.plugin.parcelize' version "1.7.20"
    id 'org.jetbrains.kotlin.plugin.serialization' version "1.7.20"
    id "com.google.devtools.ksp" version "1.7.20-1.0.8"
    id 'com.google.protobuf' version "0.9.1"
    id 'com.google.android.gms.oss-licenses-plugin' version "0.10.5"
    id 'dev.rikka.tools.refine' version "3.1.1"
}

allprojects {
    plugins.withType(BasePlugin).configureEach {
        project.android {
            compileSdk 33
            defaultConfig {
                minSdk 26
                targetSdk 32
                vectorDrawables.useSupportLibrary = true
                testInstrumentationRunner "androidx.test.runner.AndroidJUnitRunner"
            }
            compileOptions {
                sourceCompatibility JavaVersion.VERSION_1_8
                targetCompatibility JavaVersion.VERSION_1_8
            }
            lint {
                abortOnError true
                checkReleaseBuilds false
            }
        }
        project.dependencies {
            implementation 'androidx.core:core-ktx:1.9.0'

            testImplementation 'junit:junit:4.13.2'
            androidTestImplementation 'org.mockito:mockito-core:4.9.0'
            androidTestImplementation 'com.google.dexmaker:dexmaker:1.2'
            androidTestImplementation 'com.google.dexmaker:dexmaker-mockito:1.2'
            androidTestImplementation 'com.android.support.test:runner:1.0.2'
            androidTestImplementation 'com.android.support.test:rules:1.0.2'
            androidTestImplementation 'com.android.support.test.uiautomator:uiautomator-v18:2.1.3'
            androidTestImplementation "androidx.annotation:annotation:1.5.0"
        }
    }

    tasks.withType(KotlinCompile).configureEach {
        kotlinOptions {
            jvmTarget = JavaVersion.VERSION_1_8
        }
    }

    tasks.matching {
        it.name.contains("transformClassesWithHiddenApiRefine")
    }.configureEach {
        notCompatibleWithConfigurationCache("https://github.com/RikkaApps/HiddenApiRefinePlugin/issues/9")
    }

    tasks.matching {
        it.name.contains("OssLicensesTask")
    }.configureEach {
        notCompatibleWithConfigurationCache("https://github.com/google/play-services-plugins/issues/206")
>>>>>>> e61e4395
    }

    ext.getFrameworkJar = { String name ->
        def frameworkJar = new File(rootProject.projectDir, 'prebuilts/libs/' + name)
        if (!frameworkJar.exists()) {
            throw new IllegalArgumentException("Framework jar path doesn't exist")
        }
        return frameworkJar
    }

    ext.addFrameworkJar = { String name ->
        def frameworkJar = getFrameworkJar(name)
        gradle.projectsEvaluated {
            tasks.withType(JavaCompile) {
                options.bootstrapClasspath = files([frameworkJar] + (options.bootstrapClasspath.files as Iterable<File>))
            }
            tasks.withType(KotlinCompile) {
                it.classpath.from(files([frameworkJar]))
            }
        }
    }

    ext.replaceFrameworkJar = { String name ->
        def frameworkJar = getFrameworkJar(name)
        gradle.projectsEvaluated {
            tasks.withType(KotlinCompile) {
                def originalFiles = [] + it.classpath.files
                def newFiles = []
                originalFiles.each { file ->
                    if (file.path.endsWith('android.jar')) {
                        newFiles.add(frameworkJar)
                    } else {
                        newFiles.add(file)
                    }
                }
                it.classpath.setFrom(files([]))
                it.classpath.from(files(newFiles))
            }
        }
    }
<<<<<<< HEAD

    tasks.matching {
        it.name.contains("transformClassesWithHiddenApiRefine")
    }.configureEach {
        notCompatibleWithConfigurationCache("https://github.com/RikkaApps/HiddenApiRefinePlugin/issues/9")
    }
=======
>>>>>>> e61e4395
}

// todo remove ext block after migrating to version catalog
ext {
    compose_version = "1.3.0"
    compose_compiler_version = "1.3.2"
    accompanist_version = '0.27.1'
    libsu_version = '5.0.3'
    protocVersion = '3.21.9'
    room_version = '2.4.3'
    optoVersion = "1.0.18"
}

final def commitHash = { ->
    final def stdout = new ByteArrayOutputStream()
    exec {
        commandLine 'git', 'rev-parse', '--short=7', 'HEAD'
        standardOutput = stdout
    }
    stdout.toString().trim()
}

def ciBuild = System.getenv("CI") == "true"
def ciRef = System.getenv("GITHUB_REF") ?: ""
def ciRunNumber = System.getenv("GITHUB_RUN_NUMBER") ?: ""
def isReleaseBuild = ciBuild && ciRef.contains("alpha")
def buildCommit = commitHash()
def devReleaseName
if (ciBuild) {
    devReleaseName = "Dev (#${ciRunNumber})"
} else {
    devReleaseName = "Dev (${buildCommit})"
}

def version = "12.1.0"
def releaseName = "Alpha 4"
def versionDisplayName = "${version} ${isReleaseBuild ? releaseName : devReleaseName}"
def majorVersion = versionDisplayName.split("\\.")[0]

def quickstepMinSdk = "32"
def quickstepMaxSdk = "32"

android {
<<<<<<< HEAD
    compileSdk COMPILE_SDK

    defaultConfig {
        minSdk MIN_SDK
        targetSdk TARGET_SDK
=======
    defaultConfig {
>>>>>>> e61e4395
        versionCode 12_01_00_05
        versionName "${versionDisplayName}"
        buildConfigField "String", "VERSION_DISPLAY_NAME", "\"${versionDisplayName}\""
        buildConfigField "String", "MAJOR_VERSION", "\"${majorVersion}\""
        buildConfigField "String", "COMMIT_HASH", "\"${buildCommit}\""
        buildConfigField "boolean", "ENABLE_AUTO_INSTALLS_LAYOUT", "false"

        resValue("string", "launcher_component", "${applicationId}/app.lawnchair.LawnchairLauncher")
        manifestPlaceholders.quickstepMinSdk = quickstepMinSdk
        manifestPlaceholders.quickstepMaxSdk = quickstepMaxSdk
        buildConfigField "int", "QUICKSTEP_MIN_SDK", quickstepMinSdk
        buildConfigField "int", "QUICKSTEP_MAX_SDK", quickstepMaxSdk

        ksp { arg("room.schemaLocation", "$projectDir/schemas".toString()) }
    }

    applicationVariants.all { variant ->
        variant.outputs.all {
            outputFileName = "Lawnchair ${variant.versionName}.apk"
        }
<<<<<<< HEAD
    }

    lint {
        checkReleaseBuilds false
=======
>>>>>>> e61e4395
    }

    buildFeatures {
        compose true
    }

    composeOptions {
        kotlinCompilerExtensionVersion = compose_compiler_version
    }

    final def keystorePropertiesFile = rootProject.file("keystore.properties")
    def releaseSigning = signingConfigs.debug
    if (keystorePropertiesFile.exists()) {
        final def keystoreProperties = new Properties()
        keystoreProperties.load(new FileInputStream(keystorePropertiesFile))
        releaseSigning = signingConfigs.create("release") {
            keyAlias keystoreProperties['keyAlias']
            keyPassword keystoreProperties['keyPassword']
            storeFile rootProject.file(keystoreProperties['storeFile'])
            storePassword keystoreProperties['storePassword']
        }
    }

    packagingOptions.resources.excludes += [
        "**/*.proto",
        "**/*.bin",
        "**/*.java",
        "**/*.properties",
        "**/*.version",
        "**/*.*_module",
        "com/**",
        "google/**",
        "kotlin/**",
        "kotlinx/**",
        "okhttp3/**",
        "META-INF/services/**",
        "META-INF/com/**",
        "META-INF/licenses/**",
        "META-INF/AL2.0",
        "META-INF/LGPL2.1",
    ]

    buildTypes {
        debug {
            signingConfig releaseSigning
        }

        release {
            signingConfig releaseSigning
            minifyEnabled true
            shrinkResources true
            proguardFiles "proguard-android-optimize.txt", "proguard.pro"
        }
    }

    dependenciesInfo {
        includeInApk = false
        includeInBundle = false
    }

    dependenciesInfo {
        includeInApk = false
        includeInBundle = false
    }

    // The flavor dimensions for build variants (e.g. aospWithQuickstep, aospWithoutQuickstep)
    // See: https://developer.android.com/studio/build/build-variants#flavor-dimensions
    flavorDimensions "app", "recents"

    productFlavors {
        aosp {
            dimension "app"
            applicationId 'com.android.launcher3'
            testApplicationId 'com.android.launcher3.tests'
        }

        l3go {
            dimension "app"
            applicationId 'com.android.launcher3'
            testApplicationId 'com.android.launcher3.tests'
        }

        lawn {
            dimension "app"
            applicationId 'app.lawnchair'
            testApplicationId 'com.android.launcher3.tests'
            isDefault true
        }

        withQuickstep {
            dimension "recents"
            minSdk 26
<<<<<<< HEAD
=======
            isDefault true
>>>>>>> e61e4395
        }

        withoutQuickstep {
            dimension "recents"
        }
    }

    sourceSets {
        main {
            res.srcDirs = ['res']
            java.srcDirs = ['src', 'src_plugins']
            manifest.srcFile 'AndroidManifest-common.xml'
            proto {
                srcDirs = ['protos/', 'quickstep/protos_overrides/']
            }
        }

        androidTest {
            res.srcDirs = ['tests/res']
            java.srcDirs = ['tests/src', 'tests/tapl']
            manifest.srcFile "tests/AndroidManifest-common.xml"
        }

        androidTestDebug {
            manifest.srcFile "tests/AndroidManifest.xml"
        }

        aosp {
            java.srcDirs = ['src_flags', 'src_shortcuts_overrides']
        }

        aospWithoutQuickstep {
            manifest.srcFile "AndroidManifest.xml"
        }

        aospWithQuickstep {
            manifest.srcFile "quickstep/AndroidManifest-launcher.xml"
        }

        l3go {
            res.srcDirs = ['go/res']
            java.srcDirs = ['go/src']
            manifest.srcFile "go/AndroidManifest.xml"
        }

        l3goWithoutQuickstepDebug {
            manifest.srcFile "AndroidManifest.xml"
        }

        l3goWithQuickstepDebug {
            manifest.srcFile "quickstep/AndroidManifest-launcher.xml"
        }

        lawn {
            java.srcDirs = ['src_flags', 'src_shortcuts_overrides', 'lawnchair/src']
            aidl.srcDirs = ['lawnchair/aidl']
            res.srcDirs = ['lawnchair/res']
            manifest.srcFile "lawnchair/AndroidManifest.xml"
            assets {
                srcDirs 'lawnchair/assets'
            }
            proto {
                srcDirs = ['lawnchair/protos/']
            }
        }

        lawnWithoutQuickstep {
            manifest.srcFile "AndroidManifest.xml"
        }

        lawnWithQuickstep {
            manifest.srcFile "quickstep/AndroidManifest-launcher.xml"
        }

        withoutQuickstep {
            java.srcDirs = ['src_ui_overrides']
        }

        withQuickstep {
            res.srcDirs = ['quickstep/res', 'quickstep/recents_ui_overrides/res']
            java.srcDirs = ['quickstep/src', 'quickstep/recents_ui_overrides/src']
            manifest.srcFile "quickstep/AndroidManifest.xml"
        }
    }

    addFrameworkJar('framework-12l.jar')
}

dependencies {
<<<<<<< HEAD
    final def FRAMEWORK_PREBUILTS_DIR = "prebuilts"

    implementation "androidx.dynamicanimation:dynamicanimation:${ANDROID_X_VERSION}"
    implementation "androidx.recyclerview:recyclerview:${ANDROID_X_VERSION}"
    implementation "androidx.preference:preference-ktx:${ANDROID_X_VERSION}"
    implementation project(':iconloaderlib')
    implementation project(':searchuilib')
    implementation fileTree(dir: "${FRAMEWORK_PREBUILTS_DIR}/libs", include: 'SystemUI-statsd.jar')
=======
    final def FRAMEWORK_PREBUILTS_DIR = "prebuilts/libs"

    implementation "androidx.dynamicanimation:dynamicanimation:1.0.0"
    implementation "androidx.recyclerview:recyclerview:1.2.1"
    implementation "androidx.preference:preference-ktx:1.2.0"
    implementation projects.iconloaderlib
    implementation projects.searchuilib
    implementation fileTree(dir: FRAMEWORK_PREBUILTS_DIR, include: 'SystemUI-statsd.jar')
>>>>>>> e61e4395

    // Recents lib dependency
    withQuickstepImplementation projects.systemUIShared
    withQuickstepCompileOnly projects.hiddenApi
    implementation fileTree(dir: FRAMEWORK_PREBUILTS_DIR, include: 'WindowManager-Shell.jar')

    // Required for AOSP to compile. This is already included in the sysui_shared.jar
<<<<<<< HEAD
    withoutQuickstepImplementation fileTree(dir: "${FRAMEWORK_PREBUILTS_DIR}/libs", include: 'plugin_core.jar')

    implementation 'org.jetbrains.kotlinx:kotlinx-serialization-json:1.3.2'
    testImplementation 'junit:junit:4.13.2'
    androidTestImplementation 'org.mockito:mockito-core:4.5.1'
    androidTestImplementation 'com.google.dexmaker:dexmaker:1.2'
    androidTestImplementation 'com.google.dexmaker:dexmaker-mockito:1.2'
    androidTestImplementation 'com.android.support.test:runner:1.0.2'
    androidTestImplementation 'com.android.support.test:rules:1.0.2'
    androidTestImplementation 'com.android.support.test.uiautomator:uiautomator-v18:2.1.3'
    androidTestImplementation "androidx.annotation:annotation:${ANDROID_X_VERSION}"
=======
    withoutQuickstepImplementation fileTree(dir: FRAMEWORK_PREBUILTS_DIR, include: 'plugin_core.jar')

    implementation 'org.jetbrains.kotlinx:kotlinx-serialization-json:1.4.1'
>>>>>>> e61e4395
    implementation 'com.github.ChickenHook:RestrictionBypass:2.2'
    implementation 'dev.rikka.tools.refine:runtime:3.1.1'

    implementation "androidx.compose.ui:ui:$compose_version"
    implementation "androidx.compose.ui:ui-tooling:$compose_version"
    implementation "androidx.compose.ui:ui-text-google-fonts:$compose_version"
    implementation "androidx.compose.foundation:foundation:$compose_version"
    implementation "androidx.compose.material:material-icons-extended:$compose_version"
    implementation "androidx.compose.material:material:$compose_version"
    implementation "androidx.compose.material3:material3:1.1.0-alpha02"
    implementation "androidx.compose.runtime:runtime-livedata:$compose_version"
    implementation "androidx.compose.compiler:compiler:$compose_compiler_version"
    implementation "androidx.constraintlayout:constraintlayout:2.1.4"
    implementation "androidx.activity:activity-compose:1.6.1"
    implementation "androidx.lifecycle:lifecycle-viewmodel-compose:2.5.1"
    implementation "androidx.navigation:navigation-compose:2.5.3"
    implementation "androidx.palette:palette-ktx:1.0.0"
    implementation "androidx.slice:slice-core:1.1.0-alpha02"
    implementation "com.google.accompanist:accompanist-drawablepainter:$accompanist_version"
    implementation "com.google.accompanist:accompanist-insets-ui:$accompanist_version"
    implementation "com.google.accompanist:accompanist-navigation-animation:$accompanist_version"
    implementation "com.google.accompanist:accompanist-permissions:$accompanist_version"
    implementation "com.google.accompanist:accompanist-pager:$accompanist_version"
    implementation "com.google.accompanist:accompanist-placeholder-material:$accompanist_version"
    implementation "com.google.accompanist:accompanist-systemuicontroller:$accompanist_version"
    implementation "com.google.android.material:material:1.7.0"
    implementation "io.github.fornewid:material-motion-compose-core:0.10.3"
    implementation 'dev.kdrag0n:colorkt:1.0.5'
    implementation 'io.coil-kt:coil-compose:2.2.2'
    implementation 'me.xdrop:fuzzywuzzy:1.4.0'
    implementation "com.patrykmichalik.opto:domain:$optoVersion"
    implementation "com.patrykmichalik.opto:core:$optoVersion"
    implementation "com.patrykmichalik.opto:compose:$optoVersion"
    implementation "androidx.datastore:datastore-preferences:1.0.0"
    implementation "com.squareup.retrofit2:retrofit:2.9.0"
    implementation "com.squareup.retrofit2:converter-gson:2.9.0"

    implementation "androidx.room:room-runtime:$room_version"
    implementation "androidx.room:room-ktx:$room_version"
    ksp "androidx.room:room-compiler:$room_version"

    implementation "com.github.topjohnwu.libsu:core:$libsu_version"
    implementation "com.github.topjohnwu.libsu:service:$libsu_version"

    implementation "com.google.protobuf:protobuf-javalite:$protocVersion"
    implementation 'com.github.LawnchairLauncher:oss-notices:1.0.2'

    // Persian Date
    implementation 'com.github.samanzamani:PersianDate:1.5.4'

<<<<<<< HEAD
    implementation 'com.airbnb.android:lottie:5.0.3'
=======
    implementation 'com.airbnb.android:lottie:5.2.0'
>>>>>>> e61e4395
}

protobuf {
    // Configure the protoc executable
    protoc {
        artifact = "com.google.protobuf:protoc:${protocVersion}"
    }
    generateProtoTasks {
        all().each { task ->
            task.builtins {
                remove java
                java {
                    option "lite"
                }
            }
        }
    }
}<|MERGE_RESOLUTION|>--- conflicted
+++ resolved
@@ -1,40 +1,3 @@
-<<<<<<< HEAD
-buildscript {
-    ext {
-        ANDROID_X_VERSION = "1+"
-        BUILD_TOOLS_VERSION = "33.0.0"
-        COMPILE_SDK = 33
-        TARGET_SDK = 32
-        MIN_SDK = 26
-        kotlin_version = "1.7.10"
-        compose_version = "1.2.0"
-        compose_compiler_version = "1.3.0-rc02"
-        accompanist_version = '0.25.0'
-        libsu_version = '3.1.2'
-        protocVersion = '3.18.0'
-        room_version = '2.4.2'
-    }
-    repositories {
-        mavenCentral()
-        google()
-    }
-    dependencies {
-        classpath 'com.android.tools.build:gradle:7.2.1'
-        classpath 'com.google.protobuf:protobuf-gradle-plugin:0.8.16'
-        classpath "org.jetbrains.kotlin:kotlin-gradle-plugin:$kotlin_version"
-        classpath "org.jetbrains.kotlin:kotlin-serialization:$kotlin_version"
-        classpath 'com.google.android.gms:oss-licenses-plugin:0.10.5'
-        classpath 'dev.rikka.tools.refine:gradle-plugin:3.1.1'
-        classpath "com.google.devtools.ksp:com.google.devtools.ksp.gradle.plugin:1.7.10-1.0.6"
-    }
-}
-
-allprojects {
-    repositories {
-        google()
-        mavenCentral()
-        maven { url 'https://jitpack.io' }
-=======
 import com.android.build.gradle.BasePlugin
 import org.jetbrains.kotlin.gradle.tasks.KotlinCompile
 
@@ -99,7 +62,6 @@
         it.name.contains("OssLicensesTask")
     }.configureEach {
         notCompatibleWithConfigurationCache("https://github.com/google/play-services-plugins/issues/206")
->>>>>>> e61e4395
     }
 
     ext.getFrameworkJar = { String name ->
@@ -140,15 +102,6 @@
             }
         }
     }
-<<<<<<< HEAD
-
-    tasks.matching {
-        it.name.contains("transformClassesWithHiddenApiRefine")
-    }.configureEach {
-        notCompatibleWithConfigurationCache("https://github.com/RikkaApps/HiddenApiRefinePlugin/issues/9")
-    }
-=======
->>>>>>> e61e4395
 }
 
 // todo remove ext block after migrating to version catalog
@@ -192,15 +145,7 @@
 def quickstepMaxSdk = "32"
 
 android {
-<<<<<<< HEAD
-    compileSdk COMPILE_SDK
-
     defaultConfig {
-        minSdk MIN_SDK
-        targetSdk TARGET_SDK
-=======
-    defaultConfig {
->>>>>>> e61e4395
         versionCode 12_01_00_05
         versionName "${versionDisplayName}"
         buildConfigField "String", "VERSION_DISPLAY_NAME", "\"${versionDisplayName}\""
@@ -221,13 +166,6 @@
         variant.outputs.all {
             outputFileName = "Lawnchair ${variant.versionName}.apk"
         }
-<<<<<<< HEAD
-    }
-
-    lint {
-        checkReleaseBuilds false
-=======
->>>>>>> e61e4395
     }
 
     buildFeatures {
@@ -288,11 +226,6 @@
         includeInBundle = false
     }
 
-    dependenciesInfo {
-        includeInApk = false
-        includeInBundle = false
-    }
-
     // The flavor dimensions for build variants (e.g. aospWithQuickstep, aospWithoutQuickstep)
     // See: https://developer.android.com/studio/build/build-variants#flavor-dimensions
     flavorDimensions "app", "recents"
@@ -320,10 +253,7 @@
         withQuickstep {
             dimension "recents"
             minSdk 26
-<<<<<<< HEAD
-=======
             isDefault true
->>>>>>> e61e4395
         }
 
         withoutQuickstep {
@@ -413,16 +343,6 @@
 }
 
 dependencies {
-<<<<<<< HEAD
-    final def FRAMEWORK_PREBUILTS_DIR = "prebuilts"
-
-    implementation "androidx.dynamicanimation:dynamicanimation:${ANDROID_X_VERSION}"
-    implementation "androidx.recyclerview:recyclerview:${ANDROID_X_VERSION}"
-    implementation "androidx.preference:preference-ktx:${ANDROID_X_VERSION}"
-    implementation project(':iconloaderlib')
-    implementation project(':searchuilib')
-    implementation fileTree(dir: "${FRAMEWORK_PREBUILTS_DIR}/libs", include: 'SystemUI-statsd.jar')
-=======
     final def FRAMEWORK_PREBUILTS_DIR = "prebuilts/libs"
 
     implementation "androidx.dynamicanimation:dynamicanimation:1.0.0"
@@ -431,7 +351,6 @@
     implementation projects.iconloaderlib
     implementation projects.searchuilib
     implementation fileTree(dir: FRAMEWORK_PREBUILTS_DIR, include: 'SystemUI-statsd.jar')
->>>>>>> e61e4395
 
     // Recents lib dependency
     withQuickstepImplementation projects.systemUIShared
@@ -439,23 +358,9 @@
     implementation fileTree(dir: FRAMEWORK_PREBUILTS_DIR, include: 'WindowManager-Shell.jar')
 
     // Required for AOSP to compile. This is already included in the sysui_shared.jar
-<<<<<<< HEAD
-    withoutQuickstepImplementation fileTree(dir: "${FRAMEWORK_PREBUILTS_DIR}/libs", include: 'plugin_core.jar')
-
-    implementation 'org.jetbrains.kotlinx:kotlinx-serialization-json:1.3.2'
-    testImplementation 'junit:junit:4.13.2'
-    androidTestImplementation 'org.mockito:mockito-core:4.5.1'
-    androidTestImplementation 'com.google.dexmaker:dexmaker:1.2'
-    androidTestImplementation 'com.google.dexmaker:dexmaker-mockito:1.2'
-    androidTestImplementation 'com.android.support.test:runner:1.0.2'
-    androidTestImplementation 'com.android.support.test:rules:1.0.2'
-    androidTestImplementation 'com.android.support.test.uiautomator:uiautomator-v18:2.1.3'
-    androidTestImplementation "androidx.annotation:annotation:${ANDROID_X_VERSION}"
-=======
     withoutQuickstepImplementation fileTree(dir: FRAMEWORK_PREBUILTS_DIR, include: 'plugin_core.jar')
 
     implementation 'org.jetbrains.kotlinx:kotlinx-serialization-json:1.4.1'
->>>>>>> e61e4395
     implementation 'com.github.ChickenHook:RestrictionBypass:2.2'
     implementation 'dev.rikka.tools.refine:runtime:3.1.1'
 
@@ -506,11 +411,7 @@
     // Persian Date
     implementation 'com.github.samanzamani:PersianDate:1.5.4'
 
-<<<<<<< HEAD
-    implementation 'com.airbnb.android:lottie:5.0.3'
-=======
     implementation 'com.airbnb.android:lottie:5.2.0'
->>>>>>> e61e4395
 }
 
 protobuf {
