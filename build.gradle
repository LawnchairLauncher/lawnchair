buildscript {
    ext.kotlin_version = '1.2.21'
    repositories {
        mavenCentral()
        jcenter()
        google()
    }
    dependencies {
<<<<<<< HEAD
        classpath 'com.android.tools.build:gradle:2.3.1'
        classpath 'com.google.protobuf:protobuf-gradle-plugin:0.8.0'
        classpath "org.jetbrains.kotlin:kotlin-gradle-plugin:$kotlin_version"
=======
        classpath 'com.android.tools.build:gradle:2.3.3'
        classpath 'com.google.protobuf:protobuf-gradle-plugin:0.8.3'
>>>>>>> 1a5df2d5
    }
}

apply plugin: 'com.android.application'
apply plugin: 'kotlin-android'
apply plugin: 'com.google.protobuf'

android {
    compileSdkVersion 27
    buildToolsVersion '26.0.2'

    defaultConfig {
        minSdkVersion 21
        targetSdkVersion 27
        versionCode 1
<<<<<<< HEAD
        versionName "v2-dev"
=======
        versionName "3.2"
>>>>>>> 1a5df2d5

        testInstrumentationRunner "android.support.test.runner.AndroidJUnitRunner"
    }
    buildTypes {
        debug {
            minifyEnabled false
        }

        optimized {
            initWith debug
            minifyEnabled true
            proguardFiles getDefaultProguardFile('proguard-android-optimize.txt'),
                    'proguard.flags'
        }
    }

    productFlavors {
        aosp {
            applicationId 'ch.deletescape.lawnchair'
            testApplicationId 'com.android.launcher3.tests'
        }

        l3go {
            applicationId 'com.android.launcher3'
            testApplicationId 'com.android.launcher3.tests'
        }
    }
    sourceSets {
        main {
            res.srcDirs = ['res']
            java.srcDirs = ['src']
            aidl.srcDirs = ['src']
            assets.srcDirs = ['assets']
            manifest.srcFile 'AndroidManifest-common.xml'
            proto {
                srcDir 'protos/'
                srcDir 'proto_overrides/'
                srcDir 'proto_pixel/'
            }
        }

        androidTest {
            res.srcDirs = ['tests/res']
            java.srcDirs = ['tests/src']
            manifest.srcFile "tests/AndroidManifest-common.xml"
        }

        aosp {
            java.srcDirs = ['src_flags']
            manifest.srcFile "AndroidManifest.xml"
        }

        aospAndroidTest {
            manifest.srcFile "tests/AndroidManifest.xml"
        }

        l3go {
            res.srcDirs = ['go/res']
            java.srcDirs = ['go/src_flags']
            // Note: we are using the Launcher3 manifest here because the gradle manifest-merger uses
            // different attributes than the build system.
            manifest.srcFile "AndroidManifest.xml"
        }

        l3goAndroidTest {
            manifest.srcFile "tests/AndroidManifest.xml"
        }
    }
}

repositories {
    mavenCentral()
    jcenter()
    google()
}

final String SUPPORT_LIBS_VERSION = '27.0.2'
dependencies {
    compile "com.android.support:appcompat-v7:${SUPPORT_LIBS_VERSION}"
    compile "com.android.support:cardview-v7:${SUPPORT_LIBS_VERSION}"
    compile "com.android.support:design:${SUPPORT_LIBS_VERSION}"
    compile "com.android.support:support-v4:${SUPPORT_LIBS_VERSION}"
    compile "com.android.support:support-dynamic-animation:${SUPPORT_LIBS_VERSION}"
    compile "com.android.support:recyclerview-v7:${SUPPORT_LIBS_VERSION}"
    compile "com.android.support:palette-v7:${SUPPORT_LIBS_VERSION}"
    compile 'com.github.florent37:fiftyshadesof:1.0.0'
    compile 'com.google.protobuf.nano:protobuf-javanano:3.0.0-alpha-7'

    compile 'com.android.support.constraint:constraint-layout:1.0.2'
    testCompile 'junit:junit:4.12'
    androidTestCompile "org.mockito:mockito-core:1.9.5"
    androidTestCompile 'com.google.dexmaker:dexmaker:1.2'
    androidTestCompile 'com.google.dexmaker:dexmaker-mockito:1.2'
    androidTestCompile 'com.android.support.test:runner:0.5'
    androidTestCompile 'com.android.support.test.uiautomator:uiautomator-v18:2.1.2'
    androidTestCompile "com.android.support:support-annotations:${SUPPORT_LIBS_VERSION}"
    compile "org.jetbrains.kotlin:kotlin-stdlib-jdk7:$kotlin_version"
}

protobuf {
    // Configure the protoc executable
    protoc {
        artifact = 'com.google.protobuf:protoc:3.0.0-alpha-3'

        generateProtoTasks {
            all().each { task ->
                task.builtins {
                    remove java
                    javanano {
                        option "java_package=launcher_log_extension.proto|com.android.launcher3.userevent.nano"
                        option "java_package=launcher_log.proto|com.android.launcher3.userevent.nano"
                        option "java_package=launcher_dump.proto|com.android.launcher3.model.nano"
                        option "java_package=search.proto|com.google.android.apps.nexuslauncher.search.nano"
                        option "java_package=smartspace.proto|com.google.android.apps.nexuslauncher.smartspace.nano"
                        option "enum_style=java"
                    }
                }
            }
        }
    }
}

apply plugin: 'kotlin-android-extensions'<|MERGE_RESOLUTION|>--- conflicted
+++ resolved
@@ -6,14 +6,9 @@
         google()
     }
     dependencies {
-<<<<<<< HEAD
-        classpath 'com.android.tools.build:gradle:2.3.1'
-        classpath 'com.google.protobuf:protobuf-gradle-plugin:0.8.0'
-        classpath "org.jetbrains.kotlin:kotlin-gradle-plugin:$kotlin_version"
-=======
         classpath 'com.android.tools.build:gradle:2.3.3'
         classpath 'com.google.protobuf:protobuf-gradle-plugin:0.8.3'
->>>>>>> 1a5df2d5
+        classpath "org.jetbrains.kotlin:kotlin-gradle-plugin:$kotlin_version"
     }
 }
 
@@ -29,11 +24,7 @@
         minSdkVersion 21
         targetSdkVersion 27
         versionCode 1
-<<<<<<< HEAD
         versionName "v2-dev"
-=======
-        versionName "3.2"
->>>>>>> 1a5df2d5
 
         testInstrumentationRunner "android.support.test.runner.AndroidJUnitRunner"
     }
