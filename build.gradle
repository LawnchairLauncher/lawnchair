buildscript {
    ext.kotlin_version = '1.2.21'
    repositories {
        mavenCentral()
        jcenter()
        google()
    }
    dependencies {
        classpath 'com.android.tools.build:gradle:2.3.1'
        classpath 'com.google.protobuf:protobuf-gradle-plugin:0.8.0'
        classpath "org.jetbrains.kotlin:kotlin-gradle-plugin:$kotlin_version"
    }
}

apply plugin: 'com.android.application'
apply plugin: 'kotlin-android'
apply plugin: 'com.google.protobuf'

android {
    compileSdkVersion 27
    buildToolsVersion '26.0.2'

    defaultConfig {
        minSdkVersion 21
        targetSdkVersion 27
        versionCode 1
<<<<<<< HEAD
        versionName "v2-dev"
=======
        versionName "3.2"
>>>>>>> a3bdf773

        testInstrumentationRunner "android.support.test.runner.AndroidJUnitRunner"
    }
    buildTypes {
        debug {
            minifyEnabled false
        }

        optimized {
            initWith debug
            minifyEnabled true
            proguardFiles getDefaultProguardFile('proguard-android-optimize.txt'),
                    'proguard.flags'
        }
    }

    productFlavors {
        aosp {
            applicationId 'ch.deletescape.lawnchair'
            testApplicationId 'com.android.launcher3.tests'
        }

        l3go {
            applicationId 'com.android.launcher3'
            testApplicationId 'com.android.launcher3.tests'
        }
    }
    sourceSets {
        main {
            res.srcDirs = ['res']
            java.srcDirs = ['src']
            aidl.srcDirs = ['src']
            assets.srcDirs = ['assets']
            manifest.srcFile 'AndroidManifest-common.xml'
            proto {
                srcDir 'protos/'
                srcDir 'proto_overrides/'
                srcDir 'proto_pixel/'
            }
        }

        androidTest {
            res.srcDirs = ['tests/res']
            java.srcDirs = ['tests/src']
            manifest.srcFile "tests/AndroidManifest-common.xml"
        }

        aosp {
            java.srcDirs = ['src_flags']
            manifest.srcFile "AndroidManifest.xml"
        }

        aospAndroidTest {
            manifest.srcFile "tests/AndroidManifest.xml"
        }

        l3go {
            res.srcDirs = ['go/res']
            java.srcDirs = ['go/src_flags']
            // Note: we are using the Launcher3 manifest here because the gradle manifest-merger uses
            // different attributes than the build system.
            manifest.srcFile "AndroidManifest.xml"
        }

        l3goAndroidTest {
            manifest.srcFile "tests/AndroidManifest.xml"
        }
    }
}

repositories {
    mavenCentral()
    jcenter()
    google()
}

final String SUPPORT_LIBS_VERSION = '27.0.2'
dependencies {
    compile "com.android.support:support-v4:${SUPPORT_LIBS_VERSION}"
    compile "com.android.support:support-dynamic-animation:${SUPPORT_LIBS_VERSION}"
    compile "com.android.support:recyclerview-v7:${SUPPORT_LIBS_VERSION}"
    compile "com.android.support:palette-v7:${SUPPORT_LIBS_VERSION}"
    compile 'com.google.protobuf.nano:protobuf-javanano:3.0.0-alpha-7'

    testCompile 'junit:junit:4.12'
    androidTestCompile "org.mockito:mockito-core:1.9.5"
    androidTestCompile 'com.google.dexmaker:dexmaker:1.2'
    androidTestCompile 'com.google.dexmaker:dexmaker-mockito:1.2'
    androidTestCompile 'com.android.support.test:runner:0.5'
    androidTestCompile 'com.android.support.test.uiautomator:uiautomator-v18:2.1.2'
    androidTestCompile "com.android.support:support-annotations:${SUPPORT_LIBS_VERSION}"
    compile "org.jetbrains.kotlin:kotlin-stdlib-jdk7:$kotlin_version"
}

protobuf {
    // Configure the protoc executable
    protoc {
        artifact = 'com.google.protobuf:protoc:3.0.0-alpha-3'

        generateProtoTasks {
            all().each { task ->
                task.builtins {
                    remove java
                    javanano {
                        option "java_package=launcher_log_extension.proto|com.android.launcher3.userevent.nano"
                        option "java_package=launcher_log.proto|com.android.launcher3.userevent.nano"
                        option "java_package=launcher_dump.proto|com.android.launcher3.model.nano"
                        option "java_package=search.proto|com.google.android.apps.nexuslauncher.search.nano"
                        option "java_package=smartspace.proto|com.google.android.apps.nexuslauncher.smartspace.nano"
                        option "enum_style=java"
                    }
                }
            }
        }
    }
}<|MERGE_RESOLUTION|>--- conflicted
+++ resolved
@@ -24,11 +24,7 @@
         minSdkVersion 21
         targetSdkVersion 27
         versionCode 1
-<<<<<<< HEAD
         versionName "v2-dev"
-=======
-        versionName "3.2"
->>>>>>> a3bdf773
 
         testInstrumentationRunner "android.support.test.runner.AndroidJUnitRunner"
     }
