--- conflicted
+++ resolved
@@ -1,12 +1,6 @@
 buildscript {
     ext {
-<<<<<<< HEAD
-        COMPILE_SDK = 32
-=======
-        ANDROID_X_VERSION = "1+"
-        BUILD_TOOLS_VERSION = "32.0.0"
         COMPILE_SDK = 33
->>>>>>> 6fcd83a5
         TARGET_SDK = 32
         MIN_SDK = 26
         kotlin_version = "1.7.10"
