import org.gradle.api.tasks.wrapper.Wrapper.DistributionType

buildscript {
    ext.kotlin_version = '1.3.11'
    repositories {
        google()
        jcenter()
    }
    dependencies {
        classpath GRADLE_CLASS_PATH
        classpath PROTOBUF_CLASS_PATH
        classpath "org.jetbrains.kotlin:kotlin-gradle-plugin:$kotlin_version"
    }
}

allprojects {
    repositories {
        google()
        mavenCentral()
        jcenter()
        maven { url 'https://jitpack.io' }
    }

    ext.addFrameworkJar = { String path ->
        def frameworkJar = new File(rootProject.projectDir, 'prebuilts/libs/' + path)
        if (!frameworkJar.exists()) {
            throw new IllegalArgumentException("Framework jar path doesn't exist")
        }
        gradle.projectsEvaluated {
            tasks.withType(JavaCompile) {
                options.bootstrapClasspath = files([frameworkJar] + (options.bootstrapClasspath.files as Iterable<File>))
            }
        }
    }
}

tasks {
    wrapper {
        gradleVersion = "5.5.1"
        distributionType = DistributionType.ALL
    }
}

final String SUPPORT_LIBS_VERSION = '28.0.0-alpha1'

Properties localProps = new Properties()
File localPropsFile = project.rootProject.file('local.properties')
if (localPropsFile.exists()) {
    localProps.load(localPropsFile.newDataInputStream())
}

def publicBranches = ["alpha", "beta", "q-pre-alpha"]
def ciBuild = localProps.getProperty("ciBuild") == "true" || System.getenv("CI_BUILD") == "true"
def signed = ciBuild || localProps.getProperty("storePass") != null
def isPublicBuild = localProps.getProperty("public") == "true" || (ciBuild && publicBranches.contains(System.getenv("DRONE_BRANCH")))

final String FRAMEWORK_PREBUILTS_DIR = "prebuilts/"

apply plugin: 'com.android.application'
apply plugin: 'kotlin-android'
apply plugin: 'com.google.protobuf'

android {
    compileSdkVersion 29
    buildToolsVersion BUILD_TOOLS_VERSION

    signingConfigs {
        ci {
            storeFile file("debug.jks")
            storePassword localProps.getProperty("storePass") ?: System.getenv("STORE_PASSWORD")
            keyAlias "Lawnchair"
            keyPassword localProps.getProperty("keyPass") ?:System.getenv("KEY_PASSWORD")
        }
    }
    defaultConfig {
        minSdkVersion 25
        targetSdkVersion 28

        def majorMinor = "2.1"
        if (ciBuild) {
            def ciBuildNumber = localProps.getProperty("buildNumber") ?: System.getenv("CI_BUILD_NUMBER")
            versionCode = 210000 + Integer.valueOf(ciBuildNumber)
            def drone = localProps.getProperty("public") == "true" || System.getenv("DRONE")
            versionName = majorMinor + (drone ? "-" : ".") + ciBuildNumber
        } else {
            versionCode 2
            versionName majorMinor
        }

        testInstrumentationRunner "androidx.test.runner.AndroidJUnitRunner"
        vectorDrawables.useSupportLibrary = true

        buildConfigField "boolean", "FEATURE_QUINOA", "true"
        buildConfigField "boolean", "FEATURE_SETTINGS_SEARCH", "true"
        buildConfigField "boolean", "FEATURE_BUG_REPORTER", "true"

        def githubToken = localProps.getProperty('githubToken') ?: '"' + System.getenv("GITHUB_TOKEN") + '"'
        buildConfigField "String", "GITHUB_TOKEN", githubToken

        buildConfigField "boolean", "SIGNATURE_VERIFICATION", "false"

        def debugMenuCode = System.getenv("DEBUG_MENU_CODE") ?: "veryperu"
        buildConfigField "String", "DEBUG_MENU_CODE_HASH", '"' + debugMenuCode.digest('SHA-1') + '"'

        def accuWeatherKey = localProps.getProperty('accu_key') ?: '"' + System.getenv("ACCU_KEY") + '"'
        buildConfigField "String", "ACCUWEATHER_KEY", accuWeatherKey

        buildConfigField "String", "BRIDGE_DOWNLOAD_URL", "\"https://lawnchair.app/lawnfeed/?ref=lawnchair\""

        ndk {
            abiFilters "armeabi-v7a", "x86", "x86_64", "arm64-v8a"
        }
    }
    buildTypes {
        debug {
            minifyEnabled false
            if (signed) {
                if (System.getenv("CI_EVENT_TYPE") != "pull_request") {
                    signingConfig signingConfigs.ci
                }
            }

            dexOptions {
                matchingFallbacks = ['debug']
            }
        }

        optimized {
            initWith debug
            minifyEnabled true
            proguardFiles getDefaultProguardFile('proguard-android-optimize.txt'),
                    'proguard.flags'
            if (signed) {
                if (System.getenv("CI_EVENT_TYPE") != "pull_request") {
                    signingConfig signingConfigs.ci
                }
            }
        }

        release {
            minifyEnabled false
            proguardFiles getDefaultProguardFile('proguard-android-optimize.txt'),
                    'proguard.flags'
            if (signed) {
                if (System.getenv("CI_EVENT_TYPE") != "pull_request") {
                    signingConfig signingConfigs.ci
                }
            }

            dexOptions {
                matchingFallbacks = ['release']
            }
        }
    }

    lintOptions {
        checkReleaseBuilds false
    }

    kotlinOptions {
        jvmTarget = '1.8'
    }

    compileOptions {
        sourceCompatibility JavaVersion.VERSION_1_8
        targetCompatibility JavaVersion.VERSION_1_8
    }

    // The flavor dimensions for build variants (e.g. aospWithQuickstep, aospWithoutQuickstep)
    // See: https://developer.android.com/studio/build/build-variants#flavor-dimensions
    flavorDimensions "app", "recents", "custom", "dist"

    productFlavors {
        aosp {
            dimension "app"
            applicationId 'ch.deletescape.lawnchair'
            testApplicationId 'com.android.launcher3.tests'
        }

        l3go {
            dimension "app"
            applicationId 'com.android.launcher3'
            testApplicationId 'com.android.launcher3.tests'
        }

        withQuickstep {
            dimension "recents"
        }

        withoutQuickstep {
            dimension "recents"
        }

        lawnchair {
            dimension "custom"
        }

        dev {
            dimension "dist"
            // Use v1 dev package name for compatibility testing
            if (localProps.getProperty("v1compat") != "true") {
                applicationIdSuffix ".dev"
            }
            versionNameSuffix "-dev"
        }

        ci {
            dimension "dist"
            applicationIdSuffix ".ci"
            versionNameSuffix "-ci-" + (localProps.getProperty("branch") ?: System.getenv("DRONE_BRANCH"))

            buildConfigField "boolean", "SIGNATURE_VERIFICATION", "true"
        }

        plah {
            dimension "dist"
            applicationIdSuffix ".plah"

            buildConfigField "boolean", "SIGNATURE_VERIFICATION", "true"
            buildConfigField "boolean", "FEATURE_BUG_REPORTER", "false"
        }
    }

    android.variantFilter { variant ->
        // Hide all non "aospWithQuickstep" tasks to make this a little more bearable
        if (!name.startsWith("aospWithQuickstep")) {
            variant.setIgnore(true)
        }
    }

    sourceSets {
        main {
            res.srcDirs = ['res']
            java.srcDirs = ['src', 'src_plugins']
            aidl.srcDirs = ['src']
            assets.srcDirs = ['assets']
            manifest.srcFile 'AndroidManifest-common.xml'
            proto {
                srcDir 'protos/'
                srcDir 'proto_overrides/'
                srcDir 'proto_pixel/'
            }
        }

<<<<<<< HEAD
        debug {
            manifest.srcFile "AndroidManifest.xml"
        }

        optimized {
            manifest.srcFile "AndroidManifest.xml"
        }

        release {
            manifest.srcFile "AndroidManifest.xml"
        }

=======
>>>>>>> 7b96ec1f
        androidTest {
            res.srcDirs = ['tests/res']
            java.srcDirs = ['tests/src', 'tests/tapl']
            manifest.srcFile "tests/AndroidManifest-common.xml"
        }

        androidTestDebug {
            manifest.srcFile "tests/AndroidManifest.xml"
        }

        aosp {
            java.srcDirs = ['src_flags', 'src_shortcuts_overrides']
        }

        aospWithoutQuickstep {
            manifest.srcFile "AndroidManifest.xml"
        }

        aospWithQuickstep {
            manifest.srcFile "quickstep/AndroidManifest-launcher.xml"
        }

        l3go {
            res.srcDirs = ['go/res']
            java.srcDirs = ['go/src']
            manifest.srcFile "go/AndroidManifest.xml"
        }

        l3goWithoutQuickstepDebug {
            manifest.srcFile "AndroidManifest.xml"
        }

        l3goWithQuickstepDebug {
            manifest.srcFile "quickstep/AndroidManifest-launcher.xml"
        }

        withoutQuickstep {
            java.srcDirs = ['src_ui_overrides']
        }

        withQuickstep {
            res.srcDirs = ['quickstep/res', 'quickstep/recents_ui_overrides/res']
            java.srcDirs = ['quickstep/src', 'quickstep/recents_ui_overrides/src']
            manifest.srcFile "quickstep/AndroidManifest.xml"
        }
<<<<<<< HEAD

        withQuickstepIconRecents {
            res.srcDirs = ['quickstep/res', 'go/quickstep/res']
            java.srcDirs = ['quickstep/src', 'go/quickstep/src']
            manifest.srcFile "quickstep/AndroidManifest.xml"
        }

        lawnchair {
            res.srcDirs = ['lawnchair/res']
            java.srcDirs = ['lawnchair/src']
            manifest.srcFile "lawnchair/AndroidManifest.xml"
        }
=======
>>>>>>> 7b96ec1f
    }

    addFrameworkJar('framework.jar')
}

<<<<<<< HEAD
afterEvaluate {
    android.applicationVariants.all { variant ->
        variant.resValue 'string', 'application_id', variant.applicationId
=======
allprojects {
    repositories {
        maven { url "../../../prebuilts/sdk/current/androidx/m2repository" }
        maven { url "../../../prebuilts/fullsdk-darwin/extras/android/m2repository" }
        maven { url "../../../prebuilts/fullsdk-linux/extras/android/m2repository" }
        mavenCentral()
        google()
>>>>>>> 7b96ec1f
    }
}

dependencies {
    implementation "androidx.dynamicanimation:dynamicanimation:${ANDROID_X_VERSION}"
    implementation "androidx.cardview:cardview:${ANDROID_X_VERSION}"
    implementation "androidx.recyclerview:recyclerview:${ANDROID_X_VERSION}"
    implementation "androidx.preference:preference:${ANDROID_X_VERSION}"
    implementation "androidx.palette:palette:${ANDROID_X_VERSION}"
    implementation "androidx.constraintlayout:constraintlayout:1.1.3"
    implementation "com.google.android.material:material:1.0.0"
    implementation project(':IconLoader')
    withQuickstepImplementation project(':SharedLibWrapper')
    implementation fileTree(dir: "${FRAMEWORK_PREBUILTS_DIR}/libs", include: 'launcher_protos.jar')

    // Recents lib dependency
    withQuickstepImplementation project(':SystemUISharedLib')

<<<<<<< HEAD
    // Recents lib dependency for Go
    withQuickstepIconRecentsImplementation project(':SystemUISharedLib')

=======
>>>>>>> 7b96ec1f
    // Required for AOSP to compile. This is already included in the sysui_shared.jar
    implementation fileTree(dir: "${FRAMEWORK_PREBUILTS_DIR}/libs", include: 'plugin_core.jar')

    implementation 'com.github.florent37:fiftyshadesof:1.0.0'
    implementation "org.jetbrains.kotlin:kotlin-stdlib-jdk7:$kotlin_version"
    implementation 'com.github.KwabenBerko:OpenWeatherMap-Android-Library:2.0.1'
    implementation 'com.github.LawnchairLauncher:chroma:1.2.6'
    implementation 'com.github.LawnchairLauncher:hoko-lite:5f8466b'
    implementation 'me.jfenn:Attribouter:0.1.5'
    implementation 'com.github.bumptech.glide:glide:4.8.0'

    implementation 'com.github.topjohnwu.libsu:core:2.5.1'
    implementation 'eu.chainfire:librootjava:1.3.0'
    implementation 'com.luckycatlabs:SunriseSunsetCalculator:1.2'
    implementation 'me.mvdw.recyclerviewmergeadapter:recyclerviewmergeadapter:2.1.0'
    implementation 'com.squareup.retrofit2:retrofit:2.6.0'
    implementation 'com.squareup.okhttp3:okhttp:4.0.0-RC1'
    implementation 'com.squareup.okhttp3:logging-interceptor:4.0.0-RC1'
    implementation 'com.squareup.retrofit2:converter-gson:2.6.0'

    implementation 'me.xdrop:fuzzywuzzy:1.2.0'

    lawnchairImplementation files('lawnchair/libs/sesame-lib.aar')

    testImplementation 'junit:junit:4.12'
    androidTestImplementation "org.mockito:mockito-core:1.9.5"
    androidTestImplementation 'com.google.dexmaker:dexmaker:1.2'
    androidTestImplementation 'com.google.dexmaker:dexmaker-mockito:1.2'
    androidTestImplementation 'com.android.support.test:runner:1.0.0'
    androidTestImplementation 'com.android.support.test:rules:1.0.0'
    androidTestImplementation 'com.android.support.test.uiautomator:uiautomator-v18:2.1.2'
    androidTestImplementation "androidx.annotation:annotation:${ANDROID_X_VERSION}"
}

protobuf {
    // Configure the protoc executable
    protoc {
        artifact = 'com.google.protobuf:protoc:3.0.0'

        generateProtoTasks {
            all().each { task ->
                task.builtins {
                    remove java
                    javanano {
                        option "java_package=launcher_log_extension.proto|com.android.launcher3.userevent.nano"
                        option "java_package=launcher_log.proto|com.android.launcher3.userevent.nano"
                        option "java_package=launcher_dump.proto|com.android.launcher3.model.nano"
                        option "java_package=search.proto|com.google.android.apps.nexuslauncher.search.nano"
                        option "java_package=smartspace.proto|com.google.android.apps.nexuslauncher.smartspace.nano"
                        option "enum_style=java"
                    }
                }
            }
        }
    }
}

apply plugin: 'kotlin-android-extensions'<|MERGE_RESOLUTION|>--- conflicted
+++ resolved
@@ -1,7 +1,7 @@
 import org.gradle.api.tasks.wrapper.Wrapper.DistributionType
 
 buildscript {
-    ext.kotlin_version = '1.3.11'
+    ext.kotlin_version = '1.3.72'
     repositories {
         google()
         jcenter()
@@ -41,6 +41,7 @@
     }
 }
 
+//noinspection GroovyUnusedAssignment
 final String SUPPORT_LIBS_VERSION = '28.0.0-alpha1'
 
 Properties localProps = new Properties()
@@ -52,6 +53,7 @@
 def publicBranches = ["alpha", "beta", "q-pre-alpha"]
 def ciBuild = localProps.getProperty("ciBuild") == "true" || System.getenv("CI_BUILD") == "true"
 def signed = ciBuild || localProps.getProperty("storePass") != null
+//noinspection GroovyUnusedAssignment
 def isPublicBuild = localProps.getProperty("public") == "true" || (ciBuild && publicBranches.contains(System.getenv("DRONE_BRANCH")))
 
 final String FRAMEWORK_PREBUILTS_DIR = "prebuilts/"
@@ -61,7 +63,7 @@
 apply plugin: 'com.google.protobuf'
 
 android {
-    compileSdkVersion 29
+    compileSdkVersion COMPILE_SDK
     buildToolsVersion BUILD_TOOLS_VERSION
 
     signingConfigs {
@@ -74,7 +76,7 @@
     }
     defaultConfig {
         minSdkVersion 25
-        targetSdkVersion 28
+        targetSdkVersion 30
 
         def majorMinor = "2.1"
         if (ciBuild) {
@@ -166,12 +168,12 @@
         targetCompatibility JavaVersion.VERSION_1_8
     }
 
-    // The flavor dimensions for build variants (e.g. aospWithQuickstep, aospWithoutQuickstep)
+    // The flavor dimensions for build variants (e.g. lawnchairWithQuickstep, lawnchairWithoutQuickstep)
     // See: https://developer.android.com/studio/build/build-variants#flavor-dimensions
-    flavorDimensions "app", "recents", "custom", "dist"
+    flavorDimensions "app", "recents"/*, "dist"*/
 
     productFlavors {
-        aosp {
+        lawnchair {
             dimension "app"
             applicationId 'ch.deletescape.lawnchair'
             testApplicationId 'com.android.launcher3.tests'
@@ -191,41 +193,37 @@
             dimension "recents"
         }
 
-        lawnchair {
-            dimension "custom"
-        }
-
-        dev {
-            dimension "dist"
-            // Use v1 dev package name for compatibility testing
-            if (localProps.getProperty("v1compat") != "true") {
-                applicationIdSuffix ".dev"
-            }
-            versionNameSuffix "-dev"
-        }
-
-        ci {
-            dimension "dist"
-            applicationIdSuffix ".ci"
-            versionNameSuffix "-ci-" + (localProps.getProperty("branch") ?: System.getenv("DRONE_BRANCH"))
-
-            buildConfigField "boolean", "SIGNATURE_VERIFICATION", "true"
-        }
-
-        plah {
-            dimension "dist"
-            applicationIdSuffix ".plah"
-
-            buildConfigField "boolean", "SIGNATURE_VERIFICATION", "true"
-            buildConfigField "boolean", "FEATURE_BUG_REPORTER", "false"
-        }
+//        dev {
+//            dimension "dist"
+//            // Use v1 dev package name for compatibility testing
+//            if (localProps.getProperty("v1compat") != "true") {
+//                applicationIdSuffix ".dev"
+//            }
+//            versionNameSuffix "-dev"
+//        }
+//
+//        ci {
+//            dimension "dist"
+//            applicationIdSuffix ".ci"
+//            versionNameSuffix "-ci-" + (localProps.getProperty("branch") ?: System.getenv("DRONE_BRANCH"))
+//
+//            buildConfigField "boolean", "SIGNATURE_VERIFICATION", "true"
+//        }
+//
+//        plah {
+//            dimension "dist"
+//            applicationIdSuffix ".plah"
+//
+//            buildConfigField "boolean", "SIGNATURE_VERIFICATION", "true"
+//            buildConfigField "boolean", "FEATURE_BUG_REPORTER", "false"
+//        }
     }
 
     android.variantFilter { variant ->
-        // Hide all non "aospWithQuickstep" tasks to make this a little more bearable
-        if (!name.startsWith("aospWithQuickstep")) {
-            variant.setIgnore(true)
-        }
+        // Hide all non "lawnchairWithQuickstep" tasks to make this a little more bearable
+//        if (!name.startsWith("lawnchairWithQuickstep")) {
+//            variant.setIgnore(true)
+//        }
     }
 
     sourceSets {
@@ -242,7 +240,6 @@
             }
         }
 
-<<<<<<< HEAD
         debug {
             manifest.srcFile "AndroidManifest.xml"
         }
@@ -255,8 +252,6 @@
             manifest.srcFile "AndroidManifest.xml"
         }
 
-=======
->>>>>>> 7b96ec1f
         androidTest {
             res.srcDirs = ['tests/res']
             java.srcDirs = ['tests/src', 'tests/tapl']
@@ -267,15 +262,18 @@
             manifest.srcFile "tests/AndroidManifest.xml"
         }
 
-        aosp {
-            java.srcDirs = ['src_flags', 'src_shortcuts_overrides']
-        }
-
-        aospWithoutQuickstep {
+        lawnchair {
+            res.srcDirs = ['lawnchair/res']
+            java.srcDirs = ['src_flags', 'src_shortcuts_overrides', 'lawnchair/src']
+            manifest.srcFile "lawnchair/AndroidManifest.xml"
+//            aidl.srcDirs = ['lawnchair/aidl']
+        }
+
+        lawnchairWithoutQuickstep {
             manifest.srcFile "AndroidManifest.xml"
         }
 
-        aospWithQuickstep {
+        lawnchairWithQuickstep {
             manifest.srcFile "quickstep/AndroidManifest-launcher.xml"
         }
 
@@ -285,13 +283,13 @@
             manifest.srcFile "go/AndroidManifest.xml"
         }
 
-        l3goWithoutQuickstepDebug {
-            manifest.srcFile "AndroidManifest.xml"
-        }
-
-        l3goWithQuickstepDebug {
-            manifest.srcFile "quickstep/AndroidManifest-launcher.xml"
-        }
+//        l3goWithoutQuickstepDebug {
+//            manifest.srcFile "AndroidManifest.xml"
+//        }
+//
+//        l3goWithQuickstepDebug {
+//            manifest.srcFile "quickstep/AndroidManifest-launcher.xml"
+//        }
 
         withoutQuickstep {
             java.srcDirs = ['src_ui_overrides']
@@ -302,31 +300,17 @@
             java.srcDirs = ['quickstep/src', 'quickstep/recents_ui_overrides/src']
             manifest.srcFile "quickstep/AndroidManifest.xml"
         }
-<<<<<<< HEAD
-
-        withQuickstepIconRecents {
-            res.srcDirs = ['quickstep/res', 'go/quickstep/res']
-            java.srcDirs = ['quickstep/src', 'go/quickstep/src']
-            manifest.srcFile "quickstep/AndroidManifest.xml"
-        }
-
-        lawnchair {
-            res.srcDirs = ['lawnchair/res']
-            java.srcDirs = ['lawnchair/src']
-            manifest.srcFile "lawnchair/AndroidManifest.xml"
-        }
-=======
->>>>>>> 7b96ec1f
+
+//        withQuickstepIconRecents {
+//            res.srcDirs = ['quickstep/res', 'go/quickstep/res']
+//            java.srcDirs = ['quickstep/src', 'go/quickstep/src']
+//            manifest.srcFile "quickstep/AndroidManifest.xml"
+//        }
     }
 
     addFrameworkJar('framework.jar')
 }
 
-<<<<<<< HEAD
-afterEvaluate {
-    android.applicationVariants.all { variant ->
-        variant.resValue 'string', 'application_id', variant.applicationId
-=======
 allprojects {
     repositories {
         maven { url "../../../prebuilts/sdk/current/androidx/m2repository" }
@@ -334,7 +318,12 @@
         maven { url "../../../prebuilts/fullsdk-linux/extras/android/m2repository" }
         mavenCentral()
         google()
->>>>>>> 7b96ec1f
+    }
+}
+
+afterEvaluate {
+    android.applicationVariants.all { variant ->
+        variant.resValue 'string', 'application_id', variant.applicationId
     }
 }
 
@@ -342,24 +331,19 @@
     implementation "androidx.dynamicanimation:dynamicanimation:${ANDROID_X_VERSION}"
     implementation "androidx.cardview:cardview:${ANDROID_X_VERSION}"
     implementation "androidx.recyclerview:recyclerview:${ANDROID_X_VERSION}"
-    implementation "androidx.preference:preference:${ANDROID_X_VERSION}"
-    implementation "androidx.palette:palette:${ANDROID_X_VERSION}"
-    implementation "androidx.constraintlayout:constraintlayout:1.1.3"
+    implementation "androidx.preference:preference-ktx:${ANDROID_X_VERSION}"
+    implementation "androidx.palette:palette-ktx:${ANDROID_X_VERSION}"
+    implementation "androidx.constraintlayout:constraintlayout:2.0.4"
+    //noinspection GradleDependency
     implementation "com.google.android.material:material:1.0.0"
     implementation project(':IconLoader')
     withQuickstepImplementation project(':SharedLibWrapper')
     implementation fileTree(dir: "${FRAMEWORK_PREBUILTS_DIR}/libs", include: 'launcher_protos.jar')
 
     // Recents lib dependency
-    withQuickstepImplementation project(':SystemUISharedLib')
-
-<<<<<<< HEAD
-    // Recents lib dependency for Go
-    withQuickstepIconRecentsImplementation project(':SystemUISharedLib')
-
-=======
->>>>>>> 7b96ec1f
-    // Required for AOSP to compile. This is already included in the sysui_shared.jar
+//    withQuickstepImplementation project(':SystemUISharedLib')
+
+    // Required for lawnchair to compile. This is already included in the sysui_shared.jar
     implementation fileTree(dir: "${FRAMEWORK_PREBUILTS_DIR}/libs", include: 'plugin_core.jar')
 
     implementation 'com.github.florent37:fiftyshadesof:1.0.0'
@@ -383,13 +367,13 @@
 
     lawnchairImplementation files('lawnchair/libs/sesame-lib.aar')
 
-    testImplementation 'junit:junit:4.12'
+    testImplementation 'junit:junit:4.13.1'
     androidTestImplementation "org.mockito:mockito-core:1.9.5"
     androidTestImplementation 'com.google.dexmaker:dexmaker:1.2'
     androidTestImplementation 'com.google.dexmaker:dexmaker-mockito:1.2'
-    androidTestImplementation 'com.android.support.test:runner:1.0.0'
-    androidTestImplementation 'com.android.support.test:rules:1.0.0'
-    androidTestImplementation 'com.android.support.test.uiautomator:uiautomator-v18:2.1.2'
+    androidTestImplementation 'com.android.support.test:runner:1.0.2'
+    androidTestImplementation 'com.android.support.test:rules:1.0.2'
+    androidTestImplementation 'com.android.support.test.uiautomator:uiautomator-v18:2.1.3'
     androidTestImplementation "androidx.annotation:annotation:${ANDROID_X_VERSION}"
 }
 
