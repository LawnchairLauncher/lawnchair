--- conflicted
+++ resolved
@@ -3,8 +3,8 @@
 import org.jetbrains.kotlin.gradle.tasks.KotlinCompile
 
 plugins {
-    id 'com.android.application' version "8.1.1"
-    id 'com.android.library' version "8.1.1" apply false
+    id 'com.android.application' version '8.1.2'
+    id 'com.android.library' version '8.1.2' apply false
     id 'org.jetbrains.kotlin.android' version "1.9.10"
     id 'org.jetbrains.kotlin.plugin.parcelize' version "1.9.10"
     id 'org.jetbrains.kotlin.plugin.serialization' version "1.9.10"
@@ -23,7 +23,7 @@
             compileSdk 34
             defaultConfig {
                 minSdk 26
-                targetSdk 32
+                targetSdk 33
                 vectorDrawables.useSupportLibrary = true
             }
             lint {
@@ -77,21 +77,20 @@
 final def ciRef = System.getenv("GITHUB_REF") ?: ""
 final def ciRunNumber = System.getenv("GITHUB_RUN_NUMBER") ?: ""
 final def isReleaseBuild = ciBuild && ciRef.contains("alpha")
-final def devReleaseName = ciBuild ? "Dev (#${ciRunNumber})" : "Dev (${buildCommit})"
-
-final def version = "12.1.0"
-final def releaseName = "Alpha 4"
+final def devReleaseName = ciBuild ? "Dev (#${ciRunNumber})" : "UnOfficial Dev (${buildCommit})"
+
+final def version = "13"
+final def releaseName = "Dev UnOfficial"
 final def versionDisplayName = "${version} ${isReleaseBuild ? releaseName : devReleaseName}"
 final def majorVersion = versionDisplayName.split("\\.")[0]
 
 final def quickstepMinSdk = "32"
-final def quickstepMaxSdk = "32"
+final def quickstepMaxSdk = "33"
 
 android {
     namespace "com.android.launcher3"
     defaultConfig {
-<<<<<<< HEAD
-        versionCode 12_01_00_05
+        versionCode 13
         versionName "${versionDisplayName}"
         buildConfigField "String", "VERSION_DISPLAY_NAME", "\"${versionDisplayName}\""
         buildConfigField "String", "MAJOR_VERSION", "\"${majorVersion}\""
@@ -118,12 +117,6 @@
             outputFileName = "Lawnchair ${variant.versionName}.apk"
         }
     }
-=======
-        minSdkVersion 26
-        targetSdkVersion 30
-        versionCode 1
-        versionName "1.0"
->>>>>>> fc786807
 
     buildFeatures {
         aidl true
@@ -172,7 +165,9 @@
         debug {
             applicationIdSuffix ".debug"
             resValue("string", "derived_app_name", "Lawnchair (Debug)")
-            signingConfig releaseSigning
+            minifyEnabled true
+            shrinkResources true
+            proguardFiles "proguard-android-optimize.txt", "proguard.pro"
         }
 
         release {
@@ -307,28 +302,27 @@
         }
     }
 
-    addFrameworkJar('framework-12l.jar')
+    addFrameworkJar('android.jar')
 }
 
 dependencies {
-<<<<<<< HEAD
     implementation projects.iconloaderlib
     implementation projects.searchuilib
-=======
-    implementation "androidx.dynamicanimation:dynamicanimation:${ANDROID_X_VERSION}"
-    implementation "androidx.recyclerview:recyclerview:${ANDROID_X_VERSION}"
-    implementation "androidx.preference:preference:${ANDROID_X_VERSION}"
-    implementation project(':IconLoader')
-    implementation project(':UiTestsLibLauncher')
-    withQuickstepImplementation project(':SharedLibWrapper')
-
->>>>>>> fc786807
+
     // Recents lib dependency
+    withQuickstepCompileOnly projects.hiddenApi
     withQuickstepImplementation projects.systemUIShared
-    withQuickstepCompileOnly projects.hiddenApi
+    withQuickstepImplementation projects.systemUIAnim
+    withQuickstepImplementation projects.systemUIUnFold
+    withQuickstepImplementation projects.systemUIViewCapture
 
     implementation fileTree(dir: FRAMEWORK_PREBUILTS_DIR, include: 'SystemUI-statsd.jar')
     implementation fileTree(dir: FRAMEWORK_PREBUILTS_DIR, include: 'WindowManager-Shell.jar')
+    withQuickstepCompileOnly fileTree(dir: FRAMEWORK_PREBUILTS_DIR, include: 'seeder.jar')
+    withQuickstepCompileOnly fileTree(dir: FRAMEWORK_PREBUILTS_DIR, include: 'core.jar')
+    withQuickstepCompileOnly fileTree(dir: FRAMEWORK_PREBUILTS_DIR, include: 'core-all.jar')
+    withQuickstepCompileOnly fileTree(dir: FRAMEWORK_PREBUILTS_DIR, include: 'SystemUI-core.jar')
+    withQuickstepCompileOnly fileTree(dir: FRAMEWORK_PREBUILTS_DIR, include: 'framework-statsd.jar')
     // Required for AOSP to compile. This is already included in the sysui_shared.jar
     withoutQuickstepImplementation fileTree(dir: FRAMEWORK_PREBUILTS_DIR, include: 'plugin_core.jar')
 
@@ -341,7 +335,7 @@
     implementation 'com.github.ChickenHook:RestrictionBypass:2.2'
     implementation 'dev.rikka.tools.refine:runtime:4.3.0'
 
-    implementation platform("androidx.compose:compose-bom:2023.09.01")
+    implementation platform("androidx.compose:compose-bom:2023.09.00")
     implementation "androidx.compose.ui:ui"
     implementation "androidx.compose.ui:ui-util"
     debugImplementation "androidx.compose.ui:ui-tooling"
@@ -354,7 +348,7 @@
     implementation "androidx.constraintlayout:constraintlayout:2.1.4"
     implementation "androidx.activity:activity-compose:1.7.2"
     implementation "androidx.lifecycle:lifecycle-viewmodel-compose:2.6.2"
-    implementation "androidx.navigation:navigation-compose:2.7.3"
+    implementation "androidx.navigation:navigation-compose:2.7.2"
     implementation "androidx.palette:palette-ktx:1.0.0"
     implementation "androidx.slice:slice-core:1.1.0-alpha02"
     implementation "com.google.accompanist:accompanist-drawablepainter:$accompanist_version"
@@ -362,7 +356,7 @@
     implementation "com.google.accompanist:accompanist-permissions:$accompanist_version"
     implementation "com.google.accompanist:accompanist-systemuicontroller:$accompanist_version"
     implementation "com.google.android.material:material:1.9.0"
-    implementation "io.github.fornewid:material-motion-compose-core:1.1.0"
+    implementation "io.github.fornewid:material-motion-compose-core:1.0.6"
     implementation 'dev.kdrag0n:colorkt:1.0.5'
     implementation 'io.coil-kt:coil-compose:2.4.0'
     implementation 'me.xdrop:fuzzywuzzy:1.4.0'
@@ -386,8 +380,6 @@
     implementation 'com.github.samanzamani:PersianDate:1.7.1'
 
     implementation 'com.airbnb.android:lottie:6.1.0'
-
-    debugImplementation "com.squareup.leakcanary:leakcanary-android:2.12"
 }
 
 ksp {
@@ -398,7 +390,7 @@
 protobuf {
     // Configure the protoc executable
     protoc {
-        artifact = "com.google.protobuf:protoc:${protocVersion}${PROTO_ARCH_SUFFIX}"
+        artifact = "com.google.protobuf:protoc:${protocVersion}"
     }
     generateProtoTasks {
         all().configureEach { task ->
