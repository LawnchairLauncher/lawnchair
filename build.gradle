--- conflicted
+++ resolved
@@ -374,12 +374,8 @@
     implementation "androidx.preference:preference-ktx:1.2.1"
 
     implementation 'org.jetbrains.kotlinx:kotlinx-coroutines-android:1.7.3'
-<<<<<<< HEAD
-    implementation 'org.jetbrains.kotlinx:kotlinx-serialization-json:1.6.1'
+    implementation 'org.jetbrains.kotlinx:kotlinx-serialization-json:1.6.2'
     implementation "org.jetbrains.kotlinx:kotlinx-collections-immutable:0.3.6"
-=======
-    implementation 'org.jetbrains.kotlinx:kotlinx-serialization-json:1.6.2'
->>>>>>> dedd16d2
     implementation 'com.github.ChickenHook:RestrictionBypass:2.2'
     implementation 'dev.rikka.tools.refine:runtime:4.4.0'
 
@@ -443,17 +439,12 @@
 
 spotless {
     kotlin {
-<<<<<<< HEAD
         target("lawnchair/src/**/*.kt")
         ktlint().customRuleSets([
             "io.nlopez.compose.rules:ktlint:0.3.3",
         ]).editorConfigOverride([
             "compose_allowed_composition_locals": "LocalRoute,LocalNavController,LocalPreferenceInteractor,LocalBottomSheetHandler,LocalMinimumTouchTargetEnforcement,LocalLifecycleState",
         ])
-=======
-        ktlint()
-        target("lawnchair/src/**/*.kt", "baseline-profile/src/**/*.kt")
->>>>>>> dedd16d2
     }
 }
 
