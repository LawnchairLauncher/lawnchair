import com.android.build.gradle.BasePlugin
import org.jetbrains.kotlin.gradle.tasks.KotlinCompile

plugins {
<<<<<<< HEAD
    id 'com.android.application' version "7.4.1"
    id 'com.android.library' version "7.4.0" apply false
=======
    id 'com.android.application' version "7.4.0"
    id 'com.android.library' version "7.4.1" apply false
>>>>>>> a79f4069
    id 'org.jetbrains.kotlin.android' version "1.8.0"
    id 'org.jetbrains.kotlin.plugin.parcelize' version "1.8.0"
    id 'org.jetbrains.kotlin.plugin.serialization' version "1.8.0"
    id "com.google.devtools.ksp" version "1.8.0-1.0.9"
    id 'com.google.protobuf' version "0.9.1"
    id 'com.google.android.gms.oss-licenses-plugin' version "0.10.6"
    id 'dev.rikka.tools.refine' version "3.1.1"
}

allprojects {
    plugins.withType(BasePlugin).configureEach {
        project.android {
            compileSdk 33
            defaultConfig {
                minSdk 26
                targetSdk 32
                vectorDrawables.useSupportLibrary = true
            }
            // Can remove this once https://issuetracker.google.com/issues/260059413 is fixed.
            // https://kotlinlang.org/docs/gradle-configure-project.html#gradle-java-toolchains-support
            compileOptions {
                sourceCompatibility JavaVersion.VERSION_1_8
                targetCompatibility JavaVersion.VERSION_1_8
            }
            lint {
                abortOnError true
                checkReleaseBuilds false
            }
        }
        project.dependencies {
            implementation 'androidx.core:core-ktx:1.9.0'
            implementation 'androidx.appcompat:appcompat:1.6.0'
        }
    }

    tasks.matching {
        it.name.contains("transformClassesWithHiddenApiRefine")
    }.configureEach {
        notCompatibleWithConfigurationCache("https://github.com/RikkaApps/HiddenApiRefinePlugin/issues/9")
    }

    ext.addFrameworkJar = { String name ->
        def frameworkJar = new File(FRAMEWORK_PREBUILTS_DIR, name)
        if (!frameworkJar.exists()) {
            throw new IllegalArgumentException("Framework jar path ${frameworkJar.path} doesn't exist")
        }
        gradle.projectsEvaluated {
            tasks.withType(JavaCompile).configureEach {
                options.bootstrapClasspath = files(frameworkJar, options.bootstrapClasspath)
            }
            tasks.withType(KotlinCompile).configureEach {
                it.libraries.from(files(frameworkJar))
            }
        }
    }
}

// todo remove ext block after migrating to version catalog
ext {
    FRAMEWORK_PREBUILTS_DIR = "$rootDir/prebuilts/libs"
    accompanist_version = '0.28.0'
    libsu_version = '5.0.4'
    protocVersion = '3.21.12'
    room_version = '2.5.0'
    optoVersion = "1.0.18"
}

final def buildCommit = providers.exec {
    commandLine('git', 'rev-parse', '--short=7', 'HEAD')
}.standardOutput.asText.get().trim()

final def ciBuild = System.getenv("CI") == "true"
final def ciRef = System.getenv("GITHUB_REF") ?: ""
final def ciRunNumber = System.getenv("GITHUB_RUN_NUMBER") ?: ""
final def isReleaseBuild = ciBuild && ciRef.contains("alpha")
final def devReleaseName = ciBuild ? "Dev (#${ciRunNumber})" : "Dev (${buildCommit})"

final def version = "12.1.0"
final def releaseName = "Alpha 4"
final def versionDisplayName = "${version} ${isReleaseBuild ? releaseName : devReleaseName}"
final def majorVersion = versionDisplayName.split("\\.")[0]

final def quickstepMinSdk = "32"
final def quickstepMaxSdk = "32"

android {
    namespace "com.android.launcher3"
    defaultConfig {
        versionCode 12_01_00_05
        versionName "${versionDisplayName}"
        buildConfigField "String", "VERSION_DISPLAY_NAME", "\"${versionDisplayName}\""
        buildConfigField "String", "MAJOR_VERSION", "\"${majorVersion}\""
        buildConfigField "String", "COMMIT_HASH", "\"${buildCommit}\""
        buildConfigField "boolean", "ENABLE_AUTO_INSTALLS_LAYOUT", "false"

        manifestPlaceholders.quickstepMinSdk = quickstepMinSdk
        manifestPlaceholders.quickstepMaxSdk = quickstepMaxSdk
        buildConfigField "int", "QUICKSTEP_MIN_SDK", quickstepMinSdk
        buildConfigField "int", "QUICKSTEP_MAX_SDK", quickstepMaxSdk
    }

    applicationVariants.configureEach { variant ->
        variant.outputs.configureEach {
            outputFileName = "Lawnchair ${variant.versionName}.apk"
        }
    }

    buildFeatures {
        aidl true
        buildConfig true
        compose true
        resValues true
    }

    composeOptions {
        kotlinCompilerExtensionVersion = "1.4.0"
    }

    final def keystorePropertiesFile = rootProject.file("keystore.properties")
    def releaseSigning = signingConfigs.debug
    if (keystorePropertiesFile.exists()) {
        final def keystoreProperties = new Properties()
        keystoreProperties.load(new FileInputStream(keystorePropertiesFile))
        releaseSigning = signingConfigs.create("release") {
            keyAlias keystoreProperties['keyAlias']
            keyPassword keystoreProperties['keyPassword']
            storeFile rootProject.file(keystoreProperties['storeFile'])
            storePassword keystoreProperties['storePassword']
        }
    }

    packagingOptions.resources.excludes += [
        "**/*.proto",
        "**/*.bin",
        "**/*.java",
        "**/*.properties",
        "**/*.version",
        "**/*.*_module",
        "com/**",
        "google/**",
        "kotlin/**",
        "kotlinx/**",
        "okhttp3/**",
        "META-INF/services/**",
        "META-INF/com/**",
        "META-INF/licenses/**",
        "META-INF/AL2.0",
        "META-INF/LGPL2.1",
    ]

    buildTypes {
        debug {
            applicationIdSuffix ".debug"
            resValue("string", "derived_app_name", "Lawnchair (Debug)")
            signingConfig releaseSigning
        }

        release {
            resValue("string", "derived_app_name", "Lawnchair")
            signingConfig releaseSigning
            minifyEnabled true
            shrinkResources true
            proguardFiles "proguard-android-optimize.txt", "proguard.pro"
        }
    }

    dependenciesInfo {
        includeInApk = false
        includeInBundle = false
    }

    // The flavor dimensions for build variants (e.g. aospWithQuickstep, aospWithoutQuickstep)
    // See: https://developer.android.com/studio/build/build-variants#flavor-dimensions
    flavorDimensions += ["app", "recents"]

    productFlavors {
        aosp {
            dimension "app"
            applicationId 'com.android.launcher3'
            testApplicationId 'com.android.launcher3.tests'
        }

        l3go {
            dimension "app"
            applicationId 'com.android.launcher3'
            testApplicationId 'com.android.launcher3.tests'
        }

        lawn {
            dimension "app"
            applicationId 'app.lawnchair'
            testApplicationId 'com.android.launcher3.tests'
            isDefault true
        }

        withQuickstep {
            dimension "recents"
            minSdk 26
            isDefault true
        }

        withoutQuickstep {
            dimension "recents"
        }

        configureEach {
            resValue("string", "launcher_component", "${applicationId}/app.lawnchair.LawnchairLauncher")
        }
    }

    sourceSets {
        main {
            res.srcDirs = ['res']
            java.srcDirs = ['src', 'src_plugins']
            manifest.srcFile 'AndroidManifest-common.xml'
            proto {
                srcDirs = ['protos/', 'quickstep/protos_overrides/']
            }
        }

        androidTest {
            res.srcDirs = ['tests/res']
            java.srcDirs = ['tests/src', 'tests/tapl']
            manifest.srcFile "tests/AndroidManifest-common.xml"
        }

        androidTestDebug {
            manifest.srcFile "tests/AndroidManifest.xml"
        }

        aosp {
            java.srcDirs = ['src_flags', 'src_shortcuts_overrides']
        }

        aospWithoutQuickstep {
            manifest.srcFile "AndroidManifest.xml"
        }

        aospWithQuickstep {
            manifest.srcFile "quickstep/AndroidManifest-launcher.xml"
        }

        l3go {
            res.srcDirs = ['go/res']
            java.srcDirs = ['go/src']
            manifest.srcFile "go/AndroidManifest.xml"
        }

        l3goWithoutQuickstepDebug {
            manifest.srcFile "AndroidManifest.xml"
        }

        l3goWithQuickstepDebug {
            manifest.srcFile "quickstep/AndroidManifest-launcher.xml"
        }

        lawn {
            java.srcDirs = ['src_flags', 'src_shortcuts_overrides', 'lawnchair/src']
            aidl.srcDirs = ['lawnchair/aidl']
            res.srcDirs = ['lawnchair/res']
            manifest.srcFile "lawnchair/AndroidManifest.xml"
            assets {
                srcDirs 'lawnchair/assets'
            }
            proto {
                srcDirs = ['lawnchair/protos/']
            }
        }

        lawnWithoutQuickstep {
            manifest.srcFile "AndroidManifest.xml"
        }

        lawnWithQuickstep {
            manifest.srcFile "quickstep/AndroidManifest-launcher.xml"
        }

        withoutQuickstep {
            java.srcDirs = ['src_ui_overrides']
        }

        withQuickstep {
            res.srcDirs = ['quickstep/res', 'quickstep/recents_ui_overrides/res']
            java.srcDirs = ['quickstep/src', 'quickstep/recents_ui_overrides/src']
            manifest.srcFile "quickstep/AndroidManifest.xml"
        }
    }

    addFrameworkJar('framework-12l.jar')
}

dependencies {
    implementation projects.iconloaderlib
    implementation projects.searchuilib
    // Recents lib dependency
    withQuickstepImplementation projects.systemUIShared
    withQuickstepCompileOnly projects.hiddenApi

    implementation fileTree(dir: FRAMEWORK_PREBUILTS_DIR, include: 'SystemUI-statsd.jar')
    implementation fileTree(dir: FRAMEWORK_PREBUILTS_DIR, include: 'WindowManager-Shell.jar')
    // Required for AOSP to compile. This is already included in the sysui_shared.jar
    withoutQuickstepImplementation fileTree(dir: FRAMEWORK_PREBUILTS_DIR, include: 'plugin_core.jar')

    implementation "androidx.dynamicanimation:dynamicanimation:1.0.0"
    implementation "androidx.recyclerview:recyclerview:1.2.1"
    implementation "androidx.preference:preference-ktx:1.2.0"

    implementation 'org.jetbrains.kotlinx:kotlinx-coroutines-android:1.6.4'
    implementation 'org.jetbrains.kotlinx:kotlinx-serialization-json:1.4.1'
    implementation 'com.github.ChickenHook:RestrictionBypass:2.2'
    implementation 'dev.rikka.tools.refine:runtime:3.1.1'

    implementation platform("androidx.compose:compose-bom:2023.01.00")
    implementation "androidx.compose.ui:ui"
    debugImplementation "androidx.compose.ui:ui-tooling"
    implementation "androidx.compose.ui:ui-text-google-fonts"
    implementation "androidx.compose.foundation:foundation"
    implementation "androidx.compose.material:material-icons-extended"
    implementation "androidx.compose.material:material"
    implementation "androidx.compose.runtime:runtime-livedata"
    implementation 'androidx.compose.material3:material3:1.1.0-alpha05'
    implementation "androidx.constraintlayout:constraintlayout:2.1.4"
    implementation "androidx.activity:activity-compose:1.6.1"
    implementation "androidx.lifecycle:lifecycle-viewmodel-compose:2.5.1"
    implementation "androidx.navigation:navigation-compose:2.5.3"
    implementation "androidx.palette:palette-ktx:1.0.0"
    implementation "androidx.slice:slice-core:1.1.0-alpha02"
    implementation "com.google.accompanist:accompanist-drawablepainter:$accompanist_version"
    implementation "com.google.accompanist:accompanist-insets-ui:$accompanist_version"
    implementation "com.google.accompanist:accompanist-navigation-animation:$accompanist_version"
    implementation "com.google.accompanist:accompanist-permissions:$accompanist_version"
    implementation "com.google.accompanist:accompanist-pager:$accompanist_version"
    implementation "com.google.accompanist:accompanist-placeholder-material:$accompanist_version"
    implementation "com.google.accompanist:accompanist-systemuicontroller:$accompanist_version"
    implementation "com.google.android.material:material:1.8.0"
    implementation "io.github.fornewid:material-motion-compose-core:0.10.4"
    implementation 'dev.kdrag0n:colorkt:1.0.5'
    implementation 'io.coil-kt:coil-compose:2.2.2'
    implementation 'me.xdrop:fuzzywuzzy:1.4.0'
    implementation "com.patrykmichalik.opto:domain:$optoVersion"
    implementation "com.patrykmichalik.opto:core:$optoVersion"
    implementation "com.patrykmichalik.opto:compose:$optoVersion"
    implementation "androidx.datastore:datastore-preferences:1.0.0"
    implementation "com.squareup.retrofit2:retrofit:2.9.0"
    implementation "com.squareup.retrofit2:converter-gson:2.9.0"

    implementation "androidx.room:room-runtime:$room_version"
    implementation "androidx.room:room-ktx:$room_version"
    ksp "androidx.room:room-compiler:$room_version"

    implementation "com.github.topjohnwu.libsu:core:$libsu_version"
    implementation "com.github.topjohnwu.libsu:service:$libsu_version"

    implementation "com.google.protobuf:protobuf-javalite:$protocVersion"
    implementation 'com.github.LawnchairLauncher:oss-notices:1.0.2'

    // Persian Date
    implementation 'com.github.samanzamani:PersianDate:1.5.4'

    implementation 'com.airbnb.android:lottie:5.2.0'
}

ksp {
    arg("room.schemaLocation", "$projectDir/schemas")
    arg("room.incremental", "true")
}

protobuf {
    // Configure the protoc executable
    protoc {
        artifact = "com.google.protobuf:protoc:${protocVersion}"
    }
    generateProtoTasks {
        all().configureEach { task ->
            task.builtins {
                remove java
                java {
                    option "lite"
                }
            }
        }
    }
}<|MERGE_RESOLUTION|>--- conflicted
+++ resolved
@@ -2,13 +2,8 @@
 import org.jetbrains.kotlin.gradle.tasks.KotlinCompile
 
 plugins {
-<<<<<<< HEAD
     id 'com.android.application' version "7.4.1"
-    id 'com.android.library' version "7.4.0" apply false
-=======
-    id 'com.android.application' version "7.4.0"
     id 'com.android.library' version "7.4.1" apply false
->>>>>>> a79f4069
     id 'org.jetbrains.kotlin.android' version "1.8.0"
     id 'org.jetbrains.kotlin.plugin.parcelize' version "1.8.0"
     id 'org.jetbrains.kotlin.plugin.serialization' version "1.8.0"
