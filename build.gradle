import com.android.build.gradle.BasePlugin
import org.jetbrains.kotlin.gradle.dsl.JvmTarget
import org.jetbrains.kotlin.gradle.tasks.KotlinCompile

plugins {
<<<<<<< HEAD
    id 'com.android.application' version "8.0.0-beta02"
    id 'com.android.library' version "8.0.0-beta02" apply false
    id 'org.jetbrains.kotlin.android' version "1.8.0"
    id 'org.jetbrains.kotlin.plugin.parcelize' version "1.8.0"
    id 'org.jetbrains.kotlin.plugin.serialization' version "1.8.0"
    id "com.google.devtools.ksp" version "1.8.0-1.0.9"
=======
    id 'com.android.application' version "7.4.1"
    id 'com.android.library' version "7.4.1" apply false
    id 'org.jetbrains.kotlin.android' version "1.8.10"
    id 'org.jetbrains.kotlin.plugin.parcelize' version "1.8.10"
    id 'org.jetbrains.kotlin.plugin.serialization' version "1.8.10"
    id "com.google.devtools.ksp" version "1.8.10-1.0.9"
>>>>>>> c41d7a1f
    id 'com.google.protobuf' version "0.9.1"
    id 'com.google.android.gms.oss-licenses-plugin' version "0.10.6"
    id 'dev.rikka.tools.refine' version "4.1.0"
}

allprojects {
    plugins.withType(BasePlugin).configureEach {
        project.android {
            compileSdk 33
            defaultConfig {
                minSdk 26
                targetSdk 32
                vectorDrawables.useSupportLibrary = true
            }
            // Can remove this once https://issuetracker.google.com/issues/260059413 is fixed.
            // https://kotlinlang.org/docs/gradle-configure-project.html#gradle-java-toolchains-support
            compileOptions {
                sourceCompatibility JavaVersion.VERSION_1_8
                targetCompatibility JavaVersion.VERSION_1_8
            }
            lint {
                abortOnError true
                checkReleaseBuilds false
            }
        }
        project.dependencies {
            implementation 'androidx.core:core-ktx:1.9.0'
            implementation 'androidx.appcompat:appcompat:1.6.1'
        }
    }

    tasks.withType(KotlinCompile).configureEach {
        compilerOptions.jvmTarget = JvmTarget.JVM_1_8
    }

    tasks.matching {
        it.name.contains("transformClassesWithHiddenApiRefine")
    }.configureEach {
        notCompatibleWithConfigurationCache("https://github.com/RikkaApps/HiddenApiRefinePlugin/issues/9")
    }

    ext.addFrameworkJar = { String name ->
        def frameworkJar = new File(FRAMEWORK_PREBUILTS_DIR, name)
        if (!frameworkJar.exists()) {
            throw new IllegalArgumentException("Framework jar path ${frameworkJar.path} doesn't exist")
        }
        gradle.projectsEvaluated {
            tasks.withType(JavaCompile).configureEach {
                options.bootstrapClasspath = files(frameworkJar, options.bootstrapClasspath)
            }
            tasks.withType(KotlinCompile).configureEach {
                it.libraries.from(files(frameworkJar))
            }
        }
    }
}

// todo remove ext block after migrating to version catalog
ext {
    FRAMEWORK_PREBUILTS_DIR = "$rootDir/prebuilts/libs"
    accompanist_version = '0.28.0'
    libsu_version = '5.0.4'
    protocVersion = '3.21.12'
    room_version = '2.5.0'
    optoVersion = "1.0.18"
}

final def buildCommit = providers.exec {
    commandLine('git', 'rev-parse', '--short=7', 'HEAD')
}.standardOutput.asText.get().trim()

final def ciBuild = System.getenv("CI") == "true"
final def ciRef = System.getenv("GITHUB_REF") ?: ""
final def ciRunNumber = System.getenv("GITHUB_RUN_NUMBER") ?: ""
final def isReleaseBuild = ciBuild && ciRef.contains("alpha")
final def devReleaseName = ciBuild ? "Dev (#${ciRunNumber})" : "Dev (${buildCommit})"

final def version = "12.1.0"
final def releaseName = "Alpha 4"
final def versionDisplayName = "${version} ${isReleaseBuild ? releaseName : devReleaseName}"
final def majorVersion = versionDisplayName.split("\\.")[0]

final def quickstepMinSdk = "32"
final def quickstepMaxSdk = "32"

android {
    namespace "com.android.launcher3"
    defaultConfig {
        versionCode 12_01_00_05
        versionName "${versionDisplayName}"
        buildConfigField "String", "VERSION_DISPLAY_NAME", "\"${versionDisplayName}\""
        buildConfigField "String", "MAJOR_VERSION", "\"${majorVersion}\""
        buildConfigField "String", "COMMIT_HASH", "\"${buildCommit}\""
        buildConfigField "boolean", "ENABLE_AUTO_INSTALLS_LAYOUT", "false"

        manifestPlaceholders.quickstepMinSdk = quickstepMinSdk
        manifestPlaceholders.quickstepMaxSdk = quickstepMaxSdk
        buildConfigField "int", "QUICKSTEP_MIN_SDK", quickstepMinSdk
        buildConfigField "int", "QUICKSTEP_MAX_SDK", quickstepMaxSdk
    }

    applicationVariants.configureEach { variant ->
        variant.outputs.configureEach {
            outputFileName = "Lawnchair ${variant.versionName}.apk"
        }
    }

    buildFeatures {
        aidl true
        buildConfig true
        compose true
        resValues true
    }

    composeOptions {
        kotlinCompilerExtensionVersion = "1.4.2"
    }

    final def keystorePropertiesFile = rootProject.file("keystore.properties")
    def releaseSigning = signingConfigs.debug
    if (keystorePropertiesFile.exists()) {
        final def keystoreProperties = new Properties()
        keystoreProperties.load(new FileInputStream(keystorePropertiesFile))
        releaseSigning = signingConfigs.create("release") {
            keyAlias keystoreProperties['keyAlias']
            keyPassword keystoreProperties['keyPassword']
            storeFile rootProject.file(keystoreProperties['storeFile'])
            storePassword keystoreProperties['storePassword']
        }
    }

    packagingOptions.resources.excludes += [
        "**/*.proto",
        "**/*.bin",
        "**/*.java",
        "**/*.properties",
        "**/*.version",
        "**/*.*_module",
        "com/**",
        "google/**",
        "kotlin/**",
        "kotlinx/**",
        "okhttp3/**",
        "META-INF/services/**",
        "META-INF/com/**",
        "META-INF/licenses/**",
        "META-INF/AL2.0",
        "META-INF/LGPL2.1",
    ]

    buildTypes {
        debug {
            applicationIdSuffix ".debug"
            resValue("string", "derived_app_name", "Lawnchair (Debug)")
            signingConfig releaseSigning
        }

        release {
            resValue("string", "derived_app_name", "Lawnchair")
            signingConfig releaseSigning
            minifyEnabled true
            shrinkResources true
            proguardFiles "proguard-android-optimize.txt", "proguard.pro"
        }
    }

    dependenciesInfo {
        includeInApk = false
        includeInBundle = false
    }

    // The flavor dimensions for build variants (e.g. aospWithQuickstep, aospWithoutQuickstep)
    // See: https://developer.android.com/studio/build/build-variants#flavor-dimensions
    flavorDimensions += ["app", "recents"]

    productFlavors {
        aosp {
            dimension "app"
            applicationId 'com.android.launcher3'
            testApplicationId 'com.android.launcher3.tests'
        }

        l3go {
            dimension "app"
            applicationId 'com.android.launcher3'
            testApplicationId 'com.android.launcher3.tests'
        }

        lawn {
            dimension "app"
            applicationId 'app.lawnchair'
            testApplicationId 'com.android.launcher3.tests'
            isDefault true
        }

        withQuickstep {
            dimension "recents"
            minSdk 26
            isDefault true
        }

        withoutQuickstep {
            dimension "recents"
        }

        configureEach {
            resValue("string", "launcher_component", "${applicationId}/app.lawnchair.LawnchairLauncher")
        }
    }

    sourceSets {
        main {
            res.srcDirs = ['res']
            java.srcDirs = ['src', 'src_plugins']
            manifest.srcFile 'AndroidManifest-common.xml'
            proto {
                srcDirs = ['protos/', 'quickstep/protos_overrides/']
            }
        }

        androidTest {
            res.srcDirs = ['tests/res']
            java.srcDirs = ['tests/src', 'tests/tapl']
            manifest.srcFile "tests/AndroidManifest-common.xml"
        }

        androidTestDebug {
            manifest.srcFile "tests/AndroidManifest.xml"
        }

        aosp {
            java.srcDirs = ['src_flags', 'src_shortcuts_overrides']
        }

        aospWithoutQuickstep {
            manifest.srcFile "AndroidManifest.xml"
        }

        aospWithQuickstep {
            manifest.srcFile "quickstep/AndroidManifest-launcher.xml"
        }

        l3go {
            res.srcDirs = ['go/res']
            java.srcDirs = ['go/src']
            manifest.srcFile "go/AndroidManifest.xml"
        }

        l3goWithoutQuickstepDebug {
            manifest.srcFile "AndroidManifest.xml"
        }

        l3goWithQuickstepDebug {
            manifest.srcFile "quickstep/AndroidManifest-launcher.xml"
        }

        lawn {
            java.srcDirs = ['src_flags', 'src_shortcuts_overrides', 'lawnchair/src']
            aidl.srcDirs = ['lawnchair/aidl']
            res.srcDirs = ['lawnchair/res']
            manifest.srcFile "lawnchair/AndroidManifest.xml"
            assets {
                srcDirs 'lawnchair/assets'
            }
            proto {
                srcDirs = ['lawnchair/protos/']
            }
        }

        lawnWithoutQuickstep {
            manifest.srcFile "AndroidManifest.xml"
        }

        lawnWithQuickstep {
            manifest.srcFile "quickstep/AndroidManifest-launcher.xml"
        }

        withoutQuickstep {
            java.srcDirs = ['src_ui_overrides']
        }

        withQuickstep {
            res.srcDirs = ['quickstep/res', 'quickstep/recents_ui_overrides/res']
            java.srcDirs = ['quickstep/src', 'quickstep/recents_ui_overrides/src']
            manifest.srcFile "quickstep/AndroidManifest.xml"
        }
    }

    addFrameworkJar('framework-12l.jar')
}

dependencies {
    implementation projects.iconloaderlib
    implementation projects.searchuilib
    // Recents lib dependency
    withQuickstepImplementation projects.systemUIShared
    withQuickstepCompileOnly projects.hiddenApi

    implementation fileTree(dir: FRAMEWORK_PREBUILTS_DIR, include: 'SystemUI-statsd.jar')
    implementation fileTree(dir: FRAMEWORK_PREBUILTS_DIR, include: 'WindowManager-Shell.jar')
    // Required for AOSP to compile. This is already included in the sysui_shared.jar
    withoutQuickstepImplementation fileTree(dir: FRAMEWORK_PREBUILTS_DIR, include: 'plugin_core.jar')

    implementation "androidx.dynamicanimation:dynamicanimation:1.0.0"
    implementation "androidx.recyclerview:recyclerview:1.2.1"
    implementation "androidx.preference:preference-ktx:1.2.0"

    implementation 'org.jetbrains.kotlinx:kotlinx-coroutines-android:1.6.4'
    implementation 'org.jetbrains.kotlinx:kotlinx-serialization-json:1.5.0-RC'
    implementation 'com.github.ChickenHook:RestrictionBypass:2.2'
    implementation 'dev.rikka.tools.refine:runtime:4.1.0'

    implementation platform("androidx.compose:compose-bom:2023.01.00")
    implementation "androidx.compose.ui:ui"
    debugImplementation "androidx.compose.ui:ui-tooling"
    implementation "androidx.compose.ui:ui-text-google-fonts"
    implementation "androidx.compose.foundation:foundation"
    implementation "androidx.compose.material:material-icons-extended"
    implementation "androidx.compose.material:material"
    implementation "androidx.compose.runtime:runtime-livedata"
    implementation 'androidx.compose.material3:material3:1.1.0-alpha06'
    implementation "androidx.constraintlayout:constraintlayout:2.1.4"
    implementation "androidx.activity:activity-compose:1.6.1"
    implementation "androidx.lifecycle:lifecycle-viewmodel-compose:2.5.1"
    implementation "androidx.navigation:navigation-compose:2.5.3"
    implementation "androidx.palette:palette-ktx:1.0.0"
    implementation "androidx.slice:slice-core:1.1.0-alpha02"
    implementation "com.google.accompanist:accompanist-drawablepainter:$accompanist_version"
    implementation "com.google.accompanist:accompanist-insets-ui:$accompanist_version"
    implementation "com.google.accompanist:accompanist-navigation-animation:$accompanist_version"
    implementation "com.google.accompanist:accompanist-permissions:$accompanist_version"
    implementation "com.google.accompanist:accompanist-pager:$accompanist_version"
    implementation "com.google.accompanist:accompanist-placeholder-material:$accompanist_version"
    implementation "com.google.accompanist:accompanist-systemuicontroller:$accompanist_version"
    implementation "com.google.android.material:material:1.8.0"
    implementation "io.github.fornewid:material-motion-compose-core:0.10.4"
    implementation 'dev.kdrag0n:colorkt:1.0.5'
    implementation 'io.coil-kt:coil-compose:2.2.2'
    implementation 'me.xdrop:fuzzywuzzy:1.4.0'
    implementation "com.patrykmichalik.opto:domain:$optoVersion"
    implementation "com.patrykmichalik.opto:core:$optoVersion"
    implementation "com.patrykmichalik.opto:compose:$optoVersion"
    implementation "androidx.datastore:datastore-preferences:1.0.0"
    implementation "com.squareup.retrofit2:retrofit:2.9.0"
    implementation "com.squareup.retrofit2:converter-gson:2.9.0"

    implementation "androidx.room:room-runtime:$room_version"
    implementation "androidx.room:room-ktx:$room_version"
    ksp "androidx.room:room-compiler:$room_version"

    implementation "com.github.topjohnwu.libsu:core:$libsu_version"
    implementation "com.github.topjohnwu.libsu:service:$libsu_version"

    implementation "com.google.protobuf:protobuf-javalite:$protocVersion"
    implementation 'com.github.LawnchairLauncher:oss-notices:1.0.2'

    // Persian Date
    implementation 'com.github.samanzamani:PersianDate:1.5.4'

    implementation 'com.airbnb.android:lottie:5.2.0'
}

ksp {
    arg("room.schemaLocation", "$projectDir/schemas")
    arg("room.incremental", "true")
}

protobuf {
    // Configure the protoc executable
    protoc {
        artifact = "com.google.protobuf:protoc:${protocVersion}"
    }
    generateProtoTasks {
        all().configureEach { task ->
            task.builtins {
                remove java
                java {
                    option "lite"
                }
            }
        }
    }
}<|MERGE_RESOLUTION|>--- conflicted
+++ resolved
@@ -3,21 +3,12 @@
 import org.jetbrains.kotlin.gradle.tasks.KotlinCompile
 
 plugins {
-<<<<<<< HEAD
     id 'com.android.application' version "8.0.0-beta02"
     id 'com.android.library' version "8.0.0-beta02" apply false
-    id 'org.jetbrains.kotlin.android' version "1.8.0"
-    id 'org.jetbrains.kotlin.plugin.parcelize' version "1.8.0"
-    id 'org.jetbrains.kotlin.plugin.serialization' version "1.8.0"
-    id "com.google.devtools.ksp" version "1.8.0-1.0.9"
-=======
-    id 'com.android.application' version "7.4.1"
-    id 'com.android.library' version "7.4.1" apply false
     id 'org.jetbrains.kotlin.android' version "1.8.10"
     id 'org.jetbrains.kotlin.plugin.parcelize' version "1.8.10"
     id 'org.jetbrains.kotlin.plugin.serialization' version "1.8.10"
     id "com.google.devtools.ksp" version "1.8.10-1.0.9"
->>>>>>> c41d7a1f
     id 'com.google.protobuf' version "0.9.1"
     id 'com.google.android.gms.oss-licenses-plugin' version "0.10.6"
     id 'dev.rikka.tools.refine' version "4.1.0"
