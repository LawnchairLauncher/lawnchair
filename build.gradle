buildscript {
    ext.kotlin_version = '1.2.21'
    repositories {
        mavenCentral()
        jcenter()
        google()
    }
    dependencies {
        classpath 'com.android.tools.build:gradle:3.1.0-beta4'
        classpath 'com.google.protobuf:protobuf-gradle-plugin:0.8.3'
        classpath "org.jetbrains.kotlin:kotlin-gradle-plugin:$kotlin_version"
    }
}

apply plugin: 'com.android.application'
apply plugin: 'kotlin-android'
apply plugin: 'com.google.protobuf'

android {
    compileSdkVersion 27
    buildToolsVersion '27.0.3'

    signingConfigs {
        travis {
            storeFile file("debug.jks")
            storePassword System.getenv("STORE_PASSWORD")
            keyAlias "Lawnchair"
            keyPassword System.getenv("KEY_PASSWORD")
        }
    }
    defaultConfig {
        minSdkVersion 21
        targetSdkVersion 27
<<<<<<< HEAD

        if (System.getenv("TRAVIS") == "true") {
            versionCode = Integer.valueOf(System.getenv("TRAVIS_BUILD_NUMBER"))
            versionName = System.getenv("MAJOR_MINOR") + (System.getenv("DRONE") ? "-" : ".") + System.getenv("TRAVIS_BUILD_NUMBER")
        } else {
            versionCode 1
            versionName "2.0"
        }
=======
        versionCode 1
        versionName "3.4"
>>>>>>> 838e6527

        testInstrumentationRunner "android.support.test.runner.AndroidJUnitRunner"
    }
    buildTypes {
        debug {
            minifyEnabled false
        }

        optimized {
            initWith debug
            minifyEnabled true
            proguardFiles getDefaultProguardFile('proguard-android-optimize.txt'),
                    'proguard.flags'
            if (System.getenv("TRAVIS") == "true") {
                if (System.getenv("TRAVIS_EVENT_TYPE") != "pull_request") {
                    signingConfig signingConfigs.travis
                }
            }
        }
    }

    flavorDimensions "tier", "build"
    productFlavors {
        aosp {
            dimension "tier"
            applicationId 'ch.deletescape.lawnchair'
            testApplicationId 'com.android.launcher3.tests'
        }

        l3go {
<<<<<<< HEAD
            dimension "tier"
            applicationId 'com.android.launcher3'
=======
            applicationId 'com.google.android.apps.nexuslauncher'
>>>>>>> 838e6527
            testApplicationId 'com.android.launcher3.tests'
        }

        dev {
            dimension "build"
            applicationIdSuffix ".dev"
            versionNameSuffix "-dev"
        }

        ci {
            dimension "build"
            applicationIdSuffix ".ci"
            versionNameSuffix "-ci"
        }

        plah {
            dimension "build"
            applicationIdSuffix ".plah"
        }
    }
    sourceSets {
        main {
            res.srcDirs = ['res']
            java.srcDirs = ['src']
            aidl.srcDirs = ['src']
            assets.srcDirs = ['assets']
            manifest.srcFile 'AndroidManifest-common.xml'
            proto {
                srcDir 'protos/'
                srcDir 'proto_overrides/'
                srcDir 'proto_pixel/'
            }
        }

        androidTest {
            res.srcDirs = ['tests/res']
            java.srcDirs = ['tests/src']
            manifest.srcFile "tests/AndroidManifest-common.xml"
        }

        aosp {
            java.srcDirs = ['src_flags']
            manifest.srcFile "AndroidManifest.xml"
        }

        l3go {
            res.srcDirs = ['go/res']
            java.srcDirs = ['go/src_flags']
            // Note: we are using the Launcher3 manifest here because the gradle manifest-merger uses
            // different attributes than the build system.
            manifest.srcFile "AndroidManifest.xml"
        }
    }
}

afterEvaluate {
    android.applicationVariants.all { variant ->
        variant.resValue 'string', 'application_id', variant.applicationId
    }
}

repositories {
    mavenCentral()
    jcenter()
    google()
}

final String SUPPORT_LIBS_VERSION = '27.1.0'
dependencies {
    implementation "com.android.support:appcompat-v7:${SUPPORT_LIBS_VERSION}"
    implementation "com.android.support:cardview-v7:${SUPPORT_LIBS_VERSION}"
    implementation "com.android.support:design:${SUPPORT_LIBS_VERSION}"
    implementation "com.android.support:support-v4:${SUPPORT_LIBS_VERSION}"
    implementation "com.android.support:support-dynamic-animation:${SUPPORT_LIBS_VERSION}"
    implementation "com.android.support:recyclerview-v7:${SUPPORT_LIBS_VERSION}"
    implementation "com.android.support:palette-v7:${SUPPORT_LIBS_VERSION}"
    implementation "com.android.support:preference-v7:${SUPPORT_LIBS_VERSION}"
    implementation "com.android.support:preference-v14:${SUPPORT_LIBS_VERSION}"
    implementation 'com.github.florent37:fiftyshadesof:1.0.0'
    implementation 'com.google.protobuf.nano:protobuf-javanano:3.0.0-alpha-7'

    implementation 'com.android.support.constraint:constraint-layout:1.0.2'
    implementation "org.jetbrains.kotlin:kotlin-stdlib-jdk7:$kotlin_version"
}

protobuf {
    // Configure the protoc executable
    protoc {
        artifact = 'com.google.protobuf:protoc:3.0.0-alpha-3'

        generateProtoTasks {
            all().each { task ->
                task.builtins {
                    remove java
                    javanano {
                        option "java_package=launcher_log_extension.proto|com.android.launcher3.userevent.nano"
                        option "java_package=launcher_log.proto|com.android.launcher3.userevent.nano"
                        option "java_package=launcher_dump.proto|com.android.launcher3.model.nano"
                        option "java_package=search.proto|com.google.android.apps.nexuslauncher.search.nano"
                        option "java_package=smartspace.proto|com.google.android.apps.nexuslauncher.smartspace.nano"
                        option "enum_style=java"
                    }
                }
            }
        }
    }
}

apply plugin: 'kotlin-android-extensions'<|MERGE_RESOLUTION|>--- conflicted
+++ resolved
@@ -31,7 +31,6 @@
     defaultConfig {
         minSdkVersion 21
         targetSdkVersion 27
-<<<<<<< HEAD
 
         if (System.getenv("TRAVIS") == "true") {
             versionCode = Integer.valueOf(System.getenv("TRAVIS_BUILD_NUMBER"))
@@ -40,10 +39,6 @@
             versionCode 1
             versionName "2.0"
         }
-=======
-        versionCode 1
-        versionName "3.4"
->>>>>>> 838e6527
 
         testInstrumentationRunner "android.support.test.runner.AndroidJUnitRunner"
     }
@@ -74,12 +69,8 @@
         }
 
         l3go {
-<<<<<<< HEAD
             dimension "tier"
-            applicationId 'com.android.launcher3'
-=======
             applicationId 'com.google.android.apps.nexuslauncher'
->>>>>>> 838e6527
             testApplicationId 'com.android.launcher3.tests'
         }
 
