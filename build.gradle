--- conflicted
+++ resolved
@@ -1,12 +1,8 @@
 buildscript {
     ext {
         kotlin_version = '1.4.32'
-<<<<<<< HEAD
-        compose_version = '1.0.0-beta06'
-=======
         compose_version = '1.0.0-beta05'
         accompanist_version = '0.9.1'
->>>>>>> 685682a7
     }
     repositories {
         mavenCentral()
