--- conflicted
+++ resolved
@@ -6,18 +6,13 @@
         google()
     }
     dependencies {
-<<<<<<< HEAD
-        classpath 'com.android.tools.build:gradle:3.3.0-alpha03'
+        classpath 'com.android.tools.build:gradle:3.2.0-alpha12'
         classpath 'com.google.protobuf:protobuf-gradle-plugin:0.8.6'
         classpath "org.jetbrains.kotlin:kotlin-gradle-plugin:$kotlin_version"
-=======
-        classpath 'com.android.tools.build:gradle:3.2.0-alpha12'
-        classpath 'com.google.protobuf:protobuf-gradle-plugin:0.8.3'
->>>>>>> 73859d05
-    }
-}
-
-final String SUPPORT_LIBS_VERSION = '28.0.0-SNAPSHOT'
+    }
+}
+
+final String SUPPORT_LIBS_VERSION = '28.0.0-alpha1'
 
 apply plugin: 'com.android.application'
 apply plugin: 'kotlin-android'
@@ -25,8 +20,7 @@
 
 android {
     compileSdkVersion 28
-<<<<<<< HEAD
-    buildToolsVersion '27.0.3'
+    buildToolsVersion '28.0.0'
 
     signingConfigs {
         travis {
@@ -47,15 +41,6 @@
             versionCode 1
             versionName "2.0"
         }
-=======
-    buildToolsVersion '28.0.0'
-
-    defaultConfig {
-        minSdkVersion 21
-        targetSdkVersion 28
-        versionCode 1
-        versionName "1.0"
->>>>>>> 73859d05
 
         testInstrumentationRunner "android.support.test.runner.AndroidJUnitRunner"
         vectorDrawables.useSupportLibrary = true
@@ -78,33 +63,21 @@
         }
     }
 
-<<<<<<< HEAD
-    flavorDimensions "tier", "build"
-    productFlavors {
-        aosp {
-            dimension "tier"
-            applicationId 'ch.deletescape.lawnchair'
-=======
     compileOptions {
         sourceCompatibility JavaVersion.VERSION_1_8
         targetCompatibility JavaVersion.VERSION_1_8
     }
 
-    flavorDimensions "default"
+    flavorDimensions "default", "build"
 
     productFlavors {
         aosp {
             dimension "default"
-            applicationId 'com.android.launcher3'
->>>>>>> 73859d05
+            applicationId 'ch.deletescape.lawnchair'
             testApplicationId 'com.android.launcher3.tests'
         }
 
         l3go {
-<<<<<<< HEAD
-            dimension "tier"
-            applicationId 'com.google.android.apps.nexuslauncher'
-=======
             dimension "default"
             applicationId 'com.android.launcher3'
             testApplicationId 'com.android.launcher3.tests'
@@ -113,7 +86,6 @@
         quickstep {
             dimension "default"
             applicationId 'com.android.launcher3'
->>>>>>> 73859d05
             testApplicationId 'com.android.launcher3.tests'
         }
 
@@ -170,44 +142,37 @@
             manifest.srcFile "tests/AndroidManifest.xml"
         }
 
-<<<<<<< HEAD
-=======
         aosp {
             java.srcDirs = ['src_flags', "src_ui_overrides"]
         }
 
->>>>>>> 73859d05
         l3go {
             res.srcDirs = ['go/res']
             java.srcDirs = ['go/src_flags', "src_ui_overrides"]
             manifest.srcFile "go/AndroidManifest.xml"
         }
-    }
-}
-
-<<<<<<< HEAD
-afterEvaluate {
-    android.applicationVariants.all { variant ->
-        variant.resValue 'string', 'application_id', variant.applicationId
-=======
+
         quickstep {
             res.srcDirs = ['quickstep/res']
             java.srcDirs = ['src_flags', 'quickstep/src']
             manifest.srcFile "quickstep/AndroidManifest.xml"
         }
->>>>>>> 73859d05
+    }
+}
+
+afterEvaluate {
+    android.applicationVariants.all { variant ->
+        variant.resValue 'string', 'application_id', variant.applicationId
     }
 }
 
 repositories {
-<<<<<<< HEAD
     google()
     mavenCentral()
     jcenter()
     maven { url 'https://jitpack.io' }
 }
 
-final String SUPPORT_LIBS_VERSION = '28.0.0-alpha1' // Lawnchair currently fails to build with alpha3
 dependencies {
     implementation "com.android.support:appcompat-v7:${SUPPORT_LIBS_VERSION}"
     implementation "com.android.support:cardview-v7:${SUPPORT_LIBS_VERSION}"
@@ -226,18 +191,6 @@
     implementation 'me.jfenn:attribouter:0.0.8'
     implementation 'net.aksingh:owm-japis:2.5.2.2'
     implementation 'com.github.LawnchairLauncher:chroma:1.1.0'
-=======
-    maven { url "../../../prebuilts/fullsdk-darwin/extras/android/m2repository" }
-    maven { url "../../../prebuilts/fullsdk-linux/extras/android/m2repository" }
-    mavenCentral()
-    google()
-}
-
-dependencies {
-    implementation "com.android.support:support-v4:${SUPPORT_LIBS_VERSION}"
-    implementation "com.android.support:support-dynamic-animation:${SUPPORT_LIBS_VERSION}"
-    implementation "com.android.support:recyclerview-v7:${SUPPORT_LIBS_VERSION}"
-    implementation 'com.google.protobuf.nano:protobuf-javanano:3.0.0-alpha-7'
 
     quickstepImplementation fileTree(dir: "quickstep/libs", include: 'sysui_shared.jar')
 
@@ -249,7 +202,6 @@
     androidTestImplementation 'com.android.support.test:rules:1.0.0'
     androidTestImplementation 'com.android.support.test.uiautomator:uiautomator-v18:2.1.2'
     androidTestImplementation "com.android.support:support-annotations:${SUPPORT_LIBS_VERSION}"
->>>>>>> 73859d05
 }
 
 protobuf {
