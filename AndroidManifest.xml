<?xml version="1.0" encoding="utf-8"?><!--
/*
**
** Copyright 2008, The Android Open Source Project
**
** Licensed under the Apache License, Version 2.0 (the "License");
** you may not use this file except in compliance with the License.
** You may obtain a copy of the License at
**
**     http://www.apache.org/licenses/LICENSE-2.0
**
** Unless required by applicable law or agreed to in writing, software
** distributed under the License is distributed on an "AS IS" BASIS,
** WITHOUT WARRANTIES OR CONDITIONS OF ANY KIND, either express or implied.
** See the License for the specific language governing permissions and
** limitations under the License.
*/
-->
<manifest xmlns:android="http://schemas.android.com/apk/res/android"
    package="com.android.launcher3">

    <uses-sdk
        android:minSdkVersion="21"
        android:targetSdkVersion="23" />
    <!--
    Manifest entries specific to Launcher3. This is merged with AndroidManifest-common.xml.
    Refer comments around specific entries on how to extend individual components.
    -->


    <!--
    Permissions required for read/write access to the workspace data. These permission name
    should not conflict with that defined in other apps, as such an app should embed its package
    name in the permissions. eq com.mypackage.permission.READ_SETTINGS
    -->
    <permission
        android:name="${applicationId}.permission.READ_SETTINGS"
        android:description="@string/permdesc_read_settings"
        android:label="@string/permlab_read_settings"
        android:permissionGroup="android.permission-group.SYSTEM_TOOLS"
        android:protectionLevel="normal" />
    <permission
        android:name="${applicationId}.permission.WRITE_SETTINGS"
        android:description="@string/permdesc_write_settings"
        android:label="@string/permlab_write_settings"
        android:permissionGroup="android.permission-group.SYSTEM_TOOLS"
        android:protectionLevel="signatureOrSystem" />

    <uses-permission android:name="com.android.launcher.permission.READ_SETTINGS" />
    <uses-permission android:name="com.android.launcher.permission.WRITE_SETTINGS" />
    <uses-permission android:name="com.google.android.apps.nexuslauncher.permission.READ_SETTINGS" />
    <uses-permission android:name="com.google.android.apps.nexuslauncher.permission.WRITE_SETTINGS" />
    <uses-permission android:name="${applicationId}.permission.READ_SETTINGS" />
    <uses-permission android:name="${applicationId}.permission.WRITE_SETTINGS" />

    <!-- Pixel -->
    <permission
        android:name="${applicationId}.permission.QSB"
        android:permissionGroup="android.permission-group.SYSTEM_TOOLS"
        android:protectionLevel="signatureOrSystem" />

    <uses-permission android:name="${applicationId}.permission.QSB" />

    <!-- Custom -->
    <uses-permission android:name="android.permission.EXPAND_STATUS_BAR" />
    <uses-permission android:name="android.permission.WRITE_EXTERNAL_STORAGE" />
    <uses-permission android:name="android.permission.READ_PHONE_STATE" />
    <uses-permission android:name="android.permission.READ_EXTERNAL_STORAGE" />
    <uses-permission android:name="android.permission.SET_WALLPAPER" />
    <uses-permission android:name="android.permission.INSTALL_SHORTCUT" />

    <application
        android:backupAgent=".LauncherBackupAgent"
        android:fullBackupContent="@xml/backupscheme"
        android:fullBackupOnly="true"
        android:hardwareAccelerated="true"
        android:icon="@mipmap/ic_launcher"
        android:label="@string/derived_app_name"
        android:largeHeap="@bool/config_largeHeap"
        android:restoreAnyVersion="true"
        android:roundIcon="@mipmap/ic_launcher_round"
        android:supportsRtl="true"
        android:theme="@style/LauncherTheme">

        <!--
        Main launcher activity. When extending only change the name, and keep all the
        attributes and intent filters the same
        -->
        <activity
            android:name="ch.deletescape.lawnchair.LawnchairLauncher"
            android:clearTaskOnLaunch="true"
            android:configChanges="keyboard|keyboardHidden|navigation"
            android:enabled="true"
            android:excludeFromRecents="true"
            android:launchMode="singleTask"
            android:resizeableActivity="true"
            android:resumeWhilePausing="true"
            android:screenOrientation="nosensor"
            android:stateNotNeeded="true"
            android:taskAffinity=""
            android:windowSoftInputMode="adjustPan">
            <intent-filter>
                <action android:name="android.intent.action.MAIN" />

                <category android:name="android.intent.category.HOME" />
                <category android:name="android.intent.category.DEFAULT" />
                <category android:name="android.intent.category.MONKEY" />
                <category android:name="android.intent.category.LAUNCHER" />
                <category android:name="android.intent.category.LAUNCHER_APP" />
            </intent-filter>
        </activity>

        <!-- The settings activity. When extending keep the intent filter present -->
        <activity
            android:name="ch.deletescape.lawnchair.settings.ui.SettingsActivity"
            android:autoRemoveFromRecents="true"
            android:label="@string/derived_app_name"
            android:theme="@style/SettingsTheme.V2">
            <intent-filter>
                <action android:name="android.intent.action.APPLICATION_PREFERENCES" />

                <category android:name="android.intent.category.DEFAULT" />
            </intent-filter>
        </activity>

        <!--
        The settings provider contains Home's data, like the workspace favorites. The permissions
        should be changed to what is defined above. The authorities should also be changed to
        represent the package name.
        -->
        <provider
            android:name=".LauncherProvider"
            android:authorities="${applicationId}.settings"
            android:exported="true"
            android:readPermission="${applicationId}.permission.READ_SETTINGS"
            android:writePermission="${applicationId}.permission.WRITE_SETTINGS" />

        <!-- Pixel -->
        <activity
            android:name="com.google.android.apps.nexuslauncher.search.AppLaunchActivity"
            android:theme="@android:style/Theme.NoDisplay">
            <intent-filter android:priority="1">
                <action android:name="com.google.android.apps.nexuslauncher.search.APP_LAUNCH" />

                <category android:name="android.intent.category.DEFAULT" />

                <data
                    android:mimeType="vnd.android.cursor.dir/vnd.android.search.suggest"
                    android:scheme="content" />
            </intent-filter>
        </activity>

        <receiver
            android:name="com.google.android.apps.nexuslauncher.qsb.OPAStatusReceiver"
            android:permission="android.permission.CAPTURE_AUDIO_HOTWORD">
            <intent-filter>
                <action android:name="com.google.android.systemui.OPA_ENABLED" />
            </intent-filter>
        </receiver>
        <receiver android:name="com.google.android.apps.nexuslauncher.smartspace.SmartspaceBroadcastReceiver">
            <intent-filter>
                <action android:name="com.google.android.apps.nexuslauncher.UPDATE_SMARTSPACE" />
            </intent-filter>
        </receiver>
        <receiver android:name="com.google.android.apps.nexuslauncher.qsb.LongClickReceiver" />

        <provider
            android:name="com.google.android.apps.nexuslauncher.search.AppSearchProvider"
            android:authorities="${applicationId}.appssearch"
            android:exported="true" />

        <!--
<<<<<<< HEAD
        ENABLE_FOR_TESTING
=======
        Custom
        -->
        <meta-data android:name="android.max_aspect" android:value="2.1" />

        <!-- ENABLE_FOR_TESTING
>>>>>>> 60cf60dc

        <activity
            android:name="com.android.launcher3.testing.LauncherExtension"
            android:launchMode="singleTask"
            android:clearTaskOnLaunch="true"
            android:stateNotNeeded="true"
            android:theme="@style/Theme"
            android:windowSoftInputMode="adjustPan"
            android:screenOrientation="nosensor"
            >
            <intent-filter>
                <action android:name="android.intent.action.MAIN" />
                <category android:name="android.intent.category.HOME" />
                <category android:name="android.intent.category.DEFAULT" />
                <category android:name="android.intent.category.MONKEY"/>
            </intent-filter>
        </activity>

        <activity
            android:name="com.android.launcher3.testing.MemoryDumpActivity"
            android:theme="@android:style/Theme.NoDisplay"
            android:label="* HPROF"
            android:excludeFromRecents="true"
            android:icon="@drawable/ic_launcher_home"
            >
            <intent-filter>
                <action android:name="android.intent.action.MAIN" />
                <category android:name="android.intent.category.DEFAULT" />
                <category android:name="android.intent.category.LAUNCHER" />
            </intent-filter>
        </activity>

        <activity
            android:name="com.android.launcher3.testing.ToggleWeightWatcher"
            android:label="Show Mem"
            android:icon="@drawable/ic_launcher_home">
            <intent-filter>
                <action android:name="android.intent.action.MAIN" />
                <category android:name="android.intent.category.DEFAULT" />
                <category android:name="android.intent.category.LAUNCHER" />
            </intent-filter>
        </activity>

        <service android:name="com.android.launcher3.testing.MemoryTracker" />
        -->

        <activity
            android:name="ch.deletescape.lawnchair.backup.BackupListActivity"
            android:label="@string/backups"
            android:parentActivityName="ch.deletescape.lawnchair.settings.ui.SettingsActivity"
            android:theme="@style/SettingsTheme.V2" />
        <activity
            android:name="ch.deletescape.lawnchair.backup.NewBackupActivity"
            android:label="@string/new_backup"
            android:parentActivityName="ch.deletescape.lawnchair.backup.BackupListActivity"
            android:theme="@style/SettingsTheme.V2" />
        <activity
            android:name="ch.deletescape.lawnchair.backup.RestoreBackupActivity"
            android:label="@string/restore_backup"
            android:parentActivityName="ch.deletescape.lawnchair.backup.BackupListActivity"
            android:theme="@style/SettingsTheme.V2">
            <intent-filter>
                <action android:name="android.intent.action.VIEW" />

                <category android:name="android.intent.category.DEFAULT" />
                <category android:name="android.intent.category.BROWSABLE" />

                <data android:mimeType="application/vnd.lawnchair.backup" />
                <data android:mimeType="application/octet-stream" />
                <data android:mimeType="application/x-zip-compressed" />
                <data android:mimeType="application/zip" />
            </intent-filter>
            <intent-filter>
                <action android:name="android.intent.action.VIEW" />

                <category android:name="android.intent.category.DEFAULT" />
                <category android:name="android.intent.category.BROWSABLE" />

                <data android:scheme="content" />
                <data android:mimeType="*/*" />
            </intent-filter>
            <intent-filter>
                <action android:name="android.intent.action.VIEW" />

                <category android:name="android.intent.category.DEFAULT" />
                <category android:name="android.intent.category.BROWSABLE" />

                <!--
                    Work around Android's ugly primitive PatternMatcher
                    implementation that can't cope with finding a . early in
                    the path unless it's explicitly matched.
                -->
                <data android:scheme="file" />
                <data
                    android:host="*"
                    android:mimeType="*/*"
                    android:pathPattern=".*\\.shed"
                    android:scheme="file" />
                <data
                    android:host="*"
                    android:mimeType="*/*"
                    android:pathPattern=".*\\..*\\.shed"
                    android:scheme="file" />
                <data
                    android:host="*"
                    android:mimeType="*/*"
                    android:pathPattern=".*\\..*\\..*\\.shed"
                    android:scheme="file" />
                <data
                    android:host="*"
                    android:mimeType="*/*"
                    android:pathPattern=".*\\..*\\..*\\..*\\.shed"
                    android:scheme="file" />
                <data
                    android:host="*"
                    android:mimeType="*/*"
                    android:pathPattern=".*\\..*\\..*\\..*\\..*\\.shed"
                    android:scheme="file" />
                <data
                    android:host="*"
                    android:mimeType="*/*"
                    android:pathPattern=".*\\..*\\..*\\..*\\..*\\..*\\.shed"
                    android:scheme="file" />
                <data
                    android:host="*"
                    android:mimeType="*/*"
                    android:pathPattern=".*\\..*\\..*\\..*\\..*\\..*\\..*\\.shed"
                    android:scheme="file" />
            </intent-filter>
            <intent-filter>
                <action android:name="android.intent.action.VIEW" />

                <category android:name="android.intent.category.DEFAULT" />
                <category android:name="android.intent.category.BROWSABLE" />

                <!--
                    Work around Android's ugly primitive PatternMatcher
                    implementation that can't cope with finding a . early in
                    the path unless it's explicitly matched.
                -->
                <data android:scheme="file" />
                <data
                    android:host="*"
                    android:pathPattern=".*\\.shed"
                    android:scheme="file" />
                <data
                    android:host="*"
                    android:pathPattern=".*\\..*\\.shed"
                    android:scheme="file" />
                <data
                    android:host="*"
                    android:pathPattern=".*\\..*\\..*\\.shed"
                    android:scheme="file" />
                <data
                    android:host="*"
                    android:pathPattern=".*\\..*\\..*\\..*\\.shed"
                    android:scheme="file" />
                <data
                    android:host="*"
                    android:pathPattern=".*\\..*\\..*\\..*\\..*\\.shed"
                    android:scheme="file" />
                <data
                    android:host="*"
                    android:pathPattern=".*\\..*\\..*\\..*\\..*\\..*\\.shed"
                    android:scheme="file" />
                <data
                    android:host="*"
                    android:pathPattern=".*\\..*\\..*\\..*\\..*\\..*\\..*\\.shed"
                    android:scheme="file" />
            </intent-filter>
        </activity>
        <activity
            android:name="ch.deletescape.lawnchair.settings.ui.AboutActivity"
            android:label="@string/about"
            android:parentActivityName="ch.deletescape.lawnchair.settings.ui.SettingsActivity"
            android:theme="@style/SettingsTheme.V2" />

        <provider
            android:name="android.support.v4.content.FileProvider"
            android:authorities="${applicationId}.provider"
            android:exported="false"
            android:grantUriPermissions="true">
            <meta-data
                android:name="android.support.FILE_PROVIDER_PATHS"
                android:resource="@xml/provider_paths" />
        </provider>

        <activity
            android:name="ch.deletescape.lawnchair.iconpack.EditIconActivity"
            android:theme="@style/SettingsTheme.V2" />
        <activity
            android:name="ch.deletescape.lawnchair.iconpack.IconPickerActivity"
            android:theme="@style/SettingsTheme.V2" />
    </application>

</manifest><|MERGE_RESOLUTION|>--- conflicted
+++ resolved
@@ -170,15 +170,11 @@
             android:exported="true" />
 
         <!--
-<<<<<<< HEAD
-        ENABLE_FOR_TESTING
-=======
         Custom
         -->
         <meta-data android:name="android.max_aspect" android:value="2.1" />
 
         <!-- ENABLE_FOR_TESTING
->>>>>>> 60cf60dc
 
         <activity
             android:name="com.android.launcher3.testing.LauncherExtension"
