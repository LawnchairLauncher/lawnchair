name: Build debug APK

on:
  workflow_dispatch:
  workflow_call:
  push:
    branches:
<<<<<<< HEAD
      - '*'
      - '*/*'
      - '**'
      - '!12.1-dev-localization'
      - '!12.1-alpha'
  pull_request:
=======
      - '*-dev'
    paths-ignore:
      - '.idea/**'
      - '.gitattributes'
      - '.github/**.json'
      - '.gitignore'
      - '.gitmodules'
      - '**.md'
      - 'LICENSE'
      - 'NOTICE'
  pull_request:
    paths-ignore:
      - '.idea/**'
      - '.gitattributes'
      - '.github/**.json'
      - '.gitignore'
      - '.gitmodules'
      - '**.md'
      - 'LICENSE'
      - 'NOTICE'
>>>>>>> e61e4395

jobs:
  build-debug-apk:
    runs-on: ubuntu-latest
    continue-on-error: true
    steps:
      - name: Check out repository
        uses: actions/checkout@v3
        with:
          submodules: true
      - name: Set up Java 17
        uses: actions/setup-java@v3
        with:
          distribution: 'zulu'
          java-version: 17
      - uses: gradle/gradle-build-action@v2
<<<<<<< HEAD
=======
        with:
          gradle-home-cache-cleanup: true
>>>>>>> e61e4395
      - name: Write sign info
        if: github.repository == 'LawnchairLauncher/lawnchair'
        run: |
          if [ ! -z "${{ secrets.KEYSTORE }}" ]; then
            echo storePassword='${{ secrets.KEYSTORE_PASSWORD }}' >> keystore.properties
            echo keyAlias='${{ secrets.KEY_ALIAS }}' >> keystore.properties
            echo keyPassword='${{ secrets.KEY_PASSWORD }}' >> keystore.properties
            echo storeFile='${{ github.workspace }}/key.jks' >> keystore.properties
            echo ${{ secrets.KEYSTORE }} | base64 --decode > ${{ github.workspace }}/key.jks
          fi
      - name: Build debug APK
        run: ./gradlew assembleLawnWithQuickstepDebug
      - name: Upload artifact
        uses: actions/upload-artifact@v3
        with:
          name: Debug APK
          path: build/outputs/apk/lawnWithQuickstep/debug/*.apk
<<<<<<< HEAD
=======

>>>>>>> e61e4395
  send-notifications:
    runs-on: ubuntu-latest
    if: github.repository == 'LawnchairLauncher/lawnchair'
    needs: build-debug-apk
    steps:
      - name: Check out repository
        uses: actions/checkout@v3
        with:
          submodules: true
          fetch-depth: 0
      - name: Set up Python
        uses: actions/setup-python@v4
        with:
          python-version: '3.x'
      - name: Install Python packages
        run: |
          python -m pip install --upgrade pip
          pip install gitpython requests
      - name: Download artifact
        uses: actions/download-artifact@v3
        with:
          name: Debug APK
          path: artifacts/debug-apk
      - name: Send notifications
        run: python ci.py
        env:
          GITHUB_EVENT_BEFORE: ${{ github.event.before }}
          TELEGRAM_BOT_TOKEN: ${{ secrets.TELEGRAM_CI_BOT_TOKEN }}
          TELEGRAM_CI_CHANNEL_ID: ${{ secrets.TELEGRAM_CI_CHANNEL_ID }}
          TELEGRAM_TEAM_GROUP_ID: ${{ secrets.NOTIFY_CHANNEL_ID }}
          ARTIFACT_DIRECTORY: artifacts/debug-apk
          GITHUB_REF: ${{ github.ref }}
          ACTION: internal_notifications<|MERGE_RESOLUTION|>--- conflicted
+++ resolved
@@ -5,14 +5,6 @@
   workflow_call:
   push:
     branches:
-<<<<<<< HEAD
-      - '*'
-      - '*/*'
-      - '**'
-      - '!12.1-dev-localization'
-      - '!12.1-alpha'
-  pull_request:
-=======
       - '*-dev'
     paths-ignore:
       - '.idea/**'
@@ -33,7 +25,6 @@
       - '**.md'
       - 'LICENSE'
       - 'NOTICE'
->>>>>>> e61e4395
 
 jobs:
   build-debug-apk:
@@ -50,11 +41,8 @@
           distribution: 'zulu'
           java-version: 17
       - uses: gradle/gradle-build-action@v2
-<<<<<<< HEAD
-=======
         with:
           gradle-home-cache-cleanup: true
->>>>>>> e61e4395
       - name: Write sign info
         if: github.repository == 'LawnchairLauncher/lawnchair'
         run: |
@@ -72,10 +60,7 @@
         with:
           name: Debug APK
           path: build/outputs/apk/lawnWithQuickstep/debug/*.apk
-<<<<<<< HEAD
-=======
 
->>>>>>> e61e4395
   send-notifications:
     runs-on: ubuntu-latest
     if: github.repository == 'LawnchairLauncher/lawnchair'
