/*
 * Copyright (C) 2017 The Android Open Source Project
 *
 * Licensed under the Apache License, Version 2.0 (the "License");
 * you may not use this file except in compliance with the License.
 * You may obtain a copy of the License at
 *
 *      http://www.apache.org/licenses/LICENSE-2.0
 *
 * Unless required by applicable law or agreed to in writing, software
 * distributed under the License is distributed on an "AS IS" BASIS,
 * WITHOUT WARRANTIES OR CONDITIONS OF ANY KIND, either express or implied.
 * See the License for the specific language governing permissions and
 * limitations under the License.
 */
package com.android.launcher3.uioverrides.dynamicui;

import static android.app.WallpaperManager.FLAG_SYSTEM;

import static com.android.launcher3.Utilities.getDevicePrefs;

import android.app.WallpaperInfo;
import android.app.WallpaperManager;
import android.app.job.JobInfo;
import android.app.job.JobParameters;
import android.app.job.JobScheduler;
import android.app.job.JobService;
import android.content.BroadcastReceiver;
import android.content.ComponentName;
import android.content.Context;
import android.content.Intent;
import android.content.IntentFilter;
import android.content.pm.PackageManager;
import android.content.pm.PermissionInfo;
import android.graphics.Bitmap;
import android.graphics.BitmapFactory;
import android.graphics.BitmapRegionDecoder;
import android.graphics.Canvas;
import android.graphics.Color;
import android.graphics.Rect;
import android.graphics.drawable.Drawable;
import android.os.Handler;
import android.os.HandlerThread;
import android.os.ParcelFileDescriptor;
<<<<<<< HEAD
import android.support.annotation.Nullable;
import android.support.v4.graphics.ColorUtils;
=======
>>>>>>> c87bbeea
import android.util.Log;
import android.util.Pair;

import com.android.launcher3.icons.ColorExtractor;

import java.io.IOException;
import java.util.ArrayList;

import androidx.annotation.Nullable;

public class WallpaperManagerCompatVL extends WallpaperManagerCompat {

    private static final String TAG = "WMCompatVL";

    private static final String VERSION_PREFIX = "1,";
    private static final String KEY_COLORS = "wallpaper_parsed_colors";
    private static final String ACTION_EXTRACTION_COMPLETE =
            "com.android.launcher3.uioverrides.dynamicui.WallpaperManagerCompatVL.EXTRACTION_COMPLETE";

    public static final int WALLPAPER_COMPAT_JOB_ID = 1;

    private final ArrayList<OnColorsChangedListenerCompat> mListeners = new ArrayList<>();

    private final Context mContext;
    private WallpaperColorsCompat mColorsCompat;

    WallpaperManagerCompatVL(Context context) {
        mContext = context;

        String colors = getDevicePrefs(mContext).getString(KEY_COLORS, "");
        int wallpaperId = -1;
        if (colors.startsWith(VERSION_PREFIX)) {
            Pair<Integer, WallpaperColorsCompat> storedValue = parseValue(colors);
            wallpaperId = storedValue.first;
            mColorsCompat = storedValue.second;
        }

        if (wallpaperId == -1 || wallpaperId != getWallpaperId(context)) {
            reloadColors();
        }
        context.registerReceiver(new BroadcastReceiver() {
            @Override
            public void onReceive(Context context, Intent intent) {
                reloadColors();
            }
        }, new IntentFilter(Intent.ACTION_WALLPAPER_CHANGED));

        // Register a receiver for results
        String permission = null;
        // Find a permission which only we can use.
        try {
            for (PermissionInfo info : context.getPackageManager().getPackageInfo(
                    context.getPackageName(),
                    PackageManager.GET_PERMISSIONS).permissions) {
                if ((info.protectionLevel & PermissionInfo.PROTECTION_SIGNATURE) != 0) {
                    permission = info.name;
                }
            }
        } catch (PackageManager.NameNotFoundException e) {
            // Something went wrong. ignore
            Log.d(TAG, "Unable to get permission info", e);
        }
        mContext.registerReceiver(new BroadcastReceiver() {
            @Override
            public void onReceive(Context context, Intent intent) {
                handleResult(intent.getStringExtra(KEY_COLORS));
            }
        }, new IntentFilter(ACTION_EXTRACTION_COMPLETE), permission, new Handler());
    }

    @Nullable
    @Override
    public WallpaperColorsCompat getWallpaperColors(int which) {
        return which == FLAG_SYSTEM ? mColorsCompat : null;
    }

    @Override
    public void addOnColorsChangedListener(OnColorsChangedListenerCompat listener) {
        mListeners.add(listener);
    }

    @Override
    public void updateAllListeners() {
        for (OnColorsChangedListenerCompat listener : mListeners) {
            listener.onColorsChanged(mColorsCompat, FLAG_SYSTEM);
        }
    }

    private void reloadColors() {
        JobInfo job = new JobInfo.Builder(WALLPAPER_COMPAT_JOB_ID,
                new ComponentName(mContext, ColorExtractionService.class))
                .setMinimumLatency(0).build();
        ((JobScheduler) mContext.getSystemService(Context.JOB_SCHEDULER_SERVICE)).schedule(job);
    }

    private void handleResult(String result) {
        getDevicePrefs(mContext).edit().putString(KEY_COLORS, result).apply();
        mColorsCompat = parseValue(result).second;
        for (OnColorsChangedListenerCompat listener : mListeners) {
            listener.onColorsChanged(mColorsCompat, FLAG_SYSTEM);
        }
    }

    private static final int getWallpaperId(Context context) {
<<<<<<< HEAD
        if (!Utilities.ATLEAST_NOUGAT) {
            Drawable wallpaper = null;
            try {
                wallpaper = WallpaperManager.getInstance(context).getDrawable();
            } catch (RuntimeException e) {
                Log.e(TAG, "Failed to create a wallpaper ID", e);
            }
            if (wallpaper != null) {
                Bitmap bm = Bitmap.createBitmap(1, 1, Bitmap.Config.ARGB_8888);
                Canvas cv = new Canvas(bm);
                wallpaper.setBounds(0, 0, cv.getWidth(), cv.getHeight());
                wallpaper.draw(cv);
                int c = bm.getPixel(0, 0);
                bm.recycle();
                return c;
            }
            return -1;
        }
=======
>>>>>>> c87bbeea
        return context.getSystemService(WallpaperManager.class).getWallpaperId(FLAG_SYSTEM);
    }

    /**
     * Parses the stored value and returns the wallpaper id and wallpaper colors.
     */
    private static Pair<Integer, WallpaperColorsCompat> parseValue(String value) {
        String[] parts = value.split(",");
        Integer wallpaperId = Integer.parseInt(parts[1]);
        if (parts.length == 2) {
            // There is no wallpaper color info present, eg when live wallpaper has no preview.
            return Pair.create(wallpaperId, null);
        }

        int hints = parts.length > 2 ? Integer.parseInt(parts[2]) : 0;
        int primary = parts.length > 3 ? Integer.parseInt(parts[3]) : 0;
        int secondary = parts.length > 4 ? Integer.parseInt(parts[4]) : 0;
        int tertiary = parts.length > 5 ? Integer.parseInt(parts[5]) : 0;

        return Pair.create(wallpaperId, new WallpaperColorsCompat(primary, secondary, tertiary,
                hints));
    }

    /**
     * Intent service to handle color extraction
     */
    public static class ColorExtractionService extends JobService implements Runnable {
        private static final int MAX_WALLPAPER_EXTRACTION_AREA = 112 * 112;

        // Decides when dark theme is optimal for this wallpaper
        private static final float DARK_THEME_MEAN_LUMINANCE = 0.25f;
        // Minimum mean luminosity that an image needs to have to support dark text
        private static final float BRIGHT_IMAGE_MEAN_LUMINANCE = 0.75f;
        // We also check if the image has dark pixels in it,
        // to avoid bright images with some dark spots.
        private static final float DARK_PIXEL_LUMINANCE = 0.45f;
        private static final float MAX_DARK_AREA = 0.05f;

        private HandlerThread mWorkerThread;
        private Handler mWorkerHandler;
        private ColorExtractor mColorExtractor;

        @Override
        public void onCreate() {
            super.onCreate();
            mWorkerThread = new HandlerThread("ColorExtractionService");
            mWorkerThread.start();
            mWorkerHandler = new Handler(mWorkerThread.getLooper());
            mColorExtractor = new ColorExtractor();
        }

        @Override
        public void onDestroy() {
            super.onDestroy();
            mWorkerThread.quit();
        }

        @Override
        public boolean onStartJob(final JobParameters jobParameters) {
            mWorkerHandler.post(this);
            return true;
        }

        @Override
        public boolean onStopJob(JobParameters jobParameters) {
            mWorkerHandler.removeCallbacksAndMessages(null);
            return true;
        }

        /**
         * Extracts the wallpaper colors and sends the result back through the receiver.
         */
        @Override
        public void run() {
            int wallpaperId = getWallpaperId(this);

            Bitmap bitmap = null;
            Drawable drawable = null;

            WallpaperManager wm = WallpaperManager.getInstance(this);
            WallpaperInfo info = wm.getWallpaperInfo();
            if (info != null) {
                // For live wallpaper, extract colors from thumbnail
                drawable = info.loadThumbnail(getPackageManager());
            } else {
<<<<<<< HEAD
                if (Utilities.ATLEAST_NOUGAT) {
                    try (ParcelFileDescriptor fd = wm.getWallpaperFile(FLAG_SYSTEM)) {
                        BitmapRegionDecoder decoder = BitmapRegionDecoder
                                .newInstance(fd.getFileDescriptor(), false);

                        int requestedArea = decoder.getWidth() * decoder.getHeight();
                        BitmapFactory.Options options = new BitmapFactory.Options();

                        if (requestedArea > MAX_WALLPAPER_EXTRACTION_AREA) {
                            double areaRatio =
                                    (double) requestedArea / MAX_WALLPAPER_EXTRACTION_AREA;
                            double nearestPowOf2 =
                                    Math.floor(Math.log(areaRatio) / (2 * Math.log(2)));
                            options.inSampleSize = (int) Math.pow(2, nearestPowOf2);
                        }
                        Rect region = new Rect(0, 0, decoder.getWidth(), decoder.getHeight());
                        bitmap = decoder.decodeRegion(region, options);
                        decoder.recycle();
                    } catch (IOException | RuntimeException e) {
                        Log.e(TAG, "Fetching partial bitmap failed, trying old method", e);
=======
                try (ParcelFileDescriptor fd = wm.getWallpaperFile(FLAG_SYSTEM)) {
                    BitmapRegionDecoder decoder = BitmapRegionDecoder
                            .newInstance(fd.getFileDescriptor(), false);

                    int requestedArea = decoder.getWidth() * decoder.getHeight();
                    BitmapFactory.Options options = new BitmapFactory.Options();

                    if (requestedArea > MAX_WALLPAPER_EXTRACTION_AREA) {
                        double areaRatio =
                                (double) requestedArea / MAX_WALLPAPER_EXTRACTION_AREA;
                        double nearestPowOf2 =
                                Math.floor(Math.log(areaRatio) / (2 * Math.log(2)));
                        options.inSampleSize = (int) Math.pow(2, nearestPowOf2);
>>>>>>> c87bbeea
                    }
                    Rect region = new Rect(0, 0, decoder.getWidth(), decoder.getHeight());
                    bitmap = decoder.decodeRegion(region, options);
                    decoder.recycle();
                } catch (IOException | NullPointerException e) {
                    Log.e(TAG, "Fetching partial bitmap failed, trying old method", e);
                }
                if (bitmap == null) {
                    try {
                        drawable = wm.getDrawable();
                    } catch (RuntimeException e) {
                        Log.e(TAG, "Failed to extract the wallpaper drawable", e);
                    }
                }
            }

            if (drawable != null && drawable.getIntrinsicWidth() > 0 && drawable.getIntrinsicHeight() > 0) {
                // Calculate how big the bitmap needs to be.
                // This avoids unnecessary processing and allocation inside Palette.
                final int requestedArea = drawable.getIntrinsicWidth() *
                        drawable.getIntrinsicHeight();
                double scale = 1;
                if (requestedArea > MAX_WALLPAPER_EXTRACTION_AREA) {
                    scale = Math.sqrt(MAX_WALLPAPER_EXTRACTION_AREA / (double) requestedArea);
                }
                bitmap = Bitmap.createBitmap((int) (drawable.getIntrinsicWidth() * scale),
                        (int) (drawable.getIntrinsicHeight() * scale), Bitmap.Config.ARGB_8888);
                final Canvas bmpCanvas = new Canvas(bitmap);
                drawable.setBounds(0, 0, bitmap.getWidth(), bitmap.getHeight());
                drawable.draw(bmpCanvas);
            }

            String value = VERSION_PREFIX + wallpaperId;

            if (bitmap != null) {
                int color = mColorExtractor.findDominantColorByHue(bitmap,
                        MAX_WALLPAPER_EXTRACTION_AREA);
                value += "," + color;
            }

            // Send the result
            sendBroadcast(new Intent(ACTION_EXTRACTION_COMPLETE)
                    .setPackage(getPackageName())
                    .putExtra(KEY_COLORS, value));
        }

        /**
         * Checks if image is bright and clean enough to support light text.
         *
         * @param source What to read.
         * @return Whether image supports dark text or not.
         */
        private static int calculateDarkHints(Bitmap source) {
            if (source == null) {
                return 0;
            }
            int[] pixels = new int[source.getWidth() * source.getHeight()];
            double totalLuminance = 0;
            final int maxDarkPixels = (int) (pixels.length * MAX_DARK_AREA);
            int darkPixels = 0;
            source.getPixels(pixels, 0 /* offset */, source.getWidth(), 0 /* x */, 0 /* y */,
                    source.getWidth(), source.getHeight());
            // This bitmap was already resized to fit the maximum allowed area.
            // Let's just loop through the pixels, no sweat!
            float[] tmpHsl = new float[3];
            for (int i = 0; i < pixels.length; i++) {
                ColorUtils.colorToHSL(pixels[i], tmpHsl);
                final float luminance = tmpHsl[2];
                final int alpha = Color.alpha(pixels[i]);
                // Make sure we don't have a dark pixel mass that will
                // make text illegible.
                if (luminance < DARK_PIXEL_LUMINANCE && alpha != 0) {
                    darkPixels++;
                }
                totalLuminance += luminance;
            }
            int hints = 0;
            double meanLuminance = totalLuminance / pixels.length;
            if (meanLuminance > BRIGHT_IMAGE_MEAN_LUMINANCE && darkPixels < maxDarkPixels) {
                hints |= WallpaperColorsCompat.HINT_SUPPORTS_DARK_TEXT;
            }
            if (meanLuminance < DARK_THEME_MEAN_LUMINANCE) {
                hints |= WallpaperColorsCompat.HINT_SUPPORTS_DARK_THEME;
            }
            return hints;
        }
    }
}<|MERGE_RESOLUTION|>--- conflicted
+++ resolved
@@ -42,11 +42,6 @@
 import android.os.Handler;
 import android.os.HandlerThread;
 import android.os.ParcelFileDescriptor;
-<<<<<<< HEAD
-import android.support.annotation.Nullable;
-import android.support.v4.graphics.ColorUtils;
-=======
->>>>>>> c87bbeea
 import android.util.Log;
 import android.util.Pair;
 
@@ -151,27 +146,6 @@
     }
 
     private static final int getWallpaperId(Context context) {
-<<<<<<< HEAD
-        if (!Utilities.ATLEAST_NOUGAT) {
-            Drawable wallpaper = null;
-            try {
-                wallpaper = WallpaperManager.getInstance(context).getDrawable();
-            } catch (RuntimeException e) {
-                Log.e(TAG, "Failed to create a wallpaper ID", e);
-            }
-            if (wallpaper != null) {
-                Bitmap bm = Bitmap.createBitmap(1, 1, Bitmap.Config.ARGB_8888);
-                Canvas cv = new Canvas(bm);
-                wallpaper.setBounds(0, 0, cv.getWidth(), cv.getHeight());
-                wallpaper.draw(cv);
-                int c = bm.getPixel(0, 0);
-                bm.recycle();
-                return c;
-            }
-            return -1;
-        }
-=======
->>>>>>> c87bbeea
         return context.getSystemService(WallpaperManager.class).getWallpaperId(FLAG_SYSTEM);
     }
 
@@ -257,28 +231,6 @@
                 // For live wallpaper, extract colors from thumbnail
                 drawable = info.loadThumbnail(getPackageManager());
             } else {
-<<<<<<< HEAD
-                if (Utilities.ATLEAST_NOUGAT) {
-                    try (ParcelFileDescriptor fd = wm.getWallpaperFile(FLAG_SYSTEM)) {
-                        BitmapRegionDecoder decoder = BitmapRegionDecoder
-                                .newInstance(fd.getFileDescriptor(), false);
-
-                        int requestedArea = decoder.getWidth() * decoder.getHeight();
-                        BitmapFactory.Options options = new BitmapFactory.Options();
-
-                        if (requestedArea > MAX_WALLPAPER_EXTRACTION_AREA) {
-                            double areaRatio =
-                                    (double) requestedArea / MAX_WALLPAPER_EXTRACTION_AREA;
-                            double nearestPowOf2 =
-                                    Math.floor(Math.log(areaRatio) / (2 * Math.log(2)));
-                            options.inSampleSize = (int) Math.pow(2, nearestPowOf2);
-                        }
-                        Rect region = new Rect(0, 0, decoder.getWidth(), decoder.getHeight());
-                        bitmap = decoder.decodeRegion(region, options);
-                        decoder.recycle();
-                    } catch (IOException | RuntimeException e) {
-                        Log.e(TAG, "Fetching partial bitmap failed, trying old method", e);
-=======
                 try (ParcelFileDescriptor fd = wm.getWallpaperFile(FLAG_SYSTEM)) {
                     BitmapRegionDecoder decoder = BitmapRegionDecoder
                             .newInstance(fd.getFileDescriptor(), false);
@@ -292,7 +244,6 @@
                         double nearestPowOf2 =
                                 Math.floor(Math.log(areaRatio) / (2 * Math.log(2)));
                         options.inSampleSize = (int) Math.pow(2, nearestPowOf2);
->>>>>>> c87bbeea
                     }
                     Rect region = new Rect(0, 0, decoder.getWidth(), decoder.getHeight());
                     bitmap = decoder.decodeRegion(region, options);
