--- conflicted
+++ resolved
@@ -42,17 +42,12 @@
     <uses-permission android:name="android.permission.REQUEST_DELETE_PACKAGES" />
     <uses-permission android:name="android.permission.READ_DEVICE_CONFIG" />
     <uses-permission android:name="android.permission.QUERY_ALL_PACKAGES" />
-<<<<<<< HEAD
     <uses-permission android:name="android.permission.EXPAND_STATUS_BAR" />
     <uses-permission android:name="android.permission.INTERNET" />
 
-    <!-- TODO(b/150802536): Enabled only for ENABLE_FIXED_ROTATION_TRANSFORM feature flag -->
-    <uses-permission android:name="android.permission.WRITE_SECURE_SETTINGS"/>
-=======
     <!-- for rotating surface by arbitrary degree -->
     <uses-permission android:name="android.permission.ROTATE_SURFACE_FLINGER" />
->>>>>>> af79a6ff
-    
+
     <!--
     Permissions required for read/write access to the workspace data. These permission name
     should not conflict with that defined in other apps, as such an app should embed its package
