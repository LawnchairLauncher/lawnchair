--- conflicted
+++ resolved
@@ -21,12 +21,7 @@
 -->
 <manifest
     xmlns:android="http://schemas.android.com/apk/res/android"
-<<<<<<< HEAD
     xmlns:tools="http://schemas.android.com/tools">
-=======
-    xmlns:tools="http://schemas.android.com/tools"
-    package="com.android.launcher3">
->>>>>>> fc786807
 
     <!--
     The manifest defines the common entries that should be present in any derivative of Launcher3.
@@ -46,19 +41,14 @@
     <uses-permission android:name="android.permission.REQUEST_DELETE_PACKAGES" />
     <uses-permission android:name="android.permission.READ_DEVICE_CONFIG" />
     <uses-permission android:name="android.permission.QUERY_ALL_PACKAGES" />
-<<<<<<< HEAD
     <uses-permission android:name="android.permission.EXPAND_STATUS_BAR" />
     <uses-permission android:name="android.permission.ACCESS_RESTRICTED_SETTINGS" />
-
+    
     <!-- for rotating surface by arbitrary degree -->
-    <uses-permission android:name="android.permission.ROTATE_SURFACE_FLINGER" />
-=======
     <uses-permission android:name="android.permission.VIBRATE"/>
-    <!-- for rotating surface by arbitrary degree -->
     <uses-permission android:name="android.permission.ROTATE_SURFACE_FLINGER" />
     <uses-permission android:name="android.permission.POST_NOTIFICATIONS" />
     <uses-permission android:name="android.permission.READ_HOME_APP_SEARCH_DATA" />
->>>>>>> fc786807
 
     <!--
     Permissions required for read/write access to the workspace data. These permission name
