package app.lawnchair.util.preferences

import android.content.Context
import android.content.SharedPreferences
import app.lawnchair.LawnchairLauncher
import app.lawnchair.LawnchairLauncherQuickstep
import com.android.launcher3.BuildConfig
import com.android.launcher3.LauncherAppState
import com.android.launcher3.Utilities

class LawnchairPreferences(val context: Context) {
    val listener: SharedPreferences.OnSharedPreferenceChangeListener =
        SharedPreferences.OnSharedPreferenceChangeListener { prefs: SharedPreferences?, key: String? ->
            val las = LauncherAppState.getInstance(context)
            when (key) {
                ICON_PACK_PACKAGE, WRAP_ADAPTIVE_ICONS, MAKE_COLORED_BACKGROUNDS -> {
                    las.model.clearIconCache()
                    las.model.forceReload()
                }
                WORKSPACE_ROWS, WORKSPACE_COLUMNS, ALL_APPS_COLUMNS, FOLDER_ROWS, FOLDER_COLUMNS, HOTSEAT_COLUMNS -> {
<<<<<<< HEAD
                    las.invariantDeviceProfile.reInitGrid()
                    las.model.forceReload()
=======
                    // LauncherAppState.getInstance(context).invariantDeviceProfile.reInitGrid()
                    // LauncherAppState.getInstance(context).model.forceReload()
                    scheduleRestart()
>>>>>>> a1f1fc2e
                }
                TEXT_SIZE_FACTOR, ICON_SIZE_FACTOR, ALL_APPS_ICON_SIZE_FACTOR, ALL_APPS_TEXT_SIZE_FACTOR -> {
                    scheduleRestart()
                }
                DRAWER_OPACITY -> {
                    las.launcher.scrimView.refreshScrimAlpha(context)
                }
            }
        }

    private fun scheduleRestart() {
        if (BuildConfig.FLAVOR_recents == "withQuickstep") {
            LawnchairLauncherQuickstep.getLauncher(context).scheduleRestart()
        } else {
            LawnchairLauncher.getLauncher(context).scheduleRestart()
        }
    }

    companion object {

        private var INSTANCE: SharedPreferences? = null

        @kotlin.jvm.JvmField
        var ICON_PACK_PACKAGE: String = "pref_iconPackPackage"

        @kotlin.jvm.JvmField
        var HOTSEAT_COLUMNS: String = "pref_hotseatColumns"

        @kotlin.jvm.JvmField
        var WORKSPACE_COLUMNS: String = "pref_workspaceColumns"

        @kotlin.jvm.JvmField
        var WORKSPACE_ROWS: String = "pref_workspaceRows"

        @kotlin.jvm.JvmField
        var ALL_APPS_COLUMNS: String = "pref_allAppsColumns"

        @kotlin.jvm.JvmField
        var FOLDER_COLUMNS: String = "pref_folderColumns"

        @kotlin.jvm.JvmField
        var FOLDER_ROWS: String = "pref_folderRows"

        @kotlin.jvm.JvmField
        var ICON_SIZE_FACTOR: String = "pref_iconSizeFactor"

        @kotlin.jvm.JvmField
        var TEXT_SIZE_FACTOR: String = "pref_textSizeFactor"

        @kotlin.jvm.JvmField
        var ALL_APPS_ICON_SIZE_FACTOR: String = "pref_allAppsIconSizeFactor"

        @kotlin.jvm.JvmField
        var ALL_APPS_TEXT_SIZE_FACTOR: String = "pref_allAppsTextSizeFactor"

        @kotlin.jvm.JvmField
        var WRAP_ADAPTIVE_ICONS: String = "prefs_wrapAdaptive"

        // TODO: Add the ability to manually delete empty pages.
        @kotlin.jvm.JvmField
        var ALLOW_EMPTY_PAGES: String = "pref_allowEmptyPages"

        @kotlin.jvm.JvmField
        var MAKE_COLORED_BACKGROUNDS: String = "pref_makeColoredBackgrounds"

        @kotlin.jvm.JvmField
        var IGNORE_FEED_WHITELIST: String = "pref_ignoreFeedWhitelist"

        @kotlin.jvm.JvmField
        var FEED_PROVIDER: String = "pref_feedProvider"

        @kotlin.jvm.JvmField
        var ENABLE_MINUS_ONE: String = "pref_enableMinusOne"

        @kotlin.jvm.JvmField
        var DRAWER_OPACITY: String = "pref_drawerOpacity"

        fun getInstance(context: Context?): SharedPreferences? = when {
            context == null -> null
            INSTANCE == null -> Utilities.getPrefs(context)
            else -> INSTANCE
        }
    }
}<|MERGE_RESOLUTION|>--- conflicted
+++ resolved
@@ -18,14 +18,9 @@
                     las.model.forceReload()
                 }
                 WORKSPACE_ROWS, WORKSPACE_COLUMNS, ALL_APPS_COLUMNS, FOLDER_ROWS, FOLDER_COLUMNS, HOTSEAT_COLUMNS -> {
-<<<<<<< HEAD
-                    las.invariantDeviceProfile.reInitGrid()
-                    las.model.forceReload()
-=======
                     // LauncherAppState.getInstance(context).invariantDeviceProfile.reInitGrid()
                     // LauncherAppState.getInstance(context).model.forceReload()
                     scheduleRestart()
->>>>>>> a1f1fc2e
                 }
                 TEXT_SIZE_FACTOR, ICON_SIZE_FACTOR, ALL_APPS_ICON_SIZE_FACTOR, ALL_APPS_TEXT_SIZE_FACTOR -> {
                     scheduleRestart()
