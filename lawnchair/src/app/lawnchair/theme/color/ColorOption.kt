package app.lawnchair.theme.color

import android.graphics.Color
import androidx.compose.ui.res.stringResource
import app.lawnchair.ui.preferences.components.colorpreference.ColorPreferenceEntry
import app.lawnchair.ui.theme.getSystemAccent
import app.lawnchair.wallpaper.WallpaperManagerCompat
import com.android.launcher3.R
import com.android.launcher3.Utilities

sealed class ColorOption {

    abstract val isSupported: Boolean
    abstract val colorPreferenceEntry: ColorPreferenceEntry<ColorOption>

    object SystemAccent : ColorOption() {
        override val isSupported = true

        override val colorPreferenceEntry = ColorPreferenceEntry<ColorOption>(
            this,
            { stringResource(id = R.string.system) },
            { context -> context.getSystemAccent(false) },
            { context -> context.getSystemAccent(true) },
        )

        override fun toString() = "system_accent"
    }

    object WallpaperPrimary : ColorOption() {
        override val isSupported = Utilities.ATLEAST_O_MR1

        override val colorPreferenceEntry = ColorPreferenceEntry<ColorOption>(
            this,
            { stringResource(id = R.string.wallpaper) },
            { context ->
                val wallpaperManager = WallpaperManagerCompat.INSTANCE.get(context)
                val primaryColor = wallpaperManager.wallpaperColors?.primaryColor
                primaryColor ?: LawnchairBlue.color
            },
        )

        override fun toString() = "wallpaper_primary"
    }

    class CustomColor(val color: Int) : ColorOption() {
        override val isSupported = true

        override val colorPreferenceEntry = ColorPreferenceEntry<ColorOption>(
            this,
            { stringResource(id = R.string.custom) },
            { color },
        )

        constructor(color: Long) : this(color.toInt())

        override fun equals(other: Any?) = other is CustomColor && other.color == color

        override fun hashCode() = color

        override fun toString() = "custom|#${String.format("%08x", color)}"
    }

    object LauncherDefault : ColorOption() {
        override val isSupported = false

        override val colorPreferenceEntry = ColorPreferenceEntry<ColorOption>(
            this,
<<<<<<< HEAD
            { stringResource(id = R.string.app_icon_color) },
            { 0 },
=======
            { stringResource(id = R.string.launcher_default_color) },
            { 0 }
>>>>>>> 848606d2
        )

        override fun toString() = "launcher_default"
    }

    companion object {
        val LawnchairBlue = CustomColor(0xFF007FFF)

        fun fromString(stringValue: String) = when (stringValue) {
            "system_accent" -> SystemAccent
            "wallpaper_primary" -> WallpaperPrimary
            "launcher_default" -> LauncherDefault
            else -> instantiateCustomColor(stringValue)
        }

        private fun instantiateCustomColor(stringValue: String): ColorOption {
            try {
                if (stringValue.startsWith("custom")) {
                    val color = Color.parseColor(stringValue.substring(7))
                    return CustomColor(color)
                }
            } catch (e: IllegalArgumentException) {
                // ignore
            }
            return when {
                Utilities.ATLEAST_S -> SystemAccent
                Utilities.ATLEAST_O_MR1 -> WallpaperPrimary
                else -> LawnchairBlue
            }
        }
    }
}<|MERGE_RESOLUTION|>--- conflicted
+++ resolved
@@ -1,6 +1,7 @@
 package app.lawnchair.theme.color
 
 import android.graphics.Color
+import androidx.compose.ui.platform.LocalContext
 import androidx.compose.ui.res.stringResource
 import app.lawnchair.ui.preferences.components.colorpreference.ColorPreferenceEntry
 import app.lawnchair.ui.theme.getSystemAccent
@@ -20,7 +21,7 @@
             this,
             { stringResource(id = R.string.system) },
             { context -> context.getSystemAccent(false) },
-            { context -> context.getSystemAccent(true) },
+            { context -> context.getSystemAccent(true) }
         )
 
         override fun toString() = "system_accent"
@@ -36,7 +37,7 @@
                 val wallpaperManager = WallpaperManagerCompat.INSTANCE.get(context)
                 val primaryColor = wallpaperManager.wallpaperColors?.primaryColor
                 primaryColor ?: LawnchairBlue.color
-            },
+            }
         )
 
         override fun toString() = "wallpaper_primary"
@@ -48,7 +49,7 @@
         override val colorPreferenceEntry = ColorPreferenceEntry<ColorOption>(
             this,
             { stringResource(id = R.string.custom) },
-            { color },
+            { color }
         )
 
         constructor(color: Long) : this(color.toInt())
@@ -65,13 +66,8 @@
 
         override val colorPreferenceEntry = ColorPreferenceEntry<ColorOption>(
             this,
-<<<<<<< HEAD
-            { stringResource(id = R.string.app_icon_color) },
-            { 0 },
-=======
             { stringResource(id = R.string.launcher_default_color) },
             { 0 }
->>>>>>> 848606d2
         )
 
         override fun toString() = "launcher_default"
