--- conflicted
+++ resolved
@@ -5,11 +5,7 @@
 import android.app.PendingIntent
 import android.app.PendingIntent.FLAG_IMMUTABLE
 import android.app.PendingIntent.FLAG_UPDATE_CURRENT
-import android.content.BroadcastReceiver
-import android.content.ClipData
-import android.content.ClipboardManager
-import android.content.Context
-import android.content.Intent
+import android.content.*
 import android.graphics.drawable.Icon
 import android.net.Uri
 import android.widget.Toast
@@ -30,25 +26,15 @@
     }
 
     private fun copyReport(context: Context, report: BugReport) {
-<<<<<<< HEAD
-        val clipData = ClipData.newPlainText(
-            context.getString(R.string.lawnchair_bug_report),
-            report.link ?: report.contents,
-        )
-        context.getSystemService<ClipboardManager>()!!.setPrimaryClip(clipData)
-=======
         val clipData = ClipData.newPlainText(context.getString(R.string.lawnchair_bug_report), report.link ?: report.contents)
         context.requireSystemService<ClipboardManager>().setPrimaryClip(clipData)
->>>>>>> 848606d2
         Toast.makeText(context, R.string.copied_toast, Toast.LENGTH_LONG).show()
     }
 
     private fun startUpload(context: Context, report: BugReport) {
         notify(context, report, true)
-        context.startService(
-            Intent(context, UploaderService::class.java)
-                .putExtra("report", report),
-        )
+        context.startService(Intent(context, UploaderService::class.java)
+            .putExtra("report", report))
     }
 
     companion object {
@@ -86,11 +72,9 @@
                 .setContentText(summary)
                 .setSmallIcon(R.drawable.ic_bug_notification)
                 .setColor(ContextCompat.getColor(context, R.color.bugNotificationColor))
-                .setStyle(
-                    Notification.InboxStyle()
-                        .setBigContentTitle(summary)
-                        .setSummaryText(context.getString(R.string.bugreport_channel_name)),
-                )
+                .setStyle(Notification.InboxStyle()
+                    .setBigContentTitle(summary)
+                    .setSummaryText(context.getString(R.string.bugreport_channel_name)))
                 .setGroupSummary(true)
                 .setGroup(GROUP_KEY)
 
@@ -98,37 +82,22 @@
             if (report.link != null) {
                 val openIntent = Intent(Intent.ACTION_VIEW, Uri.parse(report.link))
                 val pendingOpenIntent = PendingIntent.getActivity(
-                    context,
-                    notificationId,
-                    openIntent,
-                    FLAG_UPDATE_CURRENT or FLAG_IMMUTABLE,
-                )
+                    context, notificationId, openIntent, FLAG_UPDATE_CURRENT or FLAG_IMMUTABLE)
                 builder.setContentIntent(pendingOpenIntent)
             } else if (fileUri != null) {
                 val openIntent = Intent(Intent.ACTION_VIEW)
                     .setDataAndType(fileUri, "text/plain")
                     .addFlags(Intent.FLAG_GRANT_READ_URI_PERMISSION)
                 val pendingOpenIntent = PendingIntent.getActivity(
-                    context,
-                    notificationId,
-                    openIntent,
-                    FLAG_UPDATE_CURRENT or FLAG_IMMUTABLE,
-                )
+                    context, notificationId, openIntent, FLAG_UPDATE_CURRENT or FLAG_IMMUTABLE)
                 builder.setContentIntent(pendingOpenIntent)
             }
 
             val pendingShareIntent = PendingIntent.getActivity(
-                context,
-                notificationId,
-                report.createShareIntent(context),
-                FLAG_UPDATE_CURRENT or FLAG_IMMUTABLE,
-            )
+                context, notificationId, report.createShareIntent(context), FLAG_UPDATE_CURRENT or FLAG_IMMUTABLE)
             val icon = Icon.createWithResource(context, R.drawable.ic_share)
             val shareActionBuilder = Notification.Action.Builder(
-                icon,
-                context.getString(R.string.action_share),
-                pendingShareIntent,
-            )
+                icon, context.getString(R.string.action_share), pendingShareIntent)
             builder.addAction(shareActionBuilder.build())
 
             if (report.link != null || fileUri == null) {
@@ -136,19 +105,11 @@
                     .setPackage(BuildConfig.APPLICATION_ID)
                     .putExtra("report", report)
                 val pendingCopyIntent = PendingIntent.getBroadcast(
-                    context,
-                    notificationId,
-                    copyIntent,
-                    FLAG_UPDATE_CURRENT or FLAG_IMMUTABLE,
-                )
-                val copyText =
-                    if (report.link != null) R.string.action_copy_link else R.string.action_copy
+                    context, notificationId, copyIntent, FLAG_UPDATE_CURRENT or FLAG_IMMUTABLE)
+                val copyText = if (report.link != null) R.string.action_copy_link else R.string.action_copy
                 val copyIcon = Icon.createWithResource(context, R.drawable.ic_copy)
                 val copyActionBuilder = Notification.Action.Builder(
-                    copyIcon,
-                    context.getString(copyText),
-                    pendingCopyIntent,
-                )
+                    copyIcon, context.getString(copyText), pendingCopyIntent)
                 builder.addAction(copyActionBuilder.build())
             }
 
@@ -160,19 +121,11 @@
                     .setPackage(BuildConfig.APPLICATION_ID)
                     .putExtra("report", report)
                 val pendingUploadIntent = PendingIntent.getBroadcast(
-                    context,
-                    notificationId,
-                    uploadIntent,
-                    FLAG_UPDATE_CURRENT or FLAG_IMMUTABLE,
-                )
-                val uploadText =
-                    if (report.uploadError) R.string.action_upload_error else R.string.action_upload_crash_report
+                    context, notificationId, uploadIntent, FLAG_UPDATE_CURRENT or FLAG_IMMUTABLE)
+                val uploadText = if (report.uploadError) R.string.action_upload_error else R.string.action_upload_crash_report
                 val uploadIcon = Icon.createWithResource(context, R.drawable.ic_upload)
                 val uploadActionBuilder = Notification.Action.Builder(
-                    uploadIcon,
-                    context.getString(uploadText),
-                    pendingUploadIntent,
-                )
+                    uploadIcon, context.getString(uploadText), pendingUploadIntent)
                 builder.addAction(uploadActionBuilder.build())
             }
 
