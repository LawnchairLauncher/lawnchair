--- conflicted
+++ resolved
@@ -20,16 +20,12 @@
     Box {
         ClickableIcon(
             imageVector = Icons.Rounded.MoreVert,
-            onClick = { showMenu.value = true },
+            onClick = { showMenu.value = true }
         )
         DropdownMenu(
             expanded = showMenu.value,
             onDismissRequest = { showMenu.value = false },
-<<<<<<< HEAD
-            offset = DpOffset(x = 8.dp, y = -32.dp),
-=======
             offset = DpOffset(x = 8.dp, y = (-32).dp)
->>>>>>> 848606d2
         ) {
             block(overflowMenuScope)
         }
@@ -40,8 +36,7 @@
     fun hideMenu()
 }
 
-private class OverflowMenuScopeImpl(private val showState: MutableState<Boolean>) :
-    OverflowMenuScope {
+private class OverflowMenuScopeImpl(private val showState: MutableState<Boolean>) : OverflowMenuScope {
     override fun hideMenu() {
         showState.value = false
     }
