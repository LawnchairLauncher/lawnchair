--- conflicted
+++ resolved
@@ -69,21 +69,6 @@
                 isFirstChild = true,
                 heading = stringResource(id = R.string.search_bar_label),
             ) {
-<<<<<<< HEAD
-                DividerColumn {
-                    SwitchPreference(
-                        label = stringResource(id = R.string.apply_accent_color_label),
-                        adapter = prefs.themedHotseatQsb.getAdapter(),
-                    )
-                    SliderPreference(
-                        label = stringResource(id = R.string.corner_radius_label),
-                        adapter = prefs.hotseatQsbCornerRadius.getAdapter(),
-                        step = 0.1F,
-                        valueRange = 0F..1F,
-                        showAsPercentage = true
-                    )
-                    QsbProviderPreference()
-=======
                 SwitchPreference2(
                     checked = hotseatQsb,
                     label = stringResource(id = R.string.hotseat_qsb_label),
@@ -107,8 +92,8 @@
                             valueRange = 0F..1F,
                             showAsPercentage = true,
                         )
+                        QsbProviderPreference()
                     }
->>>>>>> 08158e30
                 }
             }
             PreferenceGroup(heading = stringResource(id = R.string.grid)) {
