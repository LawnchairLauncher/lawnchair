/*
 * Copyright 2021, Lawnchair
 *
 * Licensed under the Apache License, Version 2.0 (the "License");
 * you may not use this file except in compliance with the License.
 * You may obtain a copy of the License at
 *
 *     http://www.apache.org/licenses/LICENSE-2.0
 *
 * Unless required by applicable law or agreed to in writing, software
 * distributed under the License is distributed on an "AS IS" BASIS,
 * WITHOUT WARRANTIES OR CONDITIONS OF ANY KIND, either express or implied.
 * See the License for the specific language governing permissions and
 * limitations under the License.
 */

package app.lawnchair.ui.preferences

import androidx.compose.animation.ExperimentalAnimationApi
import androidx.compose.runtime.Composable
import androidx.compose.ui.platform.LocalContext
import androidx.compose.ui.res.stringResource
import androidx.navigation.NavGraphBuilder
import app.lawnchair.nexuslauncher.OverlayCallbackImpl
import app.lawnchair.preferences.getAdapter
import app.lawnchair.preferences.preferenceManager
import app.lawnchair.ui.preferences.components.PreferenceGroup
import app.lawnchair.ui.preferences.components.PreferenceLayout
import app.lawnchair.ui.preferences.components.SliderPreference
import app.lawnchair.ui.preferences.components.SwitchPreference
import com.android.launcher3.R

@ExperimentalAnimationApi
fun NavGraphBuilder.homeScreenGraph(route: String) {
    preferenceGraph(route, { HomeScreenPreferences() })
}

@ExperimentalAnimationApi
@Composable
fun HomeScreenPreferences() {
    val prefs = preferenceManager()
    PreferenceLayout(label = stringResource(id = R.string.home_screen_label)) {
        PreferenceGroup(heading = "General", isFirstChild = true) {
            val feedAvailable = OverlayCallbackImpl.minusOneAvailable(LocalContext.current)
            SwitchPreference(
                prefs.minusOneEnable.getAdapter(),
                label = stringResource(id = R.string.minus_one_enable),
                description = if (feedAvailable) null else stringResource(id = R.string.minus_one_unavailable),
                enabled = feedAvailable,
                showDivider = true
            )
            SwitchPreference(
                prefs.addIconToHome.getAdapter(),
                label = stringResource(id = R.string.auto_add_shortcuts_label),
                showDivider = true
            )
            SwitchPreference(
                prefs.smartSpaceEnable.getAdapter(),
                label = stringResource(id = R.string.smart_space_enable),
            )
            SwitchPreference(
                prefs.workspaceDt2s.getAdapter(),
                label = stringResource(id = R.string.workspace_dt2s),
                showDivider = false
            )
        }
        PreferenceGroup(heading = stringResource(id = R.string.grid)) {
            SliderPreference(
                label = stringResource(id = R.string.home_screen_columns),
                adapter = prefs.workspaceColumns.getAdapter(),
<<<<<<< HEAD
                steps = 11,
                valueRange = 3.0F..15.0F
=======
                step = 1f,
                valueRange = 3.0F..7.0F
>>>>>>> 17192ee5
            )
            SliderPreference(
                label = stringResource(id = R.string.home_screen_rows),
                adapter = prefs.workspaceRows.getAdapter(),
<<<<<<< HEAD
                steps = 11,
                valueRange = 3.0F..15.0F,
=======
                step = 1f,
                valueRange = 3.0F..7.0F,
>>>>>>> 17192ee5
                showDivider = false
            )
        }
        PreferenceGroup(heading = stringResource(id = R.string.icons)) {
            SliderPreference(
                label = stringResource(id = R.string.icon_size),
                adapter = prefs.iconSizeFactor.getAdapter(),
                step = 0.1f,
                valueRange = 0.5F..1.5F,
                showAsPercentage = true
            )
            SliderPreference(
                label = stringResource(id = R.string.label_size),
                adapter = prefs.textSizeFactor.getAdapter(),
                step = 0.1f,
                valueRange = 0.5F..1.5F,
                showAsPercentage = true,
                showDivider = false
            )
        }
    }
}<|MERGE_RESOLUTION|>--- conflicted
+++ resolved
@@ -68,24 +68,14 @@
             SliderPreference(
                 label = stringResource(id = R.string.home_screen_columns),
                 adapter = prefs.workspaceColumns.getAdapter(),
-<<<<<<< HEAD
-                steps = 11,
+                step = 1f,
                 valueRange = 3.0F..15.0F
-=======
-                step = 1f,
-                valueRange = 3.0F..7.0F
->>>>>>> 17192ee5
             )
             SliderPreference(
                 label = stringResource(id = R.string.home_screen_rows),
                 adapter = prefs.workspaceRows.getAdapter(),
-<<<<<<< HEAD
-                steps = 11,
+                step = 1f,
                 valueRange = 3.0F..15.0F,
-=======
-                step = 1f,
-                valueRange = 3.0F..7.0F,
->>>>>>> 17192ee5
                 showDivider = false
             )
         }
