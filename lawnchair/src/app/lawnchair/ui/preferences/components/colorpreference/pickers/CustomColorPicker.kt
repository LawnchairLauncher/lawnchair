--- conflicted
+++ resolved
@@ -8,30 +8,15 @@
 import androidx.compose.animation.Crossfade
 import androidx.compose.animation.animateContentSize
 import androidx.compose.foundation.background
-import androidx.compose.foundation.layout.Arrangement
-import androidx.compose.foundation.layout.Box
-import androidx.compose.foundation.layout.Column
-import androidx.compose.foundation.layout.Row
-import androidx.compose.foundation.layout.Spacer
-import androidx.compose.foundation.layout.padding
-import androidx.compose.foundation.layout.requiredSize
-import androidx.compose.foundation.layout.requiredWidth
+import androidx.compose.foundation.layout.*
 import androidx.compose.foundation.shape.CircleShape
 import androidx.compose.foundation.text.KeyboardActions
 import androidx.compose.foundation.text.KeyboardOptions
 import androidx.compose.material.icons.Icons
 import androidx.compose.material.icons.rounded.ContentCopy
 import androidx.compose.material.icons.rounded.ContentPaste
-import androidx.compose.material3.Icon
-import androidx.compose.material3.LocalTextStyle
-import androidx.compose.material3.OutlinedTextField
-import androidx.compose.runtime.Composable
-import androidx.compose.runtime.LaunchedEffect
-import androidx.compose.runtime.getValue
-import androidx.compose.runtime.mutableStateOf
-import androidx.compose.runtime.remember
-import androidx.compose.runtime.rememberCoroutineScope
-import androidx.compose.runtime.setValue
+import androidx.compose.material3.*
+import androidx.compose.runtime.*
 import androidx.compose.ui.Alignment
 import androidx.compose.ui.Modifier
 import androidx.compose.ui.draw.clip
@@ -54,18 +39,8 @@
 import app.lawnchair.ui.preferences.components.ClickableIcon
 import app.lawnchair.ui.preferences.components.DividerColumn
 import app.lawnchair.ui.preferences.components.PreferenceGroup
-<<<<<<< HEAD
-import app.lawnchair.ui.preferences.components.colorpreference.HsbColorSlider
-import app.lawnchair.ui.preferences.components.colorpreference.HsbSliderType
-import app.lawnchair.ui.preferences.components.colorpreference.RgbColorSlider
-import app.lawnchair.ui.preferences.components.colorpreference.colorStringToIntColor
-import app.lawnchair.ui.preferences.components.colorpreference.hsvValuesToIntColor
-import app.lawnchair.ui.preferences.components.colorpreference.intColorToColorString
-import app.lawnchair.ui.preferences.components.colorpreference.intColorToHsvColorArray
-=======
 import app.lawnchair.ui.preferences.components.colorpreference.*
 import app.lawnchair.util.requireSystemService
->>>>>>> 848606d2
 import com.android.launcher3.R
 import com.google.accompanist.pager.ExperimentalPagerApi
 import com.google.accompanist.pager.HorizontalPager
@@ -86,6 +61,7 @@
     selectedColorOption: ColorOption,
     onSelect: (ColorOption) -> Unit,
 ) {
+
     val focusManager = LocalFocusManager.current
 
     val selectedColor = selectedColorOption.colorPreferenceEntry.lightColor(LocalContext.current)
@@ -95,20 +71,23 @@
         mutableStateOf(
             TextFieldValue(
                 text = intColorToColorString(color = selectedColor),
-            ),
+            )
         )
     }
 
     Column(modifier = modifier) {
+
         PreferenceGroup(
             heading = stringResource(id = R.string.hex),
             modifier = Modifier.padding(top = 8.dp),
         ) {
+
             Row(
                 modifier = Modifier.padding(16.dp),
                 verticalAlignment = Alignment.CenterVertically,
                 horizontalArrangement = Arrangement.Center,
             ) {
+
                 Box(
                     modifier = Modifier
                         .requiredSize(48.dp)
@@ -129,6 +108,7 @@
                         }
                     },
                 )
+
             }
         }
 
@@ -141,7 +121,9 @@
             heading = stringResource(id = R.string.color_sliders),
             modifier = Modifier.padding(top = 8.dp),
         ) {
+
             Column {
+
                 Row(
                     horizontalArrangement = Arrangement.spacedBy(space = 8.dp),
                     modifier = Modifier
@@ -183,7 +165,7 @@
                                 onSliderValuesChange = { newColor ->
                                     focusManager.clearFocus()
                                     onSelect(newColor)
-                                },
+                                }
                             )
                         }
                         1 -> {
@@ -215,6 +197,7 @@
     textFieldValue: TextFieldValue,
     onTextFieldValueChange: (TextFieldValue) -> Unit,
 ) {
+
     val context = LocalContext.current
     val focusManager = LocalFocusManager.current
     val clipboardManager: ClipboardManager = context.requireSystemService()
@@ -226,6 +209,7 @@
         verticalAlignment = Alignment.CenterVertically,
         horizontalArrangement = Arrangement.SpaceEvenly,
     ) {
+
         OutlinedTextField(
             modifier = Modifier.weight(1f),
             textStyle = LocalTextStyle.current.copy(
@@ -269,7 +253,7 @@
                 Toast.makeText(
                     context,
                     context.getString(R.string.copied_toast),
-                    Toast.LENGTH_SHORT,
+                    Toast.LENGTH_SHORT
                 ).show()
             },
         )
@@ -283,7 +267,9 @@
                 }
             },
         )
-    }
+
+    }
+
 }
 
 @Composable
@@ -292,6 +278,7 @@
     onSelectedColorChange: () -> Unit,
     onSliderValuesChange: (ColorOption.CustomColor) -> Unit,
 ) {
+
     var hue by remember { mutableStateOf(intColorToHsvColorArray(selectedColor)[0]) }
     var saturation by remember { mutableStateOf(intColorToHsvColorArray(selectedColor)[1]) }
     var brightness by remember { mutableStateOf(intColorToHsvColorArray(selectedColor)[2]) }
@@ -303,6 +290,7 @@
         newBrightness: Float? = null,
     ) {
         coroutineScope.launch {
+
             if (newHue != null) hue = newHue
             if (newSaturation != null) saturation = newSaturation
             if (newBrightness != null) brightness = newBrightness
@@ -320,6 +308,7 @@
     }
 
     DividerColumn {
+
         HsbColorSlider(
             type = HsbSliderType.HUE,
             value = hue,
@@ -337,6 +326,7 @@
         )
 
         LaunchedEffect(key1 = selectedColor) {
+
             if (selectedColor ==
                 hsvValuesToIntColor(hue, saturation, brightness)
             ) return@LaunchedEffect
@@ -359,6 +349,7 @@
     onSelectedColorChange: () -> Unit,
     onSliderValuesChange: (ColorOption.CustomColor) -> Unit,
 ) {
+
     var red by remember { mutableStateOf(selectedColor.red) }
     var green by remember { mutableStateOf(selectedColor.green) }
     var blue by remember { mutableStateOf(selectedColor.blue) }
@@ -370,6 +361,7 @@
         newBlue: Int? = null,
     ) {
         coroutineScope.launch {
+
             if (newRed != null) red = newRed
             if (newGreen != null) green = newGreen
             if (newBlue != null) blue = newBlue
@@ -388,6 +380,7 @@
     }
 
     DividerColumn {
+
         RgbColorSlider(
             label = stringResource(id = R.string.rgb_red),
             value = red,
