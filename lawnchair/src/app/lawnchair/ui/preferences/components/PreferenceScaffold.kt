
/*
 * Copyright 2022, Lawnchair
 *
 * Licensed under the Apache License, Version 2.0 (the "License");
 * you may not use this file except in compliance with the License.
 * You may obtain a copy of the License at
 *
 *     http://www.apache.org/licenses/LICENSE-2.0
 *
 * Unless required by applicable law or agreed to in writing, software
 * distributed under the License is distributed on an "AS IS" BASIS,
 * WITHOUT WARRANTIES OR CONDITIONS OF ANY KIND, either express or implied.
 * See the License for the specific language governing permissions and
 * limitations under the License.
 */

package app.lawnchair.ui.preferences.components

import androidx.compose.foundation.layout.PaddingValues
import androidx.compose.foundation.layout.RowScope
import androidx.compose.foundation.layout.WindowInsets
import androidx.compose.foundation.layout.WindowInsetsSides
import androidx.compose.foundation.layout.asPaddingValues
import androidx.compose.foundation.layout.only
import androidx.compose.foundation.layout.systemBars
import androidx.compose.runtime.Composable
import androidx.compose.runtime.State
import androidx.compose.runtime.mutableStateOf
import androidx.compose.runtime.remember
import androidx.compose.material3.*
import androidx.compose.ui.Modifier
import androidx.compose.ui.input.nestedscroll.nestedScroll
import androidx.compose.ui.platform.LocalContext
import com.android.quickstep.SysUINavigationMode
import com.google.accompanist.insets.ui.Scaffold

@OptIn(ExperimentalMaterial3Api::class)
@Composable
fun PreferenceScaffold(
    backArrowVisible: Boolean = true,
    label: String,
    actions: @Composable RowScope.() -> Unit = {},
    bottomBar: @Composable () -> Unit = { BottomSpacer() },
    content: @Composable (PaddingValues) -> Unit,
) {
    val scrollBehavior = TopAppBarDefaults.enterAlwaysScrollBehavior()
    Scaffold(
        modifier = Modifier.nestedScroll(scrollBehavior.nestedScrollConnection),
        topBar = {
            TopBar(
                backArrowVisible = backArrowVisible,
                label = label,
                actions = actions,
                scrollBehavior = scrollBehavior
            )
        },
        bottomBar = bottomBar,
<<<<<<< HEAD
        contentPadding = WindowInsets.systemBars.only(WindowInsetsSides.Horizontal)
            .asPaddingValues(),
=======
        contentPadding = WindowInsets.systemBars.only(WindowInsetsSides.Horizontal).asPaddingValues(),
>>>>>>> 848606d2
    ) {
        content(it)
    }
}

@Composable
fun navigationMode(): SysUINavigationMode.Mode {
    val context = LocalContext.current
    return SysUINavigationMode.getMode(context)
}<|MERGE_RESOLUTION|>--- conflicted
+++ resolved
@@ -17,13 +17,7 @@
 
 package app.lawnchair.ui.preferences.components
 
-import androidx.compose.foundation.layout.PaddingValues
-import androidx.compose.foundation.layout.RowScope
-import androidx.compose.foundation.layout.WindowInsets
-import androidx.compose.foundation.layout.WindowInsetsSides
-import androidx.compose.foundation.layout.asPaddingValues
-import androidx.compose.foundation.layout.only
-import androidx.compose.foundation.layout.systemBars
+import androidx.compose.foundation.layout.*
 import androidx.compose.runtime.Composable
 import androidx.compose.runtime.State
 import androidx.compose.runtime.mutableStateOf
@@ -42,7 +36,7 @@
     label: String,
     actions: @Composable RowScope.() -> Unit = {},
     bottomBar: @Composable () -> Unit = { BottomSpacer() },
-    content: @Composable (PaddingValues) -> Unit,
+    content: @Composable (PaddingValues) -> Unit
 ) {
     val scrollBehavior = TopAppBarDefaults.enterAlwaysScrollBehavior()
     Scaffold(
@@ -56,12 +50,7 @@
             )
         },
         bottomBar = bottomBar,
-<<<<<<< HEAD
-        contentPadding = WindowInsets.systemBars.only(WindowInsetsSides.Horizontal)
-            .asPaddingValues(),
-=======
         contentPadding = WindowInsets.systemBars.only(WindowInsetsSides.Horizontal).asPaddingValues(),
->>>>>>> 848606d2
     ) {
         content(it)
     }
