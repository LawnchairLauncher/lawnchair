--- conflicted
+++ resolved
@@ -18,22 +18,11 @@
 
 import androidx.compose.animation.core.FastOutLinearInEasing
 import androidx.activity.compose.LocalOnBackPressedDispatcherOwner
-import androidx.compose.foundation.layout.Arrangement
-import androidx.compose.foundation.layout.Row
-import androidx.compose.foundation.layout.RowScope
-import androidx.compose.foundation.layout.fillMaxHeight
-import androidx.compose.foundation.layout.fillMaxWidth
-import androidx.compose.foundation.layout.height
-import androidx.compose.foundation.layout.padding
-import androidx.compose.foundation.layout.statusBarsPadding
+import androidx.compose.foundation.layout.*
 import androidx.compose.material.icons.Icons
 import androidx.compose.material.icons.rounded.ArrowBack
 import androidx.compose.material.icons.rounded.ArrowForward
-import androidx.compose.material3.LocalContentColor
-import androidx.compose.material3.MaterialTheme
-import androidx.compose.material3.Surface
-import androidx.compose.material3.Text
-import androidx.compose.material3.TopAppBarDefaults
+import androidx.compose.material3.*
 import androidx.compose.runtime.Composable
 import androidx.compose.runtime.CompositionLocalProvider
 import androidx.compose.runtime.getValue
@@ -83,41 +72,11 @@
                 .statusBarsPadding()
                 .fillMaxWidth()
                 .padding(horizontal = 4.dp),
-<<<<<<< HEAD
-        ) {
-            if (backArrowVisible) {
-                CompositionLocalProvider(
-                    LocalContentColor provides navigationIconContentColor.value,
-                ) {
-                    ClickableIcon(
-                        imageVector = backIcon(),
-                        onClick = { backDispatcher?.onBackPressed() },
-                    )
-                }
-            }
-            Text(
-                text = label,
-                style = MaterialTheme.typography.titleLarge,
-                color = titleContentColor.value,
-                maxLines = 1,
-                overflow = TextOverflow.Ellipsis,
-                modifier = Modifier
-                    .padding(horizontal = if (backArrowVisible) 4.dp else 12.dp)
-                    .weight(weight = 1f),
-            )
-            CompositionLocalProvider(LocalContentColor provides actionIconContentColor.value) {
-                Row(
-                    modifier = Modifier.fillMaxHeight(),
-                    horizontalArrangement = Arrangement.End,
-                    verticalAlignment = Alignment.CenterVertically,
-                    content = actions,
-=======
             title = {
                 Text(
                     text = label,
                     maxLines = 1,
                     overflow = TextOverflow.Ellipsis,
->>>>>>> 848606d2
                 )
             },
             actions = actions,
