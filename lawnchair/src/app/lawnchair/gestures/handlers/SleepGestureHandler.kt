--- conflicted
+++ resolved
@@ -54,7 +54,7 @@
     private val methods = listOf(
         SleepMethodRoot(context),
         SleepMethodPieAccessibility(context),
-        SleepMethodDeviceAdmin(context),
+        SleepMethodDeviceAdmin(context)
     )
 
     abstract class SleepMethod(protected val context: Context) {
@@ -87,7 +87,7 @@
                     title = R.string.dt2s_a11y_hint_title,
                     description = R.string.dt2s_a11y_hint,
                     settingsIntent = intent,
-                    handleClose = { close(true) },
+                    handleClose = { close(true) }
                 )
             }
             return
@@ -100,35 +100,20 @@
     override suspend fun isSupported() = true
 
     override suspend fun sleep(launcher: LawnchairLauncher) {
-<<<<<<< HEAD
-        val devicePolicyManager =
-            context.getSystemService(Context.DEVICE_POLICY_SERVICE) as DevicePolicyManager
-        if (!devicePolicyManager.isAdminActive(
-                ComponentName(
-                        context,
-                        SleepDeviceAdmin::class.java,
-                    ),
-            )
-        ) {
-=======
         val devicePolicyManager: DevicePolicyManager = context.requireSystemService()
         if (!devicePolicyManager.isAdminActive(ComponentName(context, SleepDeviceAdmin::class.java))) {
->>>>>>> 848606d2
             val intent = Intent(DevicePolicyManager.ACTION_ADD_DEVICE_ADMIN)
             intent.putExtra(
                 DevicePolicyManager.EXTRA_DEVICE_ADMIN,
-                ComponentName(context, SleepDeviceAdmin::class.java),
+                ComponentName(context, SleepDeviceAdmin::class.java)
             )
-            intent.putExtra(
-                DevicePolicyManager.EXTRA_ADD_EXPLANATION,
-                launcher.getString(R.string.dt2s_admin_hint),
-            )
+            intent.putExtra(DevicePolicyManager.EXTRA_ADD_EXPLANATION, launcher.getString(R.string.dt2s_admin_hint))
             ComposeBottomSheet.show(launcher) {
                 ServiceWarningDialog(
                     title = R.string.dt2s_admin_hint_title,
                     description = R.string.dt2s_admin_hint,
                     settingsIntent = intent,
-                    handleClose = { close(true) },
+                    handleClose = { close(true) }
                 )
             }
             return
@@ -149,7 +134,7 @@
     title: Int,
     description: Int,
     settingsIntent: Intent,
-    handleClose: () -> Unit,
+    handleClose: () -> Unit
 ) {
     val context = LocalContext.current
     AlertBottomSheetContent(
@@ -157,7 +142,7 @@
         text = { Text(text = stringResource(id = description)) },
         buttons = {
             OutlinedButton(
-                onClick = handleClose,
+                onClick = handleClose
             ) {
                 Text(text = stringResource(id = android.R.string.cancel))
             }
@@ -166,10 +151,10 @@
                 onClick = {
                     context.startActivity(settingsIntent)
                     handleClose()
-                },
+                }
             ) {
                 Text(text = stringResource(id = R.string.dt2s_warning_open_settings))
             }
-        },
+        }
     )
 }