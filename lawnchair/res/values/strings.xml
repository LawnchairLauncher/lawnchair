<?xml version="1.0" encoding="utf-8"?>
<!--
  ~ Copyright 2021, Lawnchair
  ~
  ~ Licensed under the Apache License, Version 2.0 (the "License");
  ~ you may not use this file except in compliance with the License.
  ~ You may obtain a copy of the License at
  ~
  ~     http://www.apache.org/licenses/LICENSE-2.0
  ~
  ~ Unless required by applicable law or agreed to in writing, software
  ~ distributed under the License is distributed on an "AS IS" BASIS,
  ~ WITHOUT WARRANTIES OR CONDITIONS OF ANY KIND, either express or implied.
  ~ See the License for the specific language governing permissions and
  ~ limitations under the License.
  -->

<resources xmlns:tools="http://schemas.android.com/tools" xmlns:xliff="urn:oasis:names:tc:xliff:document:1.2">
    <string name="iconPackPackageDefault" translatable="false">""</string>
    <string name="derived_app_name" tools:override="true" translatable="false">Lawnchair</string>

    <!-- PreferenceDashboard -->
    <string name="settings">Settings</string>
    <string name="general_label">General</string>
    <string name="general_description">Colors, Icon Pack, Notification Dots</string>
    <string name="home_screen_label">Home Screen</string>
    <string name="home_screen_description">Feed, Grid, Icons</string>
    <!--
    <string name="smartspace" />
    -->
    <string name="what_to_show">What to Show</string>
    <string name="dock_label">Dock</string>
    <string name="dock_description">Search Bar, Icon Count</string>
    <string name="app_drawer_label">App Drawer</string>
    <string name="app_drawer_description">Hidden Apps, Column Count, Icons</string>
    <string name="folders_label">Folders</string>
    <string name="folders_description">Row and Column Count</string>
    <string name="gestures_label">Gestures</string>
    <string name="gestures_description">Taps and Swipes</string>
    <string name="quickstep_label">Recents</string>
    <string name="quickstep_description">Clear All Button, Corner Radius</string>
    <string name="about_label">About</string>
    <!-- <string name="version" /> (unknown source) -->

    <!-- PreferencesOverflowMenu() in PreferencesDashboard -->
    <string name="app_info_drop_target_label">App Info</string>
    <string name="debug_restart_launcher">Restart Lawnchair</string>
    <string name="experimental_features_label">Experimental Features</string>

    <!-- ExperimentalFeaturesPreferences -->
    <!-- <string name="experimental_features_label" />-->
    <string name="font_picker_label">Font Customization</string>
    <string name="font_picker_description">Some text remains unchanged.</string>
    <string name="smartspace_calendar_label">At a Glance Calendar Customization</string>
    <string name="smartspace_calendar_description">Allow showing date in non-Gregorian calendar systems.</string>
    <string name="workspace_increase_max_grid_size_label">Increased Max Home Screen Grid Size</string>
    <string name="workspace_increase_max_grid_size_description">Increase the max allowed Home Screen grid size from 10 x 10 to 20 x 20.</string>
    <string name="always_reload_icons_label">Always Reload Icons</string>
    <string name="always_reload_icons_description">Avoid using cached icons from icon packs</string>
    <string name="transparent_background_icons">Transparent Themed Icons</string>
    <string name="transparent_background_icons_description">Use transparent background on themed icons</string>
    <string name="smartspace_mode_selection">At a Glance Provider selection</string>

    <!-- GeneralPreferences -->
    <string name="home_screen_rotation_label">Home Screen Rotation</string>
    <string name="home_screen_rotaton_description">When device is rotated.</string>
    <string name="font_label">Font (Experimental)</string>

    <!-- <string name="icons" /> -->
      <string name="icon_style">Icon Style</string>
      <string name="icon_shape_label">Icon Shape</string>
      <string name="auto_adaptive_icons_label">Auto Adaptive Icons</string>
      <string name="auto_adaptive_icons_description">For all non-Adaptive icons.</string>
      <string name="background_lightness_label">Background Lightness</string>
      <string name="adaptive_icon_background_description">Use 100% background lightness for white.</string>

    <string name="notification_dots">Notification Dots</string>
      <!-- <string name="notification_dots" />-->
      <string name="show_notification_count">Show Notification Count</string>
      <string name="notification_dots_color">Notification Dot Color</string>
      <string name="notification_dots_text_color">Notification Count Color</string>
      <string name="notification_dots_color_contrast_warning_always">Warning: Notification Dot &amp; Counter colors do not have enough contrast with each other</string>
      <string name="notification_dots_color_contrast_warning_sometimes">Warning: Notification Dot &amp; Counter colors might not always have enough contrast with each other</string>

      <!-- Notification popup -->
      <string name="missing_notification_access_label">Notification Access Needed</string>
      <string name="missing_notification_access_description">Notification access needed.</string>
      <string name="msg_missing_notification_access">To use Notification Dots, grant <xliff:g id="name" example="My App">%1$s</xliff:g> access to notifications.</string>
      <string name="title_change_settings">Change Settings</string>

    <string name="colors">Colors</string>
      <string name="theme_label">Theme</string>
      <string name="theme_light">Light</string>
      <string name="theme_dark">Dark</string>
      <string name="theme_system_default">System</string>
      <string name="theme_follow_wallpaper">Match Wallpaper</string>
      <string name="accent_color">Accent Color</string>

    <!-- CustomIconShapePreference -->
    <string name="custom_icon_shape">Custom Icon Shape</string>
    <string name="custom_icon_shape_create">Create Custom Icon Shape</string>
    <string name="custom_icon_shape_edit">Edit Custom Icon Shape</string>
    <string name="icon_shape_corner">Corner Shape</string>
    <string name="icon_shape_corner_round">Round</string>
    <string name="icon_shape_corner_squircle">Smooth</string>
    <string name="icon_shape_corner_cut">Cut</string>
    <string name="icon_shape_top_left">Top Left</string>
    <string name="icon_shape_top_right">Top Right</string>
    <string name="icon_shape_bottom_left">Bottom Left</string>
    <string name="icon_shape_bottom_right">Bottom Right</string>
    <string name="create">Create</string>
    <string name="clipboard">Clipboard</string>
    <string name="export_to_clipboard">Export to Clipboard</string>
    <string name="import_from_clipboard">Import from Clipboard</string>
    <string name="icon_shape_clipboard_import_error">Clipboard does not contain a valid icon shape</string>

    <!-- IconPackPreferences -->
    <!-- <string name="icon_style" /> -->
    <string name="icon_pack">Icon Pack</string>
<<<<<<< HEAD
    <string name="themed_icon_pack">Themed Icon Pack</string>
=======
    <string name="themed_icon_pack">Themed Icon Source</string>
>>>>>>> 137f15a9
      <string name="system_icons">System Icons</string>

    <string name="themed_icon_title">Themed Icons</string>
      <string name="themed_icons_off_label">Off</string>
      <string name="themed_icons_home_label">Home Screen</string>
      <string name="themed_icons_home_and_drawer_label">Home Screen &amp; App Drawer</string>
      <string name="lawnicons_not_installed_description">Lawnicons not installed.</string>
      <!-- <string name="cancel" /> (unknown source)-->

    <!-- IconPickerPreference -->
    <!-- <string name="icon_shape_label" /> -->
      <string name="icon_shape_system">System</string>
      <string name="icon_shape_circle">Circle</string>
      <string name="icon_shape_cylinder">Cylinder</string>
      <string name="icon_shape_diamond">Diamond</string>
      <string name="icon_shape_egg">Egg</string>
      <string name="icon_shape_cupertino">iOS</string>
      <string name="icon_shape_octagon">Octagon</string>
      <string name="icon_shape_sammy">One UI</string>
      <string name="icon_shape_rounded_square">Rounded Square</string>
      <string name="icon_shape_sharp_square">Sharp Square</string>
      <string name="icon_shape_square">Square</string>
      <string name="icon_shape_squircle">Squircle</string>
      <string name="icon_shape_teardrop">Teardrop</string>

    <!-- FontSelectionPreferences -->
    <string name="pref_fonts_add_fonts">Add Fonts</string>
    <string name="pref_fonts_add_fonts_summary">OTF &amp; TTF supported.</string>

    <string name="pref_fonts_missing_font">Font not found.</string>
    <string name="font_variant_italic">Italic</string>
    <string name="font_weight_thin">Thin</string>
    <string name="font_weight_extra_light">Extra Light</string>

    <string name="font_weight_light">Light</string>
    <string name="font_weight_regular">Regular</string>
    <string name="font_weight_medium">Medium</string>
    <string name="font_weight_semi_bold">Semibold</string>

    <string name="font_weight_bold">Bold</string>
    <string name="font_weight_extra_bold">Extra Bold</string>
    <string name="font_weight_extra_black">Black</string>

    <string name="reset_font">Reset</string>

    <!-- colorpreference/* -->
    <string name="dynamic">Dynamic</string>
    <string name="swatches">Swatches</string>
    <string name="presets">Presets</string>
    <string name="custom">Custom</string>
    <string name="rgb">RGB</string>
    <string name="rgb_red">Red</string>
    <string name="rgb_green">Green</string>
    <string name="rgb_blue">Blue</string>
    <string name="hsb">HSB</string>
    <string name="hsb_hue">Hue</string>
    <string name="hsb_saturation">Saturation</string>
    <string name="hsb_brightness">Brightness</string>
    <string name="hex">Hex</string>
    <string name="color_sliders">Sliders</string>
    <string name="action_copy">Copy</string>
    <string name="action_paste">Paste</string>
    <string name="copied_toast">Copied to clipboard.</string>
    <string name="invalid_color">Invalid Color</string>
    <string name="launcher_default_color">Managed by Lawnchair</string>

    <!-- HomeScreenPreferences -->
    <!-- <string name="general_label" /> -->
      <string name="auto_add_shortcuts_label">Add New Apps to Home Screen</string>
      <!-- <string name="gesture_double_tap" /> -->
      <string name="minus_one_enable">Feed</string>
      <string name="minus_one_unavailable">No feed installed.</string>

    <string name="wallpaper">Wallpaper</string>
      <string name="wallpaper_scrolling_label">Scroll Wallpaper</string>
      <string name="wallpaper_depth_effect_label">Wallpaper Depth Effect</string>
      <string name="wallpaper_depth_effect_description">Zoom into and out of the wallpaper when transitioning between areas of the launcher.</string>
      <string name="show_sys_ui_scrim">Top Shadow</string>

    <string name="layout">Layout</string>
      <string name="home_screen_grid">Home Screen Grid</string>
      <string name="home_screen_lock">Lock Home Screen</string>
      <string name="home_screen_lock_description">Prevents changes to the home screen layout.</string>
      <string name="home_screen_unlock">Unlock Home Screen</string> <!-- used in popup menu-->
      <string name="home_screen_lock_toggle_from_home_popup">Show Lock Button in Pop-up Menu</string>
      <string name="home_screen_locked">Home Screen is locked.</string>

    <string name="status_bar_label">Status Bar</string>
    <string name="show_status_bar">Show Status Bar</string>
    <string name="dark_status_bar_label">Dark Status Bar</string>

    <string name="icons">Icons</string>
      <string name="icon_size">Icon Size</string>
      <string name="show_home_labels">Show Labels</string>
      <string name="label_size">Label Size</string>

      <string name="reset_custom_icons">Reset Custom Icons</string>
      <string name="reset_custom_icons_confirmation">All custom icons will be reset. Do you want to continue?</string>

    <string name="home_screen_text_color">Text Color</string>
    <string name="color_light">Light</string>
    <string name="color_dark">Dark</string>

    <!-- <string name="widget_button_text" /> (unknown source)-->
      <string name="force_rounded_widgets">Rounded Corners</string>
      <string name="allow_widget_overlap">Allow Overlap</string>

    <!-- HomeScreenGridPreferences -->
    <!-- <string name="home_screen_grid" /> -->
    <string name="columns">Columns</string>
    <string name="rows">Rows</string>
    <string name="apply_grid">Apply</string>

    <!-- Smartspace -->
    <string name="generic_smartspace_concatenated_desc">%1$s, %2$s</string>
    <string name="smartspace_icu_date_pattern_gregorian_wday_month_day_no_year" translatable="false">EEEMMMd</string>
    <string name="smartspace_icu_date_pattern_gregorian_time" translatable="false">HH:mm</string>
    <string name="smartspace_icu_date_pattern_gregorian_time_12h" translatable="false">hh:mm aa</string>
    <string name="smartspace_icu_date_pattern_gregorian_date" translatable="false"> dd MMMM</string>
    <string name="smartspace_icu_date_pattern_persian_wday_month_day_no_year" translatable="false">l، j F</string>
    <string name="smartspace_icu_date_pattern_persian_time" translatable="false">H:i</string>
    <string name="smartspace_icu_date_pattern_persian_time_12h" translatable="false">g:i a</string>
    <string name="smartspace_icu_date_pattern_persian_date" translatable="false">"j F، "</string>
    <string name="smartspace_battery_charging">Charging</string>
    <string name="smartspace_battery_full">Charged</string>
    <string name="smartspace_battery_low">Battery Low</string>
    <string name="battery_charging_percentage_charging_time">"%1$d%% — Full in %2$s"</string>
    <string name="accessibility_smartspace_page">Page %1$d of %2$d</string>
    <string name="smartspace_widget">At a Glance</string>
    <string name="smartspace_widget_description">What to Show</string>
    <string name="smartspace_widget_placeholder_date">Fri, Mar 3</string>

    <string name="preview_label">Preview</string>
    <string name="smartspace_calendar">Calendar</string>
    <string name="smartspace_date_and_time">Date &amp; Time</string>
    <string name="smartspace_date">Date</string>
    <string name="smartspace_time">Time</string>
    <string name="smartspace_time_format">Time Format</string>
    <string name="smartspace_time_follow_system">Follow System</string>
    <string name="smartspace_time_12_hour_format">12-Hour Format</string>
    <string name="smartspace_time_24_hour_format">24-Hour Format</string>
    <string name="smartspace_weather">Weather</string>
    <string name="smartspace_battery_status">Battery Status</string>
    <string name="smartspace_now_playing">Now Playing</string>
    <string name="smartspace_requires_setup">Tap to Set Up</string>
    <string name="event_provider_missing_notification_dots">To use <xliff:g example="My Provider" id="providerName">%1$s</xliff:g>, enable Notification Dots.</string>
    <string name="smartspace_media_info_separator">" — "</string>

    <string name="smartspace_calendar_gregorian">Gregorian</string>
    <string name="smartspace_calendar_persian">Persian</string>

    <string name="smartspace_preferences">Preferences</string>

    <string name="smartspace_widget_toggle_label">Show on Home Screen</string>
    <string name="smartspace_widget_toggle_description">At a Glance can be manually added by placing the "Lawnchair" widget.</string>

    <string name="smartspace_mode_label">At a Glance Provider</string>
    <string name="smartspace_mode_lawnchair">Lawnchair</string>
    <string name="smartspace_mode_google">Google</string>
    <string name="smartspace_mode_google_search">Google Search</string>

    <!-- DockPreferences -->
    <!-- <string name="dock_label" /> -->
    <string name="hotseat_mode_label">Search Bar Widget</string>
      <string name="hotseat_mode_disabled">Disabled</string>
      <string name="hotseat_mode_lawnchair">Lawnchair</string>
      <string name="hotseat_mode_google_search">Google Search Bar</string>
      <string name="search_bar_label">Search Bar</string>
      <string name="corner_radius_label">Corner Radius</string>
      <string name="apply_accent_color_label">Apply Accent Color</string>
      <string name="search_provider">Search Provider</string>

    <string name="grid">Grid</string>
      <string name="dock_icons">Dock Icons</string>

    <!-- SearchProviderPreferences -->
    <!-- search_provider -->
    <string name="search_provider_app_search">App Search</string>
    <string name="search_provider_google" translatable="false">Google</string>
    <string name="search_provider_google_go" translatable="false">Google Go</string>
    <string name="search_provider_duckduckgo" translatable="false">DuckDuckGo</string>
    <string name="search_provider_wikipedia" translatable="false">Wikipedia</string>
    <string name="search_provider_presearch" translatable="false">Presearch</string>
    <string name="search_provider_bing" translatable="false">Bing</string>
    <string name="search_provider_sesame" translatable="false">Sesame</string>
    <string name="search_provider_brave" translatable="false">Brave</string>
    <string name="search_provider_github" translatable="false">GitHub</string>
    <string name="app_label">App</string>
    <string name="website_label">Website</string>
    <string name="qsb_search_provider_app_required">App required.</string>

    <!-- AppDrawerPrefences -->
    <!-- app_drawer_label -->
    <!-- general_label -->
      <string name="background_opacity">Background Opacity</string>
    <!-- hiddenApps_label -->
    <string name="hidden_apps_label">Hidden Apps</string>
    <string name="show_enable_smart_hide">Show when Full Name is Typed</string>
    <string name="hide_hidden_apps_search">Hide in Search Results</string>

    <string name="pref_category_search">Search</string>
      <string name="show_app_search_bar">Show Search Bar</string>
      <string name="pref_search_auto_show_keyboard">Automatically Show Keyboard</string>
      <string name="fuzzy_search_title">Fuzzy Search</string>
      <string name="fuzzy_search_desc">Approximate matching for app searches.</string>

    <!-- <string name="grid" /> -->
      <string name="app_drawer_columns">App Drawer Columns</string>
      <string name="row_height_label">Row Height</string>

    <!--
    <string name="icons" />
      <string name="icon_size" />
      <string name="show_home_labels" />
      <string name="label_size" />
    -->

    <!-- HiddenAppsPreferences -->
    <string name="hidden_apps_label_with_count">Hidden Apps (%1$d)</string>
    <plurals name="apps_count">
        <item quantity="one">%1$d App</item>
        <item quantity="other">%1$d Apps</item>
    </plurals>

    <!-- FolderPreferences -->
    <!-- <string name="folders_label" /> -->
    <!-- <string name="general_label" /> -->
      <string name="folder_preview_bg_opacity_label">Icon Background Opacity</string>
      <string name="folder_preview_bg_color_label">Icon Background Color</string>

    <!-- <string name="grid" /> -->
    <string name="max_folder_columns">Max. Folder Columns</string>
    <string name="max_folder_rows">Max. Folder Rows</string>

    <!-- GesturePreference -->
    <!-- <string name="gestures_label" /> -->
    <string name="gesture_double_tap">Double Tap</string>
    <string name="gesture_swipe_up">Swipe Up</string>
    <string name="gesture_swipe_down">Swipe Down</string>
    <string name="gesture_home_tap">Home Button Tap</string>
    <string name="gesture_back_tap">Back Button Tap</string>

    <string name="gesture_handler_no_op">Do Nothing</string>
    <string name="gesture_handler_sleep">Sleep</string>
    <string name="gesture_handler_open_notifications">Open Notification Panel</string>
    <string name="gesture_handler_open_app_option">Open App</string>
    <string name="gesture_handler_open_app_config">Open %1$s</string>
    <string name="gesture_handler_open_app_drawer">Open App Drawer</string>
    <string name="gesture_handler_open_app_search">Open App Search</string>
    <string name="gesture_handler_open_search">Open Search</string>

    <string name="pick_app_for_gesture">Pick App</string>

    <!-- QuickstepPreferences -->
    <!-- <string name="quickstep_label" /> -->
    <!-- <string name="general_label" /> -->
      <string name="translucent_background">Translucent Background</string>

    <string name="recents_actions_label">Quick Actions</string>
      <!-- <string name="screenshot" /> (unknown source) -->
      <string name="action_share">Share</string>
      <string name="action_lens">Lens</string>
      <string name="recents_clear_all">Clear All</string>

    <string name="window_corner_radius_label">Screen Corner Radius</string>
      <string name="override_window_corner_radius_label">Custom Screen Corner Radius</string>
      <string name="window_corner_radius_description">When you swipe up to open Recents, the current app follows your finger, shrinking into a card. Use this slider to adjust the corner radius of the card when it’s nearly full-screen such that it matches the corners of your screen.</string>

    <string name="taskbar_label">Taskbar</string>
      <string name="enable_taskbar_experimental">Enable Taskbar (Experimental)</string>

    <!-- about/About.kt -->
    <string name="news">News</string>
    <string name="support">Support</string>
    <string name="twitter" translatable="false">Twitter</string>
    <string name="github" translatable="false">GitHub</string>
    <string name="discord" translatable="false">Discord</string>

    <string name="product">Product</string>
      <string name="design_and_development">Design &amp; Development</string>
      <string name="development">Development</string>
      <string name="quickswitch_maintenance">QuickSwitch Maintenance</string>
      <string name="devops">DevOps</string>

    <string name="support_and_pr">Support &amp; PR</string>
      <!--
      <string name="support" />
      <string name="support_and_pr" />
      -->

    <string name="acknowledgements">Acknowledgements</string>
    <string name="translate">Translate</string>

    <!-- IconPickerPreference -->
    <string name="icon_picker_default_category">Icons</string>
    <string name="icon_picker_reset_to_default">Reset to Default</string>
    <string name="icon_pack_external_picker">Open External Picker</string>
    <string name="pick_icon_from_label">Pick Icon From</string>
    <string name="icon_picker_load_failed">Couldn’t load more icons.</string>

    <!-- Misc -->
    <string name="all_apps_search_bar_hint">Search apps</string>
    <string name="settings_button_text">Home Settings</string>

    <string name="item_removed">Item removed.</string>
    <string name="all_apps_no_search_results">No apps found matching “<xliff:g example="Android" id="query">%1$s</xliff:g>”.</string>

    <string name="dt2s_admin_hint_title">Admin Permissions Required</string>
    <string name="dt2s_admin_hint">To use Double-Tap to Sleep, set Lawnchair as a device admin app. Tap Open Settings, then tap “Activate this device admin app.”</string>
    <string name="dt2s_admin_warning">Double-Tap to Sleep will be turned off.</string>
    <string name="dt2s_a11y_hint_title">Turn on Accessibility Service</string>
    <string name="dt2s_a11y_hint">To use Double-Tap to Sleep, turn on the Lawnchair accessibility service. Tap Open Settings, then select Lawnchair and turn on Use Lawnchair.</string>
    <string name="dt2s_warning_open_settings">Open Settings</string>

    <string name="loading">Loading…</string>
    <string name="system">System</string>

    <string name="customize_button_text">Customize</string>
      <string name="label">Label</string>
      <string name="hide_from_drawer">Hide from App Drawer</string>

    <string name="suggestion_pref_screen_title">Suggestions</string>
    <string name="n_percent">%1$d%%</string>

    <!-- Bug reporting -->
    <string name="lawnchair_bug_report">Lawnchair Bug Report</string>
    <string name="crash_report_notif_title">%1$s Crashed</string>
    <string name="action_upload_crash_report">Upload Crash Log</string>

    <string name="action_copy_link">Copy Link</string>

    <string name="action_upload_error">Upload failed</string>
    <string name="dogbin_uploading">Uploading…</string>

    <string name="bugreport_channel_name">Bug Reports</string>
    <string name="status_channel_name">Upload Status</string>

    <string name="bugreport_group_summary">%d new reports.</string>
    <string name="bugreport_group_summary_multiple">Multiple new reports.</string>

    <!-- Search ig -->
    <string name="show_search_result_types">Show in Search Results</string>
    <string name="search_pref_result_people_title">People</string>
    <string name="search_pref_result_shortcuts_title">App Shortcuts</string>
    <string name="search_pref_result_tips_title">Pixel Tips</string>
    <string name="all_apps_device_search_hint">Search</string>
    <string name="search_input_action_clear_results">Clear Search Box</string>
    <string name="label_search">Search</string>
    <string name="label_lens">Google Lens</string>
    <string name="label_voice_search">Voice Search</string>

    <string name="all_apps_search_market_message">Search for More Apps</string>
    <string name="error_no_market_or_browser_installed">No app store or browser installed.</string>

    <string name="quickstep_incompatible">Incompatible System Integration</string>
    <string name="quickstep_incompatible_description">Your device is configured to have system gestures (known as Quickstep) provided by %1$s, but this version of %1$s is not compatible with your Android version. To continue using your device, please uninstall %1$s updates or disable %1$s as a system-gesture provider.</string>

    <string name="delete">Delete</string>

    <!-- Backup -->
    <string name="create_backup">Create Backup</string>
    <string name="create_backup_action">Create</string>
    <string name="what_to_backup">What to Back Up</string>
    <string name="backup_content_layout_and_settings">Layout and Settings</string>
    <string name="backup_content_wallpaper">Wallpaper</string>
    <string name="backup_create_success">Backup created.</string>
    <string name="backup_create_error">Failed to create backup.</string>
    <string name="restore_backup">Restore Backup</string>
    <string name="restore_backup_action">Restore</string>
    <string name="what_to_restore">What to Restore</string>
    <string name="backup_restore_success">Backup restored.</string>
    <string name="backup_restore_error">Failed to restore backup.</string>
    <string name="invalid_backup_file">Invalid backup file.</string>

    <string name="google_folder_title" translatable="false">Google</string>

    <string name="x_by_y">%1$d × %2$d</string>
    <string name="x_and_y">%s &amp; %s</string>
</resources><|MERGE_RESOLUTION|>--- conflicted
+++ resolved
@@ -117,11 +117,7 @@
     <!-- IconPackPreferences -->
     <!-- <string name="icon_style" /> -->
     <string name="icon_pack">Icon Pack</string>
-<<<<<<< HEAD
-    <string name="themed_icon_pack">Themed Icon Pack</string>
-=======
     <string name="themed_icon_pack">Themed Icon Source</string>
->>>>>>> 137f15a9
       <string name="system_icons">System Icons</string>
 
     <string name="themed_icon_title">Themed Icons</string>
