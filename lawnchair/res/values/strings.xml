--- conflicted
+++ resolved
@@ -83,14 +83,11 @@
     </plurals>
 
     <string name="hotseat_qsb_label">Show Search Bar</string>
-<<<<<<< HEAD
     <string name="dt2s_admin_hint_title">Admin permission required</string>
     <string name="dt2s_admin_hint">To use Double Tap to Sleep, grant the Admin permission.</string>
     <string name="dt2s_admin_warning">Double Tap to Sleep will be disabled.</string>
     <string name="dt2s_a11y_hint_title">Accessibility service required</string>
     <string name="dt2s_a11y_hint">To use Double Tap to Sleep, enable the accessibility service.</string>
     <string name="dt2s_warning_open_settings">Open Settings</string>
-=======
     <string name="minus_one_enable">Show Feed</string>
->>>>>>> 50ba95f0
 </resources>