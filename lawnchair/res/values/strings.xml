--- conflicted
+++ resolved
@@ -108,9 +108,6 @@
     <string name="custom">Custom</string>
     <string name="custom_color">Custom Color</string>
     <string name="quickstep_description">Clear All Button, Corner Radius</string>
-<<<<<<< HEAD
     <string name="wallpaper_scrolling_label">Wallpaper scrolling</string>
-=======
     <string name="show_sys_ui_scrim">Show Top Shadow</string>
->>>>>>> 5395c991
 </resources>