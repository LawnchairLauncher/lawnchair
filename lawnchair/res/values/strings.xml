<?xml version="1.0" encoding="utf-8"?>
<!--
  ~ Copyright 2021, Lawnchair
  ~
  ~ Licensed under the Apache License, Version 2.0 (the "License");
  ~ you may not use this file except in compliance with the License.
  ~ You may obtain a copy of the License at
  ~
  ~     http://www.apache.org/licenses/LICENSE-2.0
  ~
  ~ Unless required by applicable law or agreed to in writing, software
  ~ distributed under the License is distributed on an "AS IS" BASIS,
  ~ WITHOUT WARRANTIES OR CONDITIONS OF ANY KIND, either express or implied.
  ~ See the License for the specific language governing permissions and
  ~ limitations under the License.
  -->

<resources xmlns:tools="http://schemas.android.com/tools" xmlns:xliff="urn:oasis:names:tc:xliff:document:1.2">
    <string name="iconPackPackageDefault" translatable="false">""</string>
    <string name="derived_app_name" tools:override="true" translatable="false">Lawnchair</string>
    <string name="twitter" translatable="false">Twitter</string>
    <string name="github" translatable="false">GitHub</string>

    <string name="icon_pack">Icon Pack</string>
    <string name="settings">Settings</string>
    <string name="home_screen_label">Home Screen</string>
    <string name="home_screen_description">New Apps, Grid, Icons</string>
    <string name="general_label">General</string>
    <string name="general_description">Notification Dots, Icon Pack</string>
    <string name="home_screen_rotation_label">Home Screen Rotation</string>
    <string name="home_screen_rotaton_description">When device is rotated.</string>
    <string name="auto_add_shortcuts_label">Add New Apps to Home Screen</string>
    <string name="dock_label">Dock</string>
    <string name="dock_description">Icon Count</string>
    <string name="app_drawer_label">App Drawer</string>
    <string name="app_drawer_description">Column Count, Icons</string>
    <string name="folders_label">Folders</string>
    <string name="folders_description">Row and Column Count</string>
    <string name="app_drawer_columns">App Drawer Columns</string>
    <string name="dock_icons">Dock Icons</string>
    <string name="max_folder_columns">Max. Folder Columns</string>
    <string name="max_folder_rows">Max. Folder Rows</string>
    <string name="home_screen_columns">Home Screen Columns</string>
    <string name="grid">Grid</string>
    <string name="home_screen_rows">Home Screen Rows</string>
    <string name="icons">Icons</string>
    <string name="icon_size">Icon Size</string>
    <string name="label_size">Label Size</string>
    <string name="allow_empty_pages_label">Allow Empty Pages</string>
    <string name="notification_dots">Notification Dots</string>
    <string name="smartspace_preferences">Preferences</string>
    <string name="about_label">About</string>
    <string name="news">News</string>
    <string name="support">Support</string>
    <string name="team_members">Team Members</string>
    <string name="acknowledgements">Acknowledgements</string>
    <string name="patryk_description">Manages development and creates the UI. Obsessed with Jetpack Compose indefinitely.</string>
    <string name="kshitij_description">Writes the core logic for Lawnchair features. Proud member of the Spoingus gang.</string>
    <string name="devops">DevOps</string>
    <string name="quickswitch_maintenance">QuickSwitch Maintenance</string>
    <string name="all_apps_search_bar_hint">Search Apps</string>
    <string name="settings_button_text">Home Settings</string>
    <string name="development">Development</string>
    <string name="app_info_drop_target_label">App Info</string>
    <string name="item_removed">Item removed.</string>
    <string name="all_apps_no_search_results">No apps found matching “<xliff:g example="Android" id="query">%1$s</xliff:g>”.</string>
    <string name="background_opacity">Background Opacity</string>
    <string name="background_lightness_label">Background Lightness</string>
    <string name="adaptive_icons">Adaptive Icons</string>
    <string name="adaptive_icon_background_description">Use 100% background lightness for white.</string>
    <string name="auto_adaptive_icons_label">Auto Adaptive Icons</string>
    <string name="auto_adaptive_icons_description">For all non-Adaptive icons.</string>
    <string name="support_and_pr">Support &amp; PR</string>
<<<<<<< HEAD
    <string name="smart_space_enable">Show At a Glance Widget</string>
=======
    <string name="workspace_dt2s">Double-Tap to Sleep</string>
>>>>>>> e275fcfe
</resources><|MERGE_RESOLUTION|>--- conflicted
+++ resolved
@@ -71,9 +71,6 @@
     <string name="auto_adaptive_icons_label">Auto Adaptive Icons</string>
     <string name="auto_adaptive_icons_description">For all non-Adaptive icons.</string>
     <string name="support_and_pr">Support &amp; PR</string>
-<<<<<<< HEAD
+    <string name="workspace_dt2s">Double-Tap to Sleep</string>
     <string name="smart_space_enable">Show At a Glance Widget</string>
-=======
-    <string name="workspace_dt2s">Double-Tap to Sleep</string>
->>>>>>> e275fcfe
 </resources>