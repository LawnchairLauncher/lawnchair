--- conflicted
+++ resolved
@@ -390,12 +390,8 @@
     <!-- QuickstepPreferences -->
     <string name="quickswitch_ignored_warning">These settings will be ignored as Lawnchair isn\'t set as the Recents provider</string>
 
-<<<<<<< HEAD
     <string name="translucent_background">Translucent background</string>
-=======
-    <string name="translucent_background">Translucent Background</string>
-    <string name="translucent_background_alpha">Background Opacity</string>
->>>>>>> 72f058f0
+    <string name="translucent_background_alpha">Background opacity</string>
 
     <string name="recents_actions_label">Quick actions</string>
     <string name="action_share">Share</string>
@@ -503,15 +499,9 @@
     <string name="search_input_action_clear_results">Clear search box</string>
 
     <string name="all_apps_search_result_suggestions">From the web</string>
-<<<<<<< HEAD
-    <string name="all_apps_search_result_contacts_from_device">From your contacts</string>
-    <string name="all_apps_search_result_files">From your files</string>
-    <string name="all_apps_search_result_settings_entry_from_device">From your phone settings</string>
-=======
     <string name="all_apps_search_result_contacts_from_device">Contacts from device</string>
     <string name="all_apps_search_result_files">Files from device</string>
     <string name="all_apps_search_result_settings_entry_from_device">Settings from device</string>
->>>>>>> 72f058f0
 
     <string name="label_search">Search</string>
     <string name="label_lens">Google Lens</string>
