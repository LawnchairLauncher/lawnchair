<?xml version="1.0" encoding="utf-8"?>
<resources xmlns:xliff="urn:oasis:names:tc:xliff:document:1.2">

    <string name="default_live_wallpaper" translatable="false">com.breel.wallpapers/com.breel.wallpapers.dioramas.lagos.LagosWallpaperService</string>
    <string name="app_releases_url" translatable="false">https://play.google.com/store/apps/details?id=amirz.rootless.nexuslauncher</string>
    <string name="app_donate_url" translatable="false">https://play.google.com/store/apps/details?id=amirz.donation</string>
    <string name="special_greeting" translatable="false">Hello Jane! Lots of love from the Lawnchair team.</string>
    <string name="action_open_notifications_class" translatable="false">ch.deletescape.lawnchair.gestures.handlers.NotificationsOpenGestureHandler</string>
    <string name="action_open_drawer_class" translatable="false">ch.deletescape.lawnchair.gestures.handlers.OpenDrawerGestureHandler</string>
    <string name="action_open_overview_class" translatable="false">ch.deletescape.lawnchair.gestures.handlers.OpenOverviewGestureHandler</string>
    <string name="action_do_nothing_class" translatable="false">ch.deletescape.lawnchair.gestures.BlankGestureHandler</string>
    <string name="default_owm_key" translatable="false">17a6438b1d63d5b05f7039e7cb52cde7</string>
    <string name="action_switch_apps_class" translatable="false">ch.deletescape.lawnchair.gestures.SwitchAppsGestureHandler</string>
    <string name="icu_abbrev_wday_month_day_no_year">EEEEMMMd</string>
    <string name="icu_abbrev_time">HH:mm</string>
    <string name="icu_abbrev_time_12h">hh:mm aa</string>
    <string name="icu_abbrev_date"> dd MMMM</string>

    <!-- Section 1 -->

    <string name="search_menu">Search</string>
    <string name="search_no_results">No Results</string>

    <string name="restart_lawnchair_pref_title">Restart</string>
    <string name="developer_options_title">Developer Options</string>
    <string name="change_default_home">Set as Home App</string>

    <string name="action_apply">Done</string> <!-- Note: new. Replaces “OK” in dialogs. -->
    <string name="theme_dark_theme_mode_on">Enabled</string>
    <string name="theme_dark_theme_mode_off">Disabled</string>

    <!-- Section 2 -->

    <string name="theme_title">Theme</string>
    <string name="pixel_ui_pref_summary">Icons, Colors, Blur</string>

    <string name="pref_icon_packs">Icon Packs</string>
    <string name="icon_pack_default">System Icons</string>

    <string name="pref_icon_pack_masking">Icon Masking</string>
    <string name="pref_icon_pack_masking_summary">Match unthemed icons to Icon Pack.</string>

    <string name="pref_legacy_treatment_title">Create Adaptive Icons</string>
    <string name="pref_legacy_treatment_summary">Create Adaptive Icons for all shortcuts.</string>

    <string name="pref_legacy_colored_backgrounds">Color Backgrounds</string>
    <string name="pref_legacy_colored_backgrounds_summary">Color generated Adaptive Icons’ backgrounds.</string>

    <string name="pref_white_only_treatment">Replace White Backgrounds</string>
    <string name="pref_white_only_treatment_summary">Color all Adaptive Icons’ backgrounds.</string>

    <string name="adaptify_pack_title">Create Adaptive Icons for Icon Pack</string>

    <string name="icon_shape_override_label">Icon Shape</string>

    <string name="reset_custom_icons">Remove Custom Icons</string>
    <string name="reset_custom_icons_confirmation">Revert to default icons from this Icon Pack? This can’t be undone.</string>

    <string name="appearance">Appearance</string> <!-- Note: new. Replaces title of 5th field (from bottom) in “Theme” page. -->
    <string name="theme_auto">Automatic (Matches Wallpaper)</string>
    <string name="theme_auto_night_mode">Set by System</string>
    <string name="theme_dark_theme_mode_follow_daylight">Scheduled (Dark at Night)</string>
    <string name="theme_light">Light</string>
    <string name="theme_dark_text">Light w/ Dark Text</string>
    <string name="theme_with_dark_text">Dark Text</string>
    <string name="theme_use_black">Use Pure Black</string>
    <string name="theme_use_dark_text">Use Dark Text</string>

    <string name="lawnchair_accent">Accent Color</string>
    <string name="color_pixel_accent">Google Blue</string>
    <string name="color_system_accent">Set by System</string>
    <string name="color_wallpaper_main">Wallpaper — Primary</string>
    <string name="color_wallpaper_secondary">Wallpaper — Secondary</string>
    <string name="color_wallpaper_tertiary">Wallpaper — Tertiary</string>

    <string name="pref_fonts_title">Fonts</string>

    <string name="blur_pref_title">Blur</string>
    <string name="blur_pref_summary">Blur page backgrounds.</string>
    <string name="blur_radius_pref_title">Blur Intensity</string>

    <!-- Section 3 -->

    <string name="general_pref_title">Home Screen</string>
    <string name="general_pref_summary">Layout, Lock Home Screen, Transitions</string>

    <string name="grid_size">Icon Grid</string>
    <string name="grid_size_width">Width</string>
    <string name="grid_size_height">Height</string>
    <string name="num_hotseat_icons_pref_title">Icon Count</string>

    <string name="overlap_placement">Allow Overlaps</string>

    <string name="lock_desktop">Lock Home Screen</string>

    <string name="pref_category_icons">Shortcuts</string>
    <string name="hide_icon_labels_pref_title">Hide Labels</string>
    <string name="pref_mutliline_labels">Multiline Labels</string>
    <string name="icon_text_scale_pref_title">Text Size</string>
    <string name="text_color">Text Color</string>

    <string name="icon_scale_pref_title">Icon Size</string>

    <string name="auto_add_shortcuts_label">Add New Shortcuts to Home Screen</string>

    <string name="pref_icon_popup_menu">Shortcut Bubble</string>

    <string name="pref_category_misc">Other</string>

    <string name="animation_type_title">App Launch Transition</string>
    <string name="animation_type_default">Default</string>
    <string name="animation_type_pie">Android Pie</string>
    <string name="animation_type_pie_like">Android Pie (Emulated)</string>
    <string name="animation_type_reveal">Reveal</string>
    <string name="animation_type_slide_up">Slide Up</string>
    <string name="animation_type_scale_up">Scale Up</string>
    <string name="animation_type_blink">Blink</string>
    <string name="animation_type_fade">Fade</string>

    <string name="icon_badging_title">Notification Dots</string>

    <string name="pref_notification_count_title">Show Notification Count</string>

    <string name="allow_rotation_title">Enable Rotation</string>

    <string name="pref_center_wallpaper">Center Wallpaper</string>
    <string name="pref_center_wallpaper_summary">Disable wallpaper scrolling.</string>

    <string name="pref_hide_statusbar">Hide Status Bar</string>

    <string name="full_width_width_widgets_pref_title">Wide Widgets</string>
    <string name="full_width_widgets_pref_summary">Let widgets stretch to the screen’s edges.</string>

    <string name="show_top_shadow_pref_title">Show Top Shadow</string>

    <!-- Section 4 -->

    <string name="smartspace_preferences_in_settings">At a Glance</string> <!-- Note: replaces hard-coded copy (“Home widget”). -->
    <string name="smartspace_preferences_in_settings_desc">Date &amp; Time, Data Sources</string>

    <string name="smartspace_time">Show Time</string>
    <string name="smartspace_date">Show Date</string>

    <string name="pref_smartspace_time_above">Show Large Clock</string>

    <string name="pref_hide_statusbar_clock">Hide Status Bar Clock</string>
    <string name="root_access_required">Root access required.</string>

    <string name="smartspace_time_24_h">Use 24-Hour Format</string>
    <string name="title_use_pill_qsb">Show Pill Search Shortcut</string>

    <string name="pref_category_weather">Other</string>

    <string name="pref_smartspace_widget_provider">Weather Source</string>
    <string name="google_app">Google App</string>
    <string name="weather_provider_disabled">Disabled</string>
    <string name="weather_provider_owm">OpenWeatherMap</string>
    <string name="weather_provider_pe">Pixel Experience</string>

    <string name="pref_weather_units">Temperature Unit</string>
    <string name="units_metric">Celsius</string>
    <string name="units_imperial">Fahrenheit</string>
    <string name="units_kelvin">Kelvin</string>
    <string name="units_rakine">Rankine</string>
    <string name="units_newton">Newton</string>
    <string name="units_delisle">Delisle</string>
    <string name="units_reaumur">Réaumur</string>
    <string name="units_romer">Rømer</string>

    <string name="pref_smartspace_event_providers">Data Sources</string>
    <string name="battery_status">Battery Status</string>
    <string name="event_provider_now_playing">Now Playing</string>
    <string name="event_provider_unread_notifications">Notifications</string>
    <string name="personality_provider">Greetings</string>

    <string name="pref_smartspace_event_provider">Event Source</string>

    <string-array name="greetings_morning">
        <item>Good morning!</item>
        <item>Have a great day!</item>
        <item>It’s a beautiful day outside!</item>
    </string-array>

    <string-array name="greetings_evening">
        <item>What’s up?</item>
        <item>Good evening!</item>
        <item>How did your day go?</item>
        <item>How was your day?</item>
    </string-array>

    <string-array name="greetings_night">
        <item>Sleep well!</item>
        <item>See you tomorrow!</item>
        <item>Good night!</item>
        <item>Don’t stay up too late!</item>
    </string-array>

    <string name="battery_charging">Charging</string>
    <string name="battery_full">Charged</string>
    <string name="battery_low">Battery Low</string>

    <!-- Section 5 -->

    <string name="dock_pref_title">Dock</string>
    <string name="dock_pref_summary">Layout, Style, Indicators</string>

    <string name="dock_fill">Show Background</string>

    <string name="background_color">Background Color</string>
    <string name="theme_based">Set by Theme</string>

    <string name="dock_shadow">Show Shadow</string>
    <string name="radius">Corner Radius</string>

    <string name="hotseat_show_arrow">Show Arrow</string>
    <string name="hotseat_show_page_indicator">Show Page Indicator</string>

    <string name="two_row_dock">Show Second Row</string>

    <string name="pref_category_searchbar">Search Bar</string>
    <string name="dock_search_bar">Show Search Bar</string>
    <string name="dock_colored_google">Color Icons</string>

    <!-- Section 6 -->

    <string name="app_drawer_pref_title">App Drawer</string>
    <string name="app_drawer_pref_summary">Layout, Categories, Suggestions</string>

    <string name="pref_category_theme">Style</string>

    <string name="pref_drawer_columns">Column Count</string>
    <string name="pref_prediction_count">Suggestion Count</string>
    <string name="pref_drawer_padding">Row Height</string>

    <string name="hide_apps">Hidden App Shortcuts</string>

    <string name="categorization">Categories</string>

    <string name="pref_appcategorization_enable_title">Categorize Apps</string>

    <string name="pref_appcategorization_folders_title">Folders</string>
    <string name="pref_appcategorization_folders_summary">Tap to open Folders.</string>

    <string name="pref_appcategorization_tabs_title">Tabs</string>
    <string name="pref_appcategorization_tabs_summary">Swipe between Categories.</string>

    <string name="pref_app_groups_edit_tip">Tap to edit, drag to reorder.</string>

    <plurals name="hidden_apps_count">
        <item quantity="other">%1$d Hidden</item>
    </plurals>

    <string name="category_business_and_productivity">Business &amp; Productivity</string>
    <string name="category_communication">Communication</string>
    <string name="category_entertainment">Entertainment</string>
    <string name="category_food_and_drink">Food &amp; Drink</string>
    <string name="category_game">Games</string>
    <string name="category_health_and_fitness">Health &amp; Fitness</string>
    <string name="category_knowledge_and_reference">Knowledge &amp; Reference</string>
    <string name="category_lifestyle">Shopping &amp; Lifestyle</string>
    <string name="category_music">Music</string>
    <string name="category_news">News</string>
    <string name="category_personalization">Personalization</string>
    <string name="category_photography">Photography</string>
    <string name="category_tools">Utility</string>
    <string name="category_travel_and_navigation">Travel &amp; Navigation</string>

    <string name="select_tab_type">New Tab</string>

    <string name="tab_type_smart">Automatic</string>
    <string name="pref_appcategorization_flowerpot_summary">Pick shortcuts automatically.</string>

    <string name="tab_type_custom">Custom</string>
    <string name="tab_type_custom_desc">Pick shortcuts manually.</string>

    <string name="pref_appcategorization_flowerpot_title">App Category</string>

    <string name="title_all_apps_search">Show Search Bar</string>

    <string name="title_all_apps_google_search">Use Global Search</string>
    <string name="summary_all_apps_google_search">Find websites, contacts, and shortcuts.</string>

    <string name="title_search_hidden_apps">Find Hidden Shortcuts</string>
    <string name="summary_search_hidden_apps">Show hidden shortcuts in results.</string>

    <string name="suggestion_pref_screen_title">Suggestions</string>

    <string name="title_app_suggestions_in_search">App Suggestions</string>

    <string name="app_actions_pref_title">Actions</string>
    <string name="app_actions_pref_desc">Shortcuts to frequently used screens.</string>

    <string name="app_actions_reset_pref_title">Reset Action Preferences</string>
    <string name="app_actions_reset_pref_summary">Unhide Actions dragged onto “Don’t Show”.</string>

    <string name="all_apps_label_pref_title">Show “All Apps” Label</string>
    <string name="separate_work_apps_pref_title">Second Tab for Work Apps</string>
    <string name="keep_scroll_state_pref_title">Remember Position</string>

    <!-- Section 7 -->

    <string name="search">Search</string>
    <string name="search_pref_summary">Layout, Style, Search Engine</string>

    <string name="pref_global_search_provider">Search Engine</string>
    <string name="google">Google App</string>
    <string name="search_provider_google_go">Google Go</string>
    <string name="web_search_google">Google</string>
    <string name="web_search_ddg">DuckDuckGo (in Browser)</string>
    <string name="web_search_startpage">Startpage.com (in Browser)</string>
    <string name="web_search_bing">Bing (in Browser)</string>
    <string name="web_search_qwant">Qwant (in Browser)</string>
    <string name="web_search_ecosia">Ecosia (in Browser)</string>
    <string name="web_search_yandex">Yandex (in Browser)</string>
    <string name="web_search_naver">Naver (in Browser)</string>
    <string name="web_search_baidu">Baidu (in Browser)</string>
    <string name="search_provider_yandex">Yandex</string>
    <string name="search_provider_ddg">DuckDuckGo</string>
    <string name="search_provider_bing">Bing</string>
    <string name="search_provider_baidu">Baidu</string>
    <string name="search_provider_s_finder">S Finder</string>
    <string name="search_provider_appsearch">App Search</string>
    <string name="search_provider_search_lite">Search Lite</string>
    <string name="search_provider_cool_search">Cool Search</string>
    <string name="search_provider_firefox">Firefox</string>
    <string name="search_provider_qwant">Qwant</string>
    <string name="search_provider_edge">Edge</string>
    <string name="weather_provider_oneplus_weather">OnePlus Weather</string>

    <string name="searchbar_appearance_title">Style</string>

    <string name="pref_show_assistant_title">Show Voice Search Button</string>

    <string name="action_assistant">Open Assistant</string>
    <string name="pref_show_as_assistant_summary">Open Assistant instead of Voice Search.</string>
    <string name="bubble_searchbar">Show Two Bubbles</string>

    <string name="pref_search_bar_radius">Corner Radius</string>

    <!-- Section 8 -->

    <string name="pref_integrations">Plugins</string>
    <string name="pref_integrations_summary">Sesame Shortcuts, Google Feed</string>

    <string name="sesame">Sesame</string>

    <string name="sesame_data_integration">Data Sharing</string>
    <string name="sesame_upsell">Tap to install Sesame.</string>

    <string name="pref_sesame_show_shortcuts">Show in Shortcut Bubbles</string>

    <string name="sesame_search_engine">Use as Search Engine</string>

    <string name="pref_sesame_sync_look_and_feel">Share Style Settings</string>
    <string name="pref_sesame_sync_look_and_feel_summary">Apply Search Bar settings to Sesame Bar.</string>

    <string name="sesame_version">Library Version</string>

    <string name="title_show_google_app">Show %1$s Feed</string>

    <string name="feed_theme_pref_title">Background Color</string>

    <!-- Section 9 -->

    <string name="gestures_pref_title">Gestures</string>
    <string name="gestures_pref_summary">Double Tap, Swipe up from Dock</string>

    <string name="gesture_double_tap">Double Tap</string>
    <string name="gesture_long_press">Touch &amp; Hold</string>
    <string name="gesture_press_home">Home Button Tap</string>
    <string name="gesture_press_back">Back Button Tap</string>
    <string name="gesture_swipe_down">Swipe Down</string>
    <string name="gesture_swipe_up">Swipe Up</string>
    <string name="gesture_dock_swipe_up">Swipe Up From Dock</string>

    <string name="action_none">Do Nothing</string>
    <string name="action_sleep">Sleep</string>
    <string name="action_sleep_timeout">Sleep Using Screen Timeout</string>
    <string name="action_open_settings">Open Lawnchair Settings</string>
    <string name="action_open_notifications">Open Notification Panel</string>
    <string name="action_overlay">Open Google Feed</string>
    <string name="action_despacito">Play “YouTube Rewind 2018” (Distorted)</string>
    <string name="action_open_app">Open App</string>

    <!-- Section 10 -->

    <string name="backups">Back Up &amp; Restore</string>
    <string name="backup_pref_summary">Save Home Setup, Restore Backups</string>

    <string name="new_backup">Create</string>
    <string name="restore_backup">Restore</string>

    <string name="local_backups">In Storage</string>
    <string name="no_recent_backups">Backups will appear here.</string>

    <string name="backup_contents">Data to Back Up</string>
    <string name="restore_contents">Data to Restore</string>

    <string name="backup_settings">Settings</string>
    <string name="homescreen">Home Screen Layout</string>
    <string name="backup_wallpaper">Wallpaper</string>

    <string name="name">Name</string>

    <string name="backup_location">Location</string>
    <string name="backup_location_device_storage">“Lawnchair” Folder</string>
    <string name="custom">Custom</string>

    <!-- Section 11 -->

    <string name="about">About</string>
    <string name="about_pref_summary">Team, Links, Licences</string>

    <string name="about_translate">Translate</string>
    <string name="title_attribouter_rate">Rate</string>
    <string name="title_attribouter_website">Website</string>

    <string name="about_role_lead">Lead Developer</string>
    <string name="about_role_dev">Developer</string>
    <string name="about_role_ui_ux_designer">UI Designer</string>
    <string name="about_role_writer">Writer</string>
    <string name="about_role_dev_mod">Developer &amp; Moderator</string>
    <string name="about_role_designer">Designer</string>
    <string name="about_role_devops">DevOps Engineer</string>
    <string name="about_role_pr">PR Manager</string>
    <string name="about_role_ops">Operations &amp; Infrastructure Engineer</string>
    <string name="about_role_mod_support">Support Representative &amp; Moderator</string>
    <string name="about_role_family_member">Family Member</string>
    <string name="about_role_magisk_maintainer">QuickSwitch Module Maintainer</string>

    <string name="about_our_team">The Team</string>
    <string name="title_attribouter_licenses">Attribution</string>

    <!-- Section 12 -->

    <string name="summary_placeholder" translatable="false">&#160;</string>

    <string name="settings_button_text">Home Settings</string>
    <string name="button_organize_screens">Arrange Pages</string>
    <string name="wallpaper_button_text">Wallpaper</string>

    <string name="pref_app_groups_create">Create</string>
    <string name="pref_appcategorization_style_text">Style</string>
    <string name="customize">Customize</string>

    <plurals name="tab_apps_count">
        <item quantity="one">%1$d App</item>
        <item quantity="other">%1$d Apps</item>
    </plurals>

    <string name="search_breadcrumb_connector" translatable="false">
        <xliff:g name="first_item">%1$s</xliff:g> >
        <xliff:g name="second_item">%2$s</xliff:g>
    </string>

    <string name="advanced_settings">More Settings</string>
    <string name="adaptive_icon">Adaptive Icon</string>

    <string name="action_edit">Edit</string>
    <string name="dismiss_drop_target_label">"Don’t Show"</string>

    <string name="suggested_action_content_description">“%1$s” opens in “%2$s”.</string>

    <string name="smartspace_setup_text">Tap to Set Up</string>
    <string name="lawnchair_settings">Lawnchair Settings</string>

    <string name="label_voice_search">Voice Search</string>
    <string name="icon_pack">Icon Pack</string>
    <string name="home_widget">At a Glance</string>

    <string name="about_app_version">Version</string>
    <string name="app_name_pixel_launcher">Pixel Launcher</string>
    <string name="title_disable_suggestions_prompt">Disable App Suggestions</string>
    <string name="msg_disable_suggestions_prompt">"Usage data will be deleted."</string>

    <string name="app_name_lawnchair">Lawnchair</string>
    <string name="pixel_style_pref_title">Google Pixel</string>

    <string name="label_turn_off_suggestions">Disable</string>
    <string name="about_summary_title">Summary</string>

<<<<<<< HEAD
    <string name="hide_app">Hide from App Drawer</string>
=======
    <string name="hide_app">Hide Shortcut</string>
    <string name="hide_badge">Hide Badge</string>
>>>>>>> 87c0ab17
    <string name="icon_shape_rounded_square">Rounded Square</string>

    <string name="hide_app_selected">“&#160;” hidden.</string>
    <string name="hide_app_apply">Done</string>

    <string name="hide_dock_gradient">Disable Gradient</string>
    <string name="choose_backup_path">Browse</string>

    <string name="backup_error_blank_name">Name your backup.</string>
    <string name="backup_error_blank_location">Pick backup location.</string>
    <string name="backup_error_blank_contents">Add backup content.</string>

    <string name="backup_creating">Creating backup...</string>
    <string name="backup_loading">Loading...</string>
    <string name="loading">Loading…</string>

    <string name="backup_timestamp">Created</string>
    <string name="backup_share">Share</string>

    <string name="backup_invalid">Invalid backup file.</string>

    <string name="backup_restoring">Restoring...</string>
    <string name="backup_restarting">Restarting...</string>

    <string name="restore_success">Backup restored.</string>
    <string name="failed">Something went wrong.</string>

    <string name="backup_share_text">Lawnchair Backup</string>

    <string name="developer_options_enabled">Developer Options enabled.</string>
    <string name="restart_lawnchair_pref_summary">Reapply settings.</string>

    <string name="show_debug_info_pref_title">Show Component Names</string>
    <string name="debug_component_name">Component Name</string>
    <string name="debug_component_name_copied">Copied to clipboard.</string>

    <string name="read_external_storage_required">To create a Backup, grant the Storage permission.</string>
    <string name="launcher_theme_override_label">Force Dark Appearance</string>
    <string name="smartspace_hours_mins">%1$s %2$s</string>

    <string name="dock_style_pref_title">Dock Style</string>
    <string name="dock_style_p">Android Pie</string>
    <string name="dock_style_n">Android Nougat</string>

    <string name="dock_style_hidden">Hidden</string>
    <string name="opacity">Opacity</string>

    <string name="add_settings_shortcut_title">Add Shortcut to Home Screen</string>

    <string name="low_performance_mode_pref_title">Low Performance Mode</string>
    <string name="action_preferences">@string/customize</string>

    <string name="title_storage_permission_required">Storage Access Needed</string>
    <string name="content_storage_permission_required">To set a wallpaper, grant the Storage permission.</string>

    <string name="reset_to_default">Reset to Default</string>
    <string name="gradient">Gradient</string>

    <string name="pref_category_aag">At a Glance</string>
    <string name="pref_category_pixel_searchbar">Google Pixel Search Bar</string>
    <string name="pref_category_layout">Layout</string>

    <string name="about_twitter" translatable="false">Twitter</string>
    <string name="title_attribouter_email">Email</string>

    <string name="title_attribouter_version">Version %1$s</string>
    <string name="title_attribouter_license">License</string>
    <string name="title_attribouter_license_permissions">Permissions</string>
    <string name="title_attribouter_license_conditions">Conditions</string>
    <string name="title_attribouter_license_limitations">Limitations</string>
    <string name="title_attribouter_more_info">Details</string>
    <string name="title_attribouter_translators">Translators</string>

    <string name="about_our_contributors">Contributors</string>
    <string name="about_our_family">Family Members</string>

    <string name="about_bio_deletescape">Kotlin/Java developer. Interested in everything Android. Founder of the Lawnchair and dogbin projects.</string>
    <string name="about_bio_recoded">Mild coder and graphics designer.</string>
    <string name="about_bio_josh">Freelance graphic designer.</string>
    <string name="about_bio_harsh">Android application and library developer. Core developer at AOSiP.</string>
    <string name="about_bio_david">19 years old, turns caffeine and pizza into code, provides hosting and 24/7 support for Lawnchair if something goes wrong. Contributes to open-source projects and fixes bugs during his free time. Also previously known as Codebucket.</string>
    <string name="about_bio_lumiq">I arrange shapes, command computers, and put together words.</string>
    <string name="about_bio_paphonb">A 18-year-old student, Android Developer and one of the top developers at Lawnchair Launcher.</string>

    <string name="debug_crash_launcher">Force Stop</string>

    <string name="action_open_drawer">Open App Drawer</string>
    <string name="action_last_task">Launch Last Used App</string>
    <string name="action_open_widgets">Open Widget Drawer</string>
    <string name="action_open_overview">Show Home Screen Bubble</string>
    <string name="action_global_search">Launch Global Search</string>
    <string name="action_app_search">Launch App Search</string>
    <string name="action_close_notifications">Close Notification Panel</string>
    <string name="action_open_app_with_target">Open “%s”</string>
    <string name="action_open_app_select_app">Pick App</string>

    <string name="smartspace_widget_provider_not_found">Get the Google App.</string>

    <string name="apps_label">Apps</string>
    <string name="all_apps_label">All Apps</string>

    <string name="pref_weather_city_title">City</string>
    <string name="default_city">Lucerne, CH</string>
    <string name="pref_weather_api_key_title">API Key</string>

    <string name="pref_weather_city_summary">For best results, include country code.</string>

    <string name="all_icons">All Icons</string>
    <string name="error_no_browser">No browser found.</string>
    <string name="no_icon_found">No icon found.</string>
    <string name="icon_pack_external_picker">Open External Picker</string>

    <string name="week_day_format">%1$s, %2$s</string>
    <string name="full_wday_month_day_no_year">EEEE, MMMM d</string>
    <string name="weather_provider_testing">Debug</string>

    <string name="backup_generate_report">Create Bug Report</string>
    <string name="reset">Reset</string>

    <string name="theme_automatic">Automatic</string>
    <string name="theme_default">Default</string>
    <string name="transparent">Transparent</string>

    <string name="pref_open_source_licenses_title">Licenses</string>

    <string name="icon_pack_applied_toast">“%s” applied.</string>
    <string name="dt2s_admin_hint">To use Double Tap to Sleep, grant the Admin permission.</string>
    <string name="dt2s_admin_warning">Double Tap to Sleep will be disabled.</string>

    <string name="color_presets">Presets</string>
    <string name="automatic_short">Auto</string>

    <string name="recent_task_option_force_stop">Force Stop</string>

    <string name="drag_to_enable_packs">Drag Up to Enable</string>
    <string name="drag_to_disable_packs">Drag Down to Disable</string>
    <string name="get_more_icon_packs">Get More</string>
    <string name="enabled_icon_packs">Applied</string>

    <string name="lawnchair_actions">Actions</string>

    <string name="bridge_missing_title">Get Lawnfeed</string>
    <string name="bridge_missing_message">To use Google Feed, get Lawnfeed.</string>
    <string name="smartspace_provider_bridge">Rootless Pixel Bridge</string>
    <string name="title_app_suggestions">Apps</string>

    <string name="theme_dark">Dark</string>
    <string name="theme_dark_theme_mode">Dark Mode</string>
    <string name="theme_dark_dark_text">Dark w/ Dark Text</string>
    <string name="theme_black">Black</string>
    <string name="theme_black_dark_text">Black w/ Dark Text</string>
    <string name="theme_dark_theme_mode_follow_wallpaper">@string/theme_auto</string>
    <string name="theme_dark_theme_mode_follow_system">@string/theme_auto_night_mode</string>

    <string name="pref_qsb_color">Color</string>

    <string name="hide_from_predictions">Hide from Suggestions</string>

    <string name="recents_not_connected">QuickSwitch is disabled.</string>

    <string name="app_actions_pref_title_in_search">Actions</string>
    <string name="search_clear_history">Clear History</string>
    <string name="recent_task_option_popup_window">Dialog</string>

    <string name="drawer_tabs">Tabs</string>
    <string name="add_new_tab">Add</string>
    <string name="rename_tab">Rename</string>

    <string name="default_tab_name">New Tab</string>
    <string name="show_in_tabs">Tabs</string>
    <string name="tabs_manage">Manage</string>
    <string name="tab_manage_apps">Manage Apps</string>
    <string name="tab_bottom_sheet_save">Done</string>

    <string name="selected_count">%1$d Selected</string>
    <string name="tab_hide_from_main">Hide from Primary Tab</string>
    <string name="tab_color">Color</string>

    <string name="delete">Delete</string>
    <string name="none">None</string>
    <string name="undo">Undo</string>

    <string name="shortcut_sesame">Shortcuts</string>

    <string name="pref_sesame_enabled">Sharing usage data with Sesame.</string>
    <string name="pref_sesame_disabled">No usage data shared.</string>

    <string name="allow">Allow</string>
    <string name="deny">Deny</string>

    <string name="sesame_enable_integration_title">Data Sharing</string>
    <string name="sesame_enable_integration_description"><![CDATA[Enable usage data sharing with Sesame? You can change this later.]]></string>
    <string name="sesame_shortcut_disabled">Sesame is disabled.</string>

    <string name="font_variant_italic">Italic</string>
    <string name="font_weight_thin">Thin</string>
    <string name="font_weight_extra_light">Extralight</string>

    <string name="font_weight_light">Light</string>
    <string name="font_weight_regular">Regular</string>
    <string name="font_weight_medium">Medium</string>
    <string name="font_weight_semi_bold">Semibold</string>

    <string name="font_weight_bold">Bold</string>
    <string name="font_weight_extra_bold">Extrabold</string>
    <string name="font_weight_extra_black">Black</string>

    <string name="owm_get_your_own_key">Get an API key at api.openweathermap.org.</string>

    <string name="pref_fonts_global_font">Global Font</string>
    <string name="pref_fonts_change_global_font">Change</string>

    <string name="pref_fonts_home_icons">Labels</string>
    <string name="pref_fonts_home_smartspace">At a Glance</string>
    <string name="pref_fonts_home_shortcuts">Shortcut Bubbles</string>

    <string name="pref_fonts_category_drawer">App Drawer</string>
    <string name="pref_fonts_drawer_icons">Labels</string>
    <string name="pref_fonts_drawer_app_actions_icons">Actions</string>
    <string name="pref_fonts_drawer_tabs">Tab Names</string>

    <string name="pref_fonts_find_fonts">Search</string>
    <string name="pref_fonts_add_fonts">Add Fonts</string>
    <string name="pref_fonts_add_fonts_summary">OTF &amp; TTF supported.</string>
    <string name="pref_fonts_missing_font">Font not found.</string>

    <string name="pref_show_dev_options">Show in Settings</string>

    <string name="dock_scale">Dock Size</string>
    <string name="default_folder_name">New Folder</string>
    <string name="drawer_folders">Folders</string>

    <string name="open_image_picker">Open Photos</string>
    <string name="import_icon">Import Icon</string>
    <string name="import_as_adaptive">Import Adaptive Icon</string>

    <string name="about_app_description">A customizable home app for Android.</string>

    <string name="weather_provider_accu" translatable="false">AccuWeather</string>

    <string name="lawnchair_bug_report">Lawnchair Bug Report</string>
    <string name="action_dogbin_upload">Upload to Dogbin</string>

    <string name="action_dogbin_copy_link">Copy Link</string>
    <string name="action_copy">Copy</string>
    <string name="action_copy_link">Copy Link</string>
    <string name="copied_toast">Copied to clipboard.</string>
    <string name="action_share">Share</string>

    <string name="action_dogbin_upload_error">Upload failed.</string>
    <string name="dogbin_uploading">Uploading...</string>

    <string name="bugreport_channel_name">Bug Reports</string>
    <string name="status_channel_name">Upload Status</string>

    <string name="bugreport_group_summary">%d new reports.</string>
    <string name="bugreport_group_summary_multiple">Multiple new reports.</string>

    <string name="folder_cover_mode">Use Cover Mode</string>
    <string name="folder_cover_mode_desc">Tap to open first app, swipe up to view all.</string>

    <string name="icon_shape_override_miui_explaination">A bug in MIUI may cause icons to remain square.</string>

    <string name="permission_iplocate">Approximate Location</string>
    <string name="permission_iplocate_twilight_explanation">Allow access to your approximate location? This enables more accurate daylight calculation.</string>

    <string name="event_provider_missing_notification_access">To use <xliff:g example="My Provider" id="providerName">“%1$s”</xliff:g>, enable notifications from <xliff:g example="My App" id="name">“%2$s”.</xliff:g></string>
    <string name="event_provider_missing_notification_dots">To use <xliff:g example="My Provider" id="providerName">“%1$s”</xliff:g>, enable Notification Dots.</string>

    <string name="zen_mode_enabled">Do Not Disturb is enabled.</string>
    <string name="crash_report_notif_title">%1$s Crashed</string>

    <string name="onbording">Onboarding</string>
    <string name="onbording_settings_title">Set Up %s</string>
    <string name="onbording_settings_summary">Touch &amp; hold on the Home Screen.</string>
    <string name="onboarding_swipe_up">Swipe up to open the App Drawer.</string>

    <string name="weather_icons_default">Default</string>
    <string name="pref_weather_icon_pack">Weather Icon Pack</string>
    <string name="weather_icon_packs_not_supported">Not supported by your weather provider.</string>

    <string name="customnavbar">Custom Navigation Bar</string>
    <string name="customnavbar_install">Tap to install Custom Navigation Bar.</string>

    <string name="customnavbar_back_hiding">Hide Back Button</string>
    <string name="customnavbar_back_hiding_desc">Hide the Back button when not needed.</string>

    <string name="icon_shape_top_left">Top Left</string>
    <string name="icon_shape_top_right">Top Right</string>
    <string name="icon_shape_bottom_left">Bottom Left</string>
    <string name="icon_shape_bottom_right">Bottom Right</string>

    <string name="icon_shape_corner_round">Round</string>
    <string name="icon_shape_corner_squircle">Smooth</string>
    <string name="icon_shape_corner_cut">Cut</string>

    <string name="smartspace_add_to_home">Add to Home Screen</string>
    <string name="get_lawnfeed">Get Lawnfeed</string>

    <!-- Section 13 -->

    <string name="quickstep_pref_title">Recents</string>
    <string name="quickstep_pref_summary">Gestures, Style, Navigation</string>

    <string name="swipe_up_to_switch_apps_title">Swipe up to Switch Apps</string>
    <string name="swipe_left_to_go_back_title">Swipe Left to Go Back</string>

    <string name="pref_category_nav_swipe_up_gestures">Swipe Up</string>
    <string name="gesture_nav_swipe_up_left">From Left</string>
    <string name="gesture_nav_swipe_up_center">From Center</string>
    <string name="gesture_nav_swipe_up_right">From Right</string>
    <string name="action_switch_apps">Switch Apps</string>

    <string name="icon_shape_system_default">Set by System</string>
    <string name="title_missing_notification_access">Notification access needed.</string>
    
    <string name="activity_not_found">App not installed.</string>
    
    <string name="out_of_space">No more room on the Home Screen.</string>
    <string name="hotseat_out_of_space">No more room in the Dock.</string>

    <string name="about_special_thanks">Special Thanks</string>
    <string name="about_role_founder">Founder</string>

</resources><|MERGE_RESOLUTION|>--- conflicted
+++ resolved
@@ -479,12 +479,8 @@
     <string name="label_turn_off_suggestions">Disable</string>
     <string name="about_summary_title">Summary</string>
 
-<<<<<<< HEAD
     <string name="hide_app">Hide from App Drawer</string>
-=======
-    <string name="hide_app">Hide Shortcut</string>
     <string name="hide_badge">Hide Badge</string>
->>>>>>> 87c0ab17
     <string name="icon_shape_rounded_square">Rounded Square</string>
 
     <string name="hide_app_selected">“&#160;” hidden.</string>
@@ -632,7 +628,7 @@
     <string name="title_app_suggestions">Apps</string>
 
     <string name="theme_dark">Dark</string>
-    <string name="theme_dark_theme_mode">Dark Mode</string>
+    <string name="theme_dark_theme_mode">Dark theme</string>
     <string name="theme_dark_dark_text">Dark w/ Dark Text</string>
     <string name="theme_black">Black</string>
     <string name="theme_black_dark_text">Black w/ Dark Text</string>
