--- conflicted
+++ resolved
@@ -199,12 +199,8 @@
     <string name="all_apps_device_search_hint">Search</string>
     <string name="dark_status_bar_label">Dark Status Bar</string>
     <string name="lawnicons_not_installed_description">Lawnicons not installed.</string>
-<<<<<<< HEAD
-
     <string name="show_work_mode_switch">Show work mode switch button</string>
-=======
     <string name="icon_picker_default_category">Icons</string>
     <string name="icon_picker_reset_to_default">Reset to default</string>
-    <string name="icon_pack_external_picker">Open external picker</string>
->>>>>>> 2218c676
+  <string name="icon_pack_external_picker">Open external picker</string>
 </resources>