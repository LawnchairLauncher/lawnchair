<?xml version="1.0" encoding="utf-8"?>
<!--
  ~ Copyright 2021, Lawnchair
  ~
  ~ Licensed under the Apache License, Version 2.0 (the "License");
  ~ you may not use this file except in compliance with the License.
  ~ You may obtain a copy of the License at
  ~
  ~     http://www.apache.org/licenses/LICENSE-2.0
  ~
  ~ Unless required by applicable law or agreed to in writing, software
  ~ distributed under the License is distributed on an "AS IS" BASIS,
  ~ WITHOUT WARRANTIES OR CONDITIONS OF ANY KIND, either express or implied.
  ~ See the License for the specific language governing permissions and
  ~ limitations under the License.
  -->
<resources xmlns:tools="http://schemas.android.com/tools" xmlns:xliff="urn:oasis:names:tc:xliff:document:1.2">
    <!-- PreferenceDashboard -->
    <string name="set_default_launcher_tip">点击此处将Lawnchair设置为您的默认启动器。</string>
    <string name="settings">设置</string>
    <string name="general_label">通用</string>
    <string name="general_description">颜色、图标包与通知圆点</string>
    <string name="home_screen_label">主屏幕</string>
    <string name="home_screen_description">订阅、网格、图标</string>
    <!--
    <string name="smartspace" />
    -->
    <string name="what_to_show">选择要显示的项目</string>
    <string name="dock_label">Dock 栏</string>
    <string name="dock_description">搜索栏、图标数量</string>
    <string name="app_drawer_label">应用抽屉</string>
    <string name="app_drawer_description">隐藏应用、列数、图标</string>
    <string name="folders_label">文件夹</string>
    <string name="folders_description">行数和列数</string>
    <string name="gestures_label">手势</string>
    <string name="gestures_description">点击、滑动</string>
    <string name="quickstep_label">最近任务</string>
    <string name="quickstep_description">清除所有按钮、圆角半径</string>
    <string name="about_label">关于</string>
    <!-- <string name="version" /> (unknown source) -->
    <!-- PreferencesOverflowMenu() in PreferencesDashboard -->
    <string name="app_info_drop_target_label">应用信息</string>
    <string name="debug_restart_launcher">重启 Lawnchair</string>
    <string name="experimental_features_label">实验性功能</string>
    <!-- ExperimentalFeaturesPreferences -->
    <!-- <string name="experimental_features_label" />-->
    <string name="font_picker_label">字体自定义</string>
    <string name="font_picker_description">部分文本可能不会改变</string>
    <string name="smartspace_calendar_label">资讯一览日历自定义</string>
    <string name="smartspace_calendar_description">显示其他历法日期</string>
    <string name="workspace_increase_max_grid_size_label">增加主屏幕最大网格大小</string>
    <string name="workspace_increase_max_grid_size_description">将主屏幕网格大小限制从 10 × 10 提升到 20 × 20</string>
    <string name="always_reload_icons_label">使用最新的图标</string>
    <string name="always_reload_icons_description">不使用图标包中的已缓存图标</string>
    <string name="transparent_background_icons">透明的带主题图标</string>
    <string name="transparent_background_icons_description">在带主题的图标上使用透明背景</string>
    <!-- GeneralPreferences -->
<<<<<<< HEAD
    <string name="home_screen_rotation_label">主屏幕旋转</string>
    <string name="home_screen_rotation_description">当设备旋转时</string>
    <string name="font_label">字体 (实验性功能)</string>
=======
    <string name="home_screen_rotation_label">允许主屏幕旋转</string>
    <string name="home_screen_rotaton_description">当设备旋转时不保持竖屏</string>
    <string name="font_label">字体（实验性功能）</string>
>>>>>>> 12836ad4
    <!-- <string name="icons" /> -->
    <string name="icon_style">图标样式</string>
    <string name="icon_shape_label">图标形状</string>
    <string name="auto_adaptive_icons_label">自适应图标</string>
    <string name="auto_adaptive_icons_description">将未适配的图标改为自适应</string>
    <string name="background_lightness_label">背景亮度</string>
    <string name="adaptive_icon_background_description">100%亮度为白色</string>
    <string name="notification_dots">通知角标</string>
    <!-- <string name="notification_dots" />-->
    <string name="show_notification_count">显示通知数量</string>
    <string name="notification_dots_color">通知圆点颜色</string>
    <string name="notification_dots_text_color">通知角标文字颜色</string>
    <string name="notification_dots_color_contrast_warning_always">警告：通知角标背景 &amp; 文字颜色之间没有足够的对比度</string>
    <string name="notification_dots_color_contrast_warning_sometimes">警告：通知角标背景 &amp; 文字颜色之间可能没有足够的对比度</string>
    <!-- Notification popup -->
    <string name="missing_notification_access_label">需要通知权限</string>
    <string name="missing_notification_access_description">需要通知使用权来读取内容</string>
    <string name="msg_missing_notification_access">要使用通知角标，请允许 <xliff:g id="name" example="My App">%1$s</xliff:g> 读取通知数量。</string>
    <string name="title_change_settings">更改设置</string>
    <string name="colors">颜色</string>
    <string name="theme_label">主题</string>
    <string name="theme_light">浅色</string>
    <string name="theme_dark">深色</string>
    <string name="theme_system_default">跟随系统</string>
    <string name="theme_follow_wallpaper">跟随壁纸</string>
    <string name="accent_color">强调色</string>
    <!-- CustomIconShapePreference -->
    <string name="custom_icon_shape">自定义图标形状</string>
    <string name="custom_icon_shape_create">自设图标形状</string>
    <string name="custom_icon_shape_edit">编辑自设图标形状</string>
    <string name="icon_shape_corner">边角形状</string>
    <string name="icon_shape_corner_round">圆形</string>
    <string name="icon_shape_corner_squircle">方圆形</string>
    <string name="icon_shape_corner_cut">切角</string>
    <string name="icon_shape_top_left">左上角</string>
    <string name="icon_shape_top_right">右上角</string>
    <string name="icon_shape_bottom_left">左下角</string>
    <string name="icon_shape_bottom_right">右下角</string>
    <string name="create">创建</string>
    <string name="clipboard">剪贴板</string>
    <string name="export_to_clipboard">导出到剪贴板</string>
    <string name="import_from_clipboard">从剪贴板导入</string>
    <string name="icon_shape_clipboard_import_error">剪贴板不包含图标形状数据</string>
    <!-- IconPackPreferences -->
    <!-- <string name="icon_style" /> -->
    <string name="icon_pack">图标包</string>
    <string name="themed_icon_pack">主题图标来源</string>
    <string name="system_icons">系统图标</string>
    <string name="themed_icon_title">带主题的图标</string>
    <string name="themed_icons_off_label">关闭</string>
    <string name="themed_icons_home_label">主屏幕</string>
    <string name="themed_icons_home_and_drawer_label">主屏幕 &amp; 应用抽屉</string>
    <string name="lawnicons_not_installed_description">未安装 Lawnicons</string>
    <!-- <string name="cancel" /> (unknown source)-->
    <!-- IconPickerPreference -->
    <!-- <string name="icon_shape_label" /> -->
    <string name="icon_shape_system">跟随系统</string>
    <string name="icon_shape_circle">圆形</string>
    <string name="icon_shape_cylinder">柱面</string>
    <string name="icon_shape_diamond">菱形</string>
    <string name="icon_shape_egg">鹅卵石</string>
    <string name="icon_shape_cupertino">iOS</string>
    <string name="icon_shape_octagon">八边形</string>
    <string name="icon_shape_sammy">One UI</string>
    <string name="icon_shape_rounded_square">圆角方形</string>
    <string name="icon_shape_sharp_square">正方形</string>
    <string name="icon_shape_square">正方形</string>
    <string name="icon_shape_squircle">大圆角</string>
    <string name="icon_shape_teardrop">泪珠形</string>
    <!-- FontSelectionPreferences -->
    <string name="pref_fonts_add_fonts">添加字体</string>
    <string name="pref_fonts_add_fonts_summary">支持 OTF &amp; TTF</string>
    <string name="pref_fonts_missing_font">未找到字体。</string>
    <string name="font_variant_italic">斜体</string>
    <string name="font_weight_thin">细体</string>
    <string name="font_weight_extra_light">超细</string>
    <string name="font_weight_light">浅色</string>
    <string name="font_weight_regular">常规</string>
    <string name="font_weight_medium">略粗</string>
    <string name="font_weight_semi_bold">中粗</string>
    <string name="font_weight_bold">粗体</string>
    <string name="font_weight_extra_bold">加粗</string>
    <string name="font_weight_extra_black">黑体</string>
    <string name="reset_font">重置</string>
    <!-- colorpreference/* -->
    <string name="dynamic">动态的</string>
    <string name="swatches">色调</string>
    <string name="presets">预设</string>
    <string name="custom">自定义</string>
    <string name="rgb">RGB</string>
    <string name="rgb_red">红</string>
    <string name="rgb_green">绿</string>
    <string name="rgb_blue">蓝</string>
    <string name="hsb">HSB</string>
    <string name="hsb_hue">色相</string>
    <string name="hsb_saturation">饱和度</string>
    <string name="hsb_brightness">亮度</string>
    <string name="hex">Hex</string>
    <string name="color_sliders">滑块</string>
    <string name="action_copy">复制</string>
    <string name="action_paste">粘贴</string>
    <string name="copied_toast">已复制到剪切板。</string>
    <string name="invalid_color">无效颜色</string>
    <string name="launcher_default_color">由 Lawnchair 管理</string>
    <!-- HomeScreenPreferences -->
    <!-- <string name="general_label" /> -->
    <string name="auto_add_shortcuts_label">向主屏幕添加新应用</string>
    <!-- <string name="gesture_double_tap" /> -->
    <string name="minus_one_enable">显示订阅</string>
    <string name="minus_one_unavailable">未安装订阅源。</string>
    <string name="minus_one">订阅内容</string>
    <string name="feed_provider">Feed 源</string>
    <string name="feed_default">默认</string>
    <string name="wallpaper">壁纸</string>
    <string name="wallpaper_scrolling_label">壁纸跟随屏幕滚动</string>
    <string name="wallpaper_depth_effect_label">壁纸深度效果</string>
    <string name="wallpaper_depth_effect_description">在状态之间过渡时缩放壁纸。</string>
    <string name="show_sys_ui_scrim">顶部阴影</string>
    <string name="layout">布局</string>
    <string name="home_screen_grid">桌面图标行列数</string>
    <string name="home_screen_lock">锁定主屏幕布局</string>
    <string name="home_screen_lock_description">固定主屏幕布局</string>
    <string name="home_screen_unlock">解锁主屏幕布局</string>
    <!-- used in popup menu-->
    <string name="home_screen_locked">主屏幕布局已锁定</string>
    <string name="show_dot_pagination_label">显示页面指示器</string>
    <string name="show_dot_pagination_description">在工作区中显示点分页</string>
    <string name="show_material_u_popup_label">使用 Material You 样式弹出窗口</string>
    <string name="show_material_u_popup_description">使用有弹性且整合后的弹出窗口</string>
    <string name="popup_menu">弹出菜单</string>
    <string name="home_screen_lock_toggle_from_home_popup">显示锁定主屏幕布局按钮</string>
    <string name="show_system_settings_entry">显示系统设置项目</string>
    <string name="home_screen_edit_toggle_from_home_popup">显示编辑按钮</string>
    <string name="status_bar_label">状态栏</string>
    <string name="show_status_bar">显示状态栏</string>
    <string name="dark_status_bar_label">深色状态栏</string>
    <string name="icons">图标</string>
    <string name="icon_size">图标大小</string>
    <string name="show_home_labels">显示应用名称</string>
    <string name="label_size">应用名称大小</string>
    <string name="reset_custom_icons">重置自定义图标</string>
    <string name="reset_custom_icons_confirmation">所有自定义图标将被重置，无法恢复。真的要这样做吗？</string>
    <string name="home_screen_text_color">文本颜色</string>
    <string name="color_light">浅色</string>
    <string name="color_dark">深色</string>
    <!-- <string name="widget_button_text" /> (unknown source)-->
    <string name="force_rounded_widgets">使用圆角</string>
    <string name="allow_widget_overlap">允许重叠</string>
    <!-- HomeScreenGridPreferences -->
    <!-- <string name="home_screen_grid" /> -->
    <string name="columns">列数</string>
    <string name="rows">行数</string>
    <string name="apply_grid">应用</string>
    <!-- Smartspace -->
    <string name="generic_smartspace_concatenated_desc">%1$s, %2$s</string>
    <string name="smartspace_battery_charging">正在充电</string>
    <string name="smartspace_battery_full">已充满电</string>
    <string name="smartspace_battery_low">电池电量低</string>
    <string name="battery_charging_percentage_charging_time">"%1$d%% — %2$s后充满"</string>
    <string name="accessibility_smartspace_page">第 %1$d 页，共 %2$d 页</string>
    <string name="smartspace_widget">资讯一览</string>
    <string name="smartspace_widget_description">选择要显示的项目</string>
    <string name="smartspace_widget_placeholder_date">周五, 3月3日</string>
    <string name="preview_label">预览</string>
    <string name="smartspace_calendar">日历</string>
    <string name="smartspace_date_and_time">日期 &amp; 时间</string>
    <string name="smartspace_date">日期</string>
    <string name="smartspace_time">时间</string>
    <string name="smartspace_time_format">时间格式</string>
    <string name="smartspace_time_follow_system">跟随系统</string>
    <string name="smartspace_time_12_hour_format">12 小时制</string>
    <string name="smartspace_time_24_hour_format">24 小时制</string>
    <string name="smartspace_weather">天气</string>
    <string name="smartspace_battery_status">电池状态</string>
    <string name="smartspace_now_playing">正在播放</string>
    <string name="smartspace_requires_setup">开始设置</string>
    <string name="event_provider_missing_notification_dots">要使用 <xliff:g example="My Provider" id="providerName">%1$s</xliff:g>, 请启用通知角标。</string>
    <string name="smartspace_media_info_separator">" — "</string>
    <string name="smartspace_calendar_gregorian">公历</string>
    <string name="smartspace_calendar_persian">波斯历</string>
    <string name="smartspace_preferences">设置</string>
    <string name="smartspace_widget_toggle_label">在主屏幕上显示</string>
    <string name="smartspace_widget_toggle_description">资讯一览同时也是“Lawnchair”的微件，可以手动添加。</string>
    <string name="smartspace_mode_label">资讯一览源</string>
    <string name="smartspace_mode_lawnchair">Lawnchair</string>
    <string name="smartspace_mode_google">Google</string>
    <string name="smartspace_mode_google_search">Google 搜索</string>
    <!-- DockPreferences -->
    <!-- <string name="dock_label" /> -->
    <string name="show_hotseat_title">显示 Dock 栏</string>
    <string name="hotseat_mode_label">搜索栏微件</string>
    <string name="hotseat_mode_disabled">已禁用</string>
    <string name="hotseat_mode_lawnchair">Lawnchair</string>
    <string name="hotseat_mode_google_search">Google 搜索栏</string>
    <string name="search_bar_label">搜索栏</string>
    <string name="corner_radius_label">圆角半径</string>
    <string name="apply_accent_color_label">使用强调色</string>
    <string name="search_provider">搜索提供商</string>
    <string name="hotseat_bottom_space_label">底部边距</string>
    <string name="grid">网格</string>
    <string name="dock_icons">Dock 栏图标</string>
    <!-- SearchProviderPreferences -->
    <!-- search_provider -->
    <string name="search_provider_app_search">应用搜索</string>
    <string name="search_provider_sponsored_description">%1$s &amp; Lawnchair 使用收入分成协议.\n\n 使用 %1$s 搜索来支持 Lawnchair.</string>
    <string name="app_label">应用</string>
    <string name="website_label">网站</string>
    <string name="qsb_search_provider_app_required">未安装应用</string>
    <!-- AppDrawerPrefences -->
    <!-- app_drawer_label -->
    <!-- general_label -->
    <string name="background_opacity">背景不透明度</string>
    <!-- hiddenApps_label -->
    <string name="hidden_apps_label">隐藏的应用</string>
    <string name="show_enable_smart_hide">在输入全名时显示</string>
    <string name="hide_hidden_apps_search">在搜索结果中隐藏</string>
    <string name="pref_all_apps_bulk_icon_loading_title">批量加载应用图标</string>
    <string name="pref_all_apps_bulk_icon_loading_description">同时加载和显示多个图标而不是单个</string>
    <string name="pref_all_apps_remember_position_title">记住位置</string>
    <string name="pref_all_apps_remember_position_description">离开后保留之前的位置而不是重置到顶部</string>
    <string name="pref_all_apps_show_scrollbar_title">Show Scrollbar</string>
    <string name="pref_category_search">搜索</string>
    <string name="show_app_search_bar">显示搜索栏</string>
    <string name="pref_search_auto_show_keyboard">自动显示键盘</string>
    <string name="fuzzy_search_title">模糊搜索</string>
    <string name="fuzzy_search_desc">搜索应用时显示近似结果</string>
    <string name="max_search_result_count_title">最大搜索结果数</string>
    <string name="max_people_result_count_title">最大联系人结果数</string>
    <string name="max_file_result_count_title">最大文件结果数</string>
    <string name="max_suggestion_result_count_title">最大建议结果数</string>
    <string name="max_settings_entry_result_count_title">最大设置条目结果数</string>
    <string name="max_recent_result_count_title">最大历史记录记录数</string>
    <string name="max_web_suggestion_delay">网络搜索建议超时</string>
    <string name="clear_history">清除</string>
    <!-- <string name="grid" /> -->
    <string name="app_drawer_columns">应用抽屉列数</string>
    <string name="row_height_label">行高度</string>
    <string name="app_drawer_indent_label">水平拉伸</string>
    <string name="perform_wide_search_title">大范围搜索</string>
    <string name="perform_wide_search_file">文件</string>
    <string name="pref_suggestion_label">建议</string>
    <string name="pref_suggestion_title">网络建议 (通过 <xliff:g id="startpage">Startpage</xliff:g>)</string>
    <string name="pref_advance_search_category">高级搜索</string>
    <string name="perform_wide_search_description">在应用抽屉中搜索您的联系人、文件和设置项。</string>
    <string name="pref_recent_suggestion_title">历史记录</string>
    <!--
    <string name="icons" />
      <string name="icon_size" />
      <string name="show_home_labels" />
      <string name="label_size" />
    -->
    <!-- HiddenAppsPreferences -->
    <string name="hidden_apps_label_with_count">隐藏的应用 (%1$d)</string>
    <plurals name="apps_count">
        <item quantity="other">%1$d 个应用</item>
    </plurals>
    <!-- FolderPreferences -->
    <!-- <string name="folders_label" /> -->
    <!-- <string name="general_label" /> -->
    <string name="folder_preview_bg_opacity_label">图标背景不透明度</string>
    <string name="folder_preview_bg_color_label">图标背景颜色</string>
    <!-- <string name="grid" /> -->
    <string name="max_folder_columns">最大文件夹列数</string>
    <string name="max_folder_rows">最大文件夹行数</string>
    <!-- GesturePreference -->
    <!-- <string name="gestures_label" /> -->
    <string name="gesture_double_tap">双击</string>
    <string name="gesture_swipe_up">向上滑动</string>
    <string name="gesture_swipe_down">向下滑动</string>
    <string name="gesture_home_tap">点击主屏幕按钮</string>
    <string name="gesture_back_tap">点击后退按钮</string>
    <string name="gesture_handler_no_op">无</string>
    <string name="gesture_handler_sleep">锁屏</string>
    <string name="gesture_handler_open_notifications">打开通知面板</string>
    <string name="gesture_handler_open_app_option">打开应用</string>
    <string name="gesture_handler_open_app_config">打开 %1$s</string>
    <string name="gesture_handler_open_app_drawer">打开应用抽屉</string>
    <string name="gesture_handler_open_app_search">搜索应用</string>
    <string name="gesture_handler_open_search">打开搜索</string>
    <string name="pick_app_for_gesture">选择应用</string>
    <!-- QuickstepPreferences -->
    <!-- <string name="quickstep_label" /> -->
    <!-- <string name="general_label" /> -->
    <string name="quickswitch_ignored_warning">部分设置不可用，因为 Lawnchair 不能访问最近任务。</string>
    <string name="translucent_background">半透明背景</string>
    <string name="recents_actions_label">快捷功能</string>
    <!-- <string name="screenshot" /> (unknown source) -->
    <string name="action_share">分享</string>
    <string name="action_lens">相机</string>
    <string name="recents_clear_all">全部清除</string>
    <string name="task_menu_force_stop">结束</string>
    <string name="window_corner_radius_label">窗口圆角半径</string>
    <string name="override_window_corner_radius_label">自定义窗口圆角半径</string>
    <string name="window_corner_radius_description">当您向上滑动以打开最近应用列表时，当前应用窗口会随着您的手指移动而变小。 使用滑块来调整窗口的圆角半径，使它符合屏幕的圆角，贴合您屏幕的边缘。</string>
    <string name="taskbar_label">任务栏</string>
    <string name="enable_taskbar_experimental">启用任务栏（实验性）</string>
    <!-- about/About.kt -->
    <string name="news">新闻</string>
    <string name="support">支持</string>
    <string name="product">产品</string>
    <string name="design_and_development">设计 &amp; 开发</string>
    <string name="development">开发</string>
    <string name="quickswitch_maintenance">QuickSwitch 维护</string>
    <string name="devops">运维</string>
    <string name="support_and_pr">支持 &amp; 交流</string>
    <!--
      <string name="support" />
      <string name="support_and_pr" />
      -->
    <string name="acknowledgements">鸣谢</string>
    <string name="translate">翻译</string>
    <!-- IconPickerPreference -->
    <string name="icon_picker_default_category">图标</string>
    <string name="icon_picker_reset_to_default">重置为默认</string>
    <string name="icon_pack_external_picker">打开外部选择器</string>
    <string name="pick_icon_from_label">选择图标来源</string>
    <string name="icon_picker_load_failed">无法加载更多图标</string>
    <!-- Misc -->
    <string name="all_apps_search_bar_hint">搜索应用</string>
    <string name="settings_button_text">主屏幕设置</string>
    <string name="item_removed">已移除</string>
    <string name="all_apps_no_search_results">没有找到与 “<xliff:g example="Android" id="query">%1$s</xliff:g>” 匹配的应用。</string>
    <string name="dt2s_admin_hint_title">需要管理员权限</string>
    <string name="dt2s_admin_hint">若要使用双击息屏，请设置 Lawnchair 为设备管理应用。点击\"打开设置\"，然后点击\"启用此设备管理应用\"。</string>
    <string name="dt2s_admin_warning">双击息屏功能将被关闭。</string>
    <string name="dt2s_a11y_hint_title">启用无障碍服务</string>
    <string name="dt2s_a11y_hint">若要使用双击息屏，请先启用 Lawnchair 无障碍服务。点击\"打开设置\"，然后选择 \"Lawnchair \"并启用 Lawnchair 无障碍服务。</string>
    <string name="dt2s_warning_open_settings">打开设置</string>
    <string name="loading">正在加载…</string>
    <string name="system">系统</string>
    <string name="customize_button_text">自定义</string>
    <string name="label">标签</string>
    <string name="hide_from_drawer">从应用抽屉隐藏</string>
    <string name="suggestion_pref_screen_title">建议</string>
    <string name="show_suggested_apps_at_drawer_top">在抽屉顶部显示推荐的应用</string>
    <!-- Bug reporting -->
    <string name="lawnchair_bug_report">Lawnchair 错误报告</string>
    <string name="crash_report_notif_title">%1$s 已崩溃</string>
    <string name="action_upload_crash_report">上传崩溃日志</string>
    <string name="action_copy_link">复制链接</string>
    <string name="action_upload_error">上传失败</string>
    <string name="dogbin_uploading">正在上传…</string>
    <string name="bugreport_channel_name">错误报告</string>
    <string name="status_channel_name">上传状态</string>
    <string name="bugreport_group_summary">%d 个新报告。</string>
    <string name="bugreport_group_summary_multiple">多个新报告。</string>
    <!-- Search ig -->
    <string name="show_search_result_types">显示在搜索结果中</string>
    <string name="search_pref_result_people_title">联系人</string>
    <string name="search_pref_result_shortcuts_title">应用快捷方式</string>
    <string name="search_pref_result_tips_title">Pixel 提示</string>
    <string name="all_apps_device_search_hint">搜索</string>
    <string name="search_input_action_clear_results">清空搜索框</string>
    <string name="label_search">搜索</string>
    <string name="label_lens">相机</string>
    <string name="label_voice_search">语音搜索</string>
    <string name="search_pref_result_settings_entry_title">设置项</string>
    <string name="all_apps_search_market_message">搜索更多应用</string>
    <string name="all_apps_search_startpage_message">在 <xliff:g id="startpage">Startpage</xliff:g> 上搜索</string>
    <string name="error_no_market_or_browser_installed">没有安装应用商店或浏览器。</string>
    <string name="all_apps_search_result_suggestions">来自网络</string>
    <string name="all_apps_search_result_contacts_from_device">来自您的联系人</string>
    <string name="all_apps_search_result_files">来自您的文件</string>
    <string name="all_apps_search_result_settings_entry_from_device">来自您的设置</string>
    <string name="warn_contact_permission_content">需要联系人权限</string>
    <string name="warn_files_permission_content">需要存储权限</string>
    <string name="all_apps_search_result_files_description">媒体、 文档、 文件夹及更多。</string>
    <string name="all_apps_search_result_contacts_description">联系人及更多</string>
    <string name="quickstep_incompatible">不兼容的系统集成</string>
    <string name="quickstep_incompatible_description">您的设备被配置为由 %1$s 提供的系统手势（称为Quickstep），但这个版本的 %1$s 与您的 Android 版本不兼容。 要继续使用您的设备，请卸载 %1$s 更新或禁用 %1$s 系统手势提供者。</string>
    <string name="delete">删除</string>
    <!-- Backup -->
    <string name="create_backup">创建备份</string>
    <string name="create_backup_action">创建</string>
    <string name="what_to_backup">选择要备份的内容</string>
    <string name="backup_content_layout_and_settings">布局和设置</string>
    <string name="backup_content_wallpaper">壁纸</string>
    <string name="backup_create_success">备份已创建</string>
    <string name="backup_create_error">创建备份失败</string>
    <string name="restore_backup">恢复备份</string>
    <string name="restore_backup_action">恢复</string>
    <string name="what_to_restore">选择要恢复的内容</string>
    <string name="backup_restore_success">备份已恢复</string>
    <string name="backup_restore_error">恢复备份失败</string>
    <string name="invalid_backup_file">无效的备份文件</string>
    <string name="x_by_y">%1$d × %2$d</string>
    <string name="x_and_y">%s &amp; %s</string>
    <string name="system_settings">系统设置</string>
    <string name="action_unlock">解锁</string>
    <string name="action_lock">锁定</string>
    <string name="recents_lock_unlock">锁定/解锁</string>
    <string name="recents_lock_unlock_description">使选中的应用在清除全部时保留</string>
</resources><|MERGE_RESOLUTION|>--- conflicted
+++ resolved
@@ -55,15 +55,9 @@
     <string name="transparent_background_icons">透明的带主题图标</string>
     <string name="transparent_background_icons_description">在带主题的图标上使用透明背景</string>
     <!-- GeneralPreferences -->
-<<<<<<< HEAD
     <string name="home_screen_rotation_label">主屏幕旋转</string>
     <string name="home_screen_rotation_description">当设备旋转时</string>
     <string name="font_label">字体 (实验性功能)</string>
-=======
-    <string name="home_screen_rotation_label">允许主屏幕旋转</string>
-    <string name="home_screen_rotaton_description">当设备旋转时不保持竖屏</string>
-    <string name="font_label">字体（实验性功能）</string>
->>>>>>> 12836ad4
     <!-- <string name="icons" /> -->
     <string name="icon_style">图标样式</string>
     <string name="icon_shape_label">图标形状</string>
